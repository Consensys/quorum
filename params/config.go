--- conflicted
+++ resolved
@@ -449,12 +449,11 @@
 )
 
 type Transition struct {
-<<<<<<< HEAD
 	Block                        *big.Int              `json:"block"`
 	Algorithm                    string                `json:"algorithm,omitempty"`
 	EpochLength                  uint64                `json:"epochlength,omitempty"`                  // Number of blocks that should pass before pending validator votes are reset
 	BlockPeriodSeconds           uint64                `json:"blockperiodseconds,omitempty"`           // Minimum time between two consecutive IBFT or QBFT blocks’ timestamps in seconds
-	EmptyBlockPeriodSeconds      uint64                `json:"emptyblockperiodseconds,omitempty"`      // Minimum time between two consecutive IBFT or QBFT a block and empty block’ timestamps in seconds
+	EmptyBlockPeriodSeconds      *uint64               `json:"emptyblockperiodseconds,omitempty"`      // Minimum time between two consecutive IBFT or QBFT a block and empty block’ timestamps in seconds
 	RequestTimeoutSeconds        uint64                `json:"requesttimeoutseconds,omitempty"`        // Minimum request timeout for each IBFT or QBFT round in milliseconds
 	ContractSizeLimit            uint64                `json:"contractsizelimit,omitempty"`            // Maximum smart contract code size
 	ValidatorContractAddress     common.Address        `json:"validatorcontractaddress"`               // Smart contract address for list of validators
@@ -466,29 +465,10 @@
 	MinerGasLimit                uint64                `json:"miner.gaslimit,omitempty"`               // Gas Limit
 	TwoFPlusOneEnabled           *bool                 `json:"2FPlus1Enabled,omitempty"`               // Ceil(2N/3) is the default you need to explicitly use 2F + 1
 	TransactionSizeLimit         uint64                `json:"transactionSizeLimit,omitempty"`         // Modify TransactionSizeLimit
-	BlockReward                  *math.HexOrDecimal256 `json:"blockReward,omitempty"`                  // validation rewards
+  BlockReward                  *math.HexOrDecimal256 `json:"blockReward,omitempty"`                  // validation rewards
 	BeneficiaryMode              *string               `json:"beneficiaryMode,omitempty"`              // Mode for setting the beneficiary, either: list, besu, validators (beneficiary list is the list of validators)
 	BeneficiaryList              []common.Address      `json:"beneficiaryList,omitempty"`              // List of wallet addresses that have benefit at every new block (list mode)
 	MiningBeneficiary            *common.Address       `json:"miningBeneficiary,omitempty"`            // Wallet address that benefits at every new block (besu mode)
-
-=======
-	Block                        *big.Int       `json:"block"`
-	Algorithm                    string         `json:"algorithm,omitempty"`
-	EpochLength                  uint64         `json:"epochlength,omitempty"`                  // Number of blocks that should pass before pending validator votes are reset
-	BlockPeriodSeconds           uint64         `json:"blockperiodseconds,omitempty"`           // Minimum time between two consecutive IBFT or QBFT blocks’ timestamps in seconds
-	EmptyBlockPeriodSeconds      *uint64        `json:"emptyblockperiodseconds,omitempty"`      // Minimum time between two consecutive IBFT or QBFT a block and empty block’ timestamps in seconds
-	RequestTimeoutSeconds        uint64         `json:"requesttimeoutseconds,omitempty"`        // Minimum request timeout for each IBFT or QBFT round in milliseconds
-	ContractSizeLimit            uint64         `json:"contractsizelimit,omitempty"`            // Maximum smart contract code size
-	ValidatorContractAddress     common.Address `json:"validatorcontractaddress"`               // Smart contract address for list of validators
-	ValidatorSelectionMode       string         `json:"validatorselectionmode,omitempty"`       // Validator selection mode to switch to
-	EnhancedPermissioningEnabled *bool          `json:"enhancedPermissioningEnabled,omitempty"` // aka QIP714Block
-	PrivacyEnhancementsEnabled   *bool          `json:"privacyEnhancementsEnabled,omitempty"`   // privacy enhancements (mandatory party, private state validation)
-	PrivacyPrecompileEnabled     *bool          `json:"privacyPrecompileEnabled,omitempty"`     // enable marker transactions support
-	GasPriceEnabled              *bool          `json:"gasPriceEnabled,omitempty"`              // enable gas price
-	MinerGasLimit                uint64         `json:"miner.gaslimit,omitempty"`               // Gas Limit
-	TwoFPlusOneEnabled           *bool          `json:"2FPlus1Enabled,omitempty"`               // Ceil(2N/3) is the default you need to explicitly use 2F + 1
-	TransactionSizeLimit         uint64         `json:"transactionSizeLimit,omitempty"`         // Modify TransactionSizeLimit
->>>>>>> b5743571
 }
 
 // String implements the fmt.Stringer interface.
