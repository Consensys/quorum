// Copyright 2016 The go-ethereum Authors
// This file is part of the go-ethereum library.
//
// The go-ethereum library is free software: you can redistribute it and/or modify
// it under the terms of the GNU Lesser General Public License as published by
// the Free Software Foundation, either version 3 of the License, or
// (at your option) any later version.
//
// The go-ethereum library is distributed in the hope that it will be useful,
// but WITHOUT ANY WARRANTY; without even the implied warranty of
// MERCHANTABILITY or FITNESS FOR A PARTICULAR PURPOSE. See the
// GNU Lesser General Public License for more details.
//
// You should have received a copy of the GNU Lesser General Public License
// along with the go-ethereum library. If not, see <http://www.gnu.org/licenses/>.

package params

import (
<<<<<<< HEAD
	"errors"
=======
	"encoding/binary"
>>>>>>> 52f24617
	"fmt"
	"math"
	"math/big"

	"github.com/ethereum/go-ethereum/common"
	"github.com/ethereum/go-ethereum/crypto"
)

// Genesis hashes to enforce below configs on.
var (
	MainnetGenesisHash = common.HexToHash("0xd4e56740f876aef8c010b86a40d5f56745a118d0906a34e69aec8c0db1cb8fa3")
	TestnetGenesisHash = common.HexToHash("0x41941023680923e0fe4d74a34bdac8141f2540e3ae90623718e47d66d1ca4a2d")
	RinkebyGenesisHash = common.HexToHash("0x6341fd3daf94b748c72ced5a5b26028f2474f5f00d824504e4fa37a75767e177")
	GoerliGenesisHash  = common.HexToHash("0xbf7e331f7f7c1dd2e05159666b3bf8bc7a8a3a9eb1d518969eab529dd9b88c1a")
)

// TrustedCheckpoints associates each known checkpoint with the genesis hash of
// the chain it belongs to.
var TrustedCheckpoints = map[common.Hash]*TrustedCheckpoint{
	MainnetGenesisHash: MainnetTrustedCheckpoint,
	TestnetGenesisHash: TestnetTrustedCheckpoint,
	RinkebyGenesisHash: RinkebyTrustedCheckpoint,
	GoerliGenesisHash:  GoerliTrustedCheckpoint,
}

<<<<<<< HEAD
=======
// CheckpointOracles associates each known checkpoint oracles with the genesis hash of
// the chain it belongs to.
var CheckpointOracles = map[common.Hash]*CheckpointOracleConfig{
	MainnetGenesisHash: MainnetCheckpointOracle,
	TestnetGenesisHash: TestnetCheckpointOracle,
	RinkebyGenesisHash: RinkebyCheckpointOracle,
	GoerliGenesisHash:  GoerliCheckpointOracle,
}

>>>>>>> 52f24617
var (
	// MainnetChainConfig is the chain parameters to run a node on the main network.
	MainnetChainConfig = &ChainConfig{
		ChainID:             big.NewInt(1),
		HomesteadBlock:      big.NewInt(1150000),
		DAOForkBlock:        big.NewInt(1920000),
		DAOForkSupport:      true,
		EIP150Block:         big.NewInt(2463000),
		EIP150Hash:          common.HexToHash("0x2086799aeebeae135c246c65021c82b4e15a2c451340993aacfd2751886514f0"),
		EIP155Block:         big.NewInt(2675000),
		EIP158Block:         big.NewInt(2675000),
		ByzantiumBlock:      big.NewInt(4370000),
		ConstantinopleBlock: big.NewInt(7280000),
		PetersburgBlock:     big.NewInt(7280000),
		Ethash:              new(EthashConfig),
	}

	// MainnetTrustedCheckpoint contains the light client trusted checkpoint for the main network.
	MainnetTrustedCheckpoint = &TrustedCheckpoint{
<<<<<<< HEAD
		Name:         "mainnet",
		SectionIndex: 227,
		SectionHead:  common.HexToHash("0xa2e0b25d72c2fc6e35a7f853cdacb193b4b4f95c606accf7f8fa8415283582c7"),
		CHTRoot:      common.HexToHash("0xf69bdd4053b95b61a27b106a0e86103d791edd8574950dc96aa351ab9b9f1aa0"),
		BloomRoot:    common.HexToHash("0xec1b454d4c6322c78ccedf76ac922a8698c3cac4d98748a84af4995b7bd3d744"),
=======
		SectionIndex: 246,
		SectionHead:  common.HexToHash("0xb86fbe8a2b1f3c576d06fe1721cd976f98ac1cbf1823da16ef74811e85fd44ac"),
		CHTRoot:      common.HexToHash("0xe99b397f908a391d0d6bd41d1c19cea4bf5051a9695c94d58de44c538d7a1037"),
		BloomRoot:    common.HexToHash("0xa1c1e064ccc16690c5fbabf600c4c7ebb2d8e8fcc674e59365087a77fb391a47"),
	}

	// MainnetCheckpointOracle contains a set of configs for the main network oracle.
	MainnetCheckpointOracle = &CheckpointOracleConfig{
		Address: common.HexToAddress("0x9a9070028361F7AAbeB3f2F2Dc07F82C4a98A02a"),
		Signers: []common.Address{
			common.HexToAddress("0x1b2C260efc720BE89101890E4Db589b44E950527"), // Peter
			common.HexToAddress("0x78d1aD571A1A09D60D9BBf25894b44e4C8859595"), // Martin
			common.HexToAddress("0x286834935f4A8Cfb4FF4C77D5770C2775aE2b0E7"), // Zsolt
			common.HexToAddress("0xb86e2B0Ab5A4B1373e40c51A7C712c70Ba2f9f8E"), // Gary
			common.HexToAddress("0x0DF8fa387C602AE62559cC4aFa4972A7045d6707"), // Guillaume
		},
		Threshold: 2,
>>>>>>> 52f24617
	}

	// TestnetChainConfig contains the chain parameters to run a node on the Ropsten test network.
	TestnetChainConfig = &ChainConfig{
		ChainID:             big.NewInt(3),
		HomesteadBlock:      big.NewInt(0),
		DAOForkBlock:        nil,
		DAOForkSupport:      true,
		EIP150Block:         big.NewInt(0),
		EIP150Hash:          common.HexToHash("0x41941023680923e0fe4d74a34bdac8141f2540e3ae90623718e47d66d1ca4a2d"),
		EIP155Block:         big.NewInt(10),
		EIP158Block:         big.NewInt(10),
		ByzantiumBlock:      big.NewInt(1700000),
		ConstantinopleBlock: big.NewInt(4230000),
		PetersburgBlock:     big.NewInt(4939394),
		Ethash:              new(EthashConfig),
	}

	// TestnetTrustedCheckpoint contains the light client trusted checkpoint for the Ropsten test network.
	TestnetTrustedCheckpoint = &TrustedCheckpoint{
<<<<<<< HEAD
		Name:         "testnet",
		SectionIndex: 161,
		SectionHead:  common.HexToHash("0x5378afa734e1feafb34bcca1534c4d96952b754579b96a4afb23d5301ecececc"),
		CHTRoot:      common.HexToHash("0x1cf2b071e7443a62914362486b613ff30f60cea0d9c268ed8c545f876a3ee60c"),
		BloomRoot:    common.HexToHash("0x5ac25c84bd18a9cbe878d4609a80220f57f85037a112644532412ba0d498a31b"),
=======
		SectionIndex: 180,
		SectionHead:  common.HexToHash("0xc5741683f9fcff7b670732deef2ebe6e7ff7a7bb29249401300b13b4eee690a6"),
		CHTRoot:      common.HexToHash("0xf03ccebbf71a0998833afdf0e7c29095138c2df1cee6ed44ad9da62b5206b8ad"),
		BloomRoot:    common.HexToHash("0xec46c48cf218891c91ad1139d3b3aec7cf385d4c1100c06711e56b83d8993b23"),
	}

	// TestnetCheckpointOracle contains a set of configs for the Ropsten test network oracle.
	TestnetCheckpointOracle = &CheckpointOracleConfig{
		Address: common.HexToAddress("0xEF79475013f154E6A65b54cB2742867791bf0B84"),
		Signers: []common.Address{
			common.HexToAddress("0x32162F3581E88a5f62e8A61892B42C46E2c18f7b"), // Peter
			common.HexToAddress("0x78d1aD571A1A09D60D9BBf25894b44e4C8859595"), // Martin
			common.HexToAddress("0x286834935f4A8Cfb4FF4C77D5770C2775aE2b0E7"), // Zsolt
			common.HexToAddress("0xb86e2B0Ab5A4B1373e40c51A7C712c70Ba2f9f8E"), // Gary
			common.HexToAddress("0x0DF8fa387C602AE62559cC4aFa4972A7045d6707"), // Guillaume
		},
		Threshold: 2,
>>>>>>> 52f24617
	}

	// RinkebyChainConfig contains the chain parameters to run a node on the Rinkeby test network.
	RinkebyChainConfig = &ChainConfig{
		ChainID:             big.NewInt(4),
		HomesteadBlock:      big.NewInt(1),
		DAOForkBlock:        nil,
		DAOForkSupport:      true,
		EIP150Block:         big.NewInt(2),
		EIP150Hash:          common.HexToHash("0x9b095b36c15eaf13044373aef8ee0bd3a382a5abb92e402afa44b8249c3a90e9"),
		EIP155Block:         big.NewInt(3),
		EIP158Block:         big.NewInt(3),
		ByzantiumBlock:      big.NewInt(1035301),
		ConstantinopleBlock: big.NewInt(3660663),
		PetersburgBlock:     big.NewInt(4321234),
		Clique: &CliqueConfig{
			Period: 15,
			Epoch:  30000,
		},
	}

	// RinkebyTrustedCheckpoint contains the light client trusted checkpoint for the Rinkeby test network.
	RinkebyTrustedCheckpoint = &TrustedCheckpoint{
<<<<<<< HEAD
		Name:         "rinkeby",
		SectionIndex: 125,
		SectionHead:  common.HexToHash("0x8a738386f6bb34add15846f8f49c4c519a2f32519096e792b9f43bcb407c831c"),
		CHTRoot:      common.HexToHash("0xa1e5720a9bad4dce794f129e4ac6744398197b652868011486a6f89c8ec84a75"),
		BloomRoot:    common.HexToHash("0xa3048fe8b7e30f77f11bc755a88478363d7d3e71c2bdfe4e8ab9e269cd804ba2"),
=======
		SectionIndex: 142,
		SectionHead:  common.HexToHash("0xf7e3946d54c3040d391edd61a855fec7293f9d0b51445ede88562f2dc2edce3f"),
		CHTRoot:      common.HexToHash("0xb2beee185e3ecada83eb69f72cbcca3e0978dbc8da5cdb3e34a71b3d597815d0"),
		BloomRoot:    common.HexToHash("0x3970039fee31eb0542090030d1567cc99b8051572d51899db4d91619ca26f0cb"),
	}

	// RinkebyCheckpointOracle contains a set of configs for the Rinkeby test network oracle.
	RinkebyCheckpointOracle = &CheckpointOracleConfig{
		Address: common.HexToAddress("0xebe8eFA441B9302A0d7eaECc277c09d20D684540"),
		Signers: []common.Address{
			common.HexToAddress("0xd9c9cd5f6779558b6e0ed4e6acf6b1947e7fa1f3"), // Peter
			common.HexToAddress("0x78d1aD571A1A09D60D9BBf25894b44e4C8859595"), // Martin
			common.HexToAddress("0x286834935f4A8Cfb4FF4C77D5770C2775aE2b0E7"), // Zsolt
			common.HexToAddress("0xb86e2B0Ab5A4B1373e40c51A7C712c70Ba2f9f8E"), // Gary
		},
		Threshold: 2,
>>>>>>> 52f24617
	}

	// GoerliChainConfig contains the chain parameters to run a node on the Görli test network.
	GoerliChainConfig = &ChainConfig{
		ChainID:             big.NewInt(5),
		HomesteadBlock:      big.NewInt(0),
		DAOForkBlock:        nil,
		DAOForkSupport:      true,
		EIP150Block:         big.NewInt(0),
		EIP155Block:         big.NewInt(0),
		EIP158Block:         big.NewInt(0),
		ByzantiumBlock:      big.NewInt(0),
		ConstantinopleBlock: big.NewInt(0),
		PetersburgBlock:     big.NewInt(0),
		Clique: &CliqueConfig{
			Period: 15,
			Epoch:  30000,
		},
	}

	// GoerliTrustedCheckpoint contains the light client trusted checkpoint for the Görli test network.
	GoerliTrustedCheckpoint = &TrustedCheckpoint{
<<<<<<< HEAD
		Name:         "goerli",
		SectionIndex: 9,
		SectionHead:  common.HexToHash("0x8e223d827391eee53b07cb8ee057dbfa11c93e0b45352188c783affd7840a921"),
		CHTRoot:      common.HexToHash("0xe0a817ac69b36c1e437c5b0cff9e764853f5115702b5f66d451b665d6afb7e78"),
		BloomRoot:    common.HexToHash("0x50d672aeb655b723284969c7c1201fb6ca003c23ed144bcb9f2d1b30e2971c1b"),
	}

	// OttomanChainConfig contains the chain parameters to run a node on the Ottoman test network.
	OttomanChainConfig = &ChainConfig{
		ChainID:             big.NewInt(5),
		HomesteadBlock:      big.NewInt(1),
		DAOForkBlock:        nil,
		DAOForkSupport:      true,
		EIP150Block:         big.NewInt(2),
		EIP150Hash:          common.HexToHash("0x9b095b36c15eaf13044373aef8ee0bd3a382a5abb92e402afa44b8249c3a90e9"),
		EIP155Block:         big.NewInt(3),
		EIP158Block:         big.NewInt(3),
		ByzantiumBlock:      big.NewInt(math.MaxInt64), // Don't enable yet
		ConstantinopleBlock: nil,

		Istanbul: &IstanbulConfig{
			Epoch:          30000,
			ProposerPolicy: 0,
		},
=======
		SectionIndex: 26,
		SectionHead:  common.HexToHash("0xd0c206e064c8efea930d97e56786af95354ea481b35294a20e5a340937e4c2c9"),
		CHTRoot:      common.HexToHash("0xce7235999aa8d73c4493b8f397474dafc627652a790dec60c4a968e2dfa5d7be"),
		BloomRoot:    common.HexToHash("0xc1ac19553473ebb07325b5092a09277d62e9ffe159166a1c6fbec614c4dfd885"),
	}

	// GoerliCheckpointOracle contains a set of configs for the Goerli test network oracle.
	GoerliCheckpointOracle = &CheckpointOracleConfig{
		Address: common.HexToAddress("0x18CA0E045F0D772a851BC7e48357Bcaab0a0795D"),
		Signers: []common.Address{
			common.HexToAddress("0x4769bcaD07e3b938B7f43EB7D278Bc7Cb9efFb38"), // Peter
			common.HexToAddress("0x78d1aD571A1A09D60D9BBf25894b44e4C8859595"), // Martin
			common.HexToAddress("0x286834935f4A8Cfb4FF4C77D5770C2775aE2b0E7"), // Zsolt
			common.HexToAddress("0xb86e2B0Ab5A4B1373e40c51A7C712c70Ba2f9f8E"), // Gary
			common.HexToAddress("0x0DF8fa387C602AE62559cC4aFa4972A7045d6707"), // Guillaume
		},
		Threshold: 2,
>>>>>>> 52f24617
	}

	// AllEthashProtocolChanges contains every protocol change (EIPs) introduced
	// and accepted by the Ethereum core developers into the Ethash consensus.
	//
	// This configuration is intentionally not using keyed fields to force anyone
	// adding flags to the config to also have to set these fields.
<<<<<<< HEAD
	AllEthashProtocolChanges = &ChainConfig{big.NewInt(1337), big.NewInt(0), nil, false, big.NewInt(0), common.Hash{}, big.NewInt(0), big.NewInt(0), big.NewInt(0), big.NewInt(0), nil, big.NewInt(0), new(EthashConfig), nil, nil, false, 32}
=======
	AllEthashProtocolChanges = &ChainConfig{big.NewInt(1337), big.NewInt(0), nil, false, big.NewInt(0), common.Hash{}, big.NewInt(0), big.NewInt(0), big.NewInt(0), big.NewInt(0), big.NewInt(0), nil, new(EthashConfig), nil}
>>>>>>> 52f24617

	// AllCliqueProtocolChanges contains every protocol change (EIPs) introduced
	// and accepted by the Ethereum core developers into the Clique consensus.
	//
	// This configuration is intentionally not using keyed fields to force anyone
	// adding flags to the config to also have to set these fields.
<<<<<<< HEAD
	AllCliqueProtocolChanges = &ChainConfig{big.NewInt(1337), big.NewInt(0), nil, false, big.NewInt(0), common.Hash{}, big.NewInt(0), big.NewInt(0), big.NewInt(0), big.NewInt(0), big.NewInt(0), nil, nil, &CliqueConfig{Period: 0, Epoch: 30000}, nil, false, 32}

	TestChainConfig = &ChainConfig{big.NewInt(1), big.NewInt(0), nil, false, big.NewInt(0), common.Hash{}, big.NewInt(0), big.NewInt(0), big.NewInt(0), big.NewInt(0), big.NewInt(0), nil, new(EthashConfig), nil, nil, false, 32}
=======
	AllCliqueProtocolChanges = &ChainConfig{big.NewInt(1337), big.NewInt(0), nil, false, big.NewInt(0), common.Hash{}, big.NewInt(0), big.NewInt(0), big.NewInt(0), big.NewInt(0), big.NewInt(0), nil, nil, &CliqueConfig{Period: 0, Epoch: 30000}}

	TestChainConfig = &ChainConfig{big.NewInt(1), big.NewInt(0), nil, false, big.NewInt(0), common.Hash{}, big.NewInt(0), big.NewInt(0), big.NewInt(0), big.NewInt(0), big.NewInt(0), nil, new(EthashConfig), nil}
>>>>>>> 52f24617
	TestRules       = TestChainConfig.Rules(new(big.Int))

	QuorumTestChainConfig = &ChainConfig{big.NewInt(10), big.NewInt(0), nil, false, nil, common.Hash{}, nil, nil, nil, nil, big.NewInt(0), nil, new(EthashConfig), nil, nil, true, 64}
)

// TrustedCheckpoint represents a set of post-processed trie roots (CHT and
// BloomTrie) associated with the appropriate section index and head hash. It is
// used to start light syncing from this checkpoint and avoid downloading the
// entire header chain while still being able to securely access old headers/logs.
type TrustedCheckpoint struct {
	SectionIndex uint64      `json:"sectionIndex"`
	SectionHead  common.Hash `json:"sectionHead"`
	CHTRoot      common.Hash `json:"chtRoot"`
	BloomRoot    common.Hash `json:"bloomRoot"`
}

// HashEqual returns an indicator comparing the itself hash with given one.
func (c *TrustedCheckpoint) HashEqual(hash common.Hash) bool {
	if c.Empty() {
		return hash == common.Hash{}
	}
	return c.Hash() == hash
}

// Hash returns the hash of checkpoint's four key fields(index, sectionHead, chtRoot and bloomTrieRoot).
func (c *TrustedCheckpoint) Hash() common.Hash {
	buf := make([]byte, 8+3*common.HashLength)
	binary.BigEndian.PutUint64(buf, c.SectionIndex)
	copy(buf[8:], c.SectionHead.Bytes())
	copy(buf[8+common.HashLength:], c.CHTRoot.Bytes())
	copy(buf[8+2*common.HashLength:], c.BloomRoot.Bytes())
	return crypto.Keccak256Hash(buf)
}

// Empty returns an indicator whether the checkpoint is regarded as empty.
func (c *TrustedCheckpoint) Empty() bool {
	return c.SectionHead == (common.Hash{}) || c.CHTRoot == (common.Hash{}) || c.BloomRoot == (common.Hash{})
}

// CheckpointOracleConfig represents a set of checkpoint contract(which acts as an oracle)
// config which used for light client checkpoint syncing.
type CheckpointOracleConfig struct {
	Address   common.Address   `json:"address"`
	Signers   []common.Address `json:"signers"`
	Threshold uint64           `json:"threshold"`
}

// ChainConfig is the core config which determines the blockchain settings.
//
// ChainConfig is stored in the database on a per block basis. This means
// that any network, identified by its genesis block, can have its own
// set of configuration options.
type ChainConfig struct {
	ChainID *big.Int `json:"chainId"` // chainId identifies the current chain and is used for replay protection

	HomesteadBlock *big.Int `json:"homesteadBlock,omitempty"` // Homestead switch block (nil = no fork, 0 = already homestead)

	DAOForkBlock   *big.Int `json:"daoForkBlock,omitempty"`   // TheDAO hard-fork switch block (nil = no fork)
	DAOForkSupport bool     `json:"daoForkSupport,omitempty"` // Whether the nodes supports or opposes the DAO hard-fork

	// EIP150 implements the Gas price changes (https://github.com/ethereum/EIPs/issues/150)
	EIP150Block *big.Int    `json:"eip150Block,omitempty"` // EIP150 HF block (nil = no fork)
	EIP150Hash  common.Hash `json:"eip150Hash,omitempty"`  // EIP150 HF hash (needed for header only clients as only gas pricing changed)

	EIP155Block *big.Int `json:"eip155Block,omitempty"` // EIP155 HF block
	EIP158Block *big.Int `json:"eip158Block,omitempty"` // EIP158 HF block

	ByzantiumBlock      *big.Int `json:"byzantiumBlock,omitempty"`      // Byzantium switch block (nil = no fork, 0 = already on byzantium)
	ConstantinopleBlock *big.Int `json:"constantinopleBlock,omitempty"` // Constantinople switch block (nil = no fork, 0 = already activated)
	PetersburgBlock     *big.Int `json:"petersburgBlock,omitempty"`     // Petersburg switch block (nil = same as Constantinople)
	EWASMBlock          *big.Int `json:"ewasmBlock,omitempty"`          // EWASM switch block (nil = no fork, 0 = already activated)

	// Various consensus engines
	Ethash   *EthashConfig   `json:"ethash,omitempty"`
	Clique   *CliqueConfig   `json:"clique,omitempty"`
	Istanbul *IstanbulConfig `json:"istanbul,omitempty"`

	IsQuorum             bool   `json:"isQuorum"`
	TransactionSizeLimit uint64 `json:"txnSizeLimit"`
}

// EthashConfig is the consensus engine configs for proof-of-work based sealing.
type EthashConfig struct{}

// String implements the stringer interface, returning the consensus engine details.
func (c *EthashConfig) String() string {
	return "ethash"
}

// CliqueConfig is the consensus engine configs for proof-of-authority based sealing.
type CliqueConfig struct {
	Period uint64 `json:"period"` // Number of seconds between blocks to enforce
	Epoch  uint64 `json:"epoch"`  // Epoch length to reset votes and checkpoint
}

// String implements the stringer interface, returning the consensus engine details.
func (c *CliqueConfig) String() string {
	return "clique"
}

// IstanbulConfig is the consensus engine configs for Istanbul based sealing.
type IstanbulConfig struct {
	Epoch          uint64 `json:"epoch"`  // Epoch length to reset votes and checkpoint
	ProposerPolicy uint64 `json:"policy"` // The policy for proposer selection
}

// String implements the stringer interface, returning the consensus engine details.
func (c *IstanbulConfig) String() string {
	return "istanbul"
}

// String implements the fmt.Stringer interface.
func (c *ChainConfig) String() string {
	var engine interface{}
	switch {
	case c.Ethash != nil:
		engine = c.Ethash
	case c.Clique != nil:
		engine = c.Clique
	case c.Istanbul != nil:
		engine = c.Istanbul
	default:
		engine = "unknown"
	}
<<<<<<< HEAD
	return fmt.Sprintf("{ChainID: %v Homestead: %v DAO: %v DAOSupport: %v EIP150: %v EIP155: %v EIP158: %v Byzantium: %v IsQuorum: %v Constantinople: %v ConstantinopleFix: %v Engine: %v}",
=======
	return fmt.Sprintf("{ChainID: %v Homestead: %v DAO: %v DAOSupport: %v EIP150: %v EIP155: %v EIP158: %v Byzantium: %v Constantinople: %v  Petersburg: %v Engine: %v}",
>>>>>>> 52f24617
		c.ChainID,
		c.HomesteadBlock,
		c.DAOForkBlock,
		c.DAOForkSupport,
		c.EIP150Block,
		c.EIP155Block,
		c.EIP158Block,
		c.ByzantiumBlock,
		c.IsQuorum,
		c.ConstantinopleBlock,
		c.PetersburgBlock,
		engine,
	)
}

func (c *ChainConfig) IsValid() error {
	if c.TransactionSizeLimit < 32 || c.TransactionSizeLimit > 128 {
		return errors.New("Genesis transaction size limit must be between 32 and 128")
	}

	return nil
}

// IsHomestead returns whether num is either equal to the homestead block or greater.
func (c *ChainConfig) IsHomestead(num *big.Int) bool {
	return isForked(c.HomesteadBlock, num)
}

// IsDAOFork returns whether num is either equal to the DAO fork block or greater.
func (c *ChainConfig) IsDAOFork(num *big.Int) bool {
	return isForked(c.DAOForkBlock, num)
}

// IsEIP150 returns whether num is either equal to the EIP150 fork block or greater.
func (c *ChainConfig) IsEIP150(num *big.Int) bool {
	return isForked(c.EIP150Block, num)
}

// IsEIP155 returns whether num is either equal to the EIP155 fork block or greater.
func (c *ChainConfig) IsEIP155(num *big.Int) bool {
	return isForked(c.EIP155Block, num)
}

// IsEIP158 returns whether num is either equal to the EIP158 fork block or greater.
func (c *ChainConfig) IsEIP158(num *big.Int) bool {
	return isForked(c.EIP158Block, num)
}

// IsByzantium returns whether num is either equal to the Byzantium fork block or greater.
func (c *ChainConfig) IsByzantium(num *big.Int) bool {
	return isForked(c.ByzantiumBlock, num)
}

// IsConstantinople returns whether num is either equal to the Constantinople fork block or greater.
func (c *ChainConfig) IsConstantinople(num *big.Int) bool {
	return isForked(c.ConstantinopleBlock, num)
}

// IsPetersburg returns whether num is either
// - equal to or greater than the PetersburgBlock fork block,
// - OR is nil, and Constantinople is active
func (c *ChainConfig) IsPetersburg(num *big.Int) bool {
	return isForked(c.PetersburgBlock, num) || c.PetersburgBlock == nil && isForked(c.ConstantinopleBlock, num)
}

// IsEWASM returns whether num represents a block number after the EWASM fork
func (c *ChainConfig) IsEWASM(num *big.Int) bool {
	return isForked(c.EWASMBlock, num)
}

// GasTable returns the gas table corresponding to the current phase (homestead or homestead reprice).
//
// The returned GasTable's fields shouldn't, under any circumstances, be changed.
func (c *ChainConfig) GasTable(num *big.Int) GasTable {
	if num == nil {
		return GasTableHomestead
	}
	switch {
	case c.IsConstantinople(num):
		return GasTableConstantinople
	case c.IsEIP158(num):
		return GasTableEIP158
	case c.IsEIP150(num):
		return GasTableEIP150
	default:
		return GasTableHomestead
	}
}

// CheckCompatible checks whether scheduled fork transitions have been imported
// with a mismatching chain configuration.
func (c *ChainConfig) CheckCompatible(newcfg *ChainConfig, height uint64, isQuorumEIP155Activated bool) *ConfigCompatError {
	bhead := new(big.Int).SetUint64(height)

	// Iterate checkCompatible to find the lowest conflict.
	var lasterr *ConfigCompatError
	for {
		err := c.checkCompatible(newcfg, bhead, isQuorumEIP155Activated)
		if err == nil || (lasterr != nil && err.RewindTo == lasterr.RewindTo) {
			break
		}
		lasterr = err
		bhead.SetUint64(err.RewindTo)
	}
	return lasterr
}

func (c *ChainConfig) checkCompatible(newcfg *ChainConfig, head *big.Int, isQuorumEIP155Activated bool) *ConfigCompatError {
	if isForkIncompatible(c.HomesteadBlock, newcfg.HomesteadBlock, head) {
		return newCompatError("Homestead fork block", c.HomesteadBlock, newcfg.HomesteadBlock)
	}
	if isForkIncompatible(c.DAOForkBlock, newcfg.DAOForkBlock, head) {
		return newCompatError("DAO fork block", c.DAOForkBlock, newcfg.DAOForkBlock)
	}
	if c.IsDAOFork(head) && c.DAOForkSupport != newcfg.DAOForkSupport {
		return newCompatError("DAO fork support flag", c.DAOForkBlock, newcfg.DAOForkBlock)
	}
	if isForkIncompatible(c.EIP150Block, newcfg.EIP150Block, head) {
		return newCompatError("EIP150 fork block", c.EIP150Block, newcfg.EIP150Block)
	}
	if isQuorumEIP155Activated && c.ChainID != nil && isForkIncompatible(c.EIP155Block, newcfg.EIP155Block, head) {
		return newCompatError("EIP155 fork block", c.EIP155Block, newcfg.EIP155Block)
	}
	if isQuorumEIP155Activated && c.ChainID != nil && c.IsEIP155(head) && !configNumEqual(c.ChainID, newcfg.ChainID) {
		return newCompatError("EIP155 chain ID", c.ChainID, newcfg.ChainID)
	}
	if isForkIncompatible(c.EIP158Block, newcfg.EIP158Block, head) {
		return newCompatError("EIP158 fork block", c.EIP158Block, newcfg.EIP158Block)
	}
	if c.IsEIP158(head) && !configNumEqual(c.ChainID, newcfg.ChainID) {
		return newCompatError("EIP158 chain ID", c.EIP158Block, newcfg.EIP158Block)
	}
	if isForkIncompatible(c.ByzantiumBlock, newcfg.ByzantiumBlock, head) {
		return newCompatError("Byzantium fork block", c.ByzantiumBlock, newcfg.ByzantiumBlock)
	}
	if isForkIncompatible(c.ConstantinopleBlock, newcfg.ConstantinopleBlock, head) {
		return newCompatError("Constantinople fork block", c.ConstantinopleBlock, newcfg.ConstantinopleBlock)
	}
	if isForkIncompatible(c.PetersburgBlock, newcfg.PetersburgBlock, head) {
<<<<<<< HEAD
		return newCompatError("ConstantinopleFix fork block", c.PetersburgBlock, newcfg.PetersburgBlock)
=======
		return newCompatError("Petersburg fork block", c.PetersburgBlock, newcfg.PetersburgBlock)
>>>>>>> 52f24617
	}
	if isForkIncompatible(c.EWASMBlock, newcfg.EWASMBlock, head) {
		return newCompatError("ewasm fork block", c.EWASMBlock, newcfg.EWASMBlock)
	}
	return nil
}

// isForkIncompatible returns true if a fork scheduled at s1 cannot be rescheduled to
// block s2 because head is already past the fork.
func isForkIncompatible(s1, s2, head *big.Int) bool {
	return (isForked(s1, head) || isForked(s2, head)) && !configNumEqual(s1, s2)
}

// isForked returns whether a fork scheduled at block s is active at the given head block.
func isForked(s, head *big.Int) bool {
	if s == nil || head == nil {
		return false
	}
	return s.Cmp(head) <= 0
}

func configNumEqual(x, y *big.Int) bool {
	if x == nil {
		return y == nil
	}
	if y == nil {
		return x == nil
	}
	return x.Cmp(y) == 0
}

// ConfigCompatError is raised if the locally-stored blockchain is initialised with a
// ChainConfig that would alter the past.
type ConfigCompatError struct {
	What string
	// block numbers of the stored and new configurations
	StoredConfig, NewConfig *big.Int
	// the block number to which the local chain must be rewound to correct the error
	RewindTo uint64
}

func newCompatError(what string, storedblock, newblock *big.Int) *ConfigCompatError {
	var rew *big.Int
	switch {
	case storedblock == nil:
		rew = newblock
	case newblock == nil || storedblock.Cmp(newblock) < 0:
		rew = storedblock
	default:
		rew = newblock
	}
	err := &ConfigCompatError{what, storedblock, newblock, 0}
	if rew != nil && rew.Sign() > 0 {
		err.RewindTo = rew.Uint64() - 1
	}
	return err
}

func (err *ConfigCompatError) Error() string {
	return fmt.Sprintf("mismatching %s in database (have %d, want %d, rewindto %d)", err.What, err.StoredConfig, err.NewConfig, err.RewindTo)
}

// Rules wraps ChainConfig and is merely syntactic sugar or can be used for functions
// that do not have or require information about the block.
//
// Rules is a one time interface meaning that it shouldn't be used in between transition
// phases.
type Rules struct {
	ChainID                                     *big.Int
	IsHomestead, IsEIP150, IsEIP155, IsEIP158   bool
	IsByzantium, IsConstantinople, IsPetersburg bool
}

// Rules ensures c's ChainID is not nil.
func (c *ChainConfig) Rules(num *big.Int) Rules {
	chainID := c.ChainID
	if chainID == nil {
		chainID = new(big.Int)
	}
	return Rules{
		ChainID:          new(big.Int).Set(chainID),
		IsHomestead:      c.IsHomestead(num),
		IsEIP150:         c.IsEIP150(num),
		IsEIP155:         c.IsEIP155(num),
		IsEIP158:         c.IsEIP158(num),
		IsByzantium:      c.IsByzantium(num),
		IsConstantinople: c.IsConstantinople(num),
		IsPetersburg:     c.IsPetersburg(num),
	}
}<|MERGE_RESOLUTION|>--- conflicted
+++ resolved
@@ -17,11 +17,8 @@
 package params
 
 import (
-<<<<<<< HEAD
+	"encoding/binary"
 	"errors"
-=======
-	"encoding/binary"
->>>>>>> 52f24617
 	"fmt"
 	"math"
 	"math/big"
@@ -47,8 +44,6 @@
 	GoerliGenesisHash:  GoerliTrustedCheckpoint,
 }
 
-<<<<<<< HEAD
-=======
 // CheckpointOracles associates each known checkpoint oracles with the genesis hash of
 // the chain it belongs to.
 var CheckpointOracles = map[common.Hash]*CheckpointOracleConfig{
@@ -58,7 +53,6 @@
 	GoerliGenesisHash:  GoerliCheckpointOracle,
 }
 
->>>>>>> 52f24617
 var (
 	// MainnetChainConfig is the chain parameters to run a node on the main network.
 	MainnetChainConfig = &ChainConfig{
@@ -78,13 +72,6 @@
 
 	// MainnetTrustedCheckpoint contains the light client trusted checkpoint for the main network.
 	MainnetTrustedCheckpoint = &TrustedCheckpoint{
-<<<<<<< HEAD
-		Name:         "mainnet",
-		SectionIndex: 227,
-		SectionHead:  common.HexToHash("0xa2e0b25d72c2fc6e35a7f853cdacb193b4b4f95c606accf7f8fa8415283582c7"),
-		CHTRoot:      common.HexToHash("0xf69bdd4053b95b61a27b106a0e86103d791edd8574950dc96aa351ab9b9f1aa0"),
-		BloomRoot:    common.HexToHash("0xec1b454d4c6322c78ccedf76ac922a8698c3cac4d98748a84af4995b7bd3d744"),
-=======
 		SectionIndex: 246,
 		SectionHead:  common.HexToHash("0xb86fbe8a2b1f3c576d06fe1721cd976f98ac1cbf1823da16ef74811e85fd44ac"),
 		CHTRoot:      common.HexToHash("0xe99b397f908a391d0d6bd41d1c19cea4bf5051a9695c94d58de44c538d7a1037"),
@@ -102,7 +89,6 @@
 			common.HexToAddress("0x0DF8fa387C602AE62559cC4aFa4972A7045d6707"), // Guillaume
 		},
 		Threshold: 2,
->>>>>>> 52f24617
 	}
 
 	// TestnetChainConfig contains the chain parameters to run a node on the Ropsten test network.
@@ -123,13 +109,6 @@
 
 	// TestnetTrustedCheckpoint contains the light client trusted checkpoint for the Ropsten test network.
 	TestnetTrustedCheckpoint = &TrustedCheckpoint{
-<<<<<<< HEAD
-		Name:         "testnet",
-		SectionIndex: 161,
-		SectionHead:  common.HexToHash("0x5378afa734e1feafb34bcca1534c4d96952b754579b96a4afb23d5301ecececc"),
-		CHTRoot:      common.HexToHash("0x1cf2b071e7443a62914362486b613ff30f60cea0d9c268ed8c545f876a3ee60c"),
-		BloomRoot:    common.HexToHash("0x5ac25c84bd18a9cbe878d4609a80220f57f85037a112644532412ba0d498a31b"),
-=======
 		SectionIndex: 180,
 		SectionHead:  common.HexToHash("0xc5741683f9fcff7b670732deef2ebe6e7ff7a7bb29249401300b13b4eee690a6"),
 		CHTRoot:      common.HexToHash("0xf03ccebbf71a0998833afdf0e7c29095138c2df1cee6ed44ad9da62b5206b8ad"),
@@ -147,7 +126,6 @@
 			common.HexToAddress("0x0DF8fa387C602AE62559cC4aFa4972A7045d6707"), // Guillaume
 		},
 		Threshold: 2,
->>>>>>> 52f24617
 	}
 
 	// RinkebyChainConfig contains the chain parameters to run a node on the Rinkeby test network.
@@ -171,13 +149,6 @@
 
 	// RinkebyTrustedCheckpoint contains the light client trusted checkpoint for the Rinkeby test network.
 	RinkebyTrustedCheckpoint = &TrustedCheckpoint{
-<<<<<<< HEAD
-		Name:         "rinkeby",
-		SectionIndex: 125,
-		SectionHead:  common.HexToHash("0x8a738386f6bb34add15846f8f49c4c519a2f32519096e792b9f43bcb407c831c"),
-		CHTRoot:      common.HexToHash("0xa1e5720a9bad4dce794f129e4ac6744398197b652868011486a6f89c8ec84a75"),
-		BloomRoot:    common.HexToHash("0xa3048fe8b7e30f77f11bc755a88478363d7d3e71c2bdfe4e8ab9e269cd804ba2"),
-=======
 		SectionIndex: 142,
 		SectionHead:  common.HexToHash("0xf7e3946d54c3040d391edd61a855fec7293f9d0b51445ede88562f2dc2edce3f"),
 		CHTRoot:      common.HexToHash("0xb2beee185e3ecada83eb69f72cbcca3e0978dbc8da5cdb3e34a71b3d597815d0"),
@@ -194,7 +165,6 @@
 			common.HexToAddress("0xb86e2B0Ab5A4B1373e40c51A7C712c70Ba2f9f8E"), // Gary
 		},
 		Threshold: 2,
->>>>>>> 52f24617
 	}
 
 	// GoerliChainConfig contains the chain parameters to run a node on the Görli test network.
@@ -217,32 +187,6 @@
 
 	// GoerliTrustedCheckpoint contains the light client trusted checkpoint for the Görli test network.
 	GoerliTrustedCheckpoint = &TrustedCheckpoint{
-<<<<<<< HEAD
-		Name:         "goerli",
-		SectionIndex: 9,
-		SectionHead:  common.HexToHash("0x8e223d827391eee53b07cb8ee057dbfa11c93e0b45352188c783affd7840a921"),
-		CHTRoot:      common.HexToHash("0xe0a817ac69b36c1e437c5b0cff9e764853f5115702b5f66d451b665d6afb7e78"),
-		BloomRoot:    common.HexToHash("0x50d672aeb655b723284969c7c1201fb6ca003c23ed144bcb9f2d1b30e2971c1b"),
-	}
-
-	// OttomanChainConfig contains the chain parameters to run a node on the Ottoman test network.
-	OttomanChainConfig = &ChainConfig{
-		ChainID:             big.NewInt(5),
-		HomesteadBlock:      big.NewInt(1),
-		DAOForkBlock:        nil,
-		DAOForkSupport:      true,
-		EIP150Block:         big.NewInt(2),
-		EIP150Hash:          common.HexToHash("0x9b095b36c15eaf13044373aef8ee0bd3a382a5abb92e402afa44b8249c3a90e9"),
-		EIP155Block:         big.NewInt(3),
-		EIP158Block:         big.NewInt(3),
-		ByzantiumBlock:      big.NewInt(math.MaxInt64), // Don't enable yet
-		ConstantinopleBlock: nil,
-
-		Istanbul: &IstanbulConfig{
-			Epoch:          30000,
-			ProposerPolicy: 0,
-		},
-=======
 		SectionIndex: 26,
 		SectionHead:  common.HexToHash("0xd0c206e064c8efea930d97e56786af95354ea481b35294a20e5a340937e4c2c9"),
 		CHTRoot:      common.HexToHash("0xce7235999aa8d73c4493b8f397474dafc627652a790dec60c4a968e2dfa5d7be"),
@@ -260,7 +204,6 @@
 			common.HexToAddress("0x0DF8fa387C602AE62559cC4aFa4972A7045d6707"), // Guillaume
 		},
 		Threshold: 2,
->>>>>>> 52f24617
 	}
 
 	// AllEthashProtocolChanges contains every protocol change (EIPs) introduced
@@ -268,26 +211,16 @@
 	//
 	// This configuration is intentionally not using keyed fields to force anyone
 	// adding flags to the config to also have to set these fields.
-<<<<<<< HEAD
-	AllEthashProtocolChanges = &ChainConfig{big.NewInt(1337), big.NewInt(0), nil, false, big.NewInt(0), common.Hash{}, big.NewInt(0), big.NewInt(0), big.NewInt(0), big.NewInt(0), nil, big.NewInt(0), new(EthashConfig), nil, nil, false, 32}
-=======
-	AllEthashProtocolChanges = &ChainConfig{big.NewInt(1337), big.NewInt(0), nil, false, big.NewInt(0), common.Hash{}, big.NewInt(0), big.NewInt(0), big.NewInt(0), big.NewInt(0), big.NewInt(0), nil, new(EthashConfig), nil}
->>>>>>> 52f24617
+	AllEthashProtocolChanges = &ChainConfig{big.NewInt(1337), big.NewInt(0), nil, false, big.NewInt(0), common.Hash{}, big.NewInt(0), big.NewInt(0), big.NewInt(0), big.NewInt(0), big.NewInt(0), nil, new(EthashConfig), nil, nil, false, 32}
 
 	// AllCliqueProtocolChanges contains every protocol change (EIPs) introduced
 	// and accepted by the Ethereum core developers into the Clique consensus.
 	//
 	// This configuration is intentionally not using keyed fields to force anyone
 	// adding flags to the config to also have to set these fields.
-<<<<<<< HEAD
 	AllCliqueProtocolChanges = &ChainConfig{big.NewInt(1337), big.NewInt(0), nil, false, big.NewInt(0), common.Hash{}, big.NewInt(0), big.NewInt(0), big.NewInt(0), big.NewInt(0), big.NewInt(0), nil, nil, &CliqueConfig{Period: 0, Epoch: 30000}, nil, false, 32}
 
 	TestChainConfig = &ChainConfig{big.NewInt(1), big.NewInt(0), nil, false, big.NewInt(0), common.Hash{}, big.NewInt(0), big.NewInt(0), big.NewInt(0), big.NewInt(0), big.NewInt(0), nil, new(EthashConfig), nil, nil, false, 32}
-=======
-	AllCliqueProtocolChanges = &ChainConfig{big.NewInt(1337), big.NewInt(0), nil, false, big.NewInt(0), common.Hash{}, big.NewInt(0), big.NewInt(0), big.NewInt(0), big.NewInt(0), big.NewInt(0), nil, nil, &CliqueConfig{Period: 0, Epoch: 30000}}
-
-	TestChainConfig = &ChainConfig{big.NewInt(1), big.NewInt(0), nil, false, big.NewInt(0), common.Hash{}, big.NewInt(0), big.NewInt(0), big.NewInt(0), big.NewInt(0), big.NewInt(0), nil, new(EthashConfig), nil}
->>>>>>> 52f24617
 	TestRules       = TestChainConfig.Rules(new(big.Int))
 
 	QuorumTestChainConfig = &ChainConfig{big.NewInt(10), big.NewInt(0), nil, false, nil, common.Hash{}, nil, nil, nil, nil, big.NewInt(0), nil, new(EthashConfig), nil, nil, true, 64}
@@ -412,11 +345,7 @@
 	default:
 		engine = "unknown"
 	}
-<<<<<<< HEAD
-	return fmt.Sprintf("{ChainID: %v Homestead: %v DAO: %v DAOSupport: %v EIP150: %v EIP155: %v EIP158: %v Byzantium: %v IsQuorum: %v Constantinople: %v ConstantinopleFix: %v Engine: %v}",
-=======
-	return fmt.Sprintf("{ChainID: %v Homestead: %v DAO: %v DAOSupport: %v EIP150: %v EIP155: %v EIP158: %v Byzantium: %v Constantinople: %v  Petersburg: %v Engine: %v}",
->>>>>>> 52f24617
+	return fmt.Sprintf("{ChainID: %v Homestead: %v DAO: %v DAOSupport: %v EIP150: %v EIP155: %v EIP158: %v Byzantium: %v IsQuorum: %v Constantinople: %v Petersburg: %v Engine: %v}",
 		c.ChainID,
 		c.HomesteadBlock,
 		c.DAOForkBlock,
@@ -556,11 +485,7 @@
 		return newCompatError("Constantinople fork block", c.ConstantinopleBlock, newcfg.ConstantinopleBlock)
 	}
 	if isForkIncompatible(c.PetersburgBlock, newcfg.PetersburgBlock, head) {
-<<<<<<< HEAD
-		return newCompatError("ConstantinopleFix fork block", c.PetersburgBlock, newcfg.PetersburgBlock)
-=======
 		return newCompatError("Petersburg fork block", c.PetersburgBlock, newcfg.PetersburgBlock)
->>>>>>> 52f24617
 	}
 	if isForkIncompatible(c.EWASMBlock, newcfg.EWASMBlock, head) {
 		return newCompatError("ewasm fork block", c.EWASMBlock, newcfg.EWASMBlock)
