--- conflicted
+++ resolved
@@ -332,17 +332,10 @@
 	var ibftTransitionsConfig, qbftTransitionsConfig, invalidTransition, invalidBlockOrder []Transition
 	var emptyBlockPeriodSeconds uint64 = 10
 
-<<<<<<< HEAD
-	tranI0 := Transition{big.NewInt(0), IBFT, 30000, 5, 5, 10, 50, common.Address{}, "", nil, nil, nil, nil, 0, nil, 0, nil, nil, nil, nil}
-	tranQ5 := Transition{big.NewInt(5), QBFT, 30000, 5, 10, 10, 50, common.Address{}, "", nil, nil, nil, nil, 0, nil, 0, nil, nil, nil, nil}
-	tranI10 := Transition{big.NewInt(10), IBFT, 30000, 5, 5, 10, 50, common.Address{}, "", nil, nil, nil, nil, 0, nil, 0, nil, nil, nil, nil}
-	tranQ8 := Transition{big.NewInt(8), QBFT, 30000, 5, 10, 10, 50, common.Address{}, "", nil, nil, nil, nil, 0, nil, 0, nil, nil, nil, nil}
-=======
-	tranI0 := Transition{big.NewInt(0), IBFT, 30000, 5, nil, 10, 50, common.Address{}, "", nil, nil, nil, nil, 0, nil, 0}
-	tranQ5 := Transition{big.NewInt(5), QBFT, 30000, 5, &emptyBlockPeriodSeconds, 10, 50, common.Address{}, "", nil, nil, nil, nil, 0, nil, 0}
-	tranI10 := Transition{big.NewInt(10), IBFT, 30000, 5, nil, 10, 50, common.Address{}, "", nil, nil, nil, nil, 0, nil, 0}
-	tranQ8 := Transition{big.NewInt(8), QBFT, 30000, 5, &emptyBlockPeriodSeconds, 10, 50, common.Address{}, "", nil, nil, nil, nil, 0, nil, 0}
->>>>>>> b5743571
+	tranI0 := Transition{big.NewInt(0), IBFT, 30000, 5, nil, 10, 50, common.Address{}, "", nil, nil, nil, nil, 0, nil, 0, nil, nil, nil, nil}
+	tranQ5 := Transition{big.NewInt(5), QBFT, 30000, 5, &emptyBlockPeriodSeconds, 10, 50, common.Address{}, "", nil, nil, nil, nil, 0, nil, 0, nil, nil, nil, nil}
+	tranI10 := Transition{big.NewInt(10), IBFT, 30000, 5, nil, 10, 50, common.Address{}, "", nil, nil, nil, nil, 0, nil, 0, nil, nil, nil, nil}
+	tranQ8 := Transition{big.NewInt(8), QBFT, 30000, 5, &emptyBlockPeriodSeconds, 10, 50, common.Address{}, "", nil, nil, nil, nil, 0, nil, 0, nil, nil, nil, nil}
 
 	ibftTransitionsConfig = append(ibftTransitionsConfig, tranI0, tranI10)
 	qbftTransitionsConfig = append(qbftTransitionsConfig, tranQ5, tranQ8)
@@ -402,11 +395,7 @@
 			wantErr: ErrBlockOrder,
 		},
 		{
-<<<<<<< HEAD
-			stored:  &ChainConfig{Transitions: []Transition{{nil, IBFT, 30000, 5, 10, 10, 50, common.Address{}, "", nil, nil, nil, nil, 0, nil, 0, nil, nil, nil, nil}}},
-=======
-			stored:  &ChainConfig{Transitions: []Transition{{nil, IBFT, 30000, 5, &emptyBlockPeriodSeconds, 10, 50, common.Address{}, "", nil, nil, nil, nil, 0, nil, 0}}},
->>>>>>> b5743571
+			stored:  &ChainConfig{Transitions: []Transition{{nil, IBFT, 30000, 5, &emptyBlockPeriodSeconds, 10, 50, common.Address{}, "", nil, nil, nil, nil, 0, nil, 0, nil, nil, nil, nil}}},
 			wantErr: ErrBlockNumberMissing,
 		},
 		{
