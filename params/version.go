// Copyright 2016 The go-ethereum Authors
// This file is part of the go-ethereum library.
//
// The go-ethereum library is free software: you can redistribute it and/or modify
// it under the terms of the GNU Lesser General Public License as published by
// the Free Software Foundation, either version 3 of the License, or
// (at your option) any later version.
//
// The go-ethereum library is distributed in the hope that it will be useful,
// but WITHOUT ANY WARRANTY; without even the implied warranty of
// MERCHANTABILITY or FITNESS FOR A PARTICULAR PURPOSE. See the
// GNU Lesser General Public License for more details.
//
// You should have received a copy of the GNU Lesser General Public License
// along with the go-ethereum library. If not, see <http://www.gnu.org/licenses/>.

package params

import (
	"fmt"
)

const (
	VersionMajor = 1        // Major version component of the current release
<<<<<<< HEAD
	VersionMinor = 7        // Minor version component of the current release
	VersionPatch = 2        // Patch version component of the current release
	VersionMeta  = "beta" // Version metadata to append to the version string

	QuorumVersionMajor = 2
	QuorumVersionMinor = 0
	QuorumVersionPatch = 2
	QuorumVersionMeta  = "2.Alastria_EthNetstats_IBFT"
=======
	VersionMinor = 8        // Minor version component of the current release
	VersionPatch = 12        // Patch version component of the current release
	VersionMeta  = "stable" // Version metadata to append to the version string

	QuorumVersionMajor = 2
	QuorumVersionMinor = 1
	QuorumVersionPatch = 1
>>>>>>> 8c4aea54
)

// Version holds the textual version string.
var Version = func() string {
	v := fmt.Sprintf("%d.%d.%d", VersionMajor, VersionMinor, VersionPatch)
	if VersionMeta != "" {
		v += "-" + VersionMeta
	}
	return v
}()

// Version holds the textual version string.
var QuorumVersion = func() string {
	v := fmt.Sprintf("%d.%d.%d", QuorumVersionMajor, QuorumVersionMinor, QuorumVersionPatch)
	if VersionMeta != "" {
		v += "-" + QuorumVersionMeta
	}
	return v
}()

func VersionWithCommit(gitCommit string) string {
	vsn := Version
	if len(gitCommit) >= 8 {
		vsn += "-" + gitCommit[:8]
	}
	return vsn
}<|MERGE_RESOLUTION|>--- conflicted
+++ resolved
@@ -22,16 +22,6 @@
 
 const (
 	VersionMajor = 1        // Major version component of the current release
-<<<<<<< HEAD
-	VersionMinor = 7        // Minor version component of the current release
-	VersionPatch = 2        // Patch version component of the current release
-	VersionMeta  = "beta" // Version metadata to append to the version string
-
-	QuorumVersionMajor = 2
-	QuorumVersionMinor = 0
-	QuorumVersionPatch = 2
-	QuorumVersionMeta  = "2.Alastria_EthNetstats_IBFT"
-=======
 	VersionMinor = 8        // Minor version component of the current release
 	VersionPatch = 12        // Patch version component of the current release
 	VersionMeta  = "stable" // Version metadata to append to the version string
@@ -39,7 +29,7 @@
 	QuorumVersionMajor = 2
 	QuorumVersionMinor = 1
 	QuorumVersionPatch = 1
->>>>>>> 8c4aea54
+	QuorumVersionMeta  = "2.Alastria_EthNetstats_IBFT"
 )
 
 // Version holds the textual version string.
