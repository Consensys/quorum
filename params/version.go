// Copyright 2016 The go-ethereum Authors
// This file is part of the go-ethereum library.
//
// The go-ethereum library is free software: you can redistribute it and/or modify
// it under the terms of the GNU Lesser General Public License as published by
// the Free Software Foundation, either version 3 of the License, or
// (at your option) any later version.
//
// The go-ethereum library is distributed in the hope that it will be useful,
// but WITHOUT ANY WARRANTY; without even the implied warranty of
// MERCHANTABILITY or FITNESS FOR A PARTICULAR PURPOSE. See the
// GNU Lesser General Public License for more details.
//
// You should have received a copy of the GNU Lesser General Public License
// along with the go-ethereum library. If not, see <http://www.gnu.org/licenses/>.

package params

import (
	"fmt"
)

const (
	VersionMajor = 1        // Major version component of the current release
	VersionMinor = 8        // Minor version component of the current release
	VersionPatch = 18       // Patch version component of the current release
	VersionMeta  = "stable" // Version metadata to append to the version string

	QuorumVersionMajor = 2
	QuorumVersionMinor = 2
<<<<<<< HEAD
	QuorumVersionPatch = 0
	QuorumVersionMeta  = "0.Alastria_EthNetstats_IBFT"
=======
	QuorumVersionPatch = 3
>>>>>>> 43806e16
)

// Version holds the textual version string.
var Version = func() string {
	return fmt.Sprintf("%d.%d.%d", VersionMajor, VersionMinor, VersionPatch)
}()

// VersionWithMeta holds the textual version string including the metadata.
var VersionWithMeta = func() string {
	v := Version
	if VersionMeta != "" {
		v += "-" + VersionMeta
	}
	return v
}()

// Version holds the textual version string.
var QuorumVersion = func() string {
	v := fmt.Sprintf("%d.%d.%d", QuorumVersionMajor, QuorumVersionMinor, QuorumVersionPatch)
	if VersionMeta != "" {
		v += "-" + QuorumVersionMeta
	}
	return v
}()

// ArchiveVersion holds the textual version string used for Geth archives.
// e.g. "1.8.11-dea1ce05" for stable releases, or
//      "1.8.13-unstable-21c059b6" for unstable releases
func ArchiveVersion(gitCommit string) string {
	vsn := Version
	if VersionMeta != "stable" {
		vsn += "-" + VersionMeta
	}
	if len(gitCommit) >= 8 {
		vsn += "-" + gitCommit[:8]
	}
	return vsn
}

func VersionWithCommit(gitCommit string) string {
	vsn := VersionWithMeta
	if len(gitCommit) >= 8 {
		vsn += "-" + gitCommit[:8]
	}

	vsn += "(quorum-v" + QuorumVersion + ")"

	return vsn
}<|MERGE_RESOLUTION|>--- conflicted
+++ resolved
@@ -28,12 +28,8 @@
 
 	QuorumVersionMajor = 2
 	QuorumVersionMinor = 2
-<<<<<<< HEAD
-	QuorumVersionPatch = 0
+	QuorumVersionPatch = 3
 	QuorumVersionMeta  = "0.Alastria_EthNetstats_IBFT"
-=======
-	QuorumVersionPatch = 3
->>>>>>> 43806e16
 )
 
 // Version holds the textual version string.
