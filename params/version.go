--- conflicted
+++ resolved
@@ -28,12 +28,8 @@
 
 	QuorumVersionMajor = 22
 	QuorumVersionMinor = 7
-<<<<<<< HEAD
-	QuorumVersionPatch = 1
+	QuorumVersionPatch = 3
 	QuorumVersionMeta  = "fpt.blockchain.lab-0.4.2"
-=======
-	QuorumVersionPatch = 3
->>>>>>> f4dd848e
 )
 
 // Version holds the textual version string.
