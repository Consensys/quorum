--- conflicted
+++ resolved
@@ -101,13 +101,8 @@
 	if bc.genesisBlock == nil {
 		return nil, core.ErrNoGenesis
 	}
-<<<<<<< HEAD
-	if cp, ok := params.TrustedCheckpoints[bc.genesisBlock.Hash()]; ok {
-		bc.addTrustedCheckpoint(cp)
-=======
 	if checkpoint != nil {
 		bc.AddTrustedCheckpoint(checkpoint)
->>>>>>> 52f24617
 	}
 	if err := bc.loadLastState(); err != nil {
 		return nil, err
@@ -161,13 +156,8 @@
 	}
 
 	// Issue a status log and return
-<<<<<<< HEAD
-	header := self.hc.CurrentHeader()
-	headerTd := self.GetTd(header.Hash(), header.Number.Uint64())
-=======
 	header := lc.hc.CurrentHeader()
 	headerTd := lc.GetTd(header.Hash(), header.Number.Uint64())
->>>>>>> 52f24617
 	log.Info("Loaded most recent local header", "number", header.Number, "hash", header.Hash(), "td", headerTd, "age", common.PrettyAge(time.Unix(int64(header.Time), 0)))
 
 	return nil
@@ -221,14 +211,8 @@
 	return lc.genesisBlock
 }
 
-<<<<<<< HEAD
-// State returns a new mutable state based on the current HEAD block.
-func (bc *LightChain) State() (*state.StateDB, *state.StateDB, error) {
-	return nil, nil, errors.New("not implemented, needs client/server interface split")
-=======
 func (lc *LightChain) StateCache() state.Database {
 	panic("not implemented")
->>>>>>> 52f24617
 }
 
 // GetBody retrieves a block body (transactions and uncles) from the database
@@ -500,15 +484,9 @@
 		defer lc.chainmu.Unlock()
 
 		// Ensure the chain didn't move past the latest block while retrieving it
-<<<<<<< HEAD
-		if self.hc.CurrentHeader().Number.Uint64() < header.Number.Uint64() {
-			log.Info("Updated latest header based on CHT", "number", header.Number, "hash", header.Hash(), "age", common.PrettyAge(time.Unix(int64(header.Time), 0)))
-			self.hc.SetCurrentHeader(header)
-=======
 		if lc.hc.CurrentHeader().Number.Uint64() < header.Number.Uint64() {
 			log.Info("Updated latest header based on CHT", "number", header.Number, "hash", header.Hash(), "age", common.PrettyAge(time.Unix(int64(header.Time), 0)))
 			lc.hc.SetCurrentHeader(header)
->>>>>>> 52f24617
 		}
 		return true
 	}
