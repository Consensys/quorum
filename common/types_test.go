--- conflicted
+++ resolved
@@ -17,11 +17,8 @@
 package common
 
 import (
-<<<<<<< HEAD
+	"database/sql/driver"
 	"encoding/base64"
-=======
-	"database/sql/driver"
->>>>>>> e80b2969
 	"encoding/json"
 	"math/big"
 	"reflect"
@@ -201,7 +198,6 @@
 
 }
 
-<<<<<<< HEAD
 func TestEmptyEncryptedPayloadHash(t *testing.T) {
 	assert := assert.New(t)
 
@@ -273,7 +269,8 @@
 	h.Add(newItem)
 
 	assert.False(h.NotExist(newItem))
-=======
+}
+
 func TestHash_Scan(t *testing.T) {
 	type args struct {
 		src interface{}
@@ -449,5 +446,4 @@
 			}
 		})
 	}
->>>>>>> e80b2969
 }