// Copyright 2015 The go-ethereum Authors
// This file is part of the go-ethereum library.
//
// The go-ethereum library is free software: you can redistribute it and/or modify
// it under the terms of the GNU Lesser General Public License as published by
// the Free Software Foundation, either version 3 of the License, or
// (at your option) any later version.
//
// The go-ethereum library is distributed in the hope that it will be useful,
// but WITHOUT ANY WARRANTY; without even the implied warranty of
// MERCHANTABILITY or FITNESS FOR A PARTICULAR PURPOSE. See the
// GNU Lesser General Public License for more details.
//
// You should have received a copy of the GNU Lesser General Public License
// along with the go-ethereum library. If not, see <http://www.gnu.org/licenses/>.

package common

import (
	"database/sql/driver"
	"encoding/base64"
	"encoding/json"
	"math/big"
	"reflect"
	"strings"
	"testing"

	"github.com/stretchr/testify/assert"
)

func TestBytesConversion(t *testing.T) {
	bytes := []byte{5}
	hash := BytesToHash(bytes)

	var exp Hash
	exp[31] = 5

	if hash != exp {
		t.Errorf("expected %x got %x", exp, hash)
	}
}

func TestIsHexAddress(t *testing.T) {
	tests := []struct {
		str string
		exp bool
	}{
		{"0x5aaeb6053f3e94c9b9a09f33669435e7ef1beaed", true},
		{"5aaeb6053f3e94c9b9a09f33669435e7ef1beaed", true},
		{"0X5aaeb6053f3e94c9b9a09f33669435e7ef1beaed", true},
		{"0XAAAAAAAAAAAAAAAAAAAAAAAAAAAAAAAAAAAAAAAA", true},
		{"0xAAAAAAAAAAAAAAAAAAAAAAAAAAAAAAAAAAAAAAAA", true},
		{"0x5aaeb6053f3e94c9b9a09f33669435e7ef1beaed1", false},
		{"0x5aaeb6053f3e94c9b9a09f33669435e7ef1beae", false},
		{"5aaeb6053f3e94c9b9a09f33669435e7ef1beaed11", false},
		{"0xxaaeb6053f3e94c9b9a09f33669435e7ef1beaed", false},
	}

	for _, test := range tests {
		if result := IsHexAddress(test.str); result != test.exp {
			t.Errorf("IsHexAddress(%s) == %v; expected %v",
				test.str, result, test.exp)
		}
	}
}

func TestHashJsonValidation(t *testing.T) {
	var tests = []struct {
		Prefix string
		Size   int
		Error  string
	}{
		{"", 62, "json: cannot unmarshal hex string without 0x prefix into Go value of type common.Hash"},
		{"0x", 66, "hex string has length 66, want 64 for common.Hash"},
		{"0x", 63, "json: cannot unmarshal hex string of odd length into Go value of type common.Hash"},
		{"0x", 0, "hex string has length 0, want 64 for common.Hash"},
		{"0x", 64, ""},
		{"0X", 64, ""},
	}
	for _, test := range tests {
		input := `"` + test.Prefix + strings.Repeat("0", test.Size) + `"`
		var v Hash
		err := json.Unmarshal([]byte(input), &v)
		if err == nil {
			if test.Error != "" {
				t.Errorf("%s: error mismatch: have nil, want %q", input, test.Error)
			}
		} else {
			if err.Error() != test.Error {
				t.Errorf("%s: error mismatch: have %q, want %q", input, err, test.Error)
			}
		}
	}
}

func TestAddressUnmarshalJSON(t *testing.T) {
	var tests = []struct {
		Input     string
		ShouldErr bool
		Output    *big.Int
	}{
		{"", true, nil},
		{`""`, true, nil},
		{`"0x"`, true, nil},
		{`"0x00"`, true, nil},
		{`"0xG000000000000000000000000000000000000000"`, true, nil},
		{`"0x0000000000000000000000000000000000000000"`, false, big.NewInt(0)},
		{`"0x0000000000000000000000000000000000000010"`, false, big.NewInt(16)},
	}
	for i, test := range tests {
		var v Address
		err := json.Unmarshal([]byte(test.Input), &v)
		if err != nil && !test.ShouldErr {
			t.Errorf("test #%d: unexpected error: %v", i, err)
		}
		if err == nil {
			if test.ShouldErr {
				t.Errorf("test #%d: expected error, got none", i)
			}
			if got := new(big.Int).SetBytes(v.Bytes()); got.Cmp(test.Output) != 0 {
				t.Errorf("test #%d: address mismatch: have %v, want %v", i, got, test.Output)
			}
		}
	}
}

func TestAddressHexChecksum(t *testing.T) {
	var tests = []struct {
		Input  string
		Output string
	}{
		// Test cases from https://github.com/ethereum/EIPs/blob/master/EIPS/eip-55.md#specification
		{"0x5aaeb6053f3e94c9b9a09f33669435e7ef1beaed", "0x5aAeb6053F3E94C9b9A09f33669435E7Ef1BeAed"},
		{"0xfb6916095ca1df60bb79ce92ce3ea74c37c5d359", "0xfB6916095ca1df60bB79Ce92cE3Ea74c37c5d359"},
		{"0xdbf03b407c01e7cd3cbea99509d93f8dddc8c6fb", "0xdbF03B407c01E7cD3CBea99509d93f8DDDC8C6FB"},
		{"0xd1220a0cf47c7b9be7a2e6ba89f429762e7b9adb", "0xD1220A0cf47c7B9Be7A2E6BA89F429762e7b9aDb"},
		// Ensure that non-standard length input values are handled correctly
		{"0xa", "0x000000000000000000000000000000000000000A"},
		{"0x0a", "0x000000000000000000000000000000000000000A"},
		{"0x00a", "0x000000000000000000000000000000000000000A"},
		{"0x000000000000000000000000000000000000000a", "0x000000000000000000000000000000000000000A"},
	}
	for i, test := range tests {
		output := HexToAddress(test.Input).Hex()
		if output != test.Output {
			t.Errorf("test #%d: failed to match when it should (%s != %s)", i, output, test.Output)
		}
	}
}

func BenchmarkAddressHex(b *testing.B) {
	testAddr := HexToAddress("0x5aaeb6053f3e94c9b9a09f33669435e7ef1beaed")
	for n := 0; n < b.N; n++ {
		testAddr.Hex()
	}
}

func TestMixedcaseAccount_Address(t *testing.T) {

	// https://github.com/ethereum/EIPs/blob/master/EIPS/eip-55.md
	// Note: 0X{checksum_addr} is not valid according to spec above

	var res []struct {
		A     MixedcaseAddress
		Valid bool
	}
	if err := json.Unmarshal([]byte(`[
		{"A" : "0xae967917c465db8578ca9024c205720b1a3651A9", "Valid": false},
		{"A" : "0xAe967917c465db8578ca9024c205720b1a3651A9", "Valid": true},
		{"A" : "0XAe967917c465db8578ca9024c205720b1a3651A9", "Valid": false},
		{"A" : "0x1111111111111111111112222222222223333323", "Valid": true}
		]`), &res); err != nil {
		t.Fatal(err)
	}

	for _, r := range res {
		if got := r.A.ValidChecksum(); got != r.Valid {
			t.Errorf("Expected checksum %v, got checksum %v, input %v", r.Valid, got, r.A.String())
		}
	}

	//These should throw exceptions:
	var r2 []MixedcaseAddress
	for _, r := range []string{
		`["0x11111111111111111111122222222222233333"]`,     // Too short
		`["0x111111111111111111111222222222222333332"]`,    // Too short
		`["0x11111111111111111111122222222222233333234"]`,  // Too long
		`["0x111111111111111111111222222222222333332344"]`, // Too long
		`["1111111111111111111112222222222223333323"]`,     // Missing 0x
		`["x1111111111111111111112222222222223333323"]`,    // Missing 0
		`["0xG111111111111111111112222222222223333323"]`,   //Non-hex
	} {
		if err := json.Unmarshal([]byte(r), &r2); err == nil {
			t.Errorf("Expected failure, input %v", r)
		}

	}

}

<<<<<<< HEAD
func TestEmptyEncryptedPayloadHash(t *testing.T) {
	assert := assert.New(t)

	emptyHash := EncryptedPayloadHash{}

	assert.True(EmptyEncryptedPayloadHash(emptyHash))
}

func TestBytesToEncryptedPayloadHash_whenTypical(t *testing.T) {
	assert := assert.New(t)

=======
func TestBytesToEncryptedPayloadHash_whenTypical(t *testing.T) {
>>>>>>> de45c9bb
	arbitraryBytes := []byte{10}
	var expected EncryptedPayloadHash
	expected[EncryptedPayloadHashLength-1] = 10

	actual := BytesToEncryptedPayloadHash(arbitraryBytes)

<<<<<<< HEAD
	assert.Equal(expected, actual)
}

func TestEncryptedPayloadHash_Bytes(t *testing.T) {
	assert := assert.New(t)

=======
	assert.Equal(t, expected, actual)
}

func TestEncryptedPayloadHash_Bytes(t *testing.T) {
>>>>>>> de45c9bb
	arbitraryBytes := []byte{10}
	h := BytesToEncryptedPayloadHash(arbitraryBytes)

	actual := h.Bytes()

<<<<<<< HEAD
	assert.Equal(arbitraryBytes[0], actual[EncryptedPayloadHashLength-1])
}

func TestEncryptedPayloadHash_BytesTypeRef(t *testing.T) {
	assert := assert.New(t)

=======
	assert.Equal(t, arbitraryBytes[0], actual[EncryptedPayloadHashLength-1])
}

func TestEncryptedPayloadHash_BytesTypeRef(t *testing.T) {
>>>>>>> de45c9bb
	arbitraryBytes := []byte{10}
	h := BytesToEncryptedPayloadHash(arbitraryBytes)
	expected := h.Hex()

	bt := h.BytesTypeRef()
	actual := bt.String()

<<<<<<< HEAD
	assert.Equal(expected, actual)
}

func TestEncryptedPayloadHash_ToBase64(t *testing.T) {
	assert := assert.New(t)

=======
	assert.Equal(t, expected, actual)
}

func TestEncryptedPayloadHash_ToBase64(t *testing.T) {
>>>>>>> de45c9bb
	arbitraryBytes := []byte{10}
	h := BytesToEncryptedPayloadHash(arbitraryBytes)
	expected := base64.StdEncoding.EncodeToString(h.Bytes())

	actual := h.ToBase64()

<<<<<<< HEAD
	assert.Equal(expected, actual)
}

func TestEncryptedPayloadHashes_whenTypical(t *testing.T) {
	assert := assert.New(t)

	arbitraryBytes1 := []byte{10}
	arbitraryBytes2 := []byte{5}
	h, err := Base64sToEncryptedPayloadHashes([]string{base64.StdEncoding.EncodeToString(arbitraryBytes1), base64.StdEncoding.EncodeToString(arbitraryBytes2)})
	if err != nil {
		t.Fatalf("must be able to convert but fail due to %s", err)
	}

	arbitraryBytes3 := []byte{7}
	newItem := BytesToEncryptedPayloadHash(arbitraryBytes3)
	h.Add(newItem)

	assert.False(h.NotExist(newItem))
=======
	assert.Equal(t, expected, actual)
>>>>>>> de45c9bb
}

func TestHash_Scan(t *testing.T) {
	type args struct {
		src interface{}
	}
	tests := []struct {
		name    string
		args    args
		wantErr bool
	}{
		{
			name: "working scan",
			args: args{src: []byte{
				0xb2, 0x6f, 0x2b, 0x34, 0x2a, 0xab, 0x24, 0xbc, 0xf6, 0x3e,
				0xa2, 0x18, 0xc6, 0xa9, 0x27, 0x4d, 0x30, 0xab, 0x9a, 0x15,
				0xa2, 0x18, 0xc6, 0xa9, 0x27, 0x4d, 0x30, 0xab, 0x9a, 0x15,
				0x10, 0x00,
			}},
			wantErr: false,
		},
		{
			name:    "non working scan",
			args:    args{src: int64(1234567890)},
			wantErr: true,
		},
		{
			name: "invalid length scan",
			args: args{src: []byte{
				0xb2, 0x6f, 0x2b, 0x34, 0x2a, 0xab, 0x24, 0xbc, 0xf6, 0x3e,
				0xa2, 0x18, 0xc6, 0xa9, 0x27, 0x4d, 0x30, 0xab, 0x9a, 0x15,
				0xa2, 0x18, 0xc6, 0xa9, 0x27, 0x4d, 0x30, 0xab, 0x9a, 0x15,
			}},
			wantErr: true,
		},
	}
	for _, tt := range tests {
		t.Run(tt.name, func(t *testing.T) {
			h := &Hash{}
			if err := h.Scan(tt.args.src); (err != nil) != tt.wantErr {
				t.Errorf("Hash.Scan() error = %v, wantErr %v", err, tt.wantErr)
			}

			if !tt.wantErr {
				for i := range h {
					if h[i] != tt.args.src.([]byte)[i] {
						t.Errorf(
							"Hash.Scan() didn't scan the %d src correctly (have %X, want %X)",
							i, h[i], tt.args.src.([]byte)[i],
						)
					}
				}
			}
		})
	}
}

func TestHash_Value(t *testing.T) {
	b := []byte{
		0xb2, 0x6f, 0x2b, 0x34, 0x2a, 0xab, 0x24, 0xbc, 0xf6, 0x3e,
		0xa2, 0x18, 0xc6, 0xa9, 0x27, 0x4d, 0x30, 0xab, 0x9a, 0x15,
		0xa2, 0x18, 0xc6, 0xa9, 0x27, 0x4d, 0x30, 0xab, 0x9a, 0x15,
		0x10, 0x00,
	}
	var usedH Hash
	usedH.SetBytes(b)
	tests := []struct {
		name    string
		h       Hash
		want    driver.Value
		wantErr bool
	}{
		{
			name:    "Working value",
			h:       usedH,
			want:    b,
			wantErr: false,
		},
	}
	for _, tt := range tests {
		t.Run(tt.name, func(t *testing.T) {
			got, err := tt.h.Value()
			if (err != nil) != tt.wantErr {
				t.Errorf("Hash.Value() error = %v, wantErr %v", err, tt.wantErr)
				return
			}
			if !reflect.DeepEqual(got, tt.want) {
				t.Errorf("Hash.Value() = %v, want %v", got, tt.want)
			}
		})
	}
}

func TestAddress_Scan(t *testing.T) {
	type args struct {
		src interface{}
	}
	tests := []struct {
		name    string
		args    args
		wantErr bool
	}{
		{
			name: "working scan",
			args: args{src: []byte{
				0xb2, 0x6f, 0x2b, 0x34, 0x2a, 0xab, 0x24, 0xbc, 0xf6, 0x3e,
				0xa2, 0x18, 0xc6, 0xa9, 0x27, 0x4d, 0x30, 0xab, 0x9a, 0x15,
			}},
			wantErr: false,
		},
		{
			name:    "non working scan",
			args:    args{src: int64(1234567890)},
			wantErr: true,
		},
		{
			name: "invalid length scan",
			args: args{src: []byte{
				0xb2, 0x6f, 0x2b, 0x34, 0x2a, 0xab, 0x24, 0xbc, 0xf6, 0x3e,
				0xa2, 0x18, 0xc6, 0xa9, 0x27, 0x4d, 0x30, 0xab, 0x9a,
			}},
			wantErr: true,
		},
	}
	for _, tt := range tests {
		t.Run(tt.name, func(t *testing.T) {
			a := &Address{}
			if err := a.Scan(tt.args.src); (err != nil) != tt.wantErr {
				t.Errorf("Address.Scan() error = %v, wantErr %v", err, tt.wantErr)
			}

			if !tt.wantErr {
				for i := range a {
					if a[i] != tt.args.src.([]byte)[i] {
						t.Errorf(
							"Address.Scan() didn't scan the %d src correctly (have %X, want %X)",
							i, a[i], tt.args.src.([]byte)[i],
						)
					}
				}
			}
		})
	}
}

func TestAddress_Value(t *testing.T) {
	b := []byte{
		0xb2, 0x6f, 0x2b, 0x34, 0x2a, 0xab, 0x24, 0xbc, 0xf6, 0x3e,
		0xa2, 0x18, 0xc6, 0xa9, 0x27, 0x4d, 0x30, 0xab, 0x9a, 0x15,
	}
	var usedA Address
	usedA.SetBytes(b)
	tests := []struct {
		name    string
		a       Address
		want    driver.Value
		wantErr bool
	}{
		{
			name:    "Working value",
			a:       usedA,
			want:    b,
			wantErr: false,
		},
	}
	for _, tt := range tests {
		t.Run(tt.name, func(t *testing.T) {
			got, err := tt.a.Value()
			if (err != nil) != tt.wantErr {
				t.Errorf("Address.Value() error = %v, wantErr %v", err, tt.wantErr)
				return
			}
			if !reflect.DeepEqual(got, tt.want) {
				t.Errorf("Address.Value() = %v, want %v", got, tt.want)
			}
		})
	}
}<|MERGE_RESOLUTION|>--- conflicted
+++ resolved
@@ -198,58 +198,26 @@
 
 }
 
-<<<<<<< HEAD
-func TestEmptyEncryptedPayloadHash(t *testing.T) {
-	assert := assert.New(t)
-
-	emptyHash := EncryptedPayloadHash{}
-
-	assert.True(EmptyEncryptedPayloadHash(emptyHash))
-}
-
 func TestBytesToEncryptedPayloadHash_whenTypical(t *testing.T) {
-	assert := assert.New(t)
-
-=======
-func TestBytesToEncryptedPayloadHash_whenTypical(t *testing.T) {
->>>>>>> de45c9bb
 	arbitraryBytes := []byte{10}
 	var expected EncryptedPayloadHash
 	expected[EncryptedPayloadHashLength-1] = 10
 
 	actual := BytesToEncryptedPayloadHash(arbitraryBytes)
 
-<<<<<<< HEAD
-	assert.Equal(expected, actual)
+	assert.Equal(t, expected, actual)
 }
 
 func TestEncryptedPayloadHash_Bytes(t *testing.T) {
-	assert := assert.New(t)
-
-=======
-	assert.Equal(t, expected, actual)
-}
-
-func TestEncryptedPayloadHash_Bytes(t *testing.T) {
->>>>>>> de45c9bb
 	arbitraryBytes := []byte{10}
 	h := BytesToEncryptedPayloadHash(arbitraryBytes)
 
 	actual := h.Bytes()
 
-<<<<<<< HEAD
-	assert.Equal(arbitraryBytes[0], actual[EncryptedPayloadHashLength-1])
+	assert.Equal(t, arbitraryBytes[0], actual[EncryptedPayloadHashLength-1])
 }
 
 func TestEncryptedPayloadHash_BytesTypeRef(t *testing.T) {
-	assert := assert.New(t)
-
-=======
-	assert.Equal(t, arbitraryBytes[0], actual[EncryptedPayloadHashLength-1])
-}
-
-func TestEncryptedPayloadHash_BytesTypeRef(t *testing.T) {
->>>>>>> de45c9bb
 	arbitraryBytes := []byte{10}
 	h := BytesToEncryptedPayloadHash(arbitraryBytes)
 	expected := h.Hex()
@@ -257,32 +225,27 @@
 	bt := h.BytesTypeRef()
 	actual := bt.String()
 
-<<<<<<< HEAD
-	assert.Equal(expected, actual)
+	assert.Equal(t, expected, actual)
 }
 
 func TestEncryptedPayloadHash_ToBase64(t *testing.T) {
-	assert := assert.New(t)
-
-=======
-	assert.Equal(t, expected, actual)
-}
-
-func TestEncryptedPayloadHash_ToBase64(t *testing.T) {
->>>>>>> de45c9bb
 	arbitraryBytes := []byte{10}
 	h := BytesToEncryptedPayloadHash(arbitraryBytes)
 	expected := base64.StdEncoding.EncodeToString(h.Bytes())
 
 	actual := h.ToBase64()
 
-<<<<<<< HEAD
-	assert.Equal(expected, actual)
+	assert.Equal(t, expected, actual)
+}
+
+func TestEmptyEncryptedPayloadHash(t *testing.T) {
+
+	emptyHash := EncryptedPayloadHash{}
+
+	assert.True(t, EmptyEncryptedPayloadHash(emptyHash))
 }
 
 func TestEncryptedPayloadHashes_whenTypical(t *testing.T) {
-	assert := assert.New(t)
-
 	arbitraryBytes1 := []byte{10}
 	arbitraryBytes2 := []byte{5}
 	h, err := Base64sToEncryptedPayloadHashes([]string{base64.StdEncoding.EncodeToString(arbitraryBytes1), base64.StdEncoding.EncodeToString(arbitraryBytes2)})
@@ -294,10 +257,7 @@
 	newItem := BytesToEncryptedPayloadHash(arbitraryBytes3)
 	h.Add(newItem)
 
-	assert.False(h.NotExist(newItem))
-=======
-	assert.Equal(t, expected, actual)
->>>>>>> de45c9bb
+	assert.False(t, h.NotExist(newItem))
 }
 
 func TestHash_Scan(t *testing.T) {
