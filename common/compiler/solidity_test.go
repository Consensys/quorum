// Copyright 2019 The go-ethereum Authors
// This file is part of the go-ethereum library.
//
// The go-ethereum library is free software: you can redistribute it and/or modify
// it under the terms of the GNU Lesser General Public License as published by
// the Free Software Foundation, either version 3 of the License, or
// (at your option) any later version.
//
// The go-ethereum library is distributed in the hope that it will be useful,
// but WITHOUT ANY WARRANTY; without even the implied warranty of
// MERCHANTABILITY or FITNESS FOR A PARTICULAR PURPOSE. See the
// GNU Lesser General Public License for more details.
//
// You should have received a copy of the GNU Lesser General Public License
// along with the go-ethereum library. If not, see <http://www.gnu.org/licenses/>.

package compiler

import (
	"os/exec"
	"testing"
)

const (
	testSource = `
<<<<<<< HEAD
pragma solidity ^0.5.0;
=======
pragma solidity >0.0.0;
>>>>>>> 52f24617
contract test {
   /// @notice Will multiply ` + "`a`" + ` by 7.
   function multiply(uint a) public returns(uint d) {
       return a * 7;
   }
}
`
)

func skipWithoutSolc(t *testing.T) {
	if _, err := exec.LookPath("solc"); err != nil {
		t.Skip(err)
	}
}

func TestSolidityCompiler(t *testing.T) {
	skipWithoutSolc(t)

	contracts, err := CompileSolidityString("", testSource)
	if err != nil {
		t.Fatalf("error compiling source. result %v: %v", contracts, err)
	}
	if len(contracts) != 1 {
		t.Errorf("one contract expected, got %d", len(contracts))
	}
	c, ok := contracts["test"]
	if !ok {
		c, ok = contracts["<stdin>:test"]
		if !ok {
			t.Fatal("info for contract 'test' not present in result")
		}
	}
	if c.Code == "" {
		t.Error("empty code")
	}
	if c.Info.Source != testSource {
		t.Error("wrong source")
	}
	if c.Info.CompilerVersion == "" {
		t.Error("empty version")
	}
}

func TestSolidityCompileError(t *testing.T) {
	skipWithoutSolc(t)

	contracts, err := CompileSolidityString("", testSource[4:])
	if err == nil {
		t.Errorf("error expected compiling source. got none. result %v", contracts)
	}
	t.Logf("error: %v", err)
}<|MERGE_RESOLUTION|>--- conflicted
+++ resolved
@@ -23,11 +23,7 @@
 
 const (
 	testSource = `
-<<<<<<< HEAD
-pragma solidity ^0.5.0;
-=======
 pragma solidity >0.0.0;
->>>>>>> 52f24617
 contract test {
    /// @notice Will multiply ` + "`a`" + ` by 7.
    function multiply(uint a) public returns(uint d) {
