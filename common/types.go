// Copyright 2015 The go-ethereum Authors
// This file is part of the go-ethereum library.
//
// The go-ethereum library is free software: you can redistribute it and/or modify
// it under the terms of the GNU Lesser General Public License as published by
// the Free Software Foundation, either version 3 of the License, or
// (at your option) any later version.
//
// The go-ethereum library is distributed in the hope that it will be useful,
// but WITHOUT ANY WARRANTY; without even the implied warranty of
// MERCHANTABILITY or FITNESS FOR A PARTICULAR PURPOSE. See the
// GNU Lesser General Public License for more details.
//
// You should have received a copy of the GNU Lesser General Public License
// along with the go-ethereum library. If not, see <http://www.gnu.org/licenses/>.

package common

import (
<<<<<<< HEAD
	"encoding/base64"
=======
	"database/sql/driver"
>>>>>>> e80b2969
	"encoding/hex"
	"encoding/json"
	"fmt"
	"math/big"
	"math/rand"
	"reflect"
	"strings"

	"github.com/ethereum/go-ethereum/common/hexutil"
	"github.com/ethereum/go-ethereum/crypto/sha3"
)

// Lengths of hashes and addresses in bytes.
const (
	// HashLength is the expected length of the hash
	HashLength = 32
	// AddressLength is the expected length of the address
	AddressLength = 20
	// length of the hash returned by Private Transaction Manager
	EncryptedPayloadHashLength = 64
)

var (
	hashT    = reflect.TypeOf(Hash{})
	addressT = reflect.TypeOf(Address{})
)

// Hash represents the 32 byte Keccak256 hash of arbitrary data.
type Hash [HashLength]byte

// BytesToHash sets b to hash.
// If b is larger than len(h), b will be cropped from the left.
func BytesToHash(b []byte) Hash {
	var h Hash
	h.SetBytes(b)
	return h
}

func StringToHash(s string) Hash { return BytesToHash([]byte(s)) } // dep: Istanbul

// BigToHash sets byte representation of b to hash.
// If b is larger than len(h), b will be cropped from the left.
func BigToHash(b *big.Int) Hash { return BytesToHash(b.Bytes()) }

// HexToHash sets byte representation of s to hash.
// If b is larger than len(h), b will be cropped from the left.
func HexToHash(s string) Hash { return BytesToHash(FromHex(s)) }

// Bytes gets the byte representation of the underlying hash.
func (h Hash) Bytes() []byte { return h[:] }

// Big converts a hash to a big integer.
func (h Hash) Big() *big.Int { return new(big.Int).SetBytes(h[:]) }

// Hex converts a hash to a hex string.
func (h Hash) Hex() string { return hexutil.Encode(h[:]) }

// TerminalString implements log.TerminalStringer, formatting a string for console
// output during logging.
func (h Hash) TerminalString() string {
	return fmt.Sprintf("%x…%x", h[:3], h[29:])
}

// String implements the stringer interface and is used also by the logger when
// doing full logging into a file.
func (h Hash) String() string {
	return h.Hex()
}

// Format implements fmt.Formatter, forcing the byte slice to be formatted as is,
// without going through the stringer interface used for logging.
func (h Hash) Format(s fmt.State, c rune) {
	fmt.Fprintf(s, "%"+string(c), h[:])
}

// UnmarshalText parses a hash in hex syntax.
func (h *Hash) UnmarshalText(input []byte) error {
	return hexutil.UnmarshalFixedText("Hash", input, h[:])
}

// UnmarshalJSON parses a hash in hex syntax.
func (h *Hash) UnmarshalJSON(input []byte) error {
	return hexutil.UnmarshalFixedJSON(hashT, input, h[:])
}

// MarshalText returns the hex representation of h.
func (h Hash) MarshalText() ([]byte, error) {
	return hexutil.Bytes(h[:]).MarshalText()
}

// SetBytes sets the hash to the value of b.
// If b is larger than len(h), b will be cropped from the left.
func (h *Hash) SetBytes(b []byte) {
	if len(b) > len(h) {
		b = b[len(b)-HashLength:]
	}

	copy(h[HashLength-len(b):], b)
}

func EmptyHash(h Hash) bool {
	return h == Hash{}
}

// Generate implements testing/quick.Generator.
func (h Hash) Generate(rand *rand.Rand, size int) reflect.Value {
	m := rand.Intn(len(h))
	for i := len(h) - 1; i > m; i-- {
		h[i] = byte(rand.Uint32())
	}
	return reflect.ValueOf(h)
}

<<<<<<< HEAD
func (h Hash) ToBase64() string {
	return base64.StdEncoding.EncodeToString(h.Bytes())
}

// Decode base64 string to Hash
// if String is empty then return empty hash
func Base64ToHash(b64 string) (Hash, error) {
	if b64 == "" {
		return Hash{}, nil
	}
	bytes, err := base64.StdEncoding.DecodeString(b64)
	if err != nil {
		return Hash{}, err
	}
	return BytesToHash(bytes), nil
=======
// Scan implements Scanner for database/sql.
func (h *Hash) Scan(src interface{}) error {
	srcB, ok := src.([]byte)
	if !ok {
		return fmt.Errorf("can't scan %T into Hash", src)
	}
	if len(srcB) != HashLength {
		return fmt.Errorf("can't scan []byte of len %d into Hash, want %d", len(srcB), HashLength)
	}
	copy(h[:], srcB)
	return nil
}

// Value implements valuer for database/sql.
func (h Hash) Value() (driver.Value, error) {
	return h[:], nil
>>>>>>> e80b2969
}

// UnprefixedHash allows marshaling a Hash without 0x prefix.
type UnprefixedHash Hash

// UnmarshalText decodes the hash from hex. The 0x prefix is optional.
func (h *UnprefixedHash) UnmarshalText(input []byte) error {
	return hexutil.UnmarshalFixedUnprefixedText("UnprefixedHash", input, h[:])
}

// MarshalText encodes the hash as hex.
func (h UnprefixedHash) MarshalText() ([]byte, error) {
	return []byte(hex.EncodeToString(h[:])), nil
}

// Hash, returned by Private Transaction Manager, represents the 64-byte hash of encrypted payload
type EncryptedPayloadHash [EncryptedPayloadHashLength]byte

// Using map to enable fast lookup
type EncryptedPayloadHashes map[EncryptedPayloadHash]struct{}

// BytesToEncryptedPayloadHash sets b to EncryptedPayloadHash.
// If b is larger than len(h), b will be cropped from the left.
func BytesToEncryptedPayloadHash(b []byte) EncryptedPayloadHash {
	var h EncryptedPayloadHash
	h.SetBytes(b)
	return h
}

func Base64ToEncryptedPayloadHash(b64 string) (EncryptedPayloadHash, error) {
	bytes, err := base64.StdEncoding.DecodeString(b64)
	if err != nil {
		return EncryptedPayloadHash{}, err
	}
	return BytesToEncryptedPayloadHash(bytes), nil
}

func (eph *EncryptedPayloadHash) SetBytes(b []byte) {
	if len(b) > len(eph) {
		b = b[len(b)-EncryptedPayloadHashLength:]
	}

	copy(eph[EncryptedPayloadHashLength-len(b):], b)
}

func (eph EncryptedPayloadHash) Hex() string {
	return hexutil.Encode(eph[:])
}

func (eph EncryptedPayloadHash) Bytes() []byte {
	return eph[:]
}

func (eph EncryptedPayloadHash) String() string {
	return eph.Hex()
}

func (eph EncryptedPayloadHash) ToBase64() string {
	return base64.StdEncoding.EncodeToString(eph[:])
}

func (eph EncryptedPayloadHash) TerminalString() string {
	return fmt.Sprintf("%x…%x", eph[:3], eph[EncryptedPayloadHashLength-3:])
}

func (eph EncryptedPayloadHash) BytesTypeRef() *hexutil.Bytes {
	b := hexutil.Bytes(eph.Bytes())
	return &b
}

func EmptyEncryptedPayloadHash(eph EncryptedPayloadHash) bool {
	return eph == EncryptedPayloadHash{}
}

func (ephs EncryptedPayloadHashes) ToBase64s() []string {
	a := make([]string, 0, len(ephs))
	for eph := range ephs {
		a = append(a, eph.ToBase64())
	}
	return a
}

func (ephs EncryptedPayloadHashes) NotExist(eph EncryptedPayloadHash) bool {
	_, ok := ephs[eph]
	return !ok
}

func (ephs EncryptedPayloadHashes) Add(eph EncryptedPayloadHash) {
	ephs[eph] = struct{}{}
}

func Base64sToEncryptedPayloadHashes(b64s []string) (EncryptedPayloadHashes, error) {
	ephs := make(EncryptedPayloadHashes)
	for _, b64 := range b64s {
		data, err := Base64ToEncryptedPayloadHash(b64)
		if err != nil {
			return nil, err
		}
		ephs.Add(data)
	}
	return ephs, nil
}

// Print hex but only first 3 and last 3 bytes
func FormatTerminalString(data []byte) string {
	l := len(data)
	if l > 0 {
		if l > 6 {
			return fmt.Sprintf("%x…%x", data[:3], data[l-3:])
		} else {
			return fmt.Sprintf("%x", data[:])
		}
	}
	return ""
}

/////////// Address

// Address represents the 20 byte address of an Ethereum account.
type Address [AddressLength]byte

// BytesToAddress returns Address with value b.
// If b is larger than len(h), b will be cropped from the left.
func BytesToAddress(b []byte) Address {
	var a Address
	a.SetBytes(b)
	return a
}

func StringToAddress(s string) Address { return BytesToAddress([]byte(s)) } // dep: Istanbul

// BigToAddress returns Address with byte values of b.
// If b is larger than len(h), b will be cropped from the left.
func BigToAddress(b *big.Int) Address { return BytesToAddress(b.Bytes()) }

// HexToAddress returns Address with byte values of s.
// If s is larger than len(h), s will be cropped from the left.
func HexToAddress(s string) Address { return BytesToAddress(FromHex(s)) }

// IsHexAddress verifies whether a string can represent a valid hex-encoded
// Ethereum address or not.
func IsHexAddress(s string) bool {
	if hasHexPrefix(s) {
		s = s[2:]
	}
	return len(s) == 2*AddressLength && isHex(s)
}

// Bytes gets the string representation of the underlying address.
func (a Address) Bytes() []byte { return a[:] }

// Big converts an address to a big integer.
func (a Address) Big() *big.Int { return new(big.Int).SetBytes(a[:]) }

// Hash converts an address to a hash by left-padding it with zeros.
func (a Address) Hash() Hash { return BytesToHash(a[:]) }

// Hex returns an EIP55-compliant hex string representation of the address.
func (a Address) Hex() string {
	unchecksummed := hex.EncodeToString(a[:])
	sha := sha3.NewKeccak256()
	sha.Write([]byte(unchecksummed))
	hash := sha.Sum(nil)

	result := []byte(unchecksummed)
	for i := 0; i < len(result); i++ {
		hashByte := hash[i/2]
		if i%2 == 0 {
			hashByte = hashByte >> 4
		} else {
			hashByte &= 0xf
		}
		if result[i] > '9' && hashByte > 7 {
			result[i] -= 32
		}
	}
	return "0x" + string(result)
}

// String implements fmt.Stringer.
func (a Address) String() string {
	return a.Hex()
}

// Format implements fmt.Formatter, forcing the byte slice to be formatted as is,
// without going through the stringer interface used for logging.
func (a Address) Format(s fmt.State, c rune) {
	fmt.Fprintf(s, "%"+string(c), a[:])
}

// SetBytes sets the address to the value of b.
// If b is larger than len(a) it will panic.
func (a *Address) SetBytes(b []byte) {
	if len(b) > len(a) {
		b = b[len(b)-AddressLength:]
	}
	copy(a[AddressLength-len(b):], b)
}

// MarshalText returns the hex representation of a.
func (a Address) MarshalText() ([]byte, error) {
	return hexutil.Bytes(a[:]).MarshalText()
}

// UnmarshalText parses a hash in hex syntax.
func (a *Address) UnmarshalText(input []byte) error {
	return hexutil.UnmarshalFixedText("Address", input, a[:])
}

// UnmarshalJSON parses a hash in hex syntax.
func (a *Address) UnmarshalJSON(input []byte) error {
	return hexutil.UnmarshalFixedJSON(addressT, input, a[:])
}

// Scan implements Scanner for database/sql.
func (a *Address) Scan(src interface{}) error {
	srcB, ok := src.([]byte)
	if !ok {
		return fmt.Errorf("can't scan %T into Address", src)
	}
	if len(srcB) != AddressLength {
		return fmt.Errorf("can't scan []byte of len %d into Address, want %d", len(srcB), AddressLength)
	}
	copy(a[:], srcB)
	return nil
}

// Value implements valuer for database/sql.
func (a Address) Value() (driver.Value, error) {
	return a[:], nil
}

// UnprefixedAddress allows marshaling an Address without 0x prefix.
type UnprefixedAddress Address

// UnmarshalText decodes the address from hex. The 0x prefix is optional.
func (a *UnprefixedAddress) UnmarshalText(input []byte) error {
	return hexutil.UnmarshalFixedUnprefixedText("UnprefixedAddress", input, a[:])
}

// MarshalText encodes the address as hex.
func (a UnprefixedAddress) MarshalText() ([]byte, error) {
	return []byte(hex.EncodeToString(a[:])), nil
}

// MixedcaseAddress retains the original string, which may or may not be
// correctly checksummed
type MixedcaseAddress struct {
	addr     Address
	original string
}

// NewMixedcaseAddress constructor (mainly for testing)
func NewMixedcaseAddress(addr Address) MixedcaseAddress {
	return MixedcaseAddress{addr: addr, original: addr.Hex()}
}

// NewMixedcaseAddressFromString is mainly meant for unit-testing
func NewMixedcaseAddressFromString(hexaddr string) (*MixedcaseAddress, error) {
	if !IsHexAddress(hexaddr) {
		return nil, fmt.Errorf("Invalid address")
	}
	a := FromHex(hexaddr)
	return &MixedcaseAddress{addr: BytesToAddress(a), original: hexaddr}, nil
}

// UnmarshalJSON parses MixedcaseAddress
func (ma *MixedcaseAddress) UnmarshalJSON(input []byte) error {
	if err := hexutil.UnmarshalFixedJSON(addressT, input, ma.addr[:]); err != nil {
		return err
	}
	return json.Unmarshal(input, &ma.original)
}

// MarshalJSON marshals the original value
func (ma *MixedcaseAddress) MarshalJSON() ([]byte, error) {
	if strings.HasPrefix(ma.original, "0x") || strings.HasPrefix(ma.original, "0X") {
		return json.Marshal(fmt.Sprintf("0x%s", ma.original[2:]))
	}
	return json.Marshal(fmt.Sprintf("0x%s", ma.original))
}

// Address returns the address
func (ma *MixedcaseAddress) Address() Address {
	return ma.addr
}

// String implements fmt.Stringer
func (ma *MixedcaseAddress) String() string {
	if ma.ValidChecksum() {
		return fmt.Sprintf("%s [chksum ok]", ma.original)
	}
	return fmt.Sprintf("%s [chksum INVALID]", ma.original)
}

// ValidChecksum returns true if the address has valid checksum
func (ma *MixedcaseAddress) ValidChecksum() bool {
	return ma.original == ma.addr.Hex()
}

// Original returns the mixed-case input string
func (ma *MixedcaseAddress) Original() string {
	return ma.original
}<|MERGE_RESOLUTION|>--- conflicted
+++ resolved
@@ -17,11 +17,8 @@
 package common
 
 import (
-<<<<<<< HEAD
+	"database/sql/driver"
 	"encoding/base64"
-=======
-	"database/sql/driver"
->>>>>>> e80b2969
 	"encoding/hex"
 	"encoding/json"
 	"fmt"
@@ -135,7 +132,6 @@
 	return reflect.ValueOf(h)
 }
 
-<<<<<<< HEAD
 func (h Hash) ToBase64() string {
 	return base64.StdEncoding.EncodeToString(h.Bytes())
 }
@@ -151,7 +147,8 @@
 		return Hash{}, err
 	}
 	return BytesToHash(bytes), nil
-=======
+}
+
 // Scan implements Scanner for database/sql.
 func (h *Hash) Scan(src interface{}) error {
 	srcB, ok := src.([]byte)
@@ -168,7 +165,6 @@
 // Value implements valuer for database/sql.
 func (h Hash) Value() (driver.Value, error) {
 	return h[:], nil
->>>>>>> e80b2969
 }
 
 // UnprefixedHash allows marshaling a Hash without 0x prefix.
