# DNS for Quorum

DNS support in Quorum has two distinct areas, usage in the static nodes file and usage in the 
node discovery protocol. You are free to use one and not the other, or to mix them as the use case
requires.

## Static nodes

Static nodes are nodes we keep reference to even if the node is not alive, so that is the nodes comes alive, 
then we can connect to it. Hostnames are permitted here, and are resolved once at startup. If a static peer goes offline
and its IP address changes, then it is expected that that peer would re-establish the connection in a fully static 
network, or have discovery enabled.

## Discovery

DNS is not supported for the discovery protocol. Use a bootnode instead, which can use a DNS name that is repeatedly
resolved.

## Compatibility
For Raft, the whole network must be on version 2.4.0 of Quorum for DNS to function properly.  DNS must 
be explicitly enabled using the `--raftdnsenable` flag for each node once the node has migrated to version 2.4.0 of Quorum
<<<<<<< HEAD
The network can still run in fine when some nodes are in 2.4.0 version and some in older version as long as this feature is not enabled. For safe migration the recommended approach is as below:
=======
The network runs fine when some nodes are in 2.4.0 version and some in older version as long as this feature is not enabled. For safe migration the recommended approach is as below:
>>>>>>> 85e22579
* migrate the nodes to `geth` 2.4.0 version without using `--raftdnsenable` flag
* once the network is fully migrated, restart the nodes with `--raftdnsenable` to enable the feature

Please note that in a partially migrated network  (where some nodes are on version 2.4.0 and others on lower version) **with DNS feature enabled** for migrated nodes, `raft.addPeer` should not be invoked with Hostname till entire network migrates to 2.4.0 version. If invoked, this call will crash all nodes running in older version and these nodes will have to restarted with `geth` of version 2.4.0 of Quorum. `raft.addPeer` can still be invoked with IP address and network will work fine. 

<<<<<<< HEAD
    !!! note
    In a network where all nodes are running on Quorum version 2.4.0, with few nodes enabled for DNS, we recommend the `--verbosity` to be 3 or below. We have observed that nodes which are not enabled for DNS fail to restart if `raft.addPeer` is invoked with host name if `--verbosity` is set above 3. 
=======
### Note
In a network where all nodes are running on Quorum version 2.4.0, with few nodes enabled for DNS, we recommend the
 `--verbosity` to be 3 or below. We have observed that nodes which are not enabled for DNS fail to restart if 
 `raft.addPeer` is invoked with host name if `--verbosity` is set above 3.
>>>>>>> 85e22579
<|MERGE_RESOLUTION|>--- conflicted
+++ resolved
@@ -19,22 +19,13 @@
 ## Compatibility
 For Raft, the whole network must be on version 2.4.0 of Quorum for DNS to function properly.  DNS must 
 be explicitly enabled using the `--raftdnsenable` flag for each node once the node has migrated to version 2.4.0 of Quorum
-<<<<<<< HEAD
-The network can still run in fine when some nodes are in 2.4.0 version and some in older version as long as this feature is not enabled. For safe migration the recommended approach is as below:
-=======
 The network runs fine when some nodes are in 2.4.0 version and some in older version as long as this feature is not enabled. For safe migration the recommended approach is as below:
->>>>>>> 85e22579
 * migrate the nodes to `geth` 2.4.0 version without using `--raftdnsenable` flag
 * once the network is fully migrated, restart the nodes with `--raftdnsenable` to enable the feature
 
 Please note that in a partially migrated network  (where some nodes are on version 2.4.0 and others on lower version) **with DNS feature enabled** for migrated nodes, `raft.addPeer` should not be invoked with Hostname till entire network migrates to 2.4.0 version. If invoked, this call will crash all nodes running in older version and these nodes will have to restarted with `geth` of version 2.4.0 of Quorum. `raft.addPeer` can still be invoked with IP address and network will work fine. 
 
-<<<<<<< HEAD
-    !!! note
-    In a network where all nodes are running on Quorum version 2.4.0, with few nodes enabled for DNS, we recommend the `--verbosity` to be 3 or below. We have observed that nodes which are not enabled for DNS fail to restart if `raft.addPeer` is invoked with host name if `--verbosity` is set above 3. 
-=======
 ### Note
 In a network where all nodes are running on Quorum version 2.4.0, with few nodes enabled for DNS, we recommend the
  `--verbosity` to be 3 or below. We have observed that nodes which are not enabled for DNS fail to restart if 
- `raft.addPeer` is invoked with host name if `--verbosity` is set above 3.
->>>>>>> 85e22579
+ `raft.addPeer` is invoked with host name if `--verbosity` is set above 3.