--- conflicted
+++ resolved
@@ -71,11 +71,7 @@
 	if id != keytestID {
 		t.Errorf("splitNodeItemKey returned wrong ID: %v", id)
 	}
-<<<<<<< HEAD
-	if !bytes.Equal(ip, wantIP) {
-=======
 	if !ip.Equal(wantIP) {
->>>>>>> 52f24617
 		t.Errorf("splitNodeItemKey returned wrong IP: %v", ip)
 	}
 	if field != wantField {
@@ -400,6 +396,30 @@
 		pong:      time.Now().Add(-dbNodeExpiration - time.Minute),
 		exp:       true,
 	},
+	// Just pong time, no node stored:
+	{
+		node: NewV4(
+			hexPubkey("b56670e0b6bad2c5dab9f9fe6f061a16cf78d68b6ae2cfda3144262d08d97ce5f46fd8799b6d1f709b1abe718f2863e224488bd7518e5e3b43809ac9bd1138ca"),
+			net.IP{127, 0, 0, 3},
+			30303,
+			30303,
+		),
+		storeNode: false,
+		pong:      time.Now().Add(-dbNodeExpiration - time.Minute),
+		exp:       true,
+	},
+	// Node with multiple pong times, all older than expiration.
+	{
+		node: NewV4(
+			hexPubkey("29f619cebfd32c9eab34aec797ed5e3fe15b9b45be95b4df3f5fe6a9ae892f433eb08d7698b2ef3621568b0fb70d57b515ab30d4e72583b798298e0f0a66b9d1"),
+			net.IP{127, 0, 0, 4},
+			30303,
+			30303,
+		),
+		storeNode: true,
+		pong:      time.Now().Add(-dbNodeExpiration - time.Minute),
+		exp:       true,
+	},
 	{
 		node: NewV4(
 			hexPubkey("29f619cebfd32c9eab34aec797ed5e3fe15b9b45be95b4df3f5fe6a9ae892f433eb08d7698b2ef3621568b0fb70d57b515ab30d4e72583b798298e0f0a66b9d1"),
