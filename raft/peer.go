--- conflicted
+++ resolved
@@ -1,18 +1,15 @@
 package raft
 
 import (
+	"io"
+	"net"
+
 	"fmt"
 	"log"
 
 	"github.com/ethereum/go-ethereum/p2p/enode"
 	"github.com/ethereum/go-ethereum/p2p/enr"
 	"github.com/ethereum/go-ethereum/rlp"
-<<<<<<< HEAD
-	"io"
-	"log"
-	"net"
-=======
->>>>>>> f8091444
 )
 
 // Serializable information about a Peer. Sufficient to build `etcdRaft.Peer`
