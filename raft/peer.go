--- conflicted
+++ resolved
@@ -4,7 +4,6 @@
 	"bytes"
 	"fmt"
 	"log"
-
 	"net"
 
 	"github.com/ethereum/go-ethereum/p2p/enode"
@@ -28,16 +27,12 @@
 	Rest []rlp.RawValue `json:"-" rlp:"tail"`
 }
 
-<<<<<<< HEAD
 type ClusterInfo struct {
 	Address
 	Role string `json:"role"`
 }
 
-func newAddress(raftId uint16, raftPort int, node *enode.Node) *Address {
-=======
 func newAddress(raftId uint16, raftPort int, node *enode.Node, withHostname bool) *Address {
->>>>>>> ef99f6d8
 	// derive 64 byte nodeID from 128 byte enodeID
 	id, err := enode.RaftHexID(node.EnodeID())
 	if err != nil {
