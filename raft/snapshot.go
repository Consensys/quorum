package raft

import (
	"bytes"
	"fmt"
	"io"
	"math/big"
	"net"
	"sort"
	"time"

	"github.com/coreos/etcd/raft/raftpb"
	"github.com/coreos/etcd/snap"
	"github.com/coreos/etcd/wal/walpb"
	mapset "github.com/deckarep/golang-set"

	"github.com/ethereum/go-ethereum/common"
	"github.com/ethereum/go-ethereum/core/types"
	"github.com/ethereum/go-ethereum/eth/downloader"
	"github.com/ethereum/go-ethereum/log"
	"github.com/ethereum/go-ethereum/p2p/enode"
	"github.com/ethereum/go-ethereum/p2p/enr"
	"github.com/ethereum/go-ethereum/rlp"
)

type SnapshotWithHostnames struct {
	Addresses      []Address
	RemovedRaftIds []uint16
	HeadBlockHash  common.Hash
}

type AddressWithoutHostname struct {
	RaftId   uint16
	NodeId   enode.EnodeID
	Ip       net.IP
	P2pPort  enr.TCP
	RaftPort enr.RaftPort
}

type SnapshotWithoutHostnames struct {
	Addresses      []AddressWithoutHostname
	RemovedRaftIds []uint16 // Raft IDs for permanently removed peers
	HeadBlockHash  common.Hash
}

type ByRaftId []Address

func (a ByRaftId) Len() int           { return len(a) }
func (a ByRaftId) Swap(i, j int)      { a[i], a[j] = a[j], a[i] }
func (a ByRaftId) Less(i, j int) bool { return a[i].RaftId < a[j].RaftId }

func (pm *ProtocolManager) buildSnapshot() *SnapshotWithHostnames {
	pm.mu.RLock()
	defer pm.mu.RUnlock()

	numNodes := len(pm.confState.Nodes) + len(pm.confState.Learners)
	numRemovedNodes := pm.removedPeers.Cardinality()

	snapshot := &SnapshotWithHostnames{
		Addresses:      make([]Address, numNodes),
		RemovedRaftIds: make([]uint16, numRemovedNodes),
		HeadBlockHash:  pm.blockchain.CurrentBlock().Hash(),
	}

	// Populate addresses

	for i, rawRaftId := range append(pm.confState.Nodes, pm.confState.Learners...) {
		raftId := uint16(rawRaftId)

		if raftId == pm.raftId {
			snapshot.Addresses[i] = *pm.address
		} else {
			snapshot.Addresses[i] = *pm.peers[raftId].address
		}
	}
<<<<<<< HEAD

	sort.Sort(ByRaftId(snapshot.addresses))
=======
	sort.Sort(ByRaftId(snapshot.Addresses))
>>>>>>> ef99f6d8

	// Populate removed IDs
	i := 0
	for removedIface := range pm.removedPeers.Iterator().C {
		snapshot.RemovedRaftIds[i] = removedIface.(uint16)
		i++
	}
	return snapshot
}

// Note that we do *not* read `pm.appliedIndex` here. We only use the `index`
// parameter instead. This is because we need to support a scenario when we
// snapshot for a future index that we have not yet recorded in LevelDB. See
// comments around the use of `forceSnapshot`.
func (pm *ProtocolManager) triggerSnapshot(index uint64) {
	pm.mu.RLock()
	snapshotIndex := pm.snapshotIndex
	pm.mu.RUnlock()

	log.Info("start snapshot", "applied index", pm.appliedIndex, "last snapshot index", snapshotIndex)

<<<<<<< HEAD
	snapData := pm.buildSnapshot().toBytes()
=======
	//snapData := pm.blockchain.CurrentBlock().Hash().Bytes()
	//snap, err := pm.raftStorage.CreateSnapshot(pm.appliedIndex, &pm.confState, snapData)
	snapData := pm.buildSnapshot().toBytes(pm.useDns)
>>>>>>> ef99f6d8
	snap, err := pm.raftStorage.CreateSnapshot(index, &pm.confState, snapData)
	if err != nil {
		panic(err)
	}
	if err := pm.saveRaftSnapshot(snap); err != nil {
		panic(err)
	}
	// Discard all log entries prior to index.
	if err := pm.raftStorage.Compact(index); err != nil {
		panic(err)
	}
	log.Info("compacted log", "index", pm.appliedIndex)

	pm.mu.Lock()
	pm.snapshotIndex = index
	pm.mu.Unlock()
}

func confStateIdSet(confState raftpb.ConfState) mapset.Set {
	set := mapset.NewSet()
	for _, rawRaftId := range append(confState.Nodes, confState.Learners...) {
		set.Add(uint16(rawRaftId))
	}
	return set
}

func (pm *ProtocolManager) updateClusterMembership(newConfState raftpb.ConfState, addresses []Address, removedRaftIds []uint16) {
	log.Info("updating cluster membership per raft snapshot")

	prevConfState := pm.confState

	// Update tombstones for permanently removed peers. For simplicity we do not
	// allow the re-use of peer IDs once a peer is removed.

	removedPeers := mapset.NewSet()
	for _, removedRaftId := range removedRaftIds {
		removedPeers.Add(removedRaftId)
	}
	pm.mu.Lock()
	pm.removedPeers = removedPeers
	pm.mu.Unlock()

	// Remove old peers that we're still connected to

	prevIds := confStateIdSet(prevConfState)
	newIds := confStateIdSet(newConfState)
	idsToRemove := prevIds.Difference(newIds)
	for idIfaceToRemove := range idsToRemove.Iterator().C {
		raftId := idIfaceToRemove.(uint16)
		log.Info("removing old raft peer", "peer id", raftId)

		pm.removePeer(raftId)
	}

	// Update local and remote addresses

	for _, tempAddress := range addresses {
		address := tempAddress // Allocate separately on the heap for each iteration.

		if address.RaftId == pm.raftId {
			// If we're a newcomer to an existing cluster, this is where we learn
			// our own Address.
			pm.setLocalAddress(&address)
		} else {
			pm.mu.RLock()
			existingPeer := pm.peers[address.RaftId]
			pm.mu.RUnlock()

			if existingPeer == nil {
				log.Info("adding new raft peer", "raft id", address.RaftId)
				pm.addPeer(&address)
			}
		}
	}

	pm.mu.Lock()
	pm.confState = newConfState
	pm.mu.Unlock()

	log.Info("updated cluster membership")
}

func (pm *ProtocolManager) maybeTriggerSnapshot() {
	pm.mu.RLock()
	appliedIndex := pm.appliedIndex
	entriesSinceLastSnap := appliedIndex - pm.snapshotIndex
	pm.mu.RUnlock()

	if entriesSinceLastSnap < snapshotPeriod {
		return
	}

	pm.triggerSnapshot(appliedIndex)
}

func (pm *ProtocolManager) loadSnapshot() *raftpb.Snapshot {
	if raftSnapshot := pm.readRaftSnapshot(); raftSnapshot != nil {
		log.Info("loading snapshot")
		pm.applyRaftSnapshot(*raftSnapshot)

		return raftSnapshot
	} else {
		log.Info("no snapshot to load")

		return nil
	}
}

func (snapshot *SnapshotWithHostnames) toBytes(useDns bool) []byte {
	// we have DNS enabled, so only use the new snapshot type
	if useDns {
		buffer, err := rlp.EncodeToBytes(snapshot)
		if err != nil {
			panic(fmt.Sprintf("error: failed to RLP-encode Snapshot: %s", err.Error()))
		}
		return buffer
	}

	// DNS is not enabled, use the old snapshot type, converting from hostnames to IP addresses
	oldSnapshot := new(SnapshotWithoutHostnames)
	oldSnapshot.HeadBlockHash, oldSnapshot.RemovedRaftIds = snapshot.HeadBlockHash, snapshot.RemovedRaftIds
	oldSnapshot.Addresses = make([]AddressWithoutHostname, len(snapshot.Addresses))

	for index, addrWithHost := range snapshot.Addresses {
		oldSnapshot.Addresses[index] = AddressWithoutHostname{
			addrWithHost.RaftId,
			addrWithHost.NodeId,
			net.ParseIP(addrWithHost.Hostname),
			addrWithHost.P2pPort,
			addrWithHost.RaftPort,
		}
	}

	buffer, err := rlp.EncodeToBytes(oldSnapshot)
	if err != nil {
		panic(fmt.Sprintf("error: failed to RLP-encode Snapshot: %s", err.Error()))
	}
	return buffer
}

func bytesToSnapshot(input []byte) *SnapshotWithHostnames {
	var err, errOld error

	snapshot := new(SnapshotWithHostnames)
	streamNewSnapshot := rlp.NewStream(bytes.NewReader(input), 0)
	if err = streamNewSnapshot.Decode(snapshot); err == nil {
		return snapshot
	}

	snapshotOld := new(SnapshotWithoutHostnames)
	streamOldSnapshot := rlp.NewStream(bytes.NewReader(input), 0)
	if errOld = streamOldSnapshot.Decode(snapshotOld); errOld == nil {
		var snapshotConverted SnapshotWithHostnames
		snapshotConverted.RemovedRaftIds, snapshotConverted.HeadBlockHash = snapshotOld.RemovedRaftIds, snapshotOld.HeadBlockHash
		snapshotConverted.Addresses = make([]Address, len(snapshotOld.Addresses))

		for index, oldAddrWithIp := range snapshotOld.Addresses {
			snapshotConverted.Addresses[index] = Address{
				RaftId:   oldAddrWithIp.RaftId,
				NodeId:   oldAddrWithIp.NodeId,
				Ip:       nil,
				P2pPort:  oldAddrWithIp.P2pPort,
				RaftPort: oldAddrWithIp.RaftPort,
				Hostname: oldAddrWithIp.Ip.String(),
			}
		}

		return &snapshotConverted
	}

	fatalf("failed to RLP-decode Snapshot: %v, %v", err, errOld)
	return nil
}

func (snapshot *SnapshotWithHostnames) EncodeRLP(w io.Writer) error {
	return rlp.Encode(w, []interface{}{snapshot.Addresses, snapshot.RemovedRaftIds, snapshot.HeadBlockHash})
}

// Raft snapshot

func (pm *ProtocolManager) saveRaftSnapshot(snap raftpb.Snapshot) error {
	if err := pm.snapshotter.SaveSnap(snap); err != nil {
		return err
	}

	walSnap := walpb.Snapshot{
		Index: snap.Metadata.Index,
		Term:  snap.Metadata.Term,
	}

	if err := pm.wal.SaveSnapshot(walSnap); err != nil {
		return err
	}

	return pm.wal.ReleaseLockTo(snap.Metadata.Index)
}

func (pm *ProtocolManager) readRaftSnapshot() *raftpb.Snapshot {
	snapshot, err := pm.snapshotter.Load()
	if err != nil && err != snap.ErrNoSnapshot {
		fatalf("error loading snapshot: %v", err)
	}

	return snapshot
}

func (pm *ProtocolManager) applyRaftSnapshot(raftSnapshot raftpb.Snapshot) {
	log.Info("applying snapshot to raft storage")
	if err := pm.raftStorage.ApplySnapshot(raftSnapshot); err != nil {
		fatalf("failed to apply snapshot: %s", err)
	}
	snapshot := bytesToSnapshot(raftSnapshot.Data)

	latestBlockHash := snapshot.HeadBlockHash

	pm.updateClusterMembership(raftSnapshot.Metadata.ConfState, snapshot.Addresses, snapshot.RemovedRaftIds)

	preSyncHead := pm.blockchain.CurrentBlock()

	if latestBlock := pm.blockchain.GetBlockByHash(latestBlockHash); latestBlock == nil {
		pm.syncBlockchainUntil(latestBlockHash)
		pm.logNewlyAcceptedTransactions(preSyncHead)

		log.Info(chainExtensionMessage, "hash", pm.blockchain.CurrentBlock().Hash())
	} else {
		// added for permissions changes to indicate node sync up has started
		types.SetSyncStatus()
		log.Info("blockchain is caught up; no need to synchronize")
	}

	snapMeta := raftSnapshot.Metadata
	pm.confState = snapMeta.ConfState
	pm.mu.Lock()
	pm.snapshotIndex = snapMeta.Index
	pm.mu.Unlock()
}

func (pm *ProtocolManager) syncBlockchainUntil(hash common.Hash) {
	pm.mu.RLock()
	peerMap := make(map[uint16]*Peer, len(pm.peers))
	for raftId, peer := range pm.peers {
		peerMap[raftId] = peer
	}
	pm.mu.RUnlock()

	for {
		for peerId, peer := range peerMap {
			log.Info("synchronizing with peer", "peer id", peerId, "hash", hash)

			peerId := peer.p2pNode.ID().String()
			peerIdPrefix := fmt.Sprintf("%x", peer.p2pNode.ID().Bytes()[:8])

			if err := pm.downloader.Synchronise(peerIdPrefix, hash, big.NewInt(0), downloader.BoundedFullSync); err != nil {
				log.Info("failed to synchronize with peer", "peer id", peerId)

				time.Sleep(500 * time.Millisecond)
			} else {
				return
			}
		}
	}
}

func (pm *ProtocolManager) logNewlyAcceptedTransactions(preSyncHead *types.Block) {
	newHead := pm.blockchain.CurrentBlock()
	numBlocks := newHead.NumberU64() - preSyncHead.NumberU64()
	blocks := make([]*types.Block, numBlocks)
	currBlock := newHead
	blocksSeen := 0
	for currBlock.Hash() != preSyncHead.Hash() {
		blocks[int(numBlocks)-(1+blocksSeen)] = currBlock

		blocksSeen += 1
		currBlock = pm.blockchain.GetBlockByHash(currBlock.ParentHash())
	}
	for _, block := range blocks {
		for _, tx := range block.Transactions() {
			log.EmitCheckpoint(log.TxAccepted, "tx", tx.Hash().Hex())
		}
	}
}<|MERGE_RESOLUTION|>--- conflicted
+++ resolved
@@ -73,12 +73,7 @@
 			snapshot.Addresses[i] = *pm.peers[raftId].address
 		}
 	}
-<<<<<<< HEAD
-
-	sort.Sort(ByRaftId(snapshot.addresses))
-=======
 	sort.Sort(ByRaftId(snapshot.Addresses))
->>>>>>> ef99f6d8
 
 	// Populate removed IDs
 	i := 0
@@ -100,13 +95,9 @@
 
 	log.Info("start snapshot", "applied index", pm.appliedIndex, "last snapshot index", snapshotIndex)
 
-<<<<<<< HEAD
-	snapData := pm.buildSnapshot().toBytes()
-=======
 	//snapData := pm.blockchain.CurrentBlock().Hash().Bytes()
 	//snap, err := pm.raftStorage.CreateSnapshot(pm.appliedIndex, &pm.confState, snapData)
 	snapData := pm.buildSnapshot().toBytes(pm.useDns)
->>>>>>> ef99f6d8
 	snap, err := pm.raftStorage.CreateSnapshot(index, &pm.confState, snapData)
 	if err != nil {
 		panic(err)
