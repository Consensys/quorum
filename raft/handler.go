package raft

import (
	"errors"
	"fmt"
	"net"
	"net/http"
	"net/url"
	"os"
	"strconv"
	"sync"
	"time"

<<<<<<< HEAD
	"context"

=======
	"github.com/coreos/etcd/etcdserver/stats"
>>>>>>> ef99f6d8
	"github.com/coreos/etcd/pkg/fileutil"
	raftTypes "github.com/coreos/etcd/pkg/types"
	etcdRaft "github.com/coreos/etcd/raft"
	"github.com/coreos/etcd/raft/raftpb"
	"github.com/coreos/etcd/rafthttp"
	"github.com/coreos/etcd/snap"
	"github.com/coreos/etcd/wal"
	mapset "github.com/deckarep/golang-set"
	"github.com/syndtr/goleveldb/leveldb"
	"golang.org/x/net/context"

	"github.com/ethereum/go-ethereum/core"
	"github.com/ethereum/go-ethereum/core/types"
	"github.com/ethereum/go-ethereum/eth/downloader"
	"github.com/ethereum/go-ethereum/event"
	"github.com/ethereum/go-ethereum/log"
	"github.com/ethereum/go-ethereum/p2p"
	"github.com/ethereum/go-ethereum/p2p/enode"
	"github.com/ethereum/go-ethereum/p2p/enr"
	"github.com/ethereum/go-ethereum/rlp"
)

type ProtocolManager struct {
	mu       sync.RWMutex // For protecting concurrent JS access to "local peer" and "remote peer" state
	quitSync chan struct{}
	stopped  bool

	// Static configuration
	joinExisting   bool // Whether to join an existing cluster when a WAL doesn't already exist
	bootstrapNodes []*enode.Node
	raftId         uint16
	raftPort       uint16

	// Local peer state (protected by mu vs concurrent access via JS)
	address       *Address
	role          int    // Role: minter or verifier
	appliedIndex  uint64 // The index of the last-applied raft entry
	snapshotIndex uint64 // The index of the latest snapshot.

	// Remote peer state (protected by mu vs concurrent access via JS)
	leader       uint16
	peers        map[uint16]*Peer
	removedPeers mapset.Set // *Permanently removed* peers

	// P2P transport
	p2pServer *p2p.Server // Initialized in start()
	useDns	  bool

	// Blockchain services
	blockchain *core.BlockChain
	downloader *downloader.Downloader
	minter     *minter

	// Blockchain events
	eventMux      *event.TypeMux
	minedBlockSub *event.TypeMuxSubscription

	// Raft proposal events
	blockProposalC      chan *types.Block      // for mined blocks to raft
	confChangeProposalC chan raftpb.ConfChange // for config changes from js console to raft

	// Raft transport
	unsafeRawNode etcdRaft.Node
	transport     *rafthttp.Transport
	httpstopc     chan struct{}
	httpdonec     chan struct{}

	// Raft snapshotting
	snapshotter *snap.Snapshotter
	snapdir     string
	confState   raftpb.ConfState

	// Raft write-ahead log
	waldir string
	wal    *wal.WAL

	// Storage
	quorumRaftDb *leveldb.DB             // Persistent storage for last-applied raft index
	raftStorage  *etcdRaft.MemoryStorage // Volatile raft storage
}

var errNoLeaderElected = errors.New("no leader is currently elected")

//
// Public interface
//

func NewProtocolManager(raftId uint16, raftPort uint16, blockchain *core.BlockChain, mux *event.TypeMux, bootstrapNodes []*enode.Node, joinExisting bool, datadir string, minter *minter, downloader *downloader.Downloader, useDns bool) (*ProtocolManager, error) {
	waldir := fmt.Sprintf("%s/raft-wal", datadir)
	snapdir := fmt.Sprintf("%s/raft-snap", datadir)
	quorumRaftDbLoc := fmt.Sprintf("%s/quorum-raft-state", datadir)

	manager := &ProtocolManager{
		bootstrapNodes:      bootstrapNodes,
		peers:               make(map[uint16]*Peer),
		leader:              uint16(etcdRaft.None),
		removedPeers:        mapset.NewSet(),
		joinExisting:        joinExisting,
		blockchain:          blockchain,
		eventMux:            mux,
		blockProposalC:      make(chan *types.Block, 10),
		confChangeProposalC: make(chan raftpb.ConfChange),
		httpstopc:           make(chan struct{}),
		httpdonec:           make(chan struct{}),
		waldir:              waldir,
		snapdir:             snapdir,
		snapshotter:         snap.New(snapdir),
		raftId:              raftId,
		raftPort:            raftPort,
		quitSync:            make(chan struct{}),
		raftStorage:         etcdRaft.NewMemoryStorage(),
		minter:              minter,
		downloader:          downloader,
		useDns:				 useDns,
	}

	if db, err := openQuorumRaftDb(quorumRaftDbLoc); err != nil {
		return nil, err
	} else {
		manager.quorumRaftDb = db
	}

	return manager, nil
}

func (pm *ProtocolManager) Start(p2pServer *p2p.Server) {
	log.Info("starting raft protocol handler")

	pm.p2pServer = p2pServer
	pm.minedBlockSub = pm.eventMux.Subscribe(core.NewMinedBlockEvent{})
	pm.startRaft()
	// update raft peers info to p2p server
	pm.p2pServer.SetCheckPeerInRaft(pm.peerExist)
	go pm.minedBroadcastLoop()
}

func (pm *ProtocolManager) Stop() {
	pm.mu.Lock()
	defer pm.mu.Unlock()

	defer log.Info("raft protocol handler stopped")

	if pm.stopped {
		return
	}

	log.Info("stopping raft protocol handler...")

	for raftId, peer := range pm.peers {
		pm.disconnectFromPeer(raftId, peer)
	}

	pm.minedBlockSub.Unsubscribe()

	if pm.transport != nil {
		pm.transport.Stop()
	}

	close(pm.httpstopc)
	<-pm.httpdonec
	close(pm.quitSync)

	if pm.unsafeRawNode != nil {
		pm.unsafeRawNode.Stop()
	}

	pm.quorumRaftDb.Close()

	pm.p2pServer = nil

	pm.minter.stop()

	pm.stopped = true
}

func (pm *ProtocolManager) NodeInfo() *RaftNodeInfo {
	pm.mu.RLock() // as we read role and peers
	defer pm.mu.RUnlock()

	roleDescription := ""
	if pm.role == minterRole {
		roleDescription = "minter"
	} else if pm.isVerifierNode() {
		roleDescription = "verifier"
	} else if pm.isLearnerNode() {
		roleDescription = "learner"
	}

	peerAddresses := make([]*Address, len(pm.peers))
	peerIdx := 0
	for _, peer := range pm.peers {
		peerAddresses[peerIdx] = peer.address
		peerIdx += 1
	}

	removedPeerIfaces := pm.removedPeers
	removedPeerIds := make([]uint16, removedPeerIfaces.Cardinality())
	i := 0
	for removedIface := range removedPeerIfaces.Iterator().C {
		removedPeerIds[i] = removedIface.(uint16)
		i++
	}

	//
	// NOTE: before exposing any new fields here, make sure that the underlying
	// ProtocolManager members are protected from concurrent access by pm.mu!
	//
	return &RaftNodeInfo{
		ClusterSize:    len(pm.peers) + 1,
		Role:           roleDescription,
		Address:        pm.address,
		PeerAddresses:  peerAddresses,
		RemovedPeerIds: removedPeerIds,
		AppliedIndex:   pm.appliedIndex,
		SnapshotIndex:  pm.snapshotIndex,
	}
}

// There seems to be a very rare race in raft where during `etcdRaft.StartNode`
// it will call back our `Process` method before it's finished returning the
// `raft.Node`, `pm.unsafeRawNode`, to us. This re-entrance through a separate
// thread will cause a nil pointer dereference. To work around this, this
// getter method should be used instead of reading `pm.unsafeRawNode` directly.
func (pm *ProtocolManager) rawNode() etcdRaft.Node {
	for pm.unsafeRawNode == nil {
		time.Sleep(100 * time.Millisecond)
	}

	return pm.unsafeRawNode
}

func (pm *ProtocolManager) nextRaftId() uint16 {
	pm.mu.RLock()
	defer pm.mu.RUnlock()

	maxId := pm.raftId

	for peerId := range pm.peers {
		if maxId < peerId {
			maxId = peerId
		}
	}

	removedPeerIfaces := pm.removedPeers
	for removedIface := range removedPeerIfaces.Iterator().C {
		removedId := removedIface.(uint16)

		if maxId < removedId {
			maxId = removedId
		}
	}

	return maxId + 1
}

func (pm *ProtocolManager) isRaftIdRemoved(id uint16) bool {
	pm.mu.RLock()
	defer pm.mu.RUnlock()

	return pm.removedPeers.Contains(id)
}

func (pm *ProtocolManager) isRaftIdUsed(raftId uint16) bool {
	if pm.raftId == raftId || pm.isRaftIdRemoved(raftId) {
		return true
	}

	pm.mu.RLock()
	defer pm.mu.RUnlock()

	return pm.peers[raftId] != nil
}

func (pm *ProtocolManager) isNodeAlreadyInCluster(node *enode.Node) error {
	pm.mu.RLock()
	defer pm.mu.RUnlock()

	for _, peer := range pm.peers {
		peerRaftId := peer.address.RaftId
		peerNode := peer.p2pNode

		if peerNode.ID() == node.ID() {
			return fmt.Errorf("node with this enode has already been added to the cluster: %s", node.ID())
		}

		if peerNode.IP().Equal(node.IP()) {
			if peerNode.TCP() == node.TCP() {
				return fmt.Errorf("existing node %v with raft ID %v is already using eth p2p at %v:%v", peerNode.ID(), peerRaftId, node.IP(), node.TCP())
			} else if peer.address.RaftPort == enr.RaftPort(node.RaftPort()) {
				return fmt.Errorf("existing node %v with raft ID %v is already using raft at %v:%v", peerNode.ID(), peerRaftId, node.IP(), node.RaftPort())
			}
		}
	}

	return nil
}

<<<<<<< HEAD
func (pm *ProtocolManager) ProposeNewPeer(enodeId string, isLearner bool) (uint16, error) {
	if pm.isLearnerNode() {
		return 0, errors.New("learner node can't add peer or learner")
	}

=======
func (pm *ProtocolManager) peerExist(node *enode.Node) bool {
	pm.mu.RLock()
	defer pm.mu.RUnlock()

	for _, p := range pm.peers {
		if node.ID() == p.p2pNode.ID() {
			return true
		}
	}
	return false
}

func (pm *ProtocolManager) ProposeNewPeer(enodeId string) (uint16, error) {
	parsedUrl, _ := url.Parse(enodeId)
>>>>>>> ef99f6d8
	node, err := enode.ParseV4(enodeId)
	if err != nil {
		return 0, err
	}

	//use the hostname instead of the IP, since if DNS is not enabled, the hostname should *be* the IP
	ip := net.ParseIP(parsedUrl.Hostname())
	if !pm.useDns && (len(ip.To4()) != 4) {
		return 0, fmt.Errorf("expected IPv4 address (with length 4), but got IP of length %v", len(node.IP()))
	}

	if !node.HasRaftPort() {
		return 0, fmt.Errorf("enodeId is missing raftport querystring parameter: %v", enodeId)
	}

	if err := pm.isNodeAlreadyInCluster(node); err != nil {
		return 0, err
	}

	raftId := pm.nextRaftId()
	address := newAddress(raftId, node.RaftPort(), node, pm.useDns)

	confChangeType := raftpb.ConfChangeAddNode

	if isLearner {
		confChangeType = raftpb.ConfChangeAddLearnerNode
	}

	pm.confChangeProposalC <- raftpb.ConfChange{
		Type:    confChangeType,
		NodeID:  uint64(raftId),
		Context: address.toBytes(pm.useDns),
	}

	return raftId, nil
}

func (pm *ProtocolManager) ProposePeerRemoval(raftId uint16) error {
	if pm.isLearnerNode() && raftId != pm.raftId {
		return errors.New("learner node can't remove other peer")
	}
	pm.confChangeProposalC <- raftpb.ConfChange{
		Type:   raftpb.ConfChangeRemoveNode,
		NodeID: uint64(raftId),
	}
	return nil
}

func (pm *ProtocolManager) PromoteToPeer(raftId uint16) (bool, error) {
	if pm.isLearnerNode() {
		return false, errors.New("learner node can't promote to peer")
	}

	if !pm.isLearner(raftId) {
		return false, fmt.Errorf("%d is not a learner. only learner can be promoted to peer", raftId)
	}

	pm.confChangeProposalC <- raftpb.ConfChange{
		Type:   raftpb.ConfChangeAddNode,
		NodeID: uint64(raftId),
	}
	return true, nil
}

//
// MsgWriter interface (necessary for p2p.Send)
//

func (pm *ProtocolManager) WriteMsg(msg p2p.Msg) error {
	// read *into* buffer
	var buffer = make([]byte, msg.Size)
	msg.Payload.Read(buffer)

	return pm.rawNode().Propose(context.TODO(), buffer)
}

//
// Raft interface
//

func (pm *ProtocolManager) Process(ctx context.Context, m raftpb.Message) error {
	return pm.rawNode().Step(ctx, m)
}

func (pm *ProtocolManager) IsIDRemoved(id uint64) bool {
	return pm.isRaftIdRemoved(uint16(id))
}

func (pm *ProtocolManager) ReportUnreachable(id uint64) {
	log.Info("peer is currently unreachable", "peer id", id)

	pm.rawNode().ReportUnreachable(id)
}

func (pm *ProtocolManager) ReportSnapshot(id uint64, status etcdRaft.SnapshotStatus) {
	if status == etcdRaft.SnapshotFailure {
		log.Info("failed to send snapshot", "raft peer", id)
	} else if status == etcdRaft.SnapshotFinish {
		log.Info("finished sending snapshot", "raft peer", id)
	}

	pm.rawNode().ReportSnapshot(id, status)
}

//
// Private methods
//

func (pm *ProtocolManager) startRaft() {
	if !fileutil.Exist(pm.snapdir) {
		if err := os.Mkdir(pm.snapdir, 0750); err != nil {
			fatalf("cannot create dir for snapshot (%v)", err)
		}
	}
	walExisted := wal.Exist(pm.waldir)
	lastAppliedIndex := pm.loadAppliedIndex()

	id := raftTypes.ID(pm.raftId).String()
	ss := stats.NewServerStats(id, id)

	pm.transport = &rafthttp.Transport{
		ID:          raftTypes.ID(pm.raftId),
		ClusterID:   0x1000,
		Raft:        pm,
		ServerStats: ss,
		LeaderStats: stats.NewLeaderStats(strconv.Itoa(int(pm.raftId))),
		ErrorC:      make(chan error),
	}
	pm.transport.Start()

	// We load the snapshot to connect to prev peers before replaying the WAL,
	// which typically goes further into the future than the snapshot.

	var maybeRaftSnapshot *raftpb.Snapshot

	if walExisted {
		maybeRaftSnapshot = pm.loadSnapshot() // re-establishes peer connections
	}

	pm.wal = pm.replayWAL(maybeRaftSnapshot)

	if walExisted {
		if hardState, _, err := pm.raftStorage.InitialState(); err != nil {
			panic(fmt.Sprintf("failed to read initial state from raft while restarting: %v", err))
		} else {
			if lastPersistedCommittedIndex := hardState.Commit; lastPersistedCommittedIndex < lastAppliedIndex {
				log.Info("rolling back applied index to last-durably-committed", "last applied index", lastAppliedIndex, "last persisted index", lastPersistedCommittedIndex)

				// Roll back our applied index. See the logic and explanation around
				// the single call to `pm.applyNewChainHead` for more context.
				lastAppliedIndex = lastPersistedCommittedIndex
			}

			// fix raft applied index out of range
			firstIndex, err := pm.raftStorage.FirstIndex()
			if err != nil {
				panic(fmt.Sprintf("failed to read last persisted applied index from raft while restarting: %v", err))
			}
			lastPersistedAppliedIndex := firstIndex - 1
			if lastPersistedAppliedIndex > lastAppliedIndex {
				log.Debug("set lastAppliedIndex to lastPersistedAppliedIndex", "last applied index", lastAppliedIndex, "last persisted applied index", lastPersistedAppliedIndex)

				lastAppliedIndex = lastPersistedAppliedIndex
				pm.advanceAppliedIndex(lastAppliedIndex)
			}
		}
	}

	// NOTE: cockroach sets this to false for now until they've "worked out the
	//       bugs"
	enablePreVote := true

	raftConfig := &etcdRaft.Config{
		Applied:       lastAppliedIndex,
		ID:            uint64(pm.raftId),
		ElectionTick:  10, // NOTE: cockroach sets this to 15
		HeartbeatTick: 1,  // NOTE: cockroach sets this to 5
		Storage:       pm.raftStorage,

		// NOTE, from cockroach:
		// "PreVote and CheckQuorum are two ways of achieving the same thing.
		// PreVote is more compatible with quiesced ranges, so we want to switch
		// to it once we've worked out the bugs."
		//
		// TODO: vendor again?
		// PreVote:     enablePreVote,
		CheckQuorum: !enablePreVote,

		// MaxSizePerMsg controls how many Raft log entries the leader will send to
		// followers in a single MsgApp.
		MaxSizePerMsg: 4096, // NOTE: in cockroachdb this is 16*1024

		// MaxInflightMsgs controls how many in-flight messages Raft will send to
		// a follower without hearing a response. The total number of Raft log
		// entries is a combination of this setting and MaxSizePerMsg.
		//
		// NOTE: Cockroach's settings (MaxSizePerMsg of 4k and MaxInflightMsgs
		// of 4) provide for up to 64 KB of raft log to be sent without
		// acknowledgement. With an average entry size of 1 KB that translates
		// to ~64 commands that might be executed in the handling of a single
		// etcdraft.Ready operation.
		MaxInflightMsgs: 256, // NOTE: in cockroachdb this is 4
	}

	log.Info("startRaft", "raft ID", raftConfig.ID)

	if walExisted {
		log.Info("remounting an existing raft log; connecting to peers.")

		pm.unsafeRawNode = etcdRaft.RestartNode(raftConfig)
	} else if pm.joinExisting {
		log.Info("newly joining an existing cluster; waiting for connections.")
		pm.unsafeRawNode = etcdRaft.StartNode(raftConfig, nil)
	} else {
		if numPeers := len(pm.bootstrapNodes); numPeers == 0 {
			panic("exiting due to empty raft peers list")
		} else {
			log.Info("starting a new raft log", "initial cluster size of", numPeers)
		}

		raftPeers, peerAddresses, localAddress := pm.makeInitialRaftPeers()

		pm.setLocalAddress(localAddress)

		// We add all peers up-front even though we will see a ConfChangeAddNode
		// for each shortly. This is because raft's ConfState will contain all of
		// these nodes before we see these log entries, and we always want our
		// snapshots to have all addresses for each of the nodes in the ConfState.
		for _, peerAddress := range peerAddresses {
			pm.addPeer(peerAddress)
		}
		pm.unsafeRawNode = etcdRaft.StartNode(raftConfig, raftPeers)
	}
	log.Info("raft node started")
	go pm.serveRaft()
	go pm.serveLocalProposals()
	go pm.eventLoop()
	go pm.handleRoleChange(pm.rawNode().RoleChan().Out())
}

func (pm *ProtocolManager) setLocalAddress(addr *Address) {
	pm.mu.Lock()
	pm.address = addr
	pm.mu.Unlock()
	// By setting `URLs` on the raft transport, we advertise our URL (in an HTTP
	// header) to any recipient. This is necessary for a newcomer to the cluster
	// to be able to accept a snapshot from us to bootstrap them.
	if urls, err := raftTypes.NewURLs([]string{pm.raftUrl(addr)}); err == nil {
		pm.transport.URLs = urls
	} else {
		panic(fmt.Sprintf("error: could not create URL from local address: %v", addr))
	}
}

func (pm *ProtocolManager) serveRaft() {
	urlString := fmt.Sprintf("http://0.0.0.0:%d", pm.raftPort)
	url, err := url.Parse(urlString)
	if err != nil {
		fatalf("Failed parsing URL (%v)", err)
	}

	listener, err := newStoppableListener(url.Host, pm.httpstopc)
	if err != nil {
		fatalf("Failed to listen rafthttp (%v)", err)
	}
	err = (&http.Server{Handler: pm.transport.Handler()}).Serve(listener)
	select {
	case <-pm.httpstopc:
	default:
		fatalf("Failed to serve rafthttp (%v)", err)
	}
	close(pm.httpdonec)
}

func (pm *ProtocolManager) isLearner(rid uint16) bool {
	pm.mu.RLock()
	defer pm.mu.RUnlock()
	for _, n := range pm.confState.Learners {
		if uint16(n) == rid {
			return true
		}
	}
	return false
}

func (pm *ProtocolManager) isLearnerNode() bool {
	return pm.isLearner(pm.raftId)
}

func (pm *ProtocolManager) isVerifierNode() bool {
	return pm.isVerifier(pm.raftId)
}

func (pm *ProtocolManager) isVerifier(rid uint16) bool {
	pm.mu.RLock()
	defer pm.mu.RUnlock()
	for _, n := range pm.confState.Nodes {
		if uint16(n) == rid {
			return true
		}
	}
	return false
}

func (pm *ProtocolManager) handleRoleChange(roleC <-chan interface{}) {
	for {
		select {
		case role := <-roleC:
			intRole, ok := role.(int)

			if !ok {
				panic("Couldn't cast role to int")
			}

			if intRole == minterRole {
				log.EmitCheckpoint(log.BecameMinter)
				pm.minter.start()
			} else { // verifier
				if pm.isVerifierNode() {
					log.EmitCheckpoint(log.BecameVerifier)
				} else {
					log.EmitCheckpoint(log.BecameLearner)
				}
				pm.minter.stop()
			}

			pm.mu.Lock()
			pm.role = intRole
			pm.mu.Unlock()

		case <-pm.quitSync:
			return
		}
	}
}

func (pm *ProtocolManager) minedBroadcastLoop() {
	for obj := range pm.minedBlockSub.Chan() {
		switch ev := obj.Data.(type) {
		case core.NewMinedBlockEvent:
			select {
			case pm.blockProposalC <- ev.Block:
			case <-pm.quitSync:
				return
			}
		}
	}
}

// Serve two channels to handle new blocks and raft configuration changes originating locally.
func (pm *ProtocolManager) serveLocalProposals() {
	//
	// TODO: does it matter that this will restart from 0 whenever we restart a cluster?
	//
	var confChangeCount uint64

	for {
		select {
		case block, ok := <-pm.blockProposalC:
			if !ok {
				log.Info("error: read from blockProposalC failed")
				return
			}

			size, r, err := rlp.EncodeToReader(block)
			if err != nil {
				panic(fmt.Sprintf("error: failed to send RLP-encoded block: %s", err.Error()))
			}
			var buffer = make([]byte, uint32(size))
			r.Read(buffer)

			// blocks until accepted by the raft state machine
			pm.rawNode().Propose(context.TODO(), buffer)
		case cc, ok := <-pm.confChangeProposalC:
			if !ok {
				log.Info("error: read from confChangeProposalC failed")
				return
			}

			confChangeCount++
			cc.ID = confChangeCount
			pm.rawNode().ProposeConfChange(context.TODO(), cc)
		case <-pm.quitSync:
			return
		}
	}
}

func (pm *ProtocolManager) entriesToApply(allEntries []raftpb.Entry) (entriesToApply []raftpb.Entry) {
	if len(allEntries) == 0 {
		return
	}

	first := allEntries[0].Index
	pm.mu.RLock()
	lastApplied := pm.appliedIndex
	pm.mu.RUnlock()

	if first > lastApplied+1 {
		fatalf("first index of committed entry[%d] should <= appliedIndex[%d] + 1", first, lastApplied)
	}

	firstToApply := lastApplied - first + 1

	if firstToApply < uint64(len(allEntries)) {
		entriesToApply = allEntries[firstToApply:]
	}
	return
}

func (pm *ProtocolManager) raftUrl(address *Address) string {
	if !pm.useDns {
		parsedIp := net.ParseIP(address.Hostname)
		return fmt.Sprintf("http://%s:%d", parsedIp.To4(), address.RaftPort)
	}

	if parsedIp := net.ParseIP(address.Hostname); parsedIp != nil {
		if ipv4 := parsedIp.To4(); ipv4 != nil {
			//this is an IPv4 address
			return fmt.Sprintf("http://%s:%d", ipv4, address.RaftPort)
		}
		//this is an IPv6 address
		return fmt.Sprintf("http://[%s]:%d", parsedIp, address.RaftPort)
	}
	return fmt.Sprintf("http://%s:%d", address.Hostname, address.RaftPort)
}

func (pm *ProtocolManager) addPeer(address *Address) {
	pm.mu.Lock()
	defer pm.mu.Unlock()

	raftId := address.RaftId

	//Quorum - RAFT - derive pubkey from nodeId
	pubKey, err := enode.HexPubkey(address.NodeId.String())
	if err != nil {
		log.Error("error decoding pub key from enodeId", "enodeId", address.NodeId.String(), "err", err)
		panic(err)
	}

	// Add P2P connection:
	p2pNode := enode.NewV4Hostname(pubKey, address.Hostname, int(address.P2pPort), 0, int(address.RaftPort))
	pm.p2pServer.AddPeer(p2pNode)

	// Add raft transport connection:
	pm.transport.AddPeer(raftTypes.ID(raftId), []string{pm.raftUrl(address)})
	pm.peers[raftId] = &Peer{address, p2pNode}
}

func (pm *ProtocolManager) disconnectFromPeer(raftId uint16, peer *Peer) {
	pm.p2pServer.RemovePeer(peer.p2pNode)
	pm.transport.RemovePeer(raftTypes.ID(raftId))
}

func (pm *ProtocolManager) removePeer(raftId uint16) {
	pm.mu.Lock()
	defer pm.mu.Unlock()

	if peer := pm.peers[raftId]; peer != nil {
		pm.disconnectFromPeer(raftId, peer)

		delete(pm.peers, raftId)
	}

	// This is only necessary sometimes, but it's idempotent. Also, we *always*
	// do this, and not just when there's still a peer in the map, because we
	// need to do it for our *own* raft ID before we get booted from the cluster
	// so that snapshots are identical on all nodes. It's important for a booted
	// node to have a snapshot identical to every other node because that node
	// can potentially re-enter the cluster with a new raft ID.
	pm.removedPeers.Add(raftId)
}

func (pm *ProtocolManager) eventLoop() {
	ticker := time.NewTicker(tickerMS * time.Millisecond)
	defer ticker.Stop()
	defer pm.wal.Close()

	exitAfterApplying := false

	for {
		select {
		case <-ticker.C:
			pm.rawNode().Tick()

			// when the node is first ready it gives us entries to commit and messages
			// to immediately publish
		case rd := <-pm.rawNode().Ready():
			pm.wal.Save(rd.HardState, rd.Entries)

			if rd.SoftState != nil {
				pm.updateLeader(rd.SoftState.Lead)
			}

			if snap := rd.Snapshot; !etcdRaft.IsEmptySnap(snap) {
				pm.saveRaftSnapshot(snap)
				pm.applyRaftSnapshot(snap)
				pm.advanceAppliedIndex(snap.Metadata.Index)
			}

			// 1: Write HardState, Entries, and Snapshot to persistent storage if they
			// are not empty.
			pm.raftStorage.Append(rd.Entries)

			// 2: Send all Messages to the nodes named in the To field.
			pm.transport.Send(rd.Messages)

			// 3: Apply Snapshot (if any) and CommittedEntries to the state machine.
			for _, entry := range pm.entriesToApply(rd.CommittedEntries) {
				switch entry.Type {
				case raftpb.EntryNormal:
					if len(entry.Data) == 0 {
						break
					}
					var block types.Block
					err := rlp.DecodeBytes(entry.Data, &block)
					if err != nil {
						log.Error("error decoding block: ", err)
					}

					if pm.blockchain.HasBlock(block.Hash(), block.NumberU64()) {
						// This can happen:
						//
						// if (1) we crashed after applying this block to the chain, but
						//        before writing appliedIndex to LDB.
						// or (2) we crashed in a scenario where we applied further than
						//        raft *durably persisted* its committed index (see
						//        https://github.com/coreos/etcd/pull/7899). In this
						//        scenario, when the node comes back up, we will re-apply
						//        a few entries.

						headBlockHash := pm.blockchain.CurrentBlock().Hash()
						log.Warn("not applying already-applied block", "block hash", block.Hash(), "parent", block.ParentHash(), "head", headBlockHash)
					} else {
						if !pm.applyNewChainHead(&block) {
							// return false only if insert chain is interrupted
							// stop eventloop
							return
						}
					}

				case raftpb.EntryConfChange:
					var cc raftpb.ConfChange
					cc.Unmarshal(entry.Data)
					raftId := uint16(cc.NodeID)

					pm.confState = *pm.rawNode().ApplyConfChange(cc)
					log.Info("confChange", "confState", pm.confState)
					forceSnapshot := false

					switch cc.Type {
					case raftpb.ConfChangeAddNode, raftpb.ConfChangeAddLearnerNode:
						confChangeTypeName := raftpb.ConfChangeType_name[int32(cc.Type)]
						log.Info(confChangeTypeName, "raft id", raftId)
						if pm.isRaftIdRemoved(raftId) {
							log.Info("ignoring "+confChangeTypeName+" for permanently-removed peer", "raft id", raftId)
						} else if pm.isRaftIdUsed(raftId) && raftId <= uint16(len(pm.bootstrapNodes)) {
							// See initial cluster logic in startRaft() for more information.
							log.Info("ignoring expected "+confChangeTypeName+" for initial peer", "raft id", raftId)
							// We need a snapshot to exist to reconnect to peers on start-up after a crash.
							forceSnapshot = true
						} else { // add peer or add learner or promote learner to voter
							forceSnapshot = true
							//if raft id exists as peer, you are promoting learner to peer
							if pm.isRaftIdUsed(raftId) {
								log.Info("promote learner node to voter node", "raft id", raftId)
							} else {
								//if raft id does not exist, you are adding peer/learner
								log.Info("add peer/learner -> "+confChangeTypeName, "raft id", raftId)
								pm.addPeer(bytesToAddress(cc.Context))
							}
						}

					case raftpb.ConfChangeRemoveNode:
						if pm.isRaftIdRemoved(raftId) {
							log.Info("ignoring ConfChangeRemoveNode for already-removed peer", "raft id", raftId)
						} else {
							log.Info("removing peer due to ConfChangeRemoveNode", "raft id", raftId)

							forceSnapshot = true

							if raftId == pm.raftId {
								exitAfterApplying = true
							}

							pm.removePeer(raftId)
						}

					case raftpb.ConfChangeUpdateNode:
						// NOTE: remember to forceSnapshot in this case, if we add support
						// for this.
						fatalf("not yet handled: ConfChangeUpdateNode")
					}

					if forceSnapshot {
						// We force a snapshot here to persist our updated confState, so we
						// know our fellow cluster members when we come back online.
						//
						// It is critical here to snapshot *before* writing our applied
						// index in LevelDB, otherwise a crash while/before snapshotting
						// (after advancing our applied index) would result in the loss of a
						// cluster member upon restart: we would re-mount with an old
						// ConfState.
						pm.triggerSnapshot(entry.Index)
					}
				}

				pm.advanceAppliedIndex(entry.Index)
			}

			pm.maybeTriggerSnapshot()

			if exitAfterApplying {
				log.Warn("permanently removing self from the cluster")
				pm.Stop()
				log.Warn("permanently exited the cluster")

				return
			}

			// 4: Call Node.Advance() to signal readiness for the next batch of
			// updates.
			pm.rawNode().Advance()

		case <-pm.quitSync:
			return
		}
	}
}

func (pm *ProtocolManager) makeInitialRaftPeers() (raftPeers []etcdRaft.Peer, peerAddresses []*Address, localAddress *Address) {
	initialNodes := pm.bootstrapNodes
	raftPeers = make([]etcdRaft.Peer, len(initialNodes))  // Entire cluster
	peerAddresses = make([]*Address, len(initialNodes)-1) // Cluster without *this* node

	peersSeen := 0
	for i, node := range initialNodes {
		raftId := uint16(i + 1)
		// We initially get the raftPort from the enode ID's query string. As an alternative, we can move away from
		// requiring the use of static peers for the initial set, and load them from e.g. another JSON file which
		// contains pairs of enodes and raft ports, or we can get this initial peer list from commandline flags.
		address := newAddress(raftId, node.RaftPort(), node, pm.useDns)
		raftPeers[i] = etcdRaft.Peer{
			ID:      uint64(raftId),
			Context: address.toBytes(pm.useDns),
		}

		if raftId == pm.raftId {
			localAddress = address
		} else {
			peerAddresses[peersSeen] = address
			peersSeen += 1
		}
	}

	return
}

func blockExtendsChain(block *types.Block, chain *core.BlockChain) bool {
	return block.ParentHash() == chain.CurrentBlock().Hash()
}

func (pm *ProtocolManager) applyNewChainHead(block *types.Block) bool {
	if !blockExtendsChain(block, pm.blockchain) {
		headBlock := pm.blockchain.CurrentBlock()

		log.Info("Non-extending block", "block", block.Hash(), "parent", block.ParentHash(), "head", headBlock.Hash())

		pm.minter.invalidRaftOrderingChan <- InvalidRaftOrdering{headBlock: headBlock, invalidBlock: block}
	} else {
		if existingBlock := pm.blockchain.GetBlockByHash(block.Hash()); nil == existingBlock {
			if err := pm.blockchain.Validator().ValidateBody(block); err != nil {
				panic(fmt.Sprintf("failed to validate block %x (%v)", block.Hash(), err))
			}
		}

		for _, tx := range block.Transactions() {
			log.EmitCheckpoint(log.TxAccepted, "tx", tx.Hash().Hex())
		}

		_, err := pm.blockchain.InsertChain([]*types.Block{block})

		if err != nil {
			if err == core.ErrAbortBlocksProcessing {
				log.Error(fmt.Sprintf("failed to extend chain: %s", err.Error()))
				return false
			}
			panic(fmt.Sprintf("failed to extend chain: %s", err.Error()))
		}

		log.EmitCheckpoint(log.BlockCreated, "block", fmt.Sprintf("%x", block.Hash()))
	}
	return true
}

// Sets new appliedIndex in-memory, *and* writes this appliedIndex to LevelDB.
func (pm *ProtocolManager) advanceAppliedIndex(index uint64) {
	pm.writeAppliedIndex(index)

	pm.mu.Lock()
	pm.appliedIndex = index
	pm.mu.Unlock()
}

func (pm *ProtocolManager) updateLeader(leader uint64) {
	pm.mu.Lock()
	defer pm.mu.Unlock()

	pm.leader = uint16(leader)
}

// The Address for the current leader, or an error if no leader is elected.
func (pm *ProtocolManager) LeaderAddress() (*Address, error) {
	pm.mu.RLock()
	defer pm.mu.RUnlock()

	if minterRole == pm.role {
		return pm.address, nil
	} else if l, ok := pm.peers[pm.leader]; ok {
		return l.address, nil
	}
	// We expect to reach this if pm.leader is 0, which is how etcd denotes the lack of a leader.
	return nil, errNoLeaderElected
}

// Returns the raft id for a given enodeId
func (pm *ProtocolManager) FetchRaftId(enodeId string) (uint16, error) {
	node, err := enode.ParseV4(enodeId)
	if err != nil {
		return 0, err
	}
	for raftId, peer := range pm.peers {
		if peer.p2pNode.ID() == node.ID() {
			return raftId, nil
		}
	}
	return 0, fmt.Errorf("node not found in the cluster: %v", enodeId)
}<|MERGE_RESOLUTION|>--- conflicted
+++ resolved
@@ -1,6 +1,7 @@
 package raft
 
 import (
+	"context"
 	"errors"
 	"fmt"
 	"net"
@@ -11,12 +12,7 @@
 	"sync"
 	"time"
 
-<<<<<<< HEAD
-	"context"
-
-=======
 	"github.com/coreos/etcd/etcdserver/stats"
->>>>>>> ef99f6d8
 	"github.com/coreos/etcd/pkg/fileutil"
 	raftTypes "github.com/coreos/etcd/pkg/types"
 	etcdRaft "github.com/coreos/etcd/raft"
@@ -26,7 +22,6 @@
 	"github.com/coreos/etcd/wal"
 	mapset "github.com/deckarep/golang-set"
 	"github.com/syndtr/goleveldb/leveldb"
-	"golang.org/x/net/context"
 
 	"github.com/ethereum/go-ethereum/core"
 	"github.com/ethereum/go-ethereum/core/types"
@@ -63,7 +58,7 @@
 
 	// P2P transport
 	p2pServer *p2p.Server // Initialized in start()
-	useDns	  bool
+	useDns    bool
 
 	// Blockchain services
 	blockchain *core.BlockChain
@@ -130,7 +125,7 @@
 		raftStorage:         etcdRaft.NewMemoryStorage(),
 		minter:              minter,
 		downloader:          downloader,
-		useDns:				 useDns,
+		useDns:              useDns,
 	}
 
 	if db, err := openQuorumRaftDb(quorumRaftDbLoc); err != nil {
@@ -314,28 +309,23 @@
 	return nil
 }
 
-<<<<<<< HEAD
+func (pm *ProtocolManager) peerExist(node *enode.Node) bool {
+	pm.mu.RLock()
+	defer pm.mu.RUnlock()
+
+	for _, p := range pm.peers {
+		if node.ID() == p.p2pNode.ID() {
+			return true
+		}
+	}
+	return false
+}
+
 func (pm *ProtocolManager) ProposeNewPeer(enodeId string, isLearner bool) (uint16, error) {
 	if pm.isLearnerNode() {
 		return 0, errors.New("learner node can't add peer or learner")
 	}
-
-=======
-func (pm *ProtocolManager) peerExist(node *enode.Node) bool {
-	pm.mu.RLock()
-	defer pm.mu.RUnlock()
-
-	for _, p := range pm.peers {
-		if node.ID() == p.p2pNode.ID() {
-			return true
-		}
-	}
-	return false
-}
-
-func (pm *ProtocolManager) ProposeNewPeer(enodeId string) (uint16, error) {
 	parsedUrl, _ := url.Parse(enodeId)
->>>>>>> ef99f6d8
 	node, err := enode.ParseV4(enodeId)
 	if err != nil {
 		return 0, err
