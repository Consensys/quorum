--- conflicted
+++ resolved
@@ -161,12 +161,8 @@
 		return nil, err
 	}
 
-<<<<<<< HEAD
 	const testAddress = "0x8605cdbbdb6d264aa742e77020dcbc58fcdce182"
-	e, err := eth.New(ctx, &eth.Config{
-=======
 	e, err := eth.New(stack, &eth.Config{
->>>>>>> f2d73fd1
 		Genesis: &core.Genesis{Config: params.QuorumTestChainConfig},
 		Miner:   miner.Config{Etherbase: common.HexToAddress(testAddress)},
 	})
