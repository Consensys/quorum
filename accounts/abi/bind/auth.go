// Copyright 2016 The go-ethereum Authors
// This file is part of the go-ethereum library.
//
// The go-ethereum library is free software: you can redistribute it and/or modify
// it under the terms of the GNU Lesser General Public License as published by
// the Free Software Foundation, either version 3 of the License, or
// (at your option) any later version.
//
// The go-ethereum library is distributed in the hope that it will be useful,
// but WITHOUT ANY WARRANTY; without even the implied warranty of
// MERCHANTABILITY or FITNESS FOR A PARTICULAR PURPOSE. See the
// GNU Lesser General Public License for more details.
//
// You should have received a copy of the GNU Lesser General Public License
// along with the go-ethereum library. If not, see <http://www.gnu.org/licenses/>.

package bind

import (
	"crypto/ecdsa"
	"errors"
	"io"
	"io/ioutil"
	"math/big"
<<<<<<< HEAD
=======
	"reflect"
>>>>>>> 6665a93d

	"github.com/ethereum/go-ethereum/accounts"
	"github.com/ethereum/go-ethereum/accounts/external"
	"github.com/ethereum/go-ethereum/accounts/keystore"
	"github.com/ethereum/go-ethereum/common"
	"github.com/ethereum/go-ethereum/core/types"
	"github.com/ethereum/go-ethereum/crypto"
	"github.com/ethereum/go-ethereum/log"
)

// ErrNoChainID is returned whenever the user failed to specify a chain id.
var ErrNoChainID = errors.New("no chain id specified")

// ErrNotAuthorized is returned when an account is not properly unlocked.
var ErrNotAuthorized = errors.New("not authorized to sign this account")

// NewTransactor is a utility method to easily create a transaction signer from
// an encrypted json key stream and the associated passphrase.
//
// Deprecated: Use NewTransactorWithChainID instead.
func NewTransactor(keyin io.Reader, passphrase string) (*TransactOpts, error) {
	log.Warn("WARNING: NewTransactor has been deprecated in favour of NewTransactorWithChainID")
	json, err := ioutil.ReadAll(keyin)
	if err != nil {
		return nil, err
	}
	key, err := keystore.DecryptKey(json, passphrase)
	if err != nil {
		return nil, err
	}
	return NewKeyedTransactor(key.PrivateKey), nil
}

// NewKeyStoreTransactor is a utility method to easily create a transaction signer from
// an decrypted key from a keystore.
//
// Deprecated: Use NewKeyStoreTransactorWithChainID instead.
func NewKeyStoreTransactor(keystore *keystore.KeyStore, account accounts.Account) (*TransactOpts, error) {
	log.Warn("WARNING: NewKeyStoreTransactor has been deprecated in favour of NewTransactorWithChainID")
<<<<<<< HEAD
	signer := types.HomesteadSigner{}
=======
	var homesteadSigner types.Signer = types.HomesteadSigner{}
>>>>>>> 6665a93d
	return &TransactOpts{
		From: account.Address,
		Signer: func(address common.Address, tx *types.Transaction) (*types.Transaction, error) {
			if address != account.Address {
				return nil, ErrNotAuthorized
<<<<<<< HEAD
=======
			}
			// Quorum
			signer := homesteadSigner
			if tx.IsPrivate() {
				signer = types.QuorumPrivateTxSigner{}
>>>>>>> 6665a93d
			}
			// / Quorum
			signature, err := keystore.SignHash(account, signer.Hash(tx).Bytes())
			if err != nil {
				return nil, err
			}
			return tx.WithSignature(signer, signature)
		},
	}, nil
}

// NewKeyedTransactor is a utility method to easily create a transaction signer
// from a single private key.
//
// Deprecated: Use NewKeyedTransactorWithChainID instead.
func NewKeyedTransactor(key *ecdsa.PrivateKey) *TransactOpts {
	log.Warn("WARNING: NewKeyedTransactor has been deprecated in favour of NewKeyedTransactorWithChainID")
	keyAddr := crypto.PubkeyToAddress(key.PublicKey)
<<<<<<< HEAD
	signer := types.HomesteadSigner{}
=======
	var homesteadSigner types.Signer = types.HomesteadSigner{}
>>>>>>> 6665a93d
	return &TransactOpts{
		From: keyAddr,
		Signer: func(address common.Address, tx *types.Transaction) (*types.Transaction, error) {
			if address != keyAddr {
				return nil, ErrNotAuthorized
			}
			// Quorum
			signer := homesteadSigner
			if tx.IsPrivate() {
				signer = types.QuorumPrivateTxSigner{}
			}
			// / Quorum
			signature, err := crypto.Sign(signer.Hash(tx).Bytes(), key)
			if err != nil {
				return nil, err
			}
			return tx.WithSignature(signer, signature)
		},
	}
}

// NewTransactorWithChainID is a utility method to easily create a transaction signer from
// an encrypted json key stream and the associated passphrase.
func NewTransactorWithChainID(keyin io.Reader, passphrase string, chainID *big.Int) (*TransactOpts, error) {
	json, err := ioutil.ReadAll(keyin)
	if err != nil {
		return nil, err
	}
	key, err := keystore.DecryptKey(json, passphrase)
	if err != nil {
		return nil, err
	}
	return NewKeyedTransactorWithChainID(key.PrivateKey, chainID)
}

// NewKeyStoreTransactorWithChainID is a utility method to easily create a transaction signer from
// an decrypted key from a keystore.
func NewKeyStoreTransactorWithChainID(keystore *keystore.KeyStore, account accounts.Account, chainID *big.Int) (*TransactOpts, error) {
	if chainID == nil {
		return nil, ErrNoChainID
	}
<<<<<<< HEAD
	signer := types.LatestSignerForChainID(chainID)
=======
	latestSigner := types.LatestSignerForChainID(chainID)
	log.Info("NewKeyStoreTransactorWithChainID", "latestSigner", reflect.TypeOf(latestSigner))
>>>>>>> 6665a93d
	return &TransactOpts{
		From: account.Address,
		Signer: func(address common.Address, tx *types.Transaction) (*types.Transaction, error) {
			if address != account.Address {
				return nil, ErrNotAuthorized
			}
<<<<<<< HEAD
=======
			// Quorum
			signer := latestSigner
			if tx.IsPrivate() {
				signer = types.QuorumPrivateTxSigner{}
			}
			// / Quorum
>>>>>>> 6665a93d
			signature, err := keystore.SignHash(account, signer.Hash(tx).Bytes())
			if err != nil {
				return nil, err
			}
			return tx.WithSignature(signer, signature)
		},
	}, nil
}

// NewKeyedTransactorWithChainID is a utility method to easily create a transaction signer
// from a single private key.
func NewKeyedTransactorWithChainID(key *ecdsa.PrivateKey, chainID *big.Int) (*TransactOpts, error) {
	keyAddr := crypto.PubkeyToAddress(key.PublicKey)
	if chainID == nil {
		return nil, ErrNoChainID
	}
<<<<<<< HEAD
	signer := types.LatestSignerForChainID(chainID)
=======
	latestSigner := types.LatestSignerForChainID(chainID)
>>>>>>> 6665a93d
	return &TransactOpts{
		From: keyAddr,
		Signer: func(address common.Address, tx *types.Transaction) (*types.Transaction, error) {
			if address != keyAddr {
				return nil, ErrNotAuthorized
			}
<<<<<<< HEAD
=======
			// Quorum
			signer := latestSigner
			if tx.IsPrivate() {
				signer = types.QuorumPrivateTxSigner{}
			}
			// / Quorum
>>>>>>> 6665a93d
			signature, err := crypto.Sign(signer.Hash(tx).Bytes(), key)
			if err != nil {
				return nil, err
			}
			return tx.WithSignature(signer, signature)
		},
	}, nil
}

// NewClefTransactor is a utility method to easily create a transaction signer
// with a clef backend.
func NewClefTransactor(clef *external.ExternalSigner, account accounts.Account) *TransactOpts {
	return &TransactOpts{
		From: account.Address,
		Signer: func(address common.Address, transaction *types.Transaction) (*types.Transaction, error) {
<<<<<<< HEAD
=======
			if address != account.Address {
				return nil, ErrNotAuthorized
			}
			log.Info("Signing with NewClefTransactor")
			return clef.SignTx(account, transaction, transaction.ChainId()) // Clef enforces its own chain id
		},
	}
}

// Quorum
//
// NewWalletTransactor is a utility method to easily create a transaction signer
// from a wallet account
func NewWalletTransactor(w accounts.Wallet, account accounts.Account, chainId *big.Int) *TransactOpts {
	return &TransactOpts{
		From: account.Address,
		Signer: func(address common.Address, transaction *types.Transaction) (*types.Transaction, error) {
>>>>>>> 6665a93d
			if address != account.Address {
				return nil, ErrNotAuthorized
			}
			if transaction.ChainId() == nil {
				chainId = transaction.ChainId()
			}

			return w.SignTx(account, transaction, chainId)
		},
	}
}<|MERGE_RESOLUTION|>--- conflicted
+++ resolved
@@ -22,10 +22,7 @@
 	"io"
 	"io/ioutil"
 	"math/big"
-<<<<<<< HEAD
-=======
 	"reflect"
->>>>>>> 6665a93d
 
 	"github.com/ethereum/go-ethereum/accounts"
 	"github.com/ethereum/go-ethereum/accounts/external"
@@ -65,24 +62,17 @@
 // Deprecated: Use NewKeyStoreTransactorWithChainID instead.
 func NewKeyStoreTransactor(keystore *keystore.KeyStore, account accounts.Account) (*TransactOpts, error) {
 	log.Warn("WARNING: NewKeyStoreTransactor has been deprecated in favour of NewTransactorWithChainID")
-<<<<<<< HEAD
-	signer := types.HomesteadSigner{}
-=======
 	var homesteadSigner types.Signer = types.HomesteadSigner{}
->>>>>>> 6665a93d
-	return &TransactOpts{
-		From: account.Address,
-		Signer: func(address common.Address, tx *types.Transaction) (*types.Transaction, error) {
-			if address != account.Address {
-				return nil, ErrNotAuthorized
-<<<<<<< HEAD
-=======
+	return &TransactOpts{
+		From: account.Address,
+		Signer: func(address common.Address, tx *types.Transaction) (*types.Transaction, error) {
+			if address != account.Address {
+				return nil, ErrNotAuthorized
 			}
 			// Quorum
 			signer := homesteadSigner
 			if tx.IsPrivate() {
 				signer = types.QuorumPrivateTxSigner{}
->>>>>>> 6665a93d
 			}
 			// / Quorum
 			signature, err := keystore.SignHash(account, signer.Hash(tx).Bytes())
@@ -101,11 +91,7 @@
 func NewKeyedTransactor(key *ecdsa.PrivateKey) *TransactOpts {
 	log.Warn("WARNING: NewKeyedTransactor has been deprecated in favour of NewKeyedTransactorWithChainID")
 	keyAddr := crypto.PubkeyToAddress(key.PublicKey)
-<<<<<<< HEAD
-	signer := types.HomesteadSigner{}
-=======
 	var homesteadSigner types.Signer = types.HomesteadSigner{}
->>>>>>> 6665a93d
 	return &TransactOpts{
 		From: keyAddr,
 		Signer: func(address common.Address, tx *types.Transaction) (*types.Transaction, error) {
@@ -147,27 +133,20 @@
 	if chainID == nil {
 		return nil, ErrNoChainID
 	}
-<<<<<<< HEAD
-	signer := types.LatestSignerForChainID(chainID)
-=======
 	latestSigner := types.LatestSignerForChainID(chainID)
 	log.Info("NewKeyStoreTransactorWithChainID", "latestSigner", reflect.TypeOf(latestSigner))
->>>>>>> 6665a93d
-	return &TransactOpts{
-		From: account.Address,
-		Signer: func(address common.Address, tx *types.Transaction) (*types.Transaction, error) {
-			if address != account.Address {
-				return nil, ErrNotAuthorized
-			}
-<<<<<<< HEAD
-=======
+	return &TransactOpts{
+		From: account.Address,
+		Signer: func(address common.Address, tx *types.Transaction) (*types.Transaction, error) {
+			if address != account.Address {
+				return nil, ErrNotAuthorized
+			}
 			// Quorum
 			signer := latestSigner
 			if tx.IsPrivate() {
 				signer = types.QuorumPrivateTxSigner{}
 			}
 			// / Quorum
->>>>>>> 6665a93d
 			signature, err := keystore.SignHash(account, signer.Hash(tx).Bytes())
 			if err != nil {
 				return nil, err
@@ -184,26 +163,19 @@
 	if chainID == nil {
 		return nil, ErrNoChainID
 	}
-<<<<<<< HEAD
-	signer := types.LatestSignerForChainID(chainID)
-=======
 	latestSigner := types.LatestSignerForChainID(chainID)
->>>>>>> 6665a93d
 	return &TransactOpts{
 		From: keyAddr,
 		Signer: func(address common.Address, tx *types.Transaction) (*types.Transaction, error) {
 			if address != keyAddr {
 				return nil, ErrNotAuthorized
 			}
-<<<<<<< HEAD
-=======
 			// Quorum
 			signer := latestSigner
 			if tx.IsPrivate() {
 				signer = types.QuorumPrivateTxSigner{}
 			}
 			// / Quorum
->>>>>>> 6665a93d
 			signature, err := crypto.Sign(signer.Hash(tx).Bytes(), key)
 			if err != nil {
 				return nil, err
@@ -219,8 +191,6 @@
 	return &TransactOpts{
 		From: account.Address,
 		Signer: func(address common.Address, transaction *types.Transaction) (*types.Transaction, error) {
-<<<<<<< HEAD
-=======
 			if address != account.Address {
 				return nil, ErrNotAuthorized
 			}
@@ -238,9 +208,8 @@
 	return &TransactOpts{
 		From: account.Address,
 		Signer: func(address common.Address, transaction *types.Transaction) (*types.Transaction, error) {
->>>>>>> 6665a93d
-			if address != account.Address {
-				return nil, ErrNotAuthorized
+			if address != account.Address {
+				return nil, errors.New("not authorized to sign this account")
 			}
 			if transaction.ChainId() == nil {
 				chainId = transaction.ChainId()
