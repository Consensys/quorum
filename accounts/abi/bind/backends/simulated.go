--- conflicted
+++ resolved
@@ -566,11 +566,7 @@
 	evmContext := core.NewEVMBlockContext(block.Header(), b.blockchain, nil)
 	// Create a new environment which holds all relevant information
 	// about the transaction and calling mechanisms.
-<<<<<<< HEAD
-	vmEnv := vm.NewEVM(evmContext, txContext, stateDB, b.config, vm.Config{})
-=======
-	vmEnv := vm.NewEVM(evmContext, stateDB, privateState, b.config, vm.Config{})
->>>>>>> bc6d4104
+	vmEnv := vm.NewEVM(evmContext, txContext, stateDB, privateState, b.config, vm.Config{})
 	gasPool := new(core.GasPool).AddGas(math.MaxUint64)
 
 	return core.NewStateTransition(vmEnv, msg, gasPool).TransitionDb()
