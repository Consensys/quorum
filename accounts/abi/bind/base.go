// Copyright 2015 The go-ethereum Authors
// This file is part of the go-ethereum library.
//
// The go-ethereum library is free software: you can redistribute it and/or modify
// it under the terms of the GNU Lesser General Public License as published by
// the Free Software Foundation, either version 3 of the License, or
// (at your option) any later version.
//
// The go-ethereum library is distributed in the hope that it will be useful,
// but WITHOUT ANY WARRANTY; without even the implied warranty of
// MERCHANTABILITY or FITNESS FOR A PARTICULAR PURPOSE. See the
// GNU Lesser General Public License for more details.
//
// You should have received a copy of the GNU Lesser General Public License
// along with the go-ethereum library. If not, see <http://www.gnu.org/licenses/>.

package bind

import (
	"context"
	"errors"
	"fmt"
	"math/big"

	"github.com/ethereum/go-ethereum"
	"github.com/ethereum/go-ethereum/accounts/abi"
	"github.com/ethereum/go-ethereum/common"
	"github.com/ethereum/go-ethereum/core/types"
	"github.com/ethereum/go-ethereum/crypto"
	"github.com/ethereum/go-ethereum/event"
)

// SignerFn is a signer function callback when a contract requires a method to
// sign the transaction before submission.
type SignerFn func(common.Address, *types.Transaction) (*types.Transaction, error)

// Quorum
//
// Additional arguments in order to support transaction privacy
type PrivateTxArgs struct {
	PrivateFor []string `json:"privateFor"`
}

// CallOpts is the collection of options to fine tune a contract call request.
type CallOpts struct {
	Pending     bool            // Whether to operate on the pending state or the last known one
	From        common.Address  // Optional the sender address, otherwise the first account is used
	BlockNumber *big.Int        // Optional the block number on which the call should be performed
	Context     context.Context // Network context to support cancellation and timeouts (nil = no timeout)
}

// TransactOpts is the collection of authorization data required to create a
// valid Ethereum transaction.
type TransactOpts struct {
	From   common.Address // Ethereum account to send the transaction from
	Nonce  *big.Int       // Nonce to use for the transaction execution (nil = use pending state)
	Signer SignerFn       // Method to use for signing the transaction (mandatory)

	Value    *big.Int // Funds to transfer along the transaction (nil = 0 = no funds)
	GasPrice *big.Int // Gas price to use for the transaction execution (nil = gas price oracle)
	GasLimit uint64   // Gas limit to set for the transaction execution (0 = estimate)

	Context context.Context // Network context to support cancellation and timeouts (nil = no timeout)

	// Quorum
	PrivateFrom string   // The public key of the Tessera/Constellation identity to send this tx from.
	PrivateFor  []string // The public keys of the Tessera/Constellation identities this tx is intended for.
}

// FilterOpts is the collection of options to fine tune filtering for events
// within a bound contract.
type FilterOpts struct {
	Start uint64  // Start of the queried range
	End   *uint64 // End of the range (nil = latest)

	Context context.Context // Network context to support cancellation and timeouts (nil = no timeout)
}

// WatchOpts is the collection of options to fine tune subscribing for events
// within a bound contract.
type WatchOpts struct {
	Start   *uint64         // Start of the queried range (nil = latest)
	Context context.Context // Network context to support cancellation and timeouts (nil = no timeout)
}

// BoundContract is the base wrapper object that reflects a contract on the
// Ethereum network. It contains a collection of methods that are used by the
// higher level contract bindings to operate.
type BoundContract struct {
	address    common.Address     // Deployment address of the contract on the Ethereum blockchain
	abi        abi.ABI            // Reflect based ABI to access the correct Ethereum methods
	caller     ContractCaller     // Read interface to interact with the blockchain
	transactor ContractTransactor // Write interface to interact with the blockchain
	filterer   ContractFilterer   // Event filtering to interact with the blockchain
}

// NewBoundContract creates a low level contract interface through which calls
// and transactions may be made through.
func NewBoundContract(address common.Address, abi abi.ABI, caller ContractCaller, transactor ContractTransactor, filterer ContractFilterer) *BoundContract {
	return &BoundContract{
		address:    address,
		abi:        abi,
		caller:     caller,
		transactor: transactor,
		filterer:   filterer,
	}
}

// DeployContract deploys a contract onto the Ethereum blockchain and binds the
// deployment address with a Go wrapper.
func DeployContract(opts *TransactOpts, abi abi.ABI, bytecode []byte, backend ContractBackend, params ...interface{}) (common.Address, *types.Transaction, *BoundContract, error) {
	// Otherwise try to deploy the contract
	c := NewBoundContract(common.Address{}, abi, backend, backend, backend)

	input, err := c.abi.Pack("", params...)
	if err != nil {
		return common.Address{}, nil, nil, err
	}
	tx, err := c.transact(opts, nil, append(bytecode, input...))
	if err != nil {
		return common.Address{}, nil, nil, err
	}
	c.address = crypto.CreateAddress(opts.From, tx.Nonce())
	return c.address, tx, c, nil
}

// Call invokes the (constant) contract method with params as input values and
// sets the output to result. The result type might be a single field for simple
// returns, a slice of interfaces for anonymous returns and a struct for named
// returns.
func (c *BoundContract) Call(opts *CallOpts, results *[]interface{}, method string, params ...interface{}) error {
	// Don't crash on a lazy user
	if opts == nil {
		opts = new(CallOpts)
	}
	if results == nil {
		results = new([]interface{})
	}
	// Pack the input, call and unpack the results
	input, err := c.abi.Pack(method, params...)
	if err != nil {
		return err
	}
	var (
		msg    = ethereum.CallMsg{From: opts.From, To: &c.address, Data: input}
		ctx    = ensureContext(opts.Context)
		code   []byte
		output []byte
	)
	if opts.Pending {
		pb, ok := c.caller.(PendingContractCaller)
		if !ok {
			return ErrNoPendingState
		}
		output, err = pb.PendingCallContract(ctx, msg)
		if err == nil && len(output) == 0 {
			// Make sure we have a contract to operate on, and bail out otherwise.
			if code, err = pb.PendingCodeAt(ctx, c.address); err != nil {
				return err
			} else if len(code) == 0 {
				return ErrNoCode
			}
		}
	} else {
		output, err = c.caller.CallContract(ctx, msg, opts.BlockNumber)
		if err != nil {
			return err
		}
		if len(output) == 0 {
			// Make sure we have a contract to operate on, and bail out otherwise.
			if code, err = c.caller.CodeAt(ctx, c.address, opts.BlockNumber); err != nil {
				return err
			} else if len(code) == 0 {
				return ErrNoCode
			}
		}
	}

	if len(*results) == 0 {
		res, err := c.abi.Unpack(method, output)
		*results = res
		return err
	}
	res := *results
	return c.abi.UnpackIntoInterface(res[0], method, output)
}

// Transact invokes the (paid) contract method with params as input values.
func (c *BoundContract) Transact(opts *TransactOpts, method string, params ...interface{}) (*types.Transaction, error) {
	// Otherwise pack up the parameters and invoke the contract
	input, err := c.abi.Pack(method, params...)
	if err != nil {
		return nil, err
	}
	// todo(rjl493456442) check the method is payable or not,
	// reject invalid transaction at the first place
	return c.transact(opts, &c.address, input)
}

// RawTransact initiates a transaction with the given raw calldata as the input.
// It's usually used to initiate transactions for invoking **Fallback** function.
func (c *BoundContract) RawTransact(opts *TransactOpts, calldata []byte) (*types.Transaction, error) {
	// todo(rjl493456442) check the method is payable or not,
	// reject invalid transaction at the first place
	return c.transact(opts, &c.address, calldata)
}

// Transfer initiates a plain transaction to move funds to the contract, calling
// its default method if one is available.
func (c *BoundContract) Transfer(opts *TransactOpts) (*types.Transaction, error) {
	// todo(rjl493456442) check the payable fallback or receive is defined
	// or not, reject invalid transaction at the first place
	return c.transact(opts, &c.address, nil)
}

// transact executes an actual transaction invocation, first deriving any missing
// authorization fields, and then scheduling the transaction for execution.
func (c *BoundContract) transact(opts *TransactOpts, contract *common.Address, input []byte) (*types.Transaction, error) {
	var err error

	// Ensure a valid value field and resolve the account nonce
	value := opts.Value
	if value == nil {
		value = new(big.Int)
	}
	var nonce uint64
	if opts.Nonce == nil {
		nonce, err = c.transactor.PendingNonceAt(ensureContext(opts.Context), opts.From)
		if err != nil {
			return nil, fmt.Errorf("failed to retrieve account nonce: %v", err)
		}
	} else {
		nonce = opts.Nonce.Uint64()
	}
	// Figure out the gas allowance and gas price values
	gasPrice := opts.GasPrice
	if gasPrice == nil {
		gasPrice, err = c.transactor.SuggestGasPrice(ensureContext(opts.Context))
		if err != nil {
			return nil, fmt.Errorf("failed to suggest gas price: %v", err)
		}
	}
	gasLimit := opts.GasLimit
	if gasLimit == 0 {
		// Gas estimation cannot succeed without code for method invocations
		if contract != nil {
			if code, err := c.transactor.PendingCodeAt(ensureContext(opts.Context), c.address); err != nil {
				return nil, err
			} else if len(code) == 0 {
				return nil, ErrNoCode
			}
		}
		// If the contract surely has code (or code is not needed), estimate the transaction
		msg := ethereum.CallMsg{From: opts.From, To: contract, GasPrice: gasPrice, Value: value, Data: input}
		gasLimit, err = c.transactor.EstimateGas(ensureContext(opts.Context), msg)
		if err != nil {
			return nil, fmt.Errorf("failed to estimate gas needed: %v", err)
		}
	}
	// Create the transaction, sign it and schedule it for execution
	var rawTx *types.Transaction
	if contract == nil {
		rawTx = types.NewContractCreation(nonce, value, gasLimit, gasPrice, input)
	} else {
		rawTx = types.NewTransaction(nonce, c.address, value, gasLimit, gasPrice, input)
	}

	// Quorum
	// If this transaction is private, we need to substitute the data payload
	// with the hash of the transaction from tessera/constellation.
	if opts.PrivateFor != nil {
		var payload []byte
		hash, err := c.transactor.PreparePrivateTransaction(rawTx.Data(), opts.PrivateFrom)
		if err != nil {
			return nil, err
		}
		payload = hash.Bytes()
		rawTx = c.createPrivateTransaction(rawTx, payload)
	}

	// Choose signer to sign transaction
	if opts.Signer == nil {
		return nil, errors.New("no signer to authorize the transaction with")
	}
<<<<<<< HEAD
	signedTx, err := opts.Signer(opts.From, rawTx)
=======
	var signedTx *types.Transaction
	if rawTx.IsPrivate() {
		signedTx, err = opts.Signer(types.QuorumPrivateTxSigner{}, opts.From, rawTx)
	} else {
		signedTx, err = opts.Signer(types.HomesteadSigner{}, opts.From, rawTx)
	}
>>>>>>> bc6d4104
	if err != nil {
		return nil, err
	}

	if err := c.transactor.SendTransaction(ensureContext(opts.Context), signedTx, PrivateTxArgs{PrivateFor: opts.PrivateFor}); err != nil {
		return nil, err
	}

	return signedTx, nil
}

// FilterLogs filters contract logs for past blocks, returning the necessary
// channels to construct a strongly typed bound iterator on top of them.
func (c *BoundContract) FilterLogs(opts *FilterOpts, name string, query ...[]interface{}) (chan types.Log, event.Subscription, error) {
	// Don't crash on a lazy user
	if opts == nil {
		opts = new(FilterOpts)
	}
	// Append the event selector to the query parameters and construct the topic set
	query = append([][]interface{}{{c.abi.Events[name].ID}}, query...)

	topics, err := abi.MakeTopics(query...)
	if err != nil {
		return nil, nil, err
	}
	// Start the background filtering
	logs := make(chan types.Log, 128)

	config := ethereum.FilterQuery{
		Addresses: []common.Address{c.address},
		Topics:    topics,
		FromBlock: new(big.Int).SetUint64(opts.Start),
	}
	if opts.End != nil {
		config.ToBlock = new(big.Int).SetUint64(*opts.End)
	}
	/* TODO(karalabe): Replace the rest of the method below with this when supported
	sub, err := c.filterer.SubscribeFilterLogs(ensureContext(opts.Context), config, logs)
	*/
	buff, err := c.filterer.FilterLogs(ensureContext(opts.Context), config)
	if err != nil {
		return nil, nil, err
	}
	sub, err := event.NewSubscription(func(quit <-chan struct{}) error {
		for _, log := range buff {
			select {
			case logs <- log:
			case <-quit:
				return nil
			}
		}
		return nil
	}), nil

	if err != nil {
		return nil, nil, err
	}
	return logs, sub, nil
}

// WatchLogs filters subscribes to contract logs for future blocks, returning a
// subscription object that can be used to tear down the watcher.
func (c *BoundContract) WatchLogs(opts *WatchOpts, name string, query ...[]interface{}) (chan types.Log, event.Subscription, error) {
	// Don't crash on a lazy user
	if opts == nil {
		opts = new(WatchOpts)
	}
	// Append the event selector to the query parameters and construct the topic set
	query = append([][]interface{}{{c.abi.Events[name].ID}}, query...)

	topics, err := abi.MakeTopics(query...)
	if err != nil {
		return nil, nil, err
	}
	// Start the background filtering
	logs := make(chan types.Log, 128)

	config := ethereum.FilterQuery{
		Addresses: []common.Address{c.address},
		Topics:    topics,
	}
	if opts.Start != nil {
		config.FromBlock = new(big.Int).SetUint64(*opts.Start)
	}
	sub, err := c.filterer.SubscribeFilterLogs(ensureContext(opts.Context), config, logs)
	if err != nil {
		return nil, nil, err
	}
	return logs, sub, nil
}

// UnpackLog unpacks a retrieved log into the provided output structure.
func (c *BoundContract) UnpackLog(out interface{}, event string, log types.Log) error {
	if len(log.Data) > 0 {
		if err := c.abi.UnpackIntoInterface(out, event, log.Data); err != nil {
			return err
		}
	}
	var indexed abi.Arguments
	for _, arg := range c.abi.Events[event].Inputs {
		if arg.Indexed {
			indexed = append(indexed, arg)
		}
	}
	return abi.ParseTopics(out, indexed, log.Topics[1:])
}

// UnpackLogIntoMap unpacks a retrieved log into the provided map.
func (c *BoundContract) UnpackLogIntoMap(out map[string]interface{}, event string, log types.Log) error {
	if len(log.Data) > 0 {
		if err := c.abi.UnpackIntoMap(out, event, log.Data); err != nil {
			return err
		}
	}
	var indexed abi.Arguments
	for _, arg := range c.abi.Events[event].Inputs {
		if arg.Indexed {
			indexed = append(indexed, arg)
		}
	}
	return abi.ParseTopicsIntoMap(out, indexed, log.Topics[1:])
}

// Quorum
// createPrivateTransaction replaces the payload of private transaction to the hash from Tessera/Constellation
func (c *BoundContract) createPrivateTransaction(tx *types.Transaction, payload []byte) *types.Transaction {
	var privateTx *types.Transaction
	if tx.To() == nil {
		privateTx = types.NewContractCreation(tx.Nonce(), tx.Value(), tx.Gas(), tx.GasPrice(), payload)
	} else {
		privateTx = types.NewTransaction(tx.Nonce(), c.address, tx.Value(), tx.Gas(), tx.GasPrice(), payload)
	}
	privateTx.SetPrivate()
	return privateTx
}

// ensureContext is a helper method to ensure a context is not nil, even if the
// user specified it as such.
func ensureContext(ctx context.Context) context.Context {
	if ctx == nil {
		return context.TODO()
	}
	return ctx
}<|MERGE_RESOLUTION|>--- conflicted
+++ resolved
@@ -282,16 +282,14 @@
 	if opts.Signer == nil {
 		return nil, errors.New("no signer to authorize the transaction with")
 	}
-<<<<<<< HEAD
 	signedTx, err := opts.Signer(opts.From, rawTx)
-=======
+	/* GoQuorum version
 	var signedTx *types.Transaction
 	if rawTx.IsPrivate() {
 		signedTx, err = opts.Signer(types.QuorumPrivateTxSigner{}, opts.From, rawTx)
 	} else {
 		signedTx, err = opts.Signer(types.HomesteadSigner{}, opts.From, rawTx)
-	}
->>>>>>> bc6d4104
+	}*/
 	if err != nil {
 		return nil, err
 	}
