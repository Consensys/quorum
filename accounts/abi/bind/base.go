--- conflicted
+++ resolved
@@ -34,8 +34,6 @@
 // SignerFn is a signer function callback when a contract requires a method to
 // sign the transaction before submission.
 type SignerFn func(common.Address, *types.Transaction) (*types.Transaction, error)
-<<<<<<< HEAD
-=======
 
 // Quorum
 //
@@ -43,7 +41,6 @@
 type PrivateTxArgs struct {
 	PrivateFor []string `json:"privateFor"`
 }
->>>>>>> 155bcdb4
 
 // CallOpts is the collection of options to fine tune a contract call request.
 type CallOpts struct {
@@ -300,7 +297,6 @@
 	if err := c.transactor.SendTransaction(ensureContext(opts.Context), signedTx, PrivateTxArgs{PrivateFor: opts.PrivateFor}); err != nil {
 		return nil, err
 	}
-
 	return signedTx, nil
 }
 
@@ -446,7 +442,7 @@
 	}
 
 	// Note: using isHomestead and isEIP2028 set to true, which may give a slightly higher gas value (but avoids making an API call to get the block number)
-	intrinsicGas, err := core.IntrinsicGas(common.FromHex(hash), false, true, true)
+	intrinsicGas, err := core.IntrinsicGas(common.FromHex(hash), tx.AccessList(), false, true, true)
 	if err != nil {
 		return nil, err
 	}
