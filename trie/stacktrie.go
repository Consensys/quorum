--- conflicted
+++ resolved
@@ -70,8 +70,6 @@
 	}
 }
 
-<<<<<<< HEAD
-=======
 // NewFromBinary initialises a serialized stacktrie with the given db.
 func NewFromBinary(data []byte, db ethdb.KeyValueWriter) (*StackTrie, error) {
 	var st StackTrie
@@ -162,7 +160,6 @@
 	}
 }
 
->>>>>>> 991384a7
 func newLeaf(ko int, key, val []byte, db ethdb.KeyValueWriter) *StackTrie {
 	st := stackTrieFromPool(db)
 	st.nodeType = leafNode
