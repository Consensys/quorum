// Copyright 2015 The go-ethereum Authors
// This file is part of the go-ethereum library.
//
// The go-ethereum library is free software: you can redistribute it and/or modify
// it under the terms of the GNU Lesser General Public License as published by
// the Free Software Foundation, either version 3 of the License, or
// (at your option) any later version.
//
// The go-ethereum library is distributed in the hope that it will be useful,
// but WITHOUT ANY WARRANTY; without even the implied warranty of
// MERCHANTABILITY or FITNESS FOR A PARTICULAR PURPOSE. See the
// GNU Lesser General Public License for more details.
//
// You should have received a copy of the GNU Lesser General Public License
// along with the go-ethereum library. If not, see <http://www.gnu.org/licenses/>.

package trie

import (
	"bytes"
	crand "crypto/rand"
	"encoding/binary"
	mrand "math/rand"
	"sort"
	"testing"
	"time"

	"github.com/ethereum/go-ethereum/common"
	"github.com/ethereum/go-ethereum/crypto"
	"github.com/ethereum/go-ethereum/ethdb/memorydb"
)

func init() {
	mrand.Seed(time.Now().Unix())
}

// makeProvers creates Merkle trie provers based on different implementations to
// test all variations.
func makeProvers(trie *Trie) []func(key []byte) *memorydb.Database {
	var provers []func(key []byte) *memorydb.Database

	// Create a direct trie based Merkle prover
	provers = append(provers, func(key []byte) *memorydb.Database {
		proof := memorydb.New()
		trie.Prove(key, 0, proof)
		return proof
	})
	// Create a leaf iterator based Merkle prover
	provers = append(provers, func(key []byte) *memorydb.Database {
		proof := memorydb.New()
		if it := NewIterator(trie.NodeIterator(key)); it.Next() && bytes.Equal(key, it.Key) {
			for _, p := range it.Prove() {
				proof.Put(crypto.Keccak256(p), p)
			}
		}
		return proof
	})
	return provers
}

func TestProof(t *testing.T) {
	trie, vals := randomTrie(500)
	root := trie.Hash()
	for i, prover := range makeProvers(trie) {
		for _, kv := range vals {
			proof := prover(kv.k)
			if proof == nil {
				t.Fatalf("prover %d: missing key %x while constructing proof", i, kv.k)
			}
			val, err := VerifyProof(root, kv.k, proof)
			if err != nil {
				t.Fatalf("prover %d: failed to verify proof for key %x: %v\nraw proof: %x", i, kv.k, err, proof)
			}
			if !bytes.Equal(val, kv.v) {
				t.Fatalf("prover %d: verified value mismatch for key %x: have %x, want %x", i, kv.k, val, kv.v)
			}
		}
	}
}

func TestOneElementProof(t *testing.T) {
	trie := new(Trie)
	updateString(trie, "k", "v")
	for i, prover := range makeProvers(trie) {
		proof := prover([]byte("k"))
		if proof == nil {
			t.Fatalf("prover %d: nil proof", i)
		}
		if proof.Len() != 1 {
			t.Errorf("prover %d: proof should have one element", i)
		}
		val, err := VerifyProof(trie.Hash(), []byte("k"), proof)
		if err != nil {
			t.Fatalf("prover %d: failed to verify proof: %v\nraw proof: %x", i, err, proof)
		}
		if !bytes.Equal(val, []byte("v")) {
			t.Fatalf("prover %d: verified value mismatch: have %x, want 'k'", i, val)
		}
	}
}

func TestBadProof(t *testing.T) {
	trie, vals := randomTrie(800)
	root := trie.Hash()
	for i, prover := range makeProvers(trie) {
		for _, kv := range vals {
			proof := prover(kv.k)
			if proof == nil {
				t.Fatalf("prover %d: nil proof", i)
			}
			it := proof.NewIterator(nil, nil)
			for i, d := 0, mrand.Intn(proof.Len()); i <= d; i++ {
				it.Next()
			}
			key := it.Key()
			val, _ := proof.Get(key)
			proof.Delete(key)
			it.Release()

			mutateByte(val)
			proof.Put(crypto.Keccak256(val), val)

			if _, err := VerifyProof(root, kv.k, proof); err == nil {
				t.Fatalf("prover %d: expected proof to fail for key %x", i, kv.k)
			}
		}
	}
}

// Tests that missing keys can also be proven. The test explicitly uses a single
// entry trie and checks for missing keys both before and after the single entry.
func TestMissingKeyProof(t *testing.T) {
	trie := new(Trie)
	updateString(trie, "k", "v")

	for i, key := range []string{"a", "j", "l", "z"} {
		proof := memorydb.New()
		trie.Prove([]byte(key), 0, proof)

		if proof.Len() != 1 {
			t.Errorf("test %d: proof should have one element", i)
		}
		val, err := VerifyProof(trie.Hash(), []byte(key), proof)
		if err != nil {
			t.Fatalf("test %d: failed to verify proof: %v\nraw proof: %x", i, err, proof)
		}
		if val != nil {
			t.Fatalf("test %d: verified value mismatch: have %x, want nil", i, val)
		}
	}
}

type entrySlice []*kv

func (p entrySlice) Len() int           { return len(p) }
func (p entrySlice) Less(i, j int) bool { return bytes.Compare(p[i].k, p[j].k) < 0 }
func (p entrySlice) Swap(i, j int)      { p[i], p[j] = p[j], p[i] }

// TestRangeProof tests normal range proof with both edge proofs
// as the existent proof. The test cases are generated randomly.
func TestRangeProof(t *testing.T) {
	trie, vals := randomTrie(4096)
	var entries entrySlice
	for _, kv := range vals {
		entries = append(entries, kv)
	}
	sort.Sort(entries)
	for i := 0; i < 500; i++ {
		start := mrand.Intn(len(entries))
		end := mrand.Intn(len(entries)-start) + start + 1

		proof := memorydb.New()
		if err := trie.Prove(entries[start].k, 0, proof); err != nil {
			t.Fatalf("Failed to prove the first node %v", err)
		}
		if err := trie.Prove(entries[end-1].k, 0, proof); err != nil {
			t.Fatalf("Failed to prove the last node %v", err)
		}
		var keys [][]byte
		var vals [][]byte
		for i := start; i < end; i++ {
			keys = append(keys, entries[i].k)
			vals = append(vals, entries[i].v)
		}
<<<<<<< HEAD
		_, _, _, _, err := VerifyRangeProof(trie.Hash(), keys[0], keys[len(keys)-1], keys, vals, proof)
=======
		_, err := VerifyRangeProof(trie.Hash(), keys[0], keys[len(keys)-1], keys, vals, proof)
>>>>>>> 991384a7
		if err != nil {
			t.Fatalf("Case %d(%d->%d) expect no error, got %v", i, start, end-1, err)
		}
	}
}

// TestRangeProof tests normal range proof with two non-existent proofs.
// The test cases are generated randomly.
func TestRangeProofWithNonExistentProof(t *testing.T) {
	trie, vals := randomTrie(4096)
	var entries entrySlice
	for _, kv := range vals {
		entries = append(entries, kv)
	}
	sort.Sort(entries)
	for i := 0; i < 500; i++ {
		start := mrand.Intn(len(entries))
		end := mrand.Intn(len(entries)-start) + start + 1
		proof := memorydb.New()

		// Short circuit if the decreased key is same with the previous key
		first := decreseKey(common.CopyBytes(entries[start].k))
		if start != 0 && bytes.Equal(first, entries[start-1].k) {
			continue
		}
		// Short circuit if the decreased key is underflow
		if bytes.Compare(first, entries[start].k) > 0 {
			continue
		}
		// Short circuit if the increased key is same with the next key
		last := increseKey(common.CopyBytes(entries[end-1].k))
		if end != len(entries) && bytes.Equal(last, entries[end].k) {
			continue
		}
		// Short circuit if the increased key is overflow
		if bytes.Compare(last, entries[end-1].k) < 0 {
			continue
		}
		if err := trie.Prove(first, 0, proof); err != nil {
			t.Fatalf("Failed to prove the first node %v", err)
		}
		if err := trie.Prove(last, 0, proof); err != nil {
			t.Fatalf("Failed to prove the last node %v", err)
		}
		var keys [][]byte
		var vals [][]byte
		for i := start; i < end; i++ {
			keys = append(keys, entries[i].k)
			vals = append(vals, entries[i].v)
		}
<<<<<<< HEAD
		_, _, _, _, err := VerifyRangeProof(trie.Hash(), first, last, keys, vals, proof)
=======
		_, err := VerifyRangeProof(trie.Hash(), first, last, keys, vals, proof)
>>>>>>> 991384a7
		if err != nil {
			t.Fatalf("Case %d(%d->%d) expect no error, got %v", i, start, end-1, err)
		}
	}
	// Special case, two edge proofs for two edge key.
	proof := memorydb.New()
	first := common.HexToHash("0x0000000000000000000000000000000000000000000000000000000000000000").Bytes()
	last := common.HexToHash("0xffffffffffffffffffffffffffffffffffffffffffffffffffffffffffffffff").Bytes()
	if err := trie.Prove(first, 0, proof); err != nil {
		t.Fatalf("Failed to prove the first node %v", err)
	}
	if err := trie.Prove(last, 0, proof); err != nil {
		t.Fatalf("Failed to prove the last node %v", err)
	}
	var k [][]byte
	var v [][]byte
	for i := 0; i < len(entries); i++ {
		k = append(k, entries[i].k)
		v = append(v, entries[i].v)
	}
<<<<<<< HEAD
	_, _, _, _, err := VerifyRangeProof(trie.Hash(), first, last, k, v, proof)
=======
	_, err := VerifyRangeProof(trie.Hash(), first, last, k, v, proof)
>>>>>>> 991384a7
	if err != nil {
		t.Fatal("Failed to verify whole rang with non-existent edges")
	}
}

// TestRangeProofWithInvalidNonExistentProof tests such scenarios:
// - There exists a gap between the first element and the left edge proof
// - There exists a gap between the last element and the right edge proof
func TestRangeProofWithInvalidNonExistentProof(t *testing.T) {
	trie, vals := randomTrie(4096)
	var entries entrySlice
	for _, kv := range vals {
		entries = append(entries, kv)
	}
	sort.Sort(entries)

	// Case 1
	start, end := 100, 200
	first := decreseKey(common.CopyBytes(entries[start].k))

	proof := memorydb.New()
	if err := trie.Prove(first, 0, proof); err != nil {
		t.Fatalf("Failed to prove the first node %v", err)
	}
	if err := trie.Prove(entries[end-1].k, 0, proof); err != nil {
		t.Fatalf("Failed to prove the last node %v", err)
	}
	start = 105 // Gap created
	k := make([][]byte, 0)
	v := make([][]byte, 0)
	for i := start; i < end; i++ {
		k = append(k, entries[i].k)
		v = append(v, entries[i].v)
	}
<<<<<<< HEAD
	_, _, _, _, err := VerifyRangeProof(trie.Hash(), first, k[len(k)-1], k, v, proof)
=======
	_, err := VerifyRangeProof(trie.Hash(), first, k[len(k)-1], k, v, proof)
>>>>>>> 991384a7
	if err == nil {
		t.Fatalf("Expected to detect the error, got nil")
	}

	// Case 2
	start, end = 100, 200
	last := increseKey(common.CopyBytes(entries[end-1].k))
	proof = memorydb.New()
	if err := trie.Prove(entries[start].k, 0, proof); err != nil {
		t.Fatalf("Failed to prove the first node %v", err)
	}
	if err := trie.Prove(last, 0, proof); err != nil {
		t.Fatalf("Failed to prove the last node %v", err)
	}
	end = 195 // Capped slice
	k = make([][]byte, 0)
	v = make([][]byte, 0)
	for i := start; i < end; i++ {
		k = append(k, entries[i].k)
		v = append(v, entries[i].v)
	}
<<<<<<< HEAD
	_, _, _, _, err = VerifyRangeProof(trie.Hash(), k[0], last, k, v, proof)
=======
	_, err = VerifyRangeProof(trie.Hash(), k[0], last, k, v, proof)
>>>>>>> 991384a7
	if err == nil {
		t.Fatalf("Expected to detect the error, got nil")
	}
}

// TestOneElementRangeProof tests the proof with only one
// element. The first edge proof can be existent one or
// non-existent one.
func TestOneElementRangeProof(t *testing.T) {
	trie, vals := randomTrie(4096)
	var entries entrySlice
	for _, kv := range vals {
		entries = append(entries, kv)
	}
	sort.Sort(entries)

	// One element with existent edge proof, both edge proofs
	// point to the SAME key.
	start := 1000
	proof := memorydb.New()
	if err := trie.Prove(entries[start].k, 0, proof); err != nil {
		t.Fatalf("Failed to prove the first node %v", err)
	}
<<<<<<< HEAD
	_, _, _, _, err := VerifyRangeProof(trie.Hash(), entries[start].k, entries[start].k, [][]byte{entries[start].k}, [][]byte{entries[start].v}, proof)
=======
	_, err := VerifyRangeProof(trie.Hash(), entries[start].k, entries[start].k, [][]byte{entries[start].k}, [][]byte{entries[start].v}, proof)
>>>>>>> 991384a7
	if err != nil {
		t.Fatalf("Expected no error, got %v", err)
	}

	// One element with left non-existent edge proof
	start = 1000
	first := decreseKey(common.CopyBytes(entries[start].k))
	proof = memorydb.New()
	if err := trie.Prove(first, 0, proof); err != nil {
		t.Fatalf("Failed to prove the first node %v", err)
	}
	if err := trie.Prove(entries[start].k, 0, proof); err != nil {
		t.Fatalf("Failed to prove the last node %v", err)
	}
<<<<<<< HEAD
	_, _, _, _, err = VerifyRangeProof(trie.Hash(), first, entries[start].k, [][]byte{entries[start].k}, [][]byte{entries[start].v}, proof)
=======
	_, err = VerifyRangeProof(trie.Hash(), first, entries[start].k, [][]byte{entries[start].k}, [][]byte{entries[start].v}, proof)
>>>>>>> 991384a7
	if err != nil {
		t.Fatalf("Expected no error, got %v", err)
	}

	// One element with right non-existent edge proof
	start = 1000
	last := increseKey(common.CopyBytes(entries[start].k))
	proof = memorydb.New()
	if err := trie.Prove(entries[start].k, 0, proof); err != nil {
		t.Fatalf("Failed to prove the first node %v", err)
	}
	if err := trie.Prove(last, 0, proof); err != nil {
		t.Fatalf("Failed to prove the last node %v", err)
	}
<<<<<<< HEAD
	_, _, _, _, err = VerifyRangeProof(trie.Hash(), entries[start].k, last, [][]byte{entries[start].k}, [][]byte{entries[start].v}, proof)
=======
	_, err = VerifyRangeProof(trie.Hash(), entries[start].k, last, [][]byte{entries[start].k}, [][]byte{entries[start].v}, proof)
>>>>>>> 991384a7
	if err != nil {
		t.Fatalf("Expected no error, got %v", err)
	}

	// One element with two non-existent edge proofs
	start = 1000
	first, last = decreseKey(common.CopyBytes(entries[start].k)), increseKey(common.CopyBytes(entries[start].k))
	proof = memorydb.New()
	if err := trie.Prove(first, 0, proof); err != nil {
		t.Fatalf("Failed to prove the first node %v", err)
	}
	if err := trie.Prove(last, 0, proof); err != nil {
		t.Fatalf("Failed to prove the last node %v", err)
	}
<<<<<<< HEAD
	_, _, _, _, err = VerifyRangeProof(trie.Hash(), first, last, [][]byte{entries[start].k}, [][]byte{entries[start].v}, proof)
=======
	_, err = VerifyRangeProof(trie.Hash(), first, last, [][]byte{entries[start].k}, [][]byte{entries[start].v}, proof)
>>>>>>> 991384a7
	if err != nil {
		t.Fatalf("Expected no error, got %v", err)
	}

	// Test the mini trie with only a single element.
	tinyTrie := new(Trie)
	entry := &kv{randBytes(32), randBytes(20), false}
	tinyTrie.Update(entry.k, entry.v)

	first = common.HexToHash("0x0000000000000000000000000000000000000000000000000000000000000000").Bytes()
	last = entry.k
	proof = memorydb.New()
	if err := tinyTrie.Prove(first, 0, proof); err != nil {
		t.Fatalf("Failed to prove the first node %v", err)
	}
	if err := tinyTrie.Prove(last, 0, proof); err != nil {
		t.Fatalf("Failed to prove the last node %v", err)
	}
<<<<<<< HEAD
	_, _, _, _, err = VerifyRangeProof(tinyTrie.Hash(), first, last, [][]byte{entry.k}, [][]byte{entry.v}, proof)
=======
	_, err = VerifyRangeProof(tinyTrie.Hash(), first, last, [][]byte{entry.k}, [][]byte{entry.v}, proof)
>>>>>>> 991384a7
	if err != nil {
		t.Fatalf("Expected no error, got %v", err)
	}
}

// TestAllElementsProof tests the range proof with all elements.
// The edge proofs can be nil.
func TestAllElementsProof(t *testing.T) {
	trie, vals := randomTrie(4096)
	var entries entrySlice
	for _, kv := range vals {
		entries = append(entries, kv)
	}
	sort.Sort(entries)

	var k [][]byte
	var v [][]byte
	for i := 0; i < len(entries); i++ {
		k = append(k, entries[i].k)
		v = append(v, entries[i].v)
	}
<<<<<<< HEAD
	_, _, _, _, err := VerifyRangeProof(trie.Hash(), nil, nil, k, v, nil)
=======
	_, err := VerifyRangeProof(trie.Hash(), nil, nil, k, v, nil)
>>>>>>> 991384a7
	if err != nil {
		t.Fatalf("Expected no error, got %v", err)
	}

	// With edge proofs, it should still work.
	proof := memorydb.New()
	if err := trie.Prove(entries[0].k, 0, proof); err != nil {
		t.Fatalf("Failed to prove the first node %v", err)
	}
	if err := trie.Prove(entries[len(entries)-1].k, 0, proof); err != nil {
		t.Fatalf("Failed to prove the last node %v", err)
	}
<<<<<<< HEAD
	_, _, _, _, err = VerifyRangeProof(trie.Hash(), k[0], k[len(k)-1], k, v, proof)
=======
	_, err = VerifyRangeProof(trie.Hash(), k[0], k[len(k)-1], k, v, proof)
>>>>>>> 991384a7
	if err != nil {
		t.Fatalf("Expected no error, got %v", err)
	}

	// Even with non-existent edge proofs, it should still work.
	proof = memorydb.New()
	first := common.HexToHash("0x0000000000000000000000000000000000000000000000000000000000000000").Bytes()
	last := common.HexToHash("0xffffffffffffffffffffffffffffffffffffffffffffffffffffffffffffffff").Bytes()
	if err := trie.Prove(first, 0, proof); err != nil {
		t.Fatalf("Failed to prove the first node %v", err)
	}
	if err := trie.Prove(last, 0, proof); err != nil {
		t.Fatalf("Failed to prove the last node %v", err)
	}
<<<<<<< HEAD
	_, _, _, _, err = VerifyRangeProof(trie.Hash(), first, last, k, v, proof)
=======
	_, err = VerifyRangeProof(trie.Hash(), first, last, k, v, proof)
>>>>>>> 991384a7
	if err != nil {
		t.Fatalf("Expected no error, got %v", err)
	}
}

// TestSingleSideRangeProof tests the range starts from zero.
func TestSingleSideRangeProof(t *testing.T) {
	for i := 0; i < 64; i++ {
		trie := new(Trie)
		var entries entrySlice
		for i := 0; i < 4096; i++ {
			value := &kv{randBytes(32), randBytes(20), false}
			trie.Update(value.k, value.v)
			entries = append(entries, value)
		}
		sort.Sort(entries)

		var cases = []int{0, 1, 50, 100, 1000, 2000, len(entries) - 1}
		for _, pos := range cases {
			proof := memorydb.New()
			if err := trie.Prove(common.Hash{}.Bytes(), 0, proof); err != nil {
				t.Fatalf("Failed to prove the first node %v", err)
			}
			if err := trie.Prove(entries[pos].k, 0, proof); err != nil {
				t.Fatalf("Failed to prove the first node %v", err)
			}
			k := make([][]byte, 0)
			v := make([][]byte, 0)
			for i := 0; i <= pos; i++ {
				k = append(k, entries[i].k)
				v = append(v, entries[i].v)
			}
<<<<<<< HEAD
			_, _, _, _, err := VerifyRangeProof(trie.Hash(), common.Hash{}.Bytes(), k[len(k)-1], k, v, proof)
=======
			_, err := VerifyRangeProof(trie.Hash(), common.Hash{}.Bytes(), k[len(k)-1], k, v, proof)
>>>>>>> 991384a7
			if err != nil {
				t.Fatalf("Expected no error, got %v", err)
			}
		}
	}
}

// TestReverseSingleSideRangeProof tests the range ends with 0xffff...fff.
func TestReverseSingleSideRangeProof(t *testing.T) {
	for i := 0; i < 64; i++ {
		trie := new(Trie)
		var entries entrySlice
		for i := 0; i < 4096; i++ {
			value := &kv{randBytes(32), randBytes(20), false}
			trie.Update(value.k, value.v)
			entries = append(entries, value)
		}
		sort.Sort(entries)

		var cases = []int{0, 1, 50, 100, 1000, 2000, len(entries) - 1}
		for _, pos := range cases {
			proof := memorydb.New()
			if err := trie.Prove(entries[pos].k, 0, proof); err != nil {
				t.Fatalf("Failed to prove the first node %v", err)
			}
			last := common.HexToHash("0xffffffffffffffffffffffffffffffffffffffffffffffffffffffffffffffff")
			if err := trie.Prove(last.Bytes(), 0, proof); err != nil {
				t.Fatalf("Failed to prove the last node %v", err)
			}
			k := make([][]byte, 0)
			v := make([][]byte, 0)
			for i := pos; i < len(entries); i++ {
				k = append(k, entries[i].k)
				v = append(v, entries[i].v)
			}
<<<<<<< HEAD
			_, _, _, _, err := VerifyRangeProof(trie.Hash(), k[0], last.Bytes(), k, v, proof)
=======
			_, err := VerifyRangeProof(trie.Hash(), k[0], last.Bytes(), k, v, proof)
>>>>>>> 991384a7
			if err != nil {
				t.Fatalf("Expected no error, got %v", err)
			}
		}
	}
}

// TestBadRangeProof tests a few cases which the proof is wrong.
// The prover is expected to detect the error.
func TestBadRangeProof(t *testing.T) {
	trie, vals := randomTrie(4096)
	var entries entrySlice
	for _, kv := range vals {
		entries = append(entries, kv)
	}
	sort.Sort(entries)

	for i := 0; i < 500; i++ {
		start := mrand.Intn(len(entries))
		end := mrand.Intn(len(entries)-start) + start + 1
		proof := memorydb.New()
		if err := trie.Prove(entries[start].k, 0, proof); err != nil {
			t.Fatalf("Failed to prove the first node %v", err)
		}
		if err := trie.Prove(entries[end-1].k, 0, proof); err != nil {
			t.Fatalf("Failed to prove the last node %v", err)
		}
		var keys [][]byte
		var vals [][]byte
		for i := start; i < end; i++ {
			keys = append(keys, entries[i].k)
			vals = append(vals, entries[i].v)
		}
		var first, last = keys[0], keys[len(keys)-1]
		testcase := mrand.Intn(6)
		var index int
		switch testcase {
		case 0:
			// Modified key
			index = mrand.Intn(end - start)
			keys[index] = randBytes(32) // In theory it can't be same
		case 1:
			// Modified val
			index = mrand.Intn(end - start)
			vals[index] = randBytes(20) // In theory it can't be same
		case 2:
			// Gapped entry slice
			index = mrand.Intn(end - start)
			if (index == 0 && start < 100) || (index == end-start-1 && end <= 100) {
				continue
			}
			keys = append(keys[:index], keys[index+1:]...)
			vals = append(vals[:index], vals[index+1:]...)
		case 3:
			// Out of order
			index1 := mrand.Intn(end - start)
			index2 := mrand.Intn(end - start)
			if index1 == index2 {
				continue
			}
			keys[index1], keys[index2] = keys[index2], keys[index1]
			vals[index1], vals[index2] = vals[index2], vals[index1]
		case 4:
			// Set random key to nil, do nothing
			index = mrand.Intn(end - start)
			keys[index] = nil
		case 5:
			// Set random value to nil, deletion
			index = mrand.Intn(end - start)
			vals[index] = nil
		}
<<<<<<< HEAD
		_, _, _, _, err := VerifyRangeProof(trie.Hash(), first, last, keys, vals, proof)
=======
		_, err := VerifyRangeProof(trie.Hash(), first, last, keys, vals, proof)
>>>>>>> 991384a7
		if err == nil {
			t.Fatalf("%d Case %d index %d range: (%d->%d) expect error, got nil", i, testcase, index, start, end-1)
		}
	}
}

// TestGappedRangeProof focuses on the small trie with embedded nodes.
// If the gapped node is embedded in the trie, it should be detected too.
func TestGappedRangeProof(t *testing.T) {
	trie := new(Trie)
	var entries []*kv // Sorted entries
	for i := byte(0); i < 10; i++ {
		value := &kv{common.LeftPadBytes([]byte{i}, 32), []byte{i}, false}
		trie.Update(value.k, value.v)
		entries = append(entries, value)
	}
	first, last := 2, 8
	proof := memorydb.New()
	if err := trie.Prove(entries[first].k, 0, proof); err != nil {
		t.Fatalf("Failed to prove the first node %v", err)
	}
	if err := trie.Prove(entries[last-1].k, 0, proof); err != nil {
		t.Fatalf("Failed to prove the last node %v", err)
	}
	var keys [][]byte
	var vals [][]byte
	for i := first; i < last; i++ {
		if i == (first+last)/2 {
			continue
		}
		keys = append(keys, entries[i].k)
		vals = append(vals, entries[i].v)
	}
<<<<<<< HEAD
	_, _, _, _, err := VerifyRangeProof(trie.Hash(), keys[0], keys[len(keys)-1], keys, vals, proof)
=======
	_, err := VerifyRangeProof(trie.Hash(), keys[0], keys[len(keys)-1], keys, vals, proof)
>>>>>>> 991384a7
	if err == nil {
		t.Fatal("expect error, got nil")
	}
}

// TestSameSideProofs tests the element is not in the range covered by proofs
func TestSameSideProofs(t *testing.T) {
	trie, vals := randomTrie(4096)
	var entries entrySlice
	for _, kv := range vals {
		entries = append(entries, kv)
	}
	sort.Sort(entries)

	pos := 1000
	first := decreseKey(common.CopyBytes(entries[pos].k))
	first = decreseKey(first)
	last := decreseKey(common.CopyBytes(entries[pos].k))

	proof := memorydb.New()
	if err := trie.Prove(first, 0, proof); err != nil {
		t.Fatalf("Failed to prove the first node %v", err)
	}
	if err := trie.Prove(last, 0, proof); err != nil {
		t.Fatalf("Failed to prove the last node %v", err)
	}
<<<<<<< HEAD
	_, _, _, _, err := VerifyRangeProof(trie.Hash(), first, last, [][]byte{entries[pos].k}, [][]byte{entries[pos].v}, proof)
=======
	_, err := VerifyRangeProof(trie.Hash(), first, last, [][]byte{entries[pos].k}, [][]byte{entries[pos].v}, proof)
>>>>>>> 991384a7
	if err == nil {
		t.Fatalf("Expected error, got nil")
	}

	first = increseKey(common.CopyBytes(entries[pos].k))
	last = increseKey(common.CopyBytes(entries[pos].k))
	last = increseKey(last)

	proof = memorydb.New()
	if err := trie.Prove(first, 0, proof); err != nil {
		t.Fatalf("Failed to prove the first node %v", err)
	}
	if err := trie.Prove(last, 0, proof); err != nil {
		t.Fatalf("Failed to prove the last node %v", err)
	}
<<<<<<< HEAD
	_, _, _, _, err = VerifyRangeProof(trie.Hash(), first, last, [][]byte{entries[pos].k}, [][]byte{entries[pos].v}, proof)
=======
	_, err = VerifyRangeProof(trie.Hash(), first, last, [][]byte{entries[pos].k}, [][]byte{entries[pos].v}, proof)
>>>>>>> 991384a7
	if err == nil {
		t.Fatalf("Expected error, got nil")
	}
}

func TestHasRightElement(t *testing.T) {
	trie := new(Trie)
	var entries entrySlice
	for i := 0; i < 4096; i++ {
		value := &kv{randBytes(32), randBytes(20), false}
		trie.Update(value.k, value.v)
		entries = append(entries, value)
	}
	sort.Sort(entries)

	var cases = []struct {
		start   int
		end     int
		hasMore bool
	}{
		{-1, 1, true}, // single element with non-existent left proof
		{0, 1, true},  // single element with existent left proof
		{0, 10, true},
		{50, 100, true},
		{50, len(entries), false},               // No more element expected
		{len(entries) - 1, len(entries), false}, // Single last element with two existent proofs(point to same key)
		{len(entries) - 1, -1, false},           // Single last element with non-existent right proof
		{0, len(entries), false},                // The whole set with existent left proof
		{-1, len(entries), false},               // The whole set with non-existent left proof
		{-1, -1, false},                         // The whole set with non-existent left/right proof
	}
	for _, c := range cases {
		var (
			firstKey []byte
			lastKey  []byte
			start    = c.start
			end      = c.end
			proof    = memorydb.New()
		)
		if c.start == -1 {
			firstKey, start = common.Hash{}.Bytes(), 0
			if err := trie.Prove(firstKey, 0, proof); err != nil {
				t.Fatalf("Failed to prove the first node %v", err)
			}
		} else {
			firstKey = entries[c.start].k
			if err := trie.Prove(entries[c.start].k, 0, proof); err != nil {
				t.Fatalf("Failed to prove the first node %v", err)
			}
		}
		if c.end == -1 {
			lastKey, end = common.HexToHash("0xffffffffffffffffffffffffffffffffffffffffffffffffffffffffffffffff").Bytes(), len(entries)
			if err := trie.Prove(lastKey, 0, proof); err != nil {
				t.Fatalf("Failed to prove the first node %v", err)
			}
		} else {
			lastKey = entries[c.end-1].k
			if err := trie.Prove(entries[c.end-1].k, 0, proof); err != nil {
				t.Fatalf("Failed to prove the first node %v", err)
			}
		}
		k := make([][]byte, 0)
		v := make([][]byte, 0)
		for i := start; i < end; i++ {
			k = append(k, entries[i].k)
			v = append(v, entries[i].v)
		}
<<<<<<< HEAD
		_, _, _, hasMore, err := VerifyRangeProof(trie.Hash(), firstKey, lastKey, k, v, proof)
=======
		hasMore, err := VerifyRangeProof(trie.Hash(), firstKey, lastKey, k, v, proof)
>>>>>>> 991384a7
		if err != nil {
			t.Fatalf("Expected no error, got %v", err)
		}
		if hasMore != c.hasMore {
			t.Fatalf("Wrong hasMore indicator, want %t, got %t", c.hasMore, hasMore)
		}
	}
}

// TestEmptyRangeProof tests the range proof with "no" element.
// The first edge proof must be a non-existent proof.
func TestEmptyRangeProof(t *testing.T) {
	trie, vals := randomTrie(4096)
	var entries entrySlice
	for _, kv := range vals {
		entries = append(entries, kv)
	}
	sort.Sort(entries)

	var cases = []struct {
		pos int
		err bool
	}{
		{len(entries) - 1, false},
		{500, true},
	}
	for _, c := range cases {
		proof := memorydb.New()
		first := increseKey(common.CopyBytes(entries[c.pos].k))
		if err := trie.Prove(first, 0, proof); err != nil {
			t.Fatalf("Failed to prove the first node %v", err)
		}
<<<<<<< HEAD
		db, tr, not, _, err := VerifyRangeProof(trie.Hash(), first, nil, nil, nil, proof)
=======
		_, err := VerifyRangeProof(trie.Hash(), first, nil, nil, nil, proof)
>>>>>>> 991384a7
		if c.err && err == nil {
			t.Fatalf("Expected error, got nil")
		}
		if !c.err && err != nil {
			t.Fatalf("Expected no error, got %v", err)
		}
		// If no error was returned, ensure the returned trie and database contains
		// the entire proof, since there's no value
		if !c.err {
			if err := tr.Prove(first, 0, memorydb.New()); err != nil {
				t.Errorf("returned trie doesn't contain original proof: %v", err)
			}
			if memdb := db.(*memorydb.Database); memdb.Len() != proof.Len() {
				t.Errorf("database entry count mismatch: have %d, want %d", memdb.Len(), proof.Len())
			}
			if not == nil {
				t.Errorf("missing notary")
			}
		}
	}
}

// TestBloatedProof tests a malicious proof, where the proof is more or less the
// whole trie.
func TestBloatedProof(t *testing.T) {
	// Use a small trie
	trie, kvs := nonRandomTrie(100)
	var entries entrySlice
	for _, kv := range kvs {
		entries = append(entries, kv)
	}
	sort.Sort(entries)
	var keys [][]byte
	var vals [][]byte

	proof := memorydb.New()
	for i, entry := range entries {
		trie.Prove(entry.k, 0, proof)
		if i == 50 {
			keys = append(keys, entry.k)
			vals = append(vals, entry.v)
		}
	}
	want := memorydb.New()
	trie.Prove(keys[0], 0, want)
	trie.Prove(keys[len(keys)-1], 0, want)

	_, _, notary, _, _ := VerifyRangeProof(trie.Hash(), keys[0], keys[len(keys)-1], keys, vals, proof)
	if used := notary.Accessed().(*memorydb.Database); used.Len() != want.Len() {
		t.Fatalf("notary proof size mismatch: have %d, want %d", used.Len(), want.Len())
	}
}

// TestBloatedProof tests a malicious proof, where the proof is more or less the
// whole trie. Previously we didn't accept such packets, but the new APIs do, so
// lets leave this test as a bit weird, but present.
func TestBloatedProof(t *testing.T) {
	// Use a small trie
	trie, kvs := nonRandomTrie(100)
	var entries entrySlice
	for _, kv := range kvs {
		entries = append(entries, kv)
	}
	sort.Sort(entries)
	var keys [][]byte
	var vals [][]byte

	proof := memorydb.New()
	// In the 'malicious' case, we add proofs for every single item
	// (but only one key/value pair used as leaf)
	for i, entry := range entries {
		trie.Prove(entry.k, 0, proof)
		if i == 50 {
			keys = append(keys, entry.k)
			vals = append(vals, entry.v)
		}
	}
	// For reference, we use the same function, but _only_ prove the first
	// and last element
	want := memorydb.New()
	trie.Prove(keys[0], 0, want)
	trie.Prove(keys[len(keys)-1], 0, want)

	if _, err := VerifyRangeProof(trie.Hash(), keys[0], keys[len(keys)-1], keys, vals, proof); err != nil {
		t.Fatalf("expected bloated proof to succeed, got %v", err)
	}
}

// mutateByte changes one byte in b.
func mutateByte(b []byte) {
	for r := mrand.Intn(len(b)); ; {
		new := byte(mrand.Intn(255))
		if new != b[r] {
			b[r] = new
			break
		}
	}
}

func increseKey(key []byte) []byte {
	for i := len(key) - 1; i >= 0; i-- {
		key[i]++
		if key[i] != 0x0 {
			break
		}
	}
	return key
}

func decreseKey(key []byte) []byte {
	for i := len(key) - 1; i >= 0; i-- {
		key[i]--
		if key[i] != 0xff {
			break
		}
	}
	return key
}

func BenchmarkProve(b *testing.B) {
	trie, vals := randomTrie(100)
	var keys []string
	for k := range vals {
		keys = append(keys, k)
	}

	b.ResetTimer()
	for i := 0; i < b.N; i++ {
		kv := vals[keys[i%len(keys)]]
		proofs := memorydb.New()
		if trie.Prove(kv.k, 0, proofs); proofs.Len() == 0 {
			b.Fatalf("zero length proof for %x", kv.k)
		}
	}
}

func BenchmarkVerifyProof(b *testing.B) {
	trie, vals := randomTrie(100)
	root := trie.Hash()
	var keys []string
	var proofs []*memorydb.Database
	for k := range vals {
		keys = append(keys, k)
		proof := memorydb.New()
		trie.Prove([]byte(k), 0, proof)
		proofs = append(proofs, proof)
	}

	b.ResetTimer()
	for i := 0; i < b.N; i++ {
		im := i % len(keys)
		if _, err := VerifyProof(root, []byte(keys[im]), proofs[im]); err != nil {
			b.Fatalf("key %x: %v", keys[im], err)
		}
	}
}

func BenchmarkVerifyRangeProof10(b *testing.B)   { benchmarkVerifyRangeProof(b, 10) }
func BenchmarkVerifyRangeProof100(b *testing.B)  { benchmarkVerifyRangeProof(b, 100) }
func BenchmarkVerifyRangeProof1000(b *testing.B) { benchmarkVerifyRangeProof(b, 1000) }
func BenchmarkVerifyRangeProof5000(b *testing.B) { benchmarkVerifyRangeProof(b, 5000) }

func benchmarkVerifyRangeProof(b *testing.B, size int) {
	trie, vals := randomTrie(8192)
	var entries entrySlice
	for _, kv := range vals {
		entries = append(entries, kv)
	}
	sort.Sort(entries)

	start := 2
	end := start + size
	proof := memorydb.New()
	if err := trie.Prove(entries[start].k, 0, proof); err != nil {
		b.Fatalf("Failed to prove the first node %v", err)
	}
	if err := trie.Prove(entries[end-1].k, 0, proof); err != nil {
		b.Fatalf("Failed to prove the last node %v", err)
	}
	var keys [][]byte
	var values [][]byte
	for i := start; i < end; i++ {
		keys = append(keys, entries[i].k)
		values = append(values, entries[i].v)
	}

	b.ResetTimer()
	for i := 0; i < b.N; i++ {
<<<<<<< HEAD
		_, _, _, _, err := VerifyRangeProof(trie.Hash(), keys[0], keys[len(keys)-1], keys, values, proof)
=======
		_, err := VerifyRangeProof(trie.Hash(), keys[0], keys[len(keys)-1], keys, values, proof)
>>>>>>> 991384a7
		if err != nil {
			b.Fatalf("Case %d(%d->%d) expect no error, got %v", i, start, end-1, err)
		}
	}
}

func BenchmarkVerifyRangeNoProof10(b *testing.B)   { benchmarkVerifyRangeNoProof(b, 100) }
func BenchmarkVerifyRangeNoProof500(b *testing.B)  { benchmarkVerifyRangeNoProof(b, 500) }
func BenchmarkVerifyRangeNoProof1000(b *testing.B) { benchmarkVerifyRangeNoProof(b, 1000) }

func benchmarkVerifyRangeNoProof(b *testing.B, size int) {
	trie, vals := randomTrie(size)
	var entries entrySlice
	for _, kv := range vals {
		entries = append(entries, kv)
	}
	sort.Sort(entries)

	var keys [][]byte
	var values [][]byte
	for _, entry := range entries {
		keys = append(keys, entry.k)
		values = append(values, entry.v)
	}
	b.ResetTimer()
	for i := 0; i < b.N; i++ {
		_, err := VerifyRangeProof(trie.Hash(), keys[0], keys[len(keys)-1], keys, values, nil)
		if err != nil {
			b.Fatalf("Expected no error, got %v", err)
		}
	}
}

func randomTrie(n int) (*Trie, map[string]*kv) {
	trie := new(Trie)
	vals := make(map[string]*kv)
	for i := byte(0); i < 100; i++ {
		value := &kv{common.LeftPadBytes([]byte{i}, 32), []byte{i}, false}
		value2 := &kv{common.LeftPadBytes([]byte{i + 10}, 32), []byte{i}, false}
		trie.Update(value.k, value.v)
		trie.Update(value2.k, value2.v)
		vals[string(value.k)] = value
		vals[string(value2.k)] = value2
	}
	for i := 0; i < n; i++ {
		value := &kv{randBytes(32), randBytes(20), false}
		trie.Update(value.k, value.v)
		vals[string(value.k)] = value
	}
	return trie, vals
}

func randBytes(n int) []byte {
	r := make([]byte, n)
	crand.Read(r)
	return r
}

func nonRandomTrie(n int) (*Trie, map[string]*kv) {
	trie := new(Trie)
	vals := make(map[string]*kv)
	max := uint64(0xffffffffffffffff)
	for i := uint64(0); i < uint64(n); i++ {
		value := make([]byte, 32)
		key := make([]byte, 32)
		binary.LittleEndian.PutUint64(key, i)
		binary.LittleEndian.PutUint64(value, i-max)
		//value := &kv{common.LeftPadBytes([]byte{i}, 32), []byte{i}, false}
		elem := &kv{key, value, false}
		trie.Update(elem.k, elem.v)
		vals[string(elem.k)] = elem
	}
	return trie, vals
}<|MERGE_RESOLUTION|>--- conflicted
+++ resolved
@@ -182,11 +182,7 @@
 			keys = append(keys, entries[i].k)
 			vals = append(vals, entries[i].v)
 		}
-<<<<<<< HEAD
-		_, _, _, _, err := VerifyRangeProof(trie.Hash(), keys[0], keys[len(keys)-1], keys, vals, proof)
-=======
 		_, err := VerifyRangeProof(trie.Hash(), keys[0], keys[len(keys)-1], keys, vals, proof)
->>>>>>> 991384a7
 		if err != nil {
 			t.Fatalf("Case %d(%d->%d) expect no error, got %v", i, start, end-1, err)
 		}
@@ -237,11 +233,7 @@
 			keys = append(keys, entries[i].k)
 			vals = append(vals, entries[i].v)
 		}
-<<<<<<< HEAD
-		_, _, _, _, err := VerifyRangeProof(trie.Hash(), first, last, keys, vals, proof)
-=======
 		_, err := VerifyRangeProof(trie.Hash(), first, last, keys, vals, proof)
->>>>>>> 991384a7
 		if err != nil {
 			t.Fatalf("Case %d(%d->%d) expect no error, got %v", i, start, end-1, err)
 		}
@@ -262,11 +254,7 @@
 		k = append(k, entries[i].k)
 		v = append(v, entries[i].v)
 	}
-<<<<<<< HEAD
-	_, _, _, _, err := VerifyRangeProof(trie.Hash(), first, last, k, v, proof)
-=======
 	_, err := VerifyRangeProof(trie.Hash(), first, last, k, v, proof)
->>>>>>> 991384a7
 	if err != nil {
 		t.Fatal("Failed to verify whole rang with non-existent edges")
 	}
@@ -301,11 +289,7 @@
 		k = append(k, entries[i].k)
 		v = append(v, entries[i].v)
 	}
-<<<<<<< HEAD
-	_, _, _, _, err := VerifyRangeProof(trie.Hash(), first, k[len(k)-1], k, v, proof)
-=======
 	_, err := VerifyRangeProof(trie.Hash(), first, k[len(k)-1], k, v, proof)
->>>>>>> 991384a7
 	if err == nil {
 		t.Fatalf("Expected to detect the error, got nil")
 	}
@@ -327,11 +311,7 @@
 		k = append(k, entries[i].k)
 		v = append(v, entries[i].v)
 	}
-<<<<<<< HEAD
-	_, _, _, _, err = VerifyRangeProof(trie.Hash(), k[0], last, k, v, proof)
-=======
 	_, err = VerifyRangeProof(trie.Hash(), k[0], last, k, v, proof)
->>>>>>> 991384a7
 	if err == nil {
 		t.Fatalf("Expected to detect the error, got nil")
 	}
@@ -355,11 +335,7 @@
 	if err := trie.Prove(entries[start].k, 0, proof); err != nil {
 		t.Fatalf("Failed to prove the first node %v", err)
 	}
-<<<<<<< HEAD
-	_, _, _, _, err := VerifyRangeProof(trie.Hash(), entries[start].k, entries[start].k, [][]byte{entries[start].k}, [][]byte{entries[start].v}, proof)
-=======
 	_, err := VerifyRangeProof(trie.Hash(), entries[start].k, entries[start].k, [][]byte{entries[start].k}, [][]byte{entries[start].v}, proof)
->>>>>>> 991384a7
 	if err != nil {
 		t.Fatalf("Expected no error, got %v", err)
 	}
@@ -374,11 +350,7 @@
 	if err := trie.Prove(entries[start].k, 0, proof); err != nil {
 		t.Fatalf("Failed to prove the last node %v", err)
 	}
-<<<<<<< HEAD
-	_, _, _, _, err = VerifyRangeProof(trie.Hash(), first, entries[start].k, [][]byte{entries[start].k}, [][]byte{entries[start].v}, proof)
-=======
 	_, err = VerifyRangeProof(trie.Hash(), first, entries[start].k, [][]byte{entries[start].k}, [][]byte{entries[start].v}, proof)
->>>>>>> 991384a7
 	if err != nil {
 		t.Fatalf("Expected no error, got %v", err)
 	}
@@ -393,11 +365,7 @@
 	if err := trie.Prove(last, 0, proof); err != nil {
 		t.Fatalf("Failed to prove the last node %v", err)
 	}
-<<<<<<< HEAD
-	_, _, _, _, err = VerifyRangeProof(trie.Hash(), entries[start].k, last, [][]byte{entries[start].k}, [][]byte{entries[start].v}, proof)
-=======
 	_, err = VerifyRangeProof(trie.Hash(), entries[start].k, last, [][]byte{entries[start].k}, [][]byte{entries[start].v}, proof)
->>>>>>> 991384a7
 	if err != nil {
 		t.Fatalf("Expected no error, got %v", err)
 	}
@@ -412,11 +380,7 @@
 	if err := trie.Prove(last, 0, proof); err != nil {
 		t.Fatalf("Failed to prove the last node %v", err)
 	}
-<<<<<<< HEAD
-	_, _, _, _, err = VerifyRangeProof(trie.Hash(), first, last, [][]byte{entries[start].k}, [][]byte{entries[start].v}, proof)
-=======
 	_, err = VerifyRangeProof(trie.Hash(), first, last, [][]byte{entries[start].k}, [][]byte{entries[start].v}, proof)
->>>>>>> 991384a7
 	if err != nil {
 		t.Fatalf("Expected no error, got %v", err)
 	}
@@ -435,11 +399,7 @@
 	if err := tinyTrie.Prove(last, 0, proof); err != nil {
 		t.Fatalf("Failed to prove the last node %v", err)
 	}
-<<<<<<< HEAD
-	_, _, _, _, err = VerifyRangeProof(tinyTrie.Hash(), first, last, [][]byte{entry.k}, [][]byte{entry.v}, proof)
-=======
 	_, err = VerifyRangeProof(tinyTrie.Hash(), first, last, [][]byte{entry.k}, [][]byte{entry.v}, proof)
->>>>>>> 991384a7
 	if err != nil {
 		t.Fatalf("Expected no error, got %v", err)
 	}
@@ -461,11 +421,7 @@
 		k = append(k, entries[i].k)
 		v = append(v, entries[i].v)
 	}
-<<<<<<< HEAD
-	_, _, _, _, err := VerifyRangeProof(trie.Hash(), nil, nil, k, v, nil)
-=======
 	_, err := VerifyRangeProof(trie.Hash(), nil, nil, k, v, nil)
->>>>>>> 991384a7
 	if err != nil {
 		t.Fatalf("Expected no error, got %v", err)
 	}
@@ -478,11 +434,7 @@
 	if err := trie.Prove(entries[len(entries)-1].k, 0, proof); err != nil {
 		t.Fatalf("Failed to prove the last node %v", err)
 	}
-<<<<<<< HEAD
-	_, _, _, _, err = VerifyRangeProof(trie.Hash(), k[0], k[len(k)-1], k, v, proof)
-=======
 	_, err = VerifyRangeProof(trie.Hash(), k[0], k[len(k)-1], k, v, proof)
->>>>>>> 991384a7
 	if err != nil {
 		t.Fatalf("Expected no error, got %v", err)
 	}
@@ -497,11 +449,7 @@
 	if err := trie.Prove(last, 0, proof); err != nil {
 		t.Fatalf("Failed to prove the last node %v", err)
 	}
-<<<<<<< HEAD
-	_, _, _, _, err = VerifyRangeProof(trie.Hash(), first, last, k, v, proof)
-=======
 	_, err = VerifyRangeProof(trie.Hash(), first, last, k, v, proof)
->>>>>>> 991384a7
 	if err != nil {
 		t.Fatalf("Expected no error, got %v", err)
 	}
@@ -534,11 +482,7 @@
 				k = append(k, entries[i].k)
 				v = append(v, entries[i].v)
 			}
-<<<<<<< HEAD
-			_, _, _, _, err := VerifyRangeProof(trie.Hash(), common.Hash{}.Bytes(), k[len(k)-1], k, v, proof)
-=======
 			_, err := VerifyRangeProof(trie.Hash(), common.Hash{}.Bytes(), k[len(k)-1], k, v, proof)
->>>>>>> 991384a7
 			if err != nil {
 				t.Fatalf("Expected no error, got %v", err)
 			}
@@ -574,11 +518,7 @@
 				k = append(k, entries[i].k)
 				v = append(v, entries[i].v)
 			}
-<<<<<<< HEAD
-			_, _, _, _, err := VerifyRangeProof(trie.Hash(), k[0], last.Bytes(), k, v, proof)
-=======
 			_, err := VerifyRangeProof(trie.Hash(), k[0], last.Bytes(), k, v, proof)
->>>>>>> 991384a7
 			if err != nil {
 				t.Fatalf("Expected no error, got %v", err)
 			}
@@ -650,11 +590,7 @@
 			index = mrand.Intn(end - start)
 			vals[index] = nil
 		}
-<<<<<<< HEAD
-		_, _, _, _, err := VerifyRangeProof(trie.Hash(), first, last, keys, vals, proof)
-=======
 		_, err := VerifyRangeProof(trie.Hash(), first, last, keys, vals, proof)
->>>>>>> 991384a7
 		if err == nil {
 			t.Fatalf("%d Case %d index %d range: (%d->%d) expect error, got nil", i, testcase, index, start, end-1)
 		}
@@ -688,11 +624,7 @@
 		keys = append(keys, entries[i].k)
 		vals = append(vals, entries[i].v)
 	}
-<<<<<<< HEAD
-	_, _, _, _, err := VerifyRangeProof(trie.Hash(), keys[0], keys[len(keys)-1], keys, vals, proof)
-=======
 	_, err := VerifyRangeProof(trie.Hash(), keys[0], keys[len(keys)-1], keys, vals, proof)
->>>>>>> 991384a7
 	if err == nil {
 		t.Fatal("expect error, got nil")
 	}
@@ -719,11 +651,7 @@
 	if err := trie.Prove(last, 0, proof); err != nil {
 		t.Fatalf("Failed to prove the last node %v", err)
 	}
-<<<<<<< HEAD
-	_, _, _, _, err := VerifyRangeProof(trie.Hash(), first, last, [][]byte{entries[pos].k}, [][]byte{entries[pos].v}, proof)
-=======
 	_, err := VerifyRangeProof(trie.Hash(), first, last, [][]byte{entries[pos].k}, [][]byte{entries[pos].v}, proof)
->>>>>>> 991384a7
 	if err == nil {
 		t.Fatalf("Expected error, got nil")
 	}
@@ -739,11 +667,7 @@
 	if err := trie.Prove(last, 0, proof); err != nil {
 		t.Fatalf("Failed to prove the last node %v", err)
 	}
-<<<<<<< HEAD
-	_, _, _, _, err = VerifyRangeProof(trie.Hash(), first, last, [][]byte{entries[pos].k}, [][]byte{entries[pos].v}, proof)
-=======
 	_, err = VerifyRangeProof(trie.Hash(), first, last, [][]byte{entries[pos].k}, [][]byte{entries[pos].v}, proof)
->>>>>>> 991384a7
 	if err == nil {
 		t.Fatalf("Expected error, got nil")
 	}
@@ -811,11 +735,7 @@
 			k = append(k, entries[i].k)
 			v = append(v, entries[i].v)
 		}
-<<<<<<< HEAD
-		_, _, _, hasMore, err := VerifyRangeProof(trie.Hash(), firstKey, lastKey, k, v, proof)
-=======
 		hasMore, err := VerifyRangeProof(trie.Hash(), firstKey, lastKey, k, v, proof)
->>>>>>> 991384a7
 		if err != nil {
 			t.Fatalf("Expected no error, got %v", err)
 		}
@@ -827,7 +747,7 @@
 
 // TestEmptyRangeProof tests the range proof with "no" element.
 // The first edge proof must be a non-existent proof.
-func TestEmptyRangeProof(t *testing.T) {
+/*func TestEmptyRangeProof(t *testing.T) {
 	trie, vals := randomTrie(4096)
 	var entries entrySlice
 	for _, kv := range vals {
@@ -848,11 +768,7 @@
 		if err := trie.Prove(first, 0, proof); err != nil {
 			t.Fatalf("Failed to prove the first node %v", err)
 		}
-<<<<<<< HEAD
-		db, tr, not, _, err := VerifyRangeProof(trie.Hash(), first, nil, nil, nil, proof)
-=======
 		_, err := VerifyRangeProof(trie.Hash(), first, nil, nil, nil, proof)
->>>>>>> 991384a7
 		if c.err && err == nil {
 			t.Fatalf("Expected error, got nil")
 		}
@@ -862,7 +778,7 @@
 		// If no error was returned, ensure the returned trie and database contains
 		// the entire proof, since there's no value
 		if !c.err {
-			if err := tr.Prove(first, 0, memorydb.New()); err != nil {
+			if err := trie.Prove(first, 0, memorydb.New()); err != nil {
 				t.Errorf("returned trie doesn't contain original proof: %v", err)
 			}
 			if memdb := db.(*memorydb.Database); memdb.Len() != proof.Len() {
@@ -873,11 +789,11 @@
 			}
 		}
 	}
-}
+}*/
 
 // TestBloatedProof tests a malicious proof, where the proof is more or less the
 // whole trie.
-func TestBloatedProof(t *testing.T) {
+/*func TestBloatedProof(t *testing.T) {
 	// Use a small trie
 	trie, kvs := nonRandomTrie(100)
 	var entries entrySlice
@@ -904,7 +820,7 @@
 	if used := notary.Accessed().(*memorydb.Database); used.Len() != want.Len() {
 		t.Fatalf("notary proof size mismatch: have %d, want %d", used.Len(), want.Len())
 	}
-}
+}*/
 
 // TestBloatedProof tests a malicious proof, where the proof is more or less the
 // whole trie. Previously we didn't accept such packets, but the new APIs do, so
@@ -1041,11 +957,7 @@
 
 	b.ResetTimer()
 	for i := 0; i < b.N; i++ {
-<<<<<<< HEAD
-		_, _, _, _, err := VerifyRangeProof(trie.Hash(), keys[0], keys[len(keys)-1], keys, values, proof)
-=======
 		_, err := VerifyRangeProof(trie.Hash(), keys[0], keys[len(keys)-1], keys, values, proof)
->>>>>>> 991384a7
 		if err != nil {
 			b.Fatalf("Case %d(%d->%d) expect no error, got %v", i, start, end-1, err)
 		}
