--- conflicted
+++ resolved
@@ -464,11 +464,6 @@
 //
 // Except returning the error to indicate the proof is valid or not, the function will
 // also return a flag to indicate whether there exists more accounts/slots in the trie.
-<<<<<<< HEAD
-func VerifyRangeProof(rootHash common.Hash, firstKey []byte, lastKey []byte, keys [][]byte, values [][]byte, proof ethdb.KeyValueReader) (ethdb.KeyValueStore, *Trie, *KeyValueNotary, bool, error) {
-	if len(keys) != len(values) {
-		return nil, nil, nil, false, fmt.Errorf("inconsistent proof data, keys: %d, values: %d", len(keys), len(values))
-=======
 //
 // Note: This method does not verify that the proof is of minimal form. If the input
 // proofs are 'bloated' with neighbour leaves or random data, aside from the 'useful'
@@ -476,16 +471,11 @@
 func VerifyRangeProof(rootHash common.Hash, firstKey []byte, lastKey []byte, keys [][]byte, values [][]byte, proof ethdb.KeyValueReader) (bool, error) {
 	if len(keys) != len(values) {
 		return false, fmt.Errorf("inconsistent proof data, keys: %d, values: %d", len(keys), len(values))
->>>>>>> 991384a7
 	}
 	// Ensure the received batch is monotonic increasing.
 	for i := 0; i < len(keys)-1; i++ {
 		if bytes.Compare(keys[i], keys[i+1]) >= 0 {
-<<<<<<< HEAD
-			return nil, nil, nil, false, errors.New("range is not monotonically increasing")
-=======
 			return false, errors.New("range is not monotonically increasing")
->>>>>>> 991384a7
 		}
 	}
 	// Create a key-value notary to track which items from the given proof the
@@ -495,30 +485,6 @@
 	// Special case, there is no edge proof at all. The given range is expected
 	// to be the whole leaf-set in the trie.
 	if proof == nil {
-<<<<<<< HEAD
-		var (
-			diskdb = memorydb.New()
-			triedb = NewDatabase(diskdb)
-		)
-		tr, err := New(common.Hash{}, triedb)
-		if err != nil {
-			return nil, nil, nil, false, err
-		}
-		for index, key := range keys {
-			tr.TryUpdate(key, values[index])
-		}
-		if tr.Hash() != rootHash {
-			return nil, nil, nil, false, fmt.Errorf("invalid proof, want hash %x, got %x", rootHash, tr.Hash())
-		}
-		// Proof seems valid, serialize all the nodes into the database
-		if _, err := tr.Commit(nil); err != nil {
-			return nil, nil, nil, false, err
-		}
-		if err := triedb.Commit(rootHash, false, nil); err != nil {
-			return nil, nil, nil, false, err
-		}
-		return diskdb, tr, notary, false, nil // No more elements
-=======
 		tr := NewStackTrie(nil)
 		for index, key := range keys {
 			tr.TryUpdate(key, values[index])
@@ -527,59 +493,24 @@
 			return false, fmt.Errorf("invalid proof, want hash %x, got %x", want, have)
 		}
 		return false, nil // No more elements
->>>>>>> 991384a7
 	}
 	// Special case, there is a provided edge proof but zero key/value
 	// pairs, ensure there are no more accounts / slots in the trie.
 	if len(keys) == 0 {
 		root, val, err := proofToPath(rootHash, nil, firstKey, notary, true)
 		if err != nil {
-<<<<<<< HEAD
-			return nil, nil, nil, false, err
-		}
-		if val != nil || hasRightElement(root, firstKey) {
-			return nil, nil, nil, false, errors.New("more entries available")
-		}
-		// Since the entire proof is a single path, we can construct a trie and a
-		// node database directly out of the inputs, no need to generate them
-		diskdb := notary.Accessed()
-		tr := &Trie{
-			db:   NewDatabase(diskdb),
-			root: root,
-		}
-		return diskdb, tr, notary, hasRightElement(root, firstKey), nil
-=======
 			return false, err
 		}
 		if val != nil || hasRightElement(root, firstKey) {
 			return false, errors.New("more entries available")
 		}
 		return hasRightElement(root, firstKey), nil
->>>>>>> 991384a7
 	}
 	// Special case, there is only one element and two edge keys are same.
 	// In this case, we can't construct two edge paths. So handle it here.
 	if len(keys) == 1 && bytes.Equal(firstKey, lastKey) {
 		root, val, err := proofToPath(rootHash, nil, firstKey, notary, false)
 		if err != nil {
-<<<<<<< HEAD
-			return nil, nil, nil, false, err
-		}
-		if !bytes.Equal(firstKey, keys[0]) {
-			return nil, nil, nil, false, errors.New("correct proof but invalid key")
-		}
-		if !bytes.Equal(val, values[0]) {
-			return nil, nil, nil, false, errors.New("correct proof but invalid data")
-		}
-		// Since the entire proof is a single path, we can construct a trie and a
-		// node database directly out of the inputs, no need to generate them
-		diskdb := notary.Accessed()
-		tr := &Trie{
-			db:   NewDatabase(diskdb),
-			root: root,
-		}
-		return diskdb, tr, notary, hasRightElement(root, firstKey), nil
-=======
 			return false, err
 		}
 		if !bytes.Equal(firstKey, keys[0]) {
@@ -589,93 +520,49 @@
 			return false, errors.New("correct proof but invalid data")
 		}
 		return hasRightElement(root, firstKey), nil
->>>>>>> 991384a7
 	}
 	// Ok, in all other cases, we require two edge paths available.
 	// First check the validity of edge keys.
 	if bytes.Compare(firstKey, lastKey) >= 0 {
-<<<<<<< HEAD
-		return nil, nil, nil, false, errors.New("invalid edge keys")
-	}
-	// todo(rjl493456442) different length edge keys should be supported
-	if len(firstKey) != len(lastKey) {
-		return nil, nil, nil, false, errors.New("inconsistent edge keys")
-=======
 		return false, errors.New("invalid edge keys")
 	}
 	// todo(rjl493456442) different length edge keys should be supported
 	if len(firstKey) != len(lastKey) {
 		return false, errors.New("inconsistent edge keys")
->>>>>>> 991384a7
 	}
 	// Convert the edge proofs to edge trie paths. Then we can
 	// have the same tree architecture with the original one.
 	// For the first edge proof, non-existent proof is allowed.
 	root, _, err := proofToPath(rootHash, nil, firstKey, notary, true)
 	if err != nil {
-<<<<<<< HEAD
-		return nil, nil, nil, false, err
-=======
 		return false, err
->>>>>>> 991384a7
 	}
 	// Pass the root node here, the second path will be merged
 	// with the first one. For the last edge proof, non-existent
 	// proof is also allowed.
 	root, _, err = proofToPath(rootHash, root, lastKey, notary, true)
 	if err != nil {
-<<<<<<< HEAD
-		return nil, nil, nil, false, err
-=======
 		return false, err
->>>>>>> 991384a7
 	}
 	// Remove all internal references. All the removed parts should
 	// be re-filled(or re-constructed) by the given leaves range.
 	empty, err := unsetInternal(root, firstKey, lastKey)
 	if err != nil {
-<<<<<<< HEAD
-		return nil, nil, nil, false, err
-	}
-	// Rebuild the trie with the leaf stream, the shape of trie
-	// should be same with the original one.
-	var (
-		diskdb = memorydb.New()
-		triedb = NewDatabase(diskdb)
-	)
-	tr := &Trie{root: root, db: triedb}
-=======
 		return false, err
 	}
 	// Rebuild the trie with the leaf stream, the shape of trie
 	// should be same with the original one.
 	tr := &Trie{root: root, db: NewDatabase(memorydb.New())}
->>>>>>> 991384a7
 	if empty {
 		tr.root = nil
 	}
 	for index, key := range keys {
 		tr.TryUpdate(key, values[index])
-<<<<<<< HEAD
-	}
-	if tr.Hash() != rootHash {
-		return nil, nil, nil, false, fmt.Errorf("invalid proof, want hash %x, got %x", rootHash, tr.Hash())
-	}
-	// Proof seems valid, serialize all the nodes into the database
-	if _, err := tr.Commit(nil); err != nil {
-		return nil, nil, nil, false, err
-	}
-	if err := triedb.Commit(rootHash, false, nil); err != nil {
-		return nil, nil, nil, false, err
-	}
-	return diskdb, tr, notary, hasRightElement(root, keys[len(keys)-1]), nil
-=======
 	}
 	if tr.Hash() != rootHash {
 		return false, fmt.Errorf("invalid proof, want hash %x, got %x", rootHash, tr.Hash())
 	}
 	return hasRightElement(root, keys[len(keys)-1]), nil
->>>>>>> 991384a7
 }
 
 // get returns the child of the given node. Return nil if the
