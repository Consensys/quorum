// Copyright 2018 The go-ethereum Authors
// This file is part of the go-ethereum library.
//
// The go-ethereum library is free software: you can redistribute it and/or modify
// it under the terms of the GNU Lesser General Public License as published by
// the Free Software Foundation, either version 3 of the License, or
// (at your option) any later version.
//
// The go-ethereum library is distributed in the hope that it will be useful,
// but WITHOUT ANY WARRANTY; without even the implied warranty of
// MERCHANTABILITY or FITNESS FOR A PARTICULAR PURPOSE. See the
// GNU Lesser General Public License for more details.
//
// You should have received a copy of the GNU Lesser General Public License
// along with the go-ethereum library. If not, see <http://www.gnu.org/licenses/>.

package trie

import (
<<<<<<< HEAD
=======
	"encoding/binary"
>>>>>>> 52f24617
	"errors"
	"fmt"
	"io"
	"reflect"
	"sync"
	"time"

	"github.com/allegro/bigcache"
	"github.com/ethereum/go-ethereum/common"
	"github.com/ethereum/go-ethereum/ethdb"
	"github.com/ethereum/go-ethereum/log"
	"github.com/ethereum/go-ethereum/metrics"
	"github.com/ethereum/go-ethereum/rlp"
)

var (
	memcacheCleanHitMeter   = metrics.NewRegisteredMeter("trie/memcache/clean/hit", nil)
	memcacheCleanMissMeter  = metrics.NewRegisteredMeter("trie/memcache/clean/miss", nil)
	memcacheCleanReadMeter  = metrics.NewRegisteredMeter("trie/memcache/clean/read", nil)
	memcacheCleanWriteMeter = metrics.NewRegisteredMeter("trie/memcache/clean/write", nil)

	memcacheFlushTimeTimer  = metrics.NewRegisteredResettingTimer("trie/memcache/flush/time", nil)
	memcacheFlushNodesMeter = metrics.NewRegisteredMeter("trie/memcache/flush/nodes", nil)
	memcacheFlushSizeMeter  = metrics.NewRegisteredMeter("trie/memcache/flush/size", nil)

	memcacheGCTimeTimer  = metrics.NewRegisteredResettingTimer("trie/memcache/gc/time", nil)
	memcacheGCNodesMeter = metrics.NewRegisteredMeter("trie/memcache/gc/nodes", nil)
	memcacheGCSizeMeter  = metrics.NewRegisteredMeter("trie/memcache/gc/size", nil)

	memcacheCommitTimeTimer  = metrics.NewRegisteredResettingTimer("trie/memcache/commit/time", nil)
	memcacheCommitNodesMeter = metrics.NewRegisteredMeter("trie/memcache/commit/nodes", nil)
	memcacheCommitSizeMeter  = metrics.NewRegisteredMeter("trie/memcache/commit/size", nil)
)

// secureKeyPrefix is the database key prefix used to store trie node preimages.
var secureKeyPrefix = []byte("secure-key-")

// secureKeyLength is the length of the above prefix + 32byte hash.
const secureKeyLength = 11 + 32

// Database is an intermediate write layer between the trie data structures and
// the disk database. The aim is to accumulate trie writes in-memory and only
// periodically flush a couple tries to disk, garbage collecting the remainder.
//
// Note, the trie Database is **not** thread safe in its mutations, but it **is**
// thread safe in providing individual, independent node access. The rationale
// behind this split design is to provide read access to RPC handlers and sync
// servers even while the trie is executing expensive garbage collection.
type Database struct {
	diskdb ethdb.KeyValueStore // Persistent storage for matured trie nodes

	cleans  *bigcache.BigCache          // GC friendly memory cache of clean node RLPs
	dirties map[common.Hash]*cachedNode // Data and references relationships of dirty nodes
	oldest  common.Hash                 // Oldest tracked node, flush-list head
	newest  common.Hash                 // Newest tracked node, flush-list tail

	preimages map[common.Hash][]byte // Preimages of nodes from the secure trie
	seckeybuf [secureKeyLength]byte  // Ephemeral buffer for calculating preimage keys

	gctime  time.Duration      // Time spent on garbage collection since last commit
	gcnodes uint64             // Nodes garbage collected since last commit
	gcsize  common.StorageSize // Data storage garbage collected since last commit

	flushtime  time.Duration      // Time spent on data flushing since last commit
	flushnodes uint64             // Nodes flushed since last commit
	flushsize  common.StorageSize // Data storage flushed since last commit

	dirtiesSize   common.StorageSize // Storage size of the dirty node cache (exc. metadata)
	childrenSize  common.StorageSize // Storage size of the external children tracking
	preimagesSize common.StorageSize // Storage size of the preimages cache

	lock sync.RWMutex
}

// rawNode is a simple binary blob used to differentiate between collapsed trie
// nodes and already encoded RLP binary blobs (while at the same time store them
// in the same cache fields).
type rawNode []byte

func (n rawNode) canUnload(uint16, uint16) bool { panic("this should never end up in a live trie") }
func (n rawNode) cache() (hashNode, bool)       { panic("this should never end up in a live trie") }
func (n rawNode) fstring(ind string) string     { panic("this should never end up in a live trie") }

// rawFullNode represents only the useful data content of a full node, with the
// caches and flags stripped out to minimize its data storage. This type honors
// the same RLP encoding as the original parent.
type rawFullNode [17]node

func (n rawFullNode) canUnload(uint16, uint16) bool { panic("this should never end up in a live trie") }
func (n rawFullNode) cache() (hashNode, bool)       { panic("this should never end up in a live trie") }
func (n rawFullNode) fstring(ind string) string     { panic("this should never end up in a live trie") }

func (n rawFullNode) EncodeRLP(w io.Writer) error {
	var nodes [17]node

	for i, child := range n {
		if child != nil {
			nodes[i] = child
		} else {
			nodes[i] = nilValueNode
		}
	}
	return rlp.Encode(w, nodes)
}

// rawShortNode represents only the useful data content of a short node, with the
// caches and flags stripped out to minimize its data storage. This type honors
// the same RLP encoding as the original parent.
type rawShortNode struct {
	Key []byte
	Val node
}

func (n rawShortNode) canUnload(uint16, uint16) bool { panic("this should never end up in a live trie") }
func (n rawShortNode) cache() (hashNode, bool)       { panic("this should never end up in a live trie") }
func (n rawShortNode) fstring(ind string) string     { panic("this should never end up in a live trie") }

// cachedNode is all the information we know about a single cached node in the
// memory database write layer.
type cachedNode struct {
	node node   // Cached collapsed trie node, or raw rlp data
	size uint16 // Byte size of the useful cached data

	parents  uint32                 // Number of live nodes referencing this one
	children map[common.Hash]uint16 // External children referenced by this node

	flushPrev common.Hash // Previous node in the flush-list
	flushNext common.Hash // Next node in the flush-list
}

// cachedNodeSize is the raw size of a cachedNode data structure without any
// node data included. It's an approximate size, but should be a lot better
// than not counting them.
var cachedNodeSize = int(reflect.TypeOf(cachedNode{}).Size())

// cachedNodeChildrenSize is the raw size of an initialized but empty external
// reference map.
const cachedNodeChildrenSize = 48

// rlp returns the raw rlp encoded blob of the cached node, either directly from
// the cache, or by regenerating it from the collapsed node.
func (n *cachedNode) rlp() []byte {
	if node, ok := n.node.(rawNode); ok {
		return node
	}
	blob, err := rlp.EncodeToBytes(n.node)
	if err != nil {
		panic(err)
	}
	return blob
}

// obj returns the decoded and expanded trie node, either directly from the cache,
// or by regenerating it from the rlp encoded blob.
func (n *cachedNode) obj(hash common.Hash) node {
	if node, ok := n.node.(rawNode); ok {
		return mustDecodeNode(hash[:], node)
	}
	return expandNode(hash[:], n.node)
}

// childs returns all the tracked children of this node, both the implicit ones
// from inside the node as well as the explicit ones from outside the node.
func (n *cachedNode) childs() []common.Hash {
	children := make([]common.Hash, 0, 16)
	for child := range n.children {
		children = append(children, child)
	}
	if _, ok := n.node.(rawNode); !ok {
		gatherChildren(n.node, &children)
	}
	return children
}

// gatherChildren traverses the node hierarchy of a collapsed storage node and
// retrieves all the hashnode children.
func gatherChildren(n node, children *[]common.Hash) {
	switch n := n.(type) {
	case *rawShortNode:
		gatherChildren(n.Val, children)

	case rawFullNode:
		for i := 0; i < 16; i++ {
			gatherChildren(n[i], children)
		}
	case hashNode:
		*children = append(*children, common.BytesToHash(n))

	case valueNode, nil:

	default:
		panic(fmt.Sprintf("unknown node type: %T", n))
	}
}

// simplifyNode traverses the hierarchy of an expanded memory node and discards
// all the internal caches, returning a node that only contains the raw data.
func simplifyNode(n node) node {
	switch n := n.(type) {
	case *shortNode:
		// Short nodes discard the flags and cascade
		return &rawShortNode{Key: n.Key, Val: simplifyNode(n.Val)}

	case *fullNode:
		// Full nodes discard the flags and cascade
		node := rawFullNode(n.Children)
		for i := 0; i < len(node); i++ {
			if node[i] != nil {
				node[i] = simplifyNode(node[i])
			}
		}
		return node

	case valueNode, hashNode, rawNode:
		return n

	default:
		panic(fmt.Sprintf("unknown node type: %T", n))
	}
}

// expandNode traverses the node hierarchy of a collapsed storage node and converts
// all fields and keys into expanded memory form.
func expandNode(hash hashNode, n node) node {
	switch n := n.(type) {
	case *rawShortNode:
		// Short nodes need key and child expansion
		return &shortNode{
			Key: compactToHex(n.Key),
			Val: expandNode(nil, n.Val),
			flags: nodeFlag{
				hash: hash,
			},
		}

	case rawFullNode:
		// Full nodes need child expansion
		node := &fullNode{
			flags: nodeFlag{
				hash: hash,
			},
		}
		for i := 0; i < len(node.Children); i++ {
			if n[i] != nil {
				node.Children[i] = expandNode(nil, n[i])
			}
		}
		return node

	case valueNode, hashNode:
		return n

	default:
		panic(fmt.Sprintf("unknown node type: %T", n))
	}
}

// trienodeHasher is a struct to be used with BigCache, which uses a Hasher to
// determine which shard to place an entry into. It's not a cryptographic hash,
// just to provide a bit of anti-collision (default is FNV64a).
//
// Since trie keys are already hashes, we can just use the key directly to
// map shard id.
type trienodeHasher struct{}

// Sum64 implements the bigcache.Hasher interface.
func (t trienodeHasher) Sum64(key string) uint64 {
	return binary.BigEndian.Uint64([]byte(key))
}

// NewDatabase creates a new trie database to store ephemeral trie content before
// its written out to disk or garbage collected. No read cache is created, so all
// data retrievals will hit the underlying disk database.
func NewDatabase(diskdb ethdb.KeyValueStore) *Database {
	return NewDatabaseWithCache(diskdb, 0)
}

// NewDatabaseWithCache creates a new trie database to store ephemeral trie content
// before its written out to disk or garbage collected. It also acts as a read cache
// for nodes loaded from disk.
func NewDatabaseWithCache(diskdb ethdb.KeyValueStore, cache int) *Database {
	var cleans *bigcache.BigCache
	if cache > 0 {
		cleans, _ = bigcache.NewBigCache(bigcache.Config{
			Shards:             1024,
			LifeWindow:         time.Hour,
			MaxEntriesInWindow: cache * 1024,
			MaxEntrySize:       512,
			HardMaxCacheSize:   cache,
			Hasher:             trienodeHasher{},
		})
	}
	return &Database{
		diskdb: diskdb,
		cleans: cleans,
		dirties: map[common.Hash]*cachedNode{{}: {
			children: make(map[common.Hash]uint16),
		}},
		preimages: make(map[common.Hash][]byte),
	}
}

// DiskDB retrieves the persistent storage backing the trie database.
func (db *Database) DiskDB() ethdb.KeyValueReader {
	return db.diskdb
}

// InsertBlob writes a new reference tracked blob to the memory database if it's
// yet unknown. This method should only be used for non-trie nodes that require
// reference counting, since trie nodes are garbage collected directly through
// their embedded children.
func (db *Database) InsertBlob(hash common.Hash, blob []byte) {
	db.lock.Lock()
	defer db.lock.Unlock()

	db.insert(hash, blob, rawNode(blob))
}

// insert inserts a collapsed trie node into the memory database. This method is
// a more generic version of InsertBlob, supporting both raw blob insertions as
// well ex trie node insertions. The blob must always be specified to allow proper
// size tracking.
func (db *Database) insert(hash common.Hash, blob []byte, node node) {
	// If the node's already cached, skip
	if _, ok := db.dirties[hash]; ok {
		return
	}
	// Create the cached entry for this node
	entry := &cachedNode{
		node:      simplifyNode(node),
		size:      uint16(len(blob)),
		flushPrev: db.newest,
	}
	for _, child := range entry.childs() {
		if c := db.dirties[child]; c != nil {
			c.parents++
		}
	}
	db.dirties[hash] = entry

	// Update the flush-list endpoints
	if db.oldest == (common.Hash{}) {
		db.oldest, db.newest = hash, hash
	} else {
		db.dirties[db.newest].flushNext, db.newest = hash, hash
	}
	db.dirtiesSize += common.StorageSize(common.HashLength + entry.size)
}

// insertPreimage writes a new trie node pre-image to the memory database if it's
// yet unknown. The method will make a copy of the slice.
//
// Note, this method assumes that the database's lock is held!
func (db *Database) insertPreimage(hash common.Hash, preimage []byte) {
	if _, ok := db.preimages[hash]; ok {
		return
	}
	db.preimages[hash] = common.CopyBytes(preimage)
	db.preimagesSize += common.StorageSize(common.HashLength + len(preimage))
}

// node retrieves a cached trie node from memory, or returns nil if none can be
// found in the memory cache.
func (db *Database) node(hash common.Hash) node {
	// Retrieve the node from the clean cache if available
	if db.cleans != nil {
		if enc, err := db.cleans.Get(string(hash[:])); err == nil && enc != nil {
			memcacheCleanHitMeter.Mark(1)
			memcacheCleanReadMeter.Mark(int64(len(enc)))
			return mustDecodeNode(hash[:], enc)
		}
	}
	// Retrieve the node from the dirty cache if available
	db.lock.RLock()
	dirty := db.dirties[hash]
	db.lock.RUnlock()

	if dirty != nil {
		return dirty.obj(hash)
	}
	// Content unavailable in memory, attempt to retrieve from disk
	enc, err := db.diskdb.Get(hash[:])
	if err != nil || enc == nil {
		return nil
	}
	if db.cleans != nil {
		db.cleans.Set(string(hash[:]), enc)
		memcacheCleanMissMeter.Mark(1)
		memcacheCleanWriteMeter.Mark(int64(len(enc)))
	}
	return mustDecodeNode(hash[:], enc)
}

// Node retrieves an encoded cached trie node from memory. If it cannot be found
// cached, the method queries the persistent database for the content.
func (db *Database) Node(hash common.Hash) ([]byte, error) {
	// It doens't make sense to retrieve the metaroot
	if hash == (common.Hash{}) {
		return nil, errors.New("not found")
	}
	// Retrieve the node from the clean cache if available
	if db.cleans != nil {
		if enc, err := db.cleans.Get(string(hash[:])); err == nil && enc != nil {
			memcacheCleanHitMeter.Mark(1)
			memcacheCleanReadMeter.Mark(int64(len(enc)))
			return enc, nil
		}
	}
	// Retrieve the node from the dirty cache if available
	db.lock.RLock()
	dirty := db.dirties[hash]
	db.lock.RUnlock()

	if dirty != nil {
		return dirty.rlp(), nil
	}
	// Content unavailable in memory, attempt to retrieve from disk
	enc, err := db.diskdb.Get(hash[:])
	if err == nil && enc != nil {
		if db.cleans != nil {
			db.cleans.Set(string(hash[:]), enc)
			memcacheCleanMissMeter.Mark(1)
			memcacheCleanWriteMeter.Mark(int64(len(enc)))
		}
	}
	return enc, err
}

// preimage retrieves a cached trie node pre-image from memory. If it cannot be
// found cached, the method queries the persistent database for the content.
func (db *Database) preimage(hash common.Hash) ([]byte, error) {
	// Retrieve the node from cache if available
	db.lock.RLock()
	preimage := db.preimages[hash]
	db.lock.RUnlock()

	if preimage != nil {
		return preimage, nil
	}
	// Content unavailable in memory, attempt to retrieve from disk
	return db.diskdb.Get(db.secureKey(hash[:]))
}

// secureKey returns the database key for the preimage of key, as an ephemeral
// buffer. The caller must not hold onto the return value because it will become
// invalid on the next call.
func (db *Database) secureKey(key []byte) []byte {
	buf := append(db.seckeybuf[:0], secureKeyPrefix...)
	buf = append(buf, key...)
	return buf
}

// Nodes retrieves the hashes of all the nodes cached within the memory database.
// This method is extremely expensive and should only be used to validate internal
// states in test code.
func (db *Database) Nodes() []common.Hash {
	db.lock.RLock()
	defer db.lock.RUnlock()

	var hashes = make([]common.Hash, 0, len(db.dirties))
	for hash := range db.dirties {
		if hash != (common.Hash{}) { // Special case for "root" references/nodes
			hashes = append(hashes, hash)
		}
	}
	return hashes
}

// Reference adds a new reference from a parent node to a child node.
func (db *Database) Reference(child common.Hash, parent common.Hash) {
	db.lock.Lock()
	defer db.lock.Unlock()

	db.reference(child, parent)
}

// reference is the private locked version of Reference.
func (db *Database) reference(child common.Hash, parent common.Hash) {
	// If the node does not exist, it's a node pulled from disk, skip
	node, ok := db.dirties[child]
	if !ok {
		return
	}
	// If the reference already exists, only duplicate for roots
	if db.dirties[parent].children == nil {
		db.dirties[parent].children = make(map[common.Hash]uint16)
		db.childrenSize += cachedNodeChildrenSize
	} else if _, ok = db.dirties[parent].children[child]; ok && parent != (common.Hash{}) {
		return
	}
	node.parents++
	db.dirties[parent].children[child]++
	if db.dirties[parent].children[child] == 1 {
		db.childrenSize += common.HashLength + 2 // uint16 counter
	}
}

// Dereference removes an existing reference from a root node.
func (db *Database) Dereference(root common.Hash) {
	// Sanity check to ensure that the meta-root is not removed
	if root == (common.Hash{}) {
		log.Error("Attempted to dereference the trie cache meta root")
		return
	}
	db.lock.Lock()
	defer db.lock.Unlock()

	nodes, storage, start := len(db.dirties), db.dirtiesSize, time.Now()
	db.dereference(root, common.Hash{})

	db.gcnodes += uint64(nodes - len(db.dirties))
	db.gcsize += storage - db.dirtiesSize
	db.gctime += time.Since(start)

	memcacheGCTimeTimer.Update(time.Since(start))
	memcacheGCSizeMeter.Mark(int64(storage - db.dirtiesSize))
	memcacheGCNodesMeter.Mark(int64(nodes - len(db.dirties)))

	log.Debug("Dereferenced trie from memory database", "nodes", nodes-len(db.dirties), "size", storage-db.dirtiesSize, "time", time.Since(start),
		"gcnodes", db.gcnodes, "gcsize", db.gcsize, "gctime", db.gctime, "livenodes", len(db.dirties), "livesize", db.dirtiesSize)
}

// dereference is the private locked version of Dereference.
func (db *Database) dereference(child common.Hash, parent common.Hash) {
	// Dereference the parent-child
	node := db.dirties[parent]

	if node.children != nil && node.children[child] > 0 {
		node.children[child]--
		if node.children[child] == 0 {
			delete(node.children, child)
			db.childrenSize -= (common.HashLength + 2) // uint16 counter
		}
	}
	// If the child does not exist, it's a previously committed node.
	node, ok := db.dirties[child]
	if !ok {
		return
	}
	// If there are no more references to the child, delete it and cascade
	if node.parents > 0 {
		// This is a special cornercase where a node loaded from disk (i.e. not in the
		// memcache any more) gets reinjected as a new node (short node split into full,
		// then reverted into short), causing a cached node to have no parents. That is
		// no problem in itself, but don't make maxint parents out of it.
		node.parents--
	}
	if node.parents == 0 {
		// Remove the node from the flush-list
		switch child {
		case db.oldest:
			db.oldest = node.flushNext
			db.dirties[node.flushNext].flushPrev = common.Hash{}
		case db.newest:
			db.newest = node.flushPrev
			db.dirties[node.flushPrev].flushNext = common.Hash{}
		default:
			db.dirties[node.flushPrev].flushNext = node.flushNext
			db.dirties[node.flushNext].flushPrev = node.flushPrev
		}
		// Dereference all children and delete the node
		for _, hash := range node.childs() {
			db.dereference(hash, child)
		}
		delete(db.dirties, child)
		db.dirtiesSize -= common.StorageSize(common.HashLength + int(node.size))
		if node.children != nil {
			db.childrenSize -= cachedNodeChildrenSize
		}
	}
}

// Cap iteratively flushes old but still referenced trie nodes until the total
// memory usage goes below the given threshold.
//
// Note, this method is a non-synchronized mutator. It is unsafe to call this
// concurrently with other mutators.
func (db *Database) Cap(limit common.StorageSize) error {
	// Create a database batch to flush persistent data out. It is important that
	// outside code doesn't see an inconsistent state (referenced data removed from
	// memory cache during commit but not yet in persistent storage). This is ensured
	// by only uncaching existing data when the database write finalizes.
	nodes, storage, start := len(db.dirties), db.dirtiesSize, time.Now()
	batch := db.diskdb.NewBatch()

	// db.dirtiesSize only contains the useful data in the cache, but when reporting
	// the total memory consumption, the maintenance metadata is also needed to be
	// counted.
	size := db.dirtiesSize + common.StorageSize((len(db.dirties)-1)*cachedNodeSize)
	size += db.childrenSize - common.StorageSize(len(db.dirties[common.Hash{}].children)*(common.HashLength+2))

	// If the preimage cache got large enough, push to disk. If it's still small
	// leave for later to deduplicate writes.
	flushPreimages := db.preimagesSize > 4*1024*1024
	if flushPreimages {
		for hash, preimage := range db.preimages {
			if err := batch.Put(db.secureKey(hash[:]), preimage); err != nil {
				log.Error("Failed to commit preimage from trie database", "err", err)
				return err
			}
			if batch.ValueSize() > ethdb.IdealBatchSize {
				if err := batch.Write(); err != nil {
					return err
				}
				batch.Reset()
			}
		}
	}
	// Keep committing nodes from the flush-list until we're below allowance
	oldest := db.oldest
	for size > limit && oldest != (common.Hash{}) {
		// Fetch the oldest referenced node and push into the batch
		node := db.dirties[oldest]
		if err := batch.Put(oldest[:], node.rlp()); err != nil {
			return err
		}
		// If we exceeded the ideal batch size, commit and reset
		if batch.ValueSize() >= ethdb.IdealBatchSize {
			if err := batch.Write(); err != nil {
				log.Error("Failed to write flush list to disk", "err", err)
				return err
			}
			batch.Reset()
		}
		// Iterate to the next flush item, or abort if the size cap was achieved. Size
		// is the total size, including the useful cached data (hash -> blob), the
		// cache item metadata, as well as external children mappings.
		size -= common.StorageSize(common.HashLength + int(node.size) + cachedNodeSize)
		if node.children != nil {
			size -= common.StorageSize(cachedNodeChildrenSize + len(node.children)*(common.HashLength+2))
		}
		oldest = node.flushNext
	}
	// Flush out any remainder data from the last batch
	if err := batch.Write(); err != nil {
		log.Error("Failed to write flush list to disk", "err", err)
		return err
	}
	// Write successful, clear out the flushed data
	db.lock.Lock()
	defer db.lock.Unlock()

	if flushPreimages {
		db.preimages = make(map[common.Hash][]byte)
		db.preimagesSize = 0
	}
	for db.oldest != oldest {
		node := db.dirties[db.oldest]
		delete(db.dirties, db.oldest)
		db.oldest = node.flushNext

		db.dirtiesSize -= common.StorageSize(common.HashLength + int(node.size))
		if node.children != nil {
			db.childrenSize -= common.StorageSize(cachedNodeChildrenSize + len(node.children)*(common.HashLength+2))
		}
	}
	if db.oldest != (common.Hash{}) {
		db.dirties[db.oldest].flushPrev = common.Hash{}
	}
	db.flushnodes += uint64(nodes - len(db.dirties))
	db.flushsize += storage - db.dirtiesSize
	db.flushtime += time.Since(start)

	memcacheFlushTimeTimer.Update(time.Since(start))
	memcacheFlushSizeMeter.Mark(int64(storage - db.dirtiesSize))
	memcacheFlushNodesMeter.Mark(int64(nodes - len(db.dirties)))

	log.Debug("Persisted nodes from memory database", "nodes", nodes-len(db.dirties), "size", storage-db.dirtiesSize, "time", time.Since(start),
		"flushnodes", db.flushnodes, "flushsize", db.flushsize, "flushtime", db.flushtime, "livenodes", len(db.dirties), "livesize", db.dirtiesSize)

	return nil
}

// Commit iterates over all the children of a particular node, writes them out
// to disk, forcefully tearing down all references in both directions. As a side
// effect, all pre-images accumulated up to this point are also written.
//
// Note, this method is a non-synchronized mutator. It is unsafe to call this
// concurrently with other mutators.
func (db *Database) Commit(node common.Hash, report bool) error {
	// Create a database batch to flush persistent data out. It is important that
	// outside code doesn't see an inconsistent state (referenced data removed from
	// memory cache during commit but not yet in persistent storage). This is ensured
	// by only uncaching existing data when the database write finalizes.
	start := time.Now()
	batch := db.diskdb.NewBatch()

	// Move all of the accumulated preimages into a write batch
	for hash, preimage := range db.preimages {
		if err := batch.Put(db.secureKey(hash[:]), preimage); err != nil {
			log.Error("Failed to commit preimage from trie database", "err", err)
			return err
		}
		// If the batch is too large, flush to disk
		if batch.ValueSize() > ethdb.IdealBatchSize {
			if err := batch.Write(); err != nil {
				return err
			}
			batch.Reset()
		}
	}
	// Since we're going to replay trie node writes into the clean cache, flush out
	// any batched pre-images before continuing.
	if err := batch.Write(); err != nil {
		return err
	}
	batch.Reset()

	// Move the trie itself into the batch, flushing if enough data is accumulated
	nodes, storage := len(db.dirties), db.dirtiesSize

	uncacher := &cleaner{db}
	if err := db.commit(node, batch, uncacher); err != nil {
		log.Error("Failed to commit trie from trie database", "err", err)
		return err
	}
	// Trie mostly committed to disk, flush any batch leftovers
	if err := batch.Write(); err != nil {
		log.Error("Failed to write trie to disk", "err", err)
		return err
	}
	// Uncache any leftovers in the last batch
	db.lock.Lock()
	defer db.lock.Unlock()

	batch.Replay(uncacher)
	batch.Reset()

	// Reset the storage counters and bumpd metrics
	db.preimages = make(map[common.Hash][]byte)
	db.preimagesSize = 0

	memcacheCommitTimeTimer.Update(time.Since(start))
	memcacheCommitSizeMeter.Mark(int64(storage - db.dirtiesSize))
	memcacheCommitNodesMeter.Mark(int64(nodes - len(db.dirties)))

	logger := log.Info
	if !report {
		logger = log.Debug
	}
	logger("Persisted trie from memory database", "nodes", nodes-len(db.dirties)+int(db.flushnodes), "size", storage-db.dirtiesSize+db.flushsize, "time", time.Since(start)+db.flushtime,
		"gcnodes", db.gcnodes, "gcsize", db.gcsize, "gctime", db.gctime, "livenodes", len(db.dirties), "livesize", db.dirtiesSize)

	// Reset the garbage collection statistics
	db.gcnodes, db.gcsize, db.gctime = 0, 0, 0
	db.flushnodes, db.flushsize, db.flushtime = 0, 0, 0

	return nil
}

// commit is the private locked version of Commit.
func (db *Database) commit(hash common.Hash, batch ethdb.Batch, uncacher *cleaner) error {
	// If the node does not exist, it's a previously committed node
	node, ok := db.dirties[hash]
	if !ok {
		return nil
	}
	for _, child := range node.childs() {
		if err := db.commit(child, batch, uncacher); err != nil {
			return err
		}
	}
	if err := batch.Put(hash[:], node.rlp()); err != nil {
		return err
	}
	// If we've reached an optimal batch size, commit and start over
	if batch.ValueSize() >= ethdb.IdealBatchSize {
		if err := batch.Write(); err != nil {
			return err
		}
		db.lock.Lock()
		batch.Replay(uncacher)
		batch.Reset()
		db.lock.Unlock()
	}
	return nil
}

// cleaner is a database batch replayer that takes a batch of write operations
// and cleans up the trie database from anything written to disk.
type cleaner struct {
	db *Database
}

// Put reacts to database writes and implements dirty data uncaching. This is the
// post-processing step of a commit operation where the already persisted trie is
// removed from the dirty cache and moved into the clean cache. The reason behind
// the two-phase commit is to ensure ensure data availability while moving from
// memory to disk.
func (c *cleaner) Put(key []byte, rlp []byte) error {
	hash := common.BytesToHash(key)

	// If the node does not exist, we're done on this path
	node, ok := c.db.dirties[hash]
	if !ok {
		return nil
	}
	// Node still exists, remove it from the flush-list
	switch hash {
	case c.db.oldest:
		c.db.oldest = node.flushNext
		c.db.dirties[node.flushNext].flushPrev = common.Hash{}
	case c.db.newest:
		c.db.newest = node.flushPrev
		c.db.dirties[node.flushPrev].flushNext = common.Hash{}
	default:
		c.db.dirties[node.flushPrev].flushNext = node.flushNext
		c.db.dirties[node.flushNext].flushPrev = node.flushPrev
	}
	// Remove the node from the dirty cache
	delete(c.db.dirties, hash)
	c.db.dirtiesSize -= common.StorageSize(common.HashLength + int(node.size))
	if node.children != nil {
		c.db.dirtiesSize -= common.StorageSize(cachedNodeChildrenSize + len(node.children)*(common.HashLength+2))
	}
	// Move the flushed node into the clean cache to prevent insta-reloads
	if c.db.cleans != nil {
		c.db.cleans.Set(string(hash[:]), rlp)
	}
	return nil
}

func (c *cleaner) Delete(key []byte) error {
	panic("Not implemented")
}

// Size returns the current storage size of the memory cache in front of the
// persistent database layer.
func (db *Database) Size() (common.StorageSize, common.StorageSize) {
	db.lock.RLock()
	defer db.lock.RUnlock()

	// db.dirtiesSize only contains the useful data in the cache, but when reporting
	// the total memory consumption, the maintenance metadata is also needed to be
	// counted.
	var metadataSize = common.StorageSize((len(db.dirties) - 1) * cachedNodeSize)
	var metarootRefs = common.StorageSize(len(db.dirties[common.Hash{}].children) * (common.HashLength + 2))
	return db.dirtiesSize + db.childrenSize + metadataSize - metarootRefs, db.preimagesSize
}

// verifyIntegrity is a debug method to iterate over the entire trie stored in
// memory and check whether every node is reachable from the meta root. The goal
// is to find any errors that might cause memory leaks and or trie nodes to go
// missing.
//
// This method is extremely CPU and memory intensive, only use when must.
func (db *Database) verifyIntegrity() {
	// Iterate over all the cached nodes and accumulate them into a set
	reachable := map[common.Hash]struct{}{{}: {}}

	for child := range db.dirties[common.Hash{}].children {
		db.accumulate(child, reachable)
	}
	// Find any unreachable but cached nodes
	var unreachable []string
	for hash, node := range db.dirties {
		if _, ok := reachable[hash]; !ok {
			unreachable = append(unreachable, fmt.Sprintf("%x: {Node: %v, Parents: %d, Prev: %x, Next: %x}",
				hash, node.node, node.parents, node.flushPrev, node.flushNext))
		}
	}
	if len(unreachable) != 0 {
		panic(fmt.Sprintf("trie cache memory leak: %v", unreachable))
	}
}

// accumulate iterates over the trie defined by hash and accumulates all the
// cached children found in memory.
func (db *Database) accumulate(hash common.Hash, reachable map[common.Hash]struct{}) {
	// Mark the node reachable if present in the memory cache
	node, ok := db.dirties[hash]
	if !ok {
		return
	}
	reachable[hash] = struct{}{}

	// Iterate over all the children and accumulate them too
	for _, child := range node.childs() {
		db.accumulate(child, reachable)
	}
}<|MERGE_RESOLUTION|>--- conflicted
+++ resolved
@@ -17,10 +17,7 @@
 package trie
 
 import (
-<<<<<<< HEAD
-=======
 	"encoding/binary"
->>>>>>> 52f24617
 	"errors"
 	"fmt"
 	"io"
