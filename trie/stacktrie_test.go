--- conflicted
+++ resolved
@@ -1,18 +1,12 @@
 package trie
 
 import (
-<<<<<<< HEAD
-	"testing"
-
-	"github.com/ethereum/go-ethereum/common"
-=======
 	"bytes"
 	"math/big"
 	"testing"
 
 	"github.com/ethereum/go-ethereum/common"
 	"github.com/ethereum/go-ethereum/crypto"
->>>>>>> 991384a7
 	"github.com/ethereum/go-ethereum/ethdb/memorydb"
 )
 
