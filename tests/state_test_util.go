// Copyright 2015 The go-ethereum Authors
// This file is part of the go-ethereum library.
//
// The go-ethereum library is free software: you can redistribute it and/or modify
// it under the terms of the GNU Lesser General Public License as published by
// the Free Software Foundation, either version 3 of the License, or
// (at your option) any later version.
//
// The go-ethereum library is distributed in the hope that it will be useful,
// but WITHOUT ANY WARRANTY; without even the implied warranty of
// MERCHANTABILITY or FITNESS FOR A PARTICULAR PURPOSE. See the
// GNU Lesser General Public License for more details.
//
// You should have received a copy of the GNU Lesser General Public License
// along with the go-ethereum library. If not, see <http://www.gnu.org/licenses/>.

package tests

import (
	"encoding/hex"
	"encoding/json"
	"fmt"
	"math/big"
	"strconv"
	"strings"

	"github.com/ethereum/go-ethereum/common"
	"github.com/ethereum/go-ethereum/common/hexutil"
	"github.com/ethereum/go-ethereum/common/math"
	"github.com/ethereum/go-ethereum/core"
	"github.com/ethereum/go-ethereum/core/rawdb"
	"github.com/ethereum/go-ethereum/core/state"
	"github.com/ethereum/go-ethereum/core/state/snapshot"
	"github.com/ethereum/go-ethereum/core/types"
	"github.com/ethereum/go-ethereum/core/vm"
	"github.com/ethereum/go-ethereum/crypto"
	"github.com/ethereum/go-ethereum/ethdb"
	"github.com/ethereum/go-ethereum/params"
	"github.com/ethereum/go-ethereum/rlp"
	"golang.org/x/crypto/sha3"
)

// StateTest checks transaction processing without block context.
// See https://github.com/ethereum/EIPs/issues/176 for the test format specification.
type StateTest struct {
	json stJSON
}

// StateSubtest selects a specific configuration of a General State Test.
type StateSubtest struct {
	Fork  string
	Index int
}

func (t *StateTest) UnmarshalJSON(in []byte) error {
	return json.Unmarshal(in, &t.json)
}

type stJSON struct {
	Env  stEnv                    `json:"env"`
	Pre  core.GenesisAlloc        `json:"pre"`
	Tx   stTransaction            `json:"transaction"`
	Out  hexutil.Bytes            `json:"out"`
	Post map[string][]stPostState `json:"post"`
}

type stPostState struct {
	Root    common.UnprefixedHash `json:"hash"`
	Logs    common.UnprefixedHash `json:"logs"`
	Indexes struct {
		Data  int `json:"data"`
		Gas   int `json:"gas"`
		Value int `json:"value"`
	}
}

//go:generate gencodec -type stEnv -field-override stEnvMarshaling -out gen_stenv.go

type stEnv struct {
	Coinbase   common.Address `json:"currentCoinbase"   gencodec:"required"`
	Difficulty *big.Int       `json:"currentDifficulty" gencodec:"required"`
	GasLimit   uint64         `json:"currentGasLimit"   gencodec:"required"`
	Number     uint64         `json:"currentNumber"     gencodec:"required"`
	Timestamp  uint64         `json:"currentTimestamp"  gencodec:"required"`
}

type stEnvMarshaling struct {
	Coinbase   common.UnprefixedAddress
	Difficulty *math.HexOrDecimal256
	GasLimit   math.HexOrDecimal64
	Number     math.HexOrDecimal64
	Timestamp  math.HexOrDecimal64
}

//go:generate gencodec -type stTransaction -field-override stTransactionMarshaling -out gen_sttransaction.go

type stTransaction struct {
	GasPrice    *big.Int            `json:"gasPrice"`
	Nonce       uint64              `json:"nonce"`
	To          string              `json:"to"`
	Data        []string            `json:"data"`
	AccessLists []*types.AccessList `json:"accessLists,omitempty"`
	GasLimit    []uint64            `json:"gasLimit"`
	Value       []string            `json:"value"`
	PrivateKey  []byte              `json:"secretKey"`
}

type stTransactionMarshaling struct {
	GasPrice   *math.HexOrDecimal256
	Nonce      math.HexOrDecimal64
	GasLimit   []math.HexOrDecimal64
	PrivateKey hexutil.Bytes
}

// GetChainConfig takes a fork definition and returns a chain config.
// The fork definition can be
// - a plain forkname, e.g. `Byzantium`,
// - a fork basename, and a list of EIPs to enable; e.g. `Byzantium+1884+1283`.
func GetChainConfig(forkString string) (baseConfig *params.ChainConfig, eips []int, err error) {
	var (
		splitForks            = strings.Split(forkString, "+")
		ok                    bool
		baseName, eipsStrings = splitForks[0], splitForks[1:]
	)
	if baseConfig, ok = Forks[baseName]; !ok {
		return nil, nil, UnsupportedForkError{baseName}
	}
	for _, eip := range eipsStrings {
		if eipNum, err := strconv.Atoi(eip); err != nil {
			return nil, nil, fmt.Errorf("syntax error, invalid eip number %v", eipNum)
		} else {
			if !vm.ValidEip(eipNum) {
				return nil, nil, fmt.Errorf("syntax error, invalid eip number %v", eipNum)
			}
			eips = append(eips, eipNum)
		}
	}
	return baseConfig, eips, nil
}

// Subtests returns all valid subtests of the test.
func (t *StateTest) Subtests() []StateSubtest {
	var sub []StateSubtest
	for fork, pss := range t.json.Post {
		for i := range pss {
			sub = append(sub, StateSubtest{fork, i})
		}
	}
	return sub
}

// Run executes a specific subtest and verifies the post-state and logs
func (t *StateTest) Run(subtest StateSubtest, vmconfig vm.Config, snapshotter bool) (*snapshot.Tree, *state.StateDB, error) {
	snaps, statedb, root, err := t.RunNoVerify(subtest, vmconfig, snapshotter)
	if err != nil {
		return snaps, statedb, err
	}
	post := t.json.Post[subtest.Fork][subtest.Index]
	// N.B: We need to do this in a two-step process, because the first Commit takes care
	// of suicides, and we need to touch the coinbase _after_ it has potentially suicided.
	if root != common.Hash(post.Root) {
		return snaps, statedb, fmt.Errorf("post state root mismatch: got %x, want %x", root, post.Root)
	}
	if logs := rlpHash(statedb.Logs()); logs != common.Hash(post.Logs) {
		return snaps, statedb, fmt.Errorf("post state logs hash mismatch: got %x, want %x", logs, post.Logs)
	}
	return snaps, statedb, nil
}

// RunNoVerify runs a specific subtest and returns the statedb and post-state root
func (t *StateTest) RunNoVerify(subtest StateSubtest, vmconfig vm.Config, snapshotter bool) (*snapshot.Tree, *state.StateDB, common.Hash, error) {
	config, eips, err := GetChainConfig(subtest.Fork)
	if err != nil {
		return nil, nil, common.Hash{}, UnsupportedForkError{subtest.Fork}
	}
	vmconfig.ExtraEips = eips
	block := t.genesis(config).ToBlock(nil)
	snaps, statedb := MakePreState(rawdb.NewMemoryDatabase(), t.json.Pre, snapshotter)

	post := t.json.Post[subtest.Fork][subtest.Index]
	msg, err := t.json.Tx.toMessage(post)
	if err != nil {
		return nil, nil, common.Hash{}, err
	}
<<<<<<< HEAD

	// Prepare the EVM.
	txContext := core.NewEVMTxContext(msg)
	context := core.NewEVMBlockContext(block.Header(), nil, &t.json.Env.Coinbase)
	context.GetHash = vmTestBlockHash
	evm := vm.NewEVM(context, txContext, statedb, config, vmconfig)
=======
	txContext := core.NewEVMTxContext(msg)
	context := core.NewEVMBlockContext(block.Header(), nil, &t.json.Env.Coinbase)
	context.GetHash = vmTestBlockHash
	evm := vm.NewEVM(context, txContext, statedb, statedb, config, vmconfig)
>>>>>>> 155bcdb4

	// Execute the message.
	snapshot := statedb.Snapshot()
	gaspool := new(core.GasPool)
	gaspool.AddGas(block.GasLimit())
	if _, err := core.ApplyMessage(evm, msg, gaspool); err != nil {
		statedb.RevertToSnapshot(snapshot)
	}

	// Commit block
	statedb.Commit(config.IsEIP158(block.Number()))
	// Add 0-value mining reward. This only makes a difference in the cases
	// where
	// - the coinbase suicided, or
	// - there are only 'bad' transactions, which aren't executed. In those cases,
	//   the coinbase gets no txfee, so isn't created, and thus needs to be touched
	statedb.AddBalance(block.Coinbase(), new(big.Int))
	// And _now_ get the state root
	root := statedb.IntermediateRoot(config.IsEIP158(block.Number()))
	return snaps, statedb, root, nil
}

func (t *StateTest) gasLimit(subtest StateSubtest) uint64 {
	return t.json.Tx.GasLimit[t.json.Post[subtest.Fork][subtest.Index].Indexes.Gas]
}

func MakePreState(db ethdb.Database, accounts core.GenesisAlloc, snapshotter bool) (*snapshot.Tree, *state.StateDB) {
	sdb := state.NewDatabase(db)
	statedb, _ := state.New(common.Hash{}, sdb, nil)
	for addr, a := range accounts {
		statedb.SetCode(addr, a.Code)
		statedb.SetNonce(addr, a.Nonce)
		statedb.SetBalance(addr, a.Balance)
		for k, v := range a.Storage {
			statedb.SetState(addr, k, v)
		}
	}
	// Commit and re-open to start with a clean state.
	root, _ := statedb.Commit(false)

	var snaps *snapshot.Tree
	if snapshotter {
		snaps, _ = snapshot.New(db, sdb.TrieDB(), 1, root, false, true, false)
	}
	statedb, _ = state.New(root, sdb, snaps)
	return snaps, statedb
}

func (t *StateTest) genesis(config *params.ChainConfig) *core.Genesis {
	return &core.Genesis{
		Config:     config,
		Coinbase:   t.json.Env.Coinbase,
		Difficulty: t.json.Env.Difficulty,
		GasLimit:   t.json.Env.GasLimit,
		Number:     t.json.Env.Number,
		Timestamp:  t.json.Env.Timestamp,
		Alloc:      t.json.Pre,
	}
}

func (tx *stTransaction) toMessage(ps stPostState) (core.Message, error) {
	// Derive sender from private key if present.
	var from common.Address
	if len(tx.PrivateKey) > 0 {
		key, err := crypto.ToECDSA(tx.PrivateKey)
		if err != nil {
			return nil, fmt.Errorf("invalid private key: %v", err)
		}
		from = crypto.PubkeyToAddress(key.PublicKey)
	}
	// Parse recipient if present.
	var to *common.Address
	if tx.To != "" {
		to = new(common.Address)
		if err := to.UnmarshalText([]byte(tx.To)); err != nil {
			return nil, fmt.Errorf("invalid to address: %v", err)
		}
	}

	// Get values specific to this post state.
	if ps.Indexes.Data > len(tx.Data) {
		return nil, fmt.Errorf("tx data index %d out of bounds", ps.Indexes.Data)
	}
	if ps.Indexes.Value > len(tx.Value) {
		return nil, fmt.Errorf("tx value index %d out of bounds", ps.Indexes.Value)
	}
	if ps.Indexes.Gas > len(tx.GasLimit) {
		return nil, fmt.Errorf("tx gas limit index %d out of bounds", ps.Indexes.Gas)
	}
	dataHex := tx.Data[ps.Indexes.Data]
	valueHex := tx.Value[ps.Indexes.Value]
	gasLimit := tx.GasLimit[ps.Indexes.Gas]
	// Value, Data hex encoding is messy: https://github.com/ethereum/tests/issues/203
	value := new(big.Int)
	if valueHex != "0x" {
		v, ok := math.ParseBig256(valueHex)
		if !ok {
			return nil, fmt.Errorf("invalid tx value %q", valueHex)
		}
		value = v
	}
	data, err := hex.DecodeString(strings.TrimPrefix(dataHex, "0x"))
	if err != nil {
		return nil, fmt.Errorf("invalid tx data %q", dataHex)
	}
	var accessList types.AccessList
	if tx.AccessLists != nil && tx.AccessLists[ps.Indexes.Data] != nil {
		accessList = *tx.AccessLists[ps.Indexes.Data]
	}
	msg := types.NewMessage(from, to, tx.Nonce, value, gasLimit, tx.GasPrice, data, accessList, true)
	return msg, nil
}

func rlpHash(x interface{}) (h common.Hash) {
	hw := sha3.NewLegacyKeccak256()
	rlp.Encode(hw, x)
	hw.Sum(h[:0])
	return h
}<|MERGE_RESOLUTION|>--- conflicted
+++ resolved
@@ -182,19 +182,12 @@
 	if err != nil {
 		return nil, nil, common.Hash{}, err
 	}
-<<<<<<< HEAD
 
 	// Prepare the EVM.
 	txContext := core.NewEVMTxContext(msg)
 	context := core.NewEVMBlockContext(block.Header(), nil, &t.json.Env.Coinbase)
 	context.GetHash = vmTestBlockHash
-	evm := vm.NewEVM(context, txContext, statedb, config, vmconfig)
-=======
-	txContext := core.NewEVMTxContext(msg)
-	context := core.NewEVMBlockContext(block.Header(), nil, &t.json.Env.Coinbase)
-	context.GetHash = vmTestBlockHash
 	evm := vm.NewEVM(context, txContext, statedb, statedb, config, vmconfig)
->>>>>>> 155bcdb4
 
 	// Execute the message.
 	snapshot := statedb.Snapshot()
