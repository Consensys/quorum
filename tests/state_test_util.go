// Copyright 2015 The go-ethereum Authors
// This file is part of the go-ethereum library.
//
// The go-ethereum library is free software: you can redistribute it and/or modify
// it under the terms of the GNU Lesser General Public License as published by
// the Free Software Foundation, either version 3 of the License, or
// (at your option) any later version.
//
// The go-ethereum library is distributed in the hope that it will be useful,
// but WITHOUT ANY WARRANTY; without even the implied warranty of
// MERCHANTABILITY or FITNESS FOR A PARTICULAR PURPOSE. See the
// GNU Lesser General Public License for more details.
//
// You should have received a copy of the GNU Lesser General Public License
// along with the go-ethereum library. If not, see <http://www.gnu.org/licenses/>.

package tests

import (
	"encoding/hex"
	"encoding/json"
	"fmt"
	"math/big"
	"strconv"
	"strings"

	"github.com/ethereum/go-ethereum/core/state/snapshot"

	"github.com/ethereum/go-ethereum/common"
	"github.com/ethereum/go-ethereum/common/hexutil"
	"github.com/ethereum/go-ethereum/common/math"
	"github.com/ethereum/go-ethereum/core"
	"github.com/ethereum/go-ethereum/core/rawdb"
	"github.com/ethereum/go-ethereum/core/state"
	"github.com/ethereum/go-ethereum/core/types"
	"github.com/ethereum/go-ethereum/core/vm"
	"github.com/ethereum/go-ethereum/crypto"
	"github.com/ethereum/go-ethereum/ethdb"
	"github.com/ethereum/go-ethereum/params"
	"github.com/ethereum/go-ethereum/rlp"
	"golang.org/x/crypto/sha3"
)

// StateTest checks transaction processing without block context.
// See https://github.com/ethereum/EIPs/issues/176 for the test format specification.
type StateTest struct {
	json stJSON
}

// StateSubtest selects a specific configuration of a General State Test.
type StateSubtest struct {
	Fork  string
	Index int
}

func (t *StateTest) UnmarshalJSON(in []byte) error {
	return json.Unmarshal(in, &t.json)
}

type stJSON struct {
	Env  stEnv                    `json:"env"`
	Pre  core.GenesisAlloc        `json:"pre"`
	Tx   stTransaction            `json:"transaction"`
	Out  hexutil.Bytes            `json:"out"`
	Post map[string][]stPostState `json:"post"`
}

type stPostState struct {
	Root    common.UnprefixedHash `json:"hash"`
	Logs    common.UnprefixedHash `json:"logs"`
	Indexes struct {
		Data  int `json:"data"`
		Gas   int `json:"gas"`
		Value int `json:"value"`
	}
}

//go:generate gencodec -type stEnv -field-override stEnvMarshaling -out gen_stenv.go

type stEnv struct {
	Coinbase   common.Address `json:"currentCoinbase"   gencodec:"required"`
	Difficulty *big.Int       `json:"currentDifficulty" gencodec:"required"`
	GasLimit   uint64         `json:"currentGasLimit"   gencodec:"required"`
	Number     uint64         `json:"currentNumber"     gencodec:"required"`
	Timestamp  uint64         `json:"currentTimestamp"  gencodec:"required"`
}

type stEnvMarshaling struct {
	Coinbase   common.UnprefixedAddress
	Difficulty *math.HexOrDecimal256
	GasLimit   math.HexOrDecimal64
	Number     math.HexOrDecimal64
	Timestamp  math.HexOrDecimal64
}

//go:generate gencodec -type stTransaction -field-override stTransactionMarshaling -out gen_sttransaction.go

type stTransaction struct {
	GasPrice   *big.Int `json:"gasPrice"`
	Nonce      uint64   `json:"nonce"`
	To         string   `json:"to"`
	Data       []string `json:"data"`
	GasLimit   []uint64 `json:"gasLimit"`
	Value      []string `json:"value"`
	PrivateKey []byte   `json:"secretKey"`
}

type stTransactionMarshaling struct {
	GasPrice   *math.HexOrDecimal256
	Nonce      math.HexOrDecimal64
	GasLimit   []math.HexOrDecimal64
	PrivateKey hexutil.Bytes
}

// GetChainConfig takes a fork definition and returns a chain config.
// The fork definition can be
// - a plain forkname, e.g. `Byzantium`,
// - a fork basename, and a list of EIPs to enable; e.g. `Byzantium+1884+1283`.
func GetChainConfig(forkString string) (baseConfig *params.ChainConfig, eips []int, err error) {
	var (
		splitForks            = strings.Split(forkString, "+")
		ok                    bool
		baseName, eipsStrings = splitForks[0], splitForks[1:]
	)
	if baseConfig, ok = Forks[baseName]; !ok {
		return nil, nil, UnsupportedForkError{baseName}
	}
	for _, eip := range eipsStrings {
		if eipNum, err := strconv.Atoi(eip); err != nil {
			return nil, nil, fmt.Errorf("syntax error, invalid eip number %v", eipNum)
		} else {
			if !vm.ValidEip(eipNum) {
				return nil, nil, fmt.Errorf("syntax error, invalid eip number %v", eipNum)
			}
			eips = append(eips, eipNum)
		}
	}
	return baseConfig, eips, nil
}

// Subtests returns all valid subtests of the test.
func (t *StateTest) Subtests() []StateSubtest {
	var sub []StateSubtest
	for fork, pss := range t.json.Post {
		for i := range pss {
			sub = append(sub, StateSubtest{fork, i})
		}
	}
	return sub
}

// Run executes a specific subtest and verifies the post-state and logs
func (t *StateTest) Run(subtest StateSubtest, vmconfig vm.Config, snapshotter bool) (*snapshot.Tree, *state.StateDB, error) {
	snaps, statedb, root, err := t.RunNoVerify(subtest, vmconfig, snapshotter)
	if err != nil {
		return snaps, statedb, err
	}
	post := t.json.Post[subtest.Fork][subtest.Index]
	// N.B: We need to do this in a two-step process, because the first Commit takes care
	// of suicides, and we need to touch the coinbase _after_ it has potentially suicided.
	if root != common.Hash(post.Root) {
		return snaps, statedb, fmt.Errorf("post state root mismatch: got %x, want %x", root, post.Root)
	}
	if logs := rlpHash(statedb.Logs()); logs != common.Hash(post.Logs) {
		return snaps, statedb, fmt.Errorf("post state logs hash mismatch: got %x, want %x", logs, post.Logs)
	}
	return snaps, statedb, nil
}

// RunNoVerify runs a specific subtest and returns the statedb and post-state root
func (t *StateTest) RunNoVerify(subtest StateSubtest, vmconfig vm.Config, snapshotter bool) (*snapshot.Tree, *state.StateDB, common.Hash, error) {
	config, eips, err := GetChainConfig(subtest.Fork)
	if err != nil {
		return nil, nil, common.Hash{}, UnsupportedForkError{subtest.Fork}
	}
	vmconfig.ExtraEips = eips
	block := t.genesis(config).ToBlock(nil)
	snaps, statedb := MakePreState(rawdb.NewMemoryDatabase(), t.json.Pre, snapshotter)

	post := t.json.Post[subtest.Fork][subtest.Index]
	msg, err := t.json.Tx.toMessage(post)
	if err != nil {
		return nil, nil, common.Hash{}, err
	}
	txContext := core.NewEVMTxContext(msg)
	context := core.NewEVMBlockContext(block.Header(), nil, &t.json.Env.Coinbase)
	context.GetHash = vmTestBlockHash
<<<<<<< HEAD
	evm := vm.NewEVM(context, txContext, statedb, config, vmconfig)
=======
	evm := vm.NewEVM(context, statedb, statedb, config, vmconfig)
>>>>>>> bc6d4104

	if config.IsYoloV2(context.BlockNumber) {
		statedb.AddAddressToAccessList(msg.From())
		if dst := msg.To(); dst != nil {
			statedb.AddAddressToAccessList(*dst)
			// If it's a create-tx, the destination will be added inside evm.create
		}
		for _, addr := range evm.ActivePrecompiles() {
			statedb.AddAddressToAccessList(addr)
		}
	}
	gaspool := new(core.GasPool)
	gaspool.AddGas(block.GasLimit())
	snapshot := statedb.Snapshot()
	if _, err := core.ApplyMessage(evm, msg, gaspool); err != nil {
		statedb.RevertToSnapshot(snapshot)
	}
	// Commit block
	statedb.Commit(config.IsEIP158(block.Number()))
	// Add 0-value mining reward. This only makes a difference in the cases
	// where
	// - the coinbase suicided, or
	// - there are only 'bad' transactions, which aren't executed. In those cases,
	//   the coinbase gets no txfee, so isn't created, and thus needs to be touched
	statedb.AddBalance(block.Coinbase(), new(big.Int))
	// And _now_ get the state root
	root := statedb.IntermediateRoot(config.IsEIP158(block.Number()))
	return snaps, statedb, root, nil
}

func (t *StateTest) gasLimit(subtest StateSubtest) uint64 {
	return t.json.Tx.GasLimit[t.json.Post[subtest.Fork][subtest.Index].Indexes.Gas]
}

func MakePreState(db ethdb.Database, accounts core.GenesisAlloc, snapshotter bool) (*snapshot.Tree, *state.StateDB) {
	sdb := state.NewDatabase(db)
	statedb, _ := state.New(common.Hash{}, sdb, nil)
	for addr, a := range accounts {
		statedb.SetCode(addr, a.Code)
		statedb.SetNonce(addr, a.Nonce)
		statedb.SetBalance(addr, a.Balance)
		for k, v := range a.Storage {
			statedb.SetState(addr, k, v)
		}
	}
	// Commit and re-open to start with a clean state.
	root, _ := statedb.Commit(false)

	var snaps *snapshot.Tree
	if snapshotter {
		snaps = snapshot.New(db, sdb.TrieDB(), 1, root, false, false)
	}
	statedb, _ = state.New(root, sdb, snaps)
	return snaps, statedb
}

func (t *StateTest) genesis(config *params.ChainConfig) *core.Genesis {
	return &core.Genesis{
		Config:     config,
		Coinbase:   t.json.Env.Coinbase,
		Difficulty: t.json.Env.Difficulty,
		GasLimit:   t.json.Env.GasLimit,
		Number:     t.json.Env.Number,
		Timestamp:  t.json.Env.Timestamp,
		Alloc:      t.json.Pre,
	}
}

func (tx *stTransaction) toMessage(ps stPostState) (core.Message, error) {
	// Derive sender from private key if present.
	var from common.Address
	if len(tx.PrivateKey) > 0 {
		key, err := crypto.ToECDSA(tx.PrivateKey)
		if err != nil {
			return nil, fmt.Errorf("invalid private key: %v", err)
		}
		from = crypto.PubkeyToAddress(key.PublicKey)
	}
	// Parse recipient if present.
	var to *common.Address
	if tx.To != "" {
		to = new(common.Address)
		if err := to.UnmarshalText([]byte(tx.To)); err != nil {
			return nil, fmt.Errorf("invalid to address: %v", err)
		}
	}

	// Get values specific to this post state.
	if ps.Indexes.Data > len(tx.Data) {
		return nil, fmt.Errorf("tx data index %d out of bounds", ps.Indexes.Data)
	}
	if ps.Indexes.Value > len(tx.Value) {
		return nil, fmt.Errorf("tx value index %d out of bounds", ps.Indexes.Value)
	}
	if ps.Indexes.Gas > len(tx.GasLimit) {
		return nil, fmt.Errorf("tx gas limit index %d out of bounds", ps.Indexes.Gas)
	}
	dataHex := tx.Data[ps.Indexes.Data]
	valueHex := tx.Value[ps.Indexes.Value]
	gasLimit := tx.GasLimit[ps.Indexes.Gas]
	// Value, Data hex encoding is messy: https://github.com/ethereum/tests/issues/203
	value := new(big.Int)
	if valueHex != "0x" {
		v, ok := math.ParseBig256(valueHex)
		if !ok {
			return nil, fmt.Errorf("invalid tx value %q", valueHex)
		}
		value = v
	}
	data, err := hex.DecodeString(strings.TrimPrefix(dataHex, "0x"))
	if err != nil {
		return nil, fmt.Errorf("invalid tx data %q", dataHex)
	}

	msg := types.NewMessage(from, to, tx.Nonce, value, gasLimit, tx.GasPrice, data, true)
	return msg, nil
}

func rlpHash(x interface{}) (h common.Hash) {
	hw := sha3.NewLegacyKeccak256()
	rlp.Encode(hw, x)
	hw.Sum(h[:0])
	return h
}<|MERGE_RESOLUTION|>--- conflicted
+++ resolved
@@ -185,11 +185,7 @@
 	txContext := core.NewEVMTxContext(msg)
 	context := core.NewEVMBlockContext(block.Header(), nil, &t.json.Env.Coinbase)
 	context.GetHash = vmTestBlockHash
-<<<<<<< HEAD
-	evm := vm.NewEVM(context, txContext, statedb, config, vmconfig)
-=======
-	evm := vm.NewEVM(context, statedb, statedb, config, vmconfig)
->>>>>>> bc6d4104
+	evm := vm.NewEVM(context, txContext, statedb, statedb, config, vmconfig)
 
 	if config.IsYoloV2(context.BlockNumber) {
 		statedb.AddAddressToAccessList(msg.From())
