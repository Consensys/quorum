--- conflicted
+++ resolved
@@ -153,11 +153,7 @@
 		Difficulty:  t.json.Env.Difficulty,
 	}
 	vmconfig.NoRecursion = true
-<<<<<<< HEAD
-	return vm.NewEVM(context, txContext, statedb, params.MainnetChainConfig, vmconfig)
-=======
 	return vm.NewEVM(context, txContext, statedb, statedb, params.MainnetChainConfig, vmconfig)
->>>>>>> 6665a93d
 }
 
 func vmTestBlockHash(n uint64) common.Hash {
