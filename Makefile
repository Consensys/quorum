# This Makefile is meant to be used by people that do not usually work
# with Go source code. If you know what GOPATH is then you probably
# don't need to bother with make.

.PHONY: geth android ios geth-cross swarm evm all test clean
.PHONY: geth-linux geth-linux-386 geth-linux-amd64 geth-linux-mips64 geth-linux-mips64le
.PHONY: geth-linux-arm geth-linux-arm-5 geth-linux-arm-6 geth-linux-arm-7 geth-linux-arm64
.PHONY: geth-darwin geth-darwin-386 geth-darwin-amd64
.PHONY: geth-windows geth-windows-386 geth-windows-amd64

GOBIN = $(shell pwd)/build/bin
GO ?= latest

geth:
	build/env.sh go run build/ci.go install ./cmd/geth
	@echo "Done building."
	@echo "Run \"$(GOBIN)/geth\" to launch geth."

bootnode:
	build/env.sh go run build/ci.go install ./cmd/bootnode
	@echo "Done building bootnode."

swarm:
	build/env.sh go run build/ci.go install ./cmd/swarm
	@echo "Done building."
	@echo "Run \"$(GOBIN)/swarm\" to launch swarm."

all:
	build/env.sh go run build/ci.go install

android:
	build/env.sh go run build/ci.go aar --local
	@echo "Done building."
	@echo "Import \"$(GOBIN)/geth.aar\" to use the library."

ios:
	build/env.sh go run build/ci.go xcode --local
	@echo "Done building."
	@echo "Import \"$(GOBIN)/Geth.framework\" to use the library."

test: all
	build/env.sh go run build/ci.go test

lint: ## Run linters.
	build/env.sh go run build/ci.go lint

clean:
	./build/clean_go_build_cache.sh
	rm -fr build/_workspace/pkg/ $(GOBIN)/*

# The devtools target installs tools required for 'go generate'.
# You need to put $GOBIN (or $GOPATH/bin) in your PATH to use 'go generate'.

devtools:
	env GOBIN= go get -u golang.org/x/tools/cmd/stringer
	env GOBIN= go get -u github.com/kevinburke/go-bindata/go-bindata
	env GOBIN= go get -u github.com/fjl/gencodec
	env GOBIN= go get -u github.com/golang/protobuf/protoc-gen-go
	env GOBIN= go install ./cmd/abigen
	@type "npm" 2> /dev/null || echo 'Please install node.js and npm'
	@type "solc" 2> /dev/null || echo 'Please install solc'
	@type "protoc" 2> /dev/null || echo 'Please install protoc'

swarm-devtools:
	env GOBIN= go install ./cmd/swarm/mimegen

# Cross Compilation Targets (xgo)

geth-cross: geth-linux geth-darwin geth-windows geth-android geth-ios
	@echo "Full cross compilation done:"
	@ls -ld $(GOBIN)/geth-*

geth-linux: geth-linux-386 geth-linux-amd64 geth-linux-arm geth-linux-mips64 geth-linux-mips64le
	@echo "Linux cross compilation done:"
	@ls -ld $(GOBIN)/geth-linux-*

geth-linux-386:
	build/env.sh go run build/ci.go xgo -- --go=$(GO) --targets=linux/386 -v ./cmd/geth
	@echo "Linux 386 cross compilation done:"
	@ls -ld $(GOBIN)/geth-linux-* | grep 386

geth-linux-amd64:
	build/env.sh go run build/ci.go xgo -- --go=$(GO) --targets=linux/amd64 -v ./cmd/geth
	@echo "Linux amd64 cross compilation done:"
	@ls -ld $(GOBIN)/geth-linux-* | grep amd64

geth-linux-arm: geth-linux-arm-5 geth-linux-arm-6 geth-linux-arm-7 geth-linux-arm64
	@echo "Linux ARM cross compilation done:"
	@ls -ld $(GOBIN)/geth-linux-* | grep arm

geth-linux-arm-5:
	build/env.sh go run build/ci.go xgo -- --go=$(GO) --targets=linux/arm-5 -v ./cmd/geth
	@echo "Linux ARMv5 cross compilation done:"
	@ls -ld $(GOBIN)/geth-linux-* | grep arm-5

geth-linux-arm-6:
	build/env.sh go run build/ci.go xgo -- --go=$(GO) --targets=linux/arm-6 -v ./cmd/geth
	@echo "Linux ARMv6 cross compilation done:"
	@ls -ld $(GOBIN)/geth-linux-* | grep arm-6

geth-linux-arm-7:
	build/env.sh go run build/ci.go xgo -- --go=$(GO) --targets=linux/arm-7 -v ./cmd/geth
	@echo "Linux ARMv7 cross compilation done:"
	@ls -ld $(GOBIN)/geth-linux-* | grep arm-7

geth-linux-arm64:
	build/env.sh go run build/ci.go xgo -- --go=$(GO) --targets=linux/arm64 -v ./cmd/geth
	@echo "Linux ARM64 cross compilation done:"
	@ls -ld $(GOBIN)/geth-linux-* | grep arm64

geth-linux-mips:
	build/env.sh go run build/ci.go xgo -- --go=$(GO) --targets=linux/mips --ldflags '-extldflags "-static"' -v ./cmd/geth
	@echo "Linux MIPS cross compilation done:"
	@ls -ld $(GOBIN)/geth-linux-* | grep mips

geth-linux-mipsle:
	build/env.sh go run build/ci.go xgo -- --go=$(GO) --targets=linux/mipsle --ldflags '-extldflags "-static"' -v ./cmd/geth
	@echo "Linux MIPSle cross compilation done:"
	@ls -ld $(GOBIN)/geth-linux-* | grep mipsle

geth-linux-mips64:
	build/env.sh go run build/ci.go xgo -- --go=$(GO) --targets=linux/mips64 --ldflags '-extldflags "-static"' -v ./cmd/geth
	@echo "Linux MIPS64 cross compilation done:"
	@ls -ld $(GOBIN)/geth-linux-* | grep mips64

geth-linux-mips64le:
	build/env.sh go run build/ci.go xgo -- --go=$(GO) --targets=linux/mips64le --ldflags '-extldflags "-static"' -v ./cmd/geth
	@echo "Linux MIPS64le cross compilation done:"
	@ls -ld $(GOBIN)/geth-linux-* | grep mips64le

geth-darwin: geth-darwin-386 geth-darwin-amd64
	@echo "Darwin cross compilation done:"
	@ls -ld $(GOBIN)/geth-darwin-*

geth-darwin-386:
	build/env.sh go run build/ci.go xgo -- --go=$(GO) --targets=darwin/386 -v ./cmd/geth
	@echo "Darwin 386 cross compilation done:"
	@ls -ld $(GOBIN)/geth-darwin-* | grep 386

geth-darwin-amd64:
	build/env.sh go run build/ci.go xgo -- --go=$(GO) --targets=darwin/amd64 -v ./cmd/geth
	@echo "Darwin amd64 cross compilation done:"
	@ls -ld $(GOBIN)/geth-darwin-* | grep amd64

geth-windows: geth-windows-386 geth-windows-amd64
	@echo "Windows cross compilation done:"
	@ls -ld $(GOBIN)/geth-windows-*

geth-windows-386:
	build/env.sh go run build/ci.go xgo -- --go=$(GO) --targets=windows/386 -v ./cmd/geth
	@echo "Windows 386 cross compilation done:"
	@ls -ld $(GOBIN)/geth-windows-* | grep 386

geth-windows-amd64:
	build/env.sh go run build/ci.go xgo -- --go=$(GO) --targets=windows/amd64 -v ./cmd/geth
	@echo "Windows amd64 cross compilation done:"
	@ls -ld $(GOBIN)/geth-windows-* | grep amd64

<<<<<<< HEAD
helloWorldPlugin:
	build/env.sh go run build/ci.go install ./cmd/helloWorldPlugin
	@cp ./cmd/helloWorldPlugin/helloWorld-plugin-config.json build/bin/
	@zip -j -FS -q build/bin/quorum-plugin-helloWorld-1.0.0.zip ./cmd/helloWorldPlugin/plugin-meta.json build/bin/helloWorldPlugin
	@cp ./cmd/helloWorldPlugin/geth-plugin-settings.json build/bin/
	@echo "Done building."
=======
# QUORUM - BEGIN
RELEASE_NOTES_FILE := generated-release-notes.md
LAST_RELEASE_VERSION := $(shell git describe --tags --abbrev=0 @^)
REQUIRED_ENV_VARS := QUORUM_RELEASE BINTRAY_USER BINTRAY_API_KEY GITHUB_TOKEN
release-prepare: release-tools
	@[ "${QUORUM_RELEASE}" ] || (echo "Please provide QUORUM_RELEASE env variable" ; exit 1)
	@rm -f $(RELEASE_NOTES_FILE)
	@echo "Last release: $(LAST_RELEASE_VERSION)"
	@echo "This release: ${QUORUM_RELEASE}"
	@echo "${QUORUM_RELEASE}\n\n" > $(RELEASE_NOTES_FILE)
	@git log --pretty=format:%s $(LAST_RELEASE_VERSION)..@ >> $(RELEASE_NOTES_FILE)
	@echo "$(RELEASE_NOTES_FILE) has been created"

release: release-tools check-release-env
	@jfrog bt version-show quorumengineering/quorum/geth/${QUORUM_RELEASE} --key ${BINTRAY_API_KEY} --user ${BINTRAY_USER}
	@echo "\n\n| Filename | SHA256 Hash |" >> $(RELEASE_NOTES_FILE)
	@echo "|:---------|:------------|" >> $(RELEASE_NOTES_FILE)
	@curl -s -u ${BINTRAY_USER}:${BINTRAY_API_KEY} https://api.bintray.com/packages/quorumengineering/quorum/geth/versions/${QUORUM_RELEASE}/files \
	| jq '.[] | select(.name | endswith(".asc") | not) | "|[\(.name)](https://bintray.com/quorumengineering/quorum/download_file?file_path=\(.path))|`\(.sha256)`|"' -r \
	>> $(RELEASE_NOTES_FILE)
	@hub release create -d -F $(RELEASE_NOTES_FILE) ${QUORUM_RELEASE}

# make sure all API Keys are set
check-release-env: $(REQUIRED_ENV_VARS)
	@[ -f "$(RELEASE_NOTES_FILE)" ] || (echo "Please run 'make release-prepare' and edit the release notes"; exit 1)

$(REQUIRED_ENV_VARS):
	@[ "${$@}" ] || (echo "Please provide $@ env variable" ; exit 1)

release-tools:
ifeq (, $(shell which hub))
	@echo "Please install Github CLI from https://hub.github.com"
endif
ifeq (, $(shell which jfrog))
	@echo "Please install JFrog CLI from https://jfrog.com/getcli"
endif
ifeq (, $(shell which jq))
	@echo "Please install jq from https://stedolan.github.io/jq/download"
endif
# QUORUM - END
>>>>>>> c278bc49
<|MERGE_RESOLUTION|>--- conflicted
+++ resolved
@@ -156,15 +156,14 @@
 	@echo "Windows amd64 cross compilation done:"
 	@ls -ld $(GOBIN)/geth-windows-* | grep amd64
 
-<<<<<<< HEAD
+# QUORUM - BEGIN
 helloWorldPlugin:
 	build/env.sh go run build/ci.go install ./cmd/helloWorldPlugin
 	@cp ./cmd/helloWorldPlugin/helloWorld-plugin-config.json build/bin/
 	@zip -j -FS -q build/bin/quorum-plugin-helloWorld-1.0.0.zip ./cmd/helloWorldPlugin/plugin-meta.json build/bin/helloWorldPlugin
 	@cp ./cmd/helloWorldPlugin/geth-plugin-settings.json build/bin/
 	@echo "Done building."
-=======
-# QUORUM - BEGIN
+
 RELEASE_NOTES_FILE := generated-release-notes.md
 LAST_RELEASE_VERSION := $(shell git describe --tags --abbrev=0 @^)
 REQUIRED_ENV_VARS := QUORUM_RELEASE BINTRAY_USER BINTRAY_API_KEY GITHUB_TOKEN
@@ -203,5 +202,4 @@
 ifeq (, $(shell which jq))
 	@echo "Please install jq from https://stedolan.github.io/jq/download"
 endif
-# QUORUM - END
->>>>>>> c278bc49
+# QUORUM - END