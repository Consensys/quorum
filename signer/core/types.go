// Copyright 2018 The go-ethereum Authors
// This file is part of the go-ethereum library.
//
// The go-ethereum library is free software: you can redistribute it and/or modify
// it under the terms of the GNU Lesser General Public License as published by
// the Free Software Foundation, either version 3 of the License, or
// (at your option) any later version.
//
// The go-ethereum library is distributed in the hope that it will be useful,
// but WITHOUT ANY WARRANTY; without even the implied warranty of
// MERCHANTABILITY or FITNESS FOR A PARTICULAR PURPOSE. See the
// GNU Lesser General Public License for more details.
//
// You should have received a copy of the GNU Lesser General Public License
// along with the go-ethereum library. If not, see <http://www.gnu.org/licenses/>.

package core

import (
	"encoding/json"
	"fmt"
	"math/big"
	"strings"

	"github.com/ethereum/go-ethereum/common"
	"github.com/ethereum/go-ethereum/common/hexutil"
	"github.com/ethereum/go-ethereum/core/types"
)

type ValidationInfo struct {
	Typ     string `json:"type"`
	Message string `json:"message"`
}
type ValidationMessages struct {
	Messages []ValidationInfo
}

const (
	WARN = "WARNING"
	CRIT = "CRITICAL"
	INFO = "Info"
)

func (vs *ValidationMessages) Crit(msg string) {
	vs.Messages = append(vs.Messages, ValidationInfo{CRIT, msg})
}
func (vs *ValidationMessages) Warn(msg string) {
	vs.Messages = append(vs.Messages, ValidationInfo{WARN, msg})
}
func (vs *ValidationMessages) Info(msg string) {
	vs.Messages = append(vs.Messages, ValidationInfo{INFO, msg})
}

/// getWarnings returns an error with all messages of type WARN of above, or nil if no warnings were present
func (v *ValidationMessages) getWarnings() error {
	var messages []string
	for _, msg := range v.Messages {
		if msg.Typ == WARN || msg.Typ == CRIT {
			messages = append(messages, msg.Message)
		}
	}
	if len(messages) > 0 {
		return fmt.Errorf("validation failed: %s", strings.Join(messages, ","))
	}
	return nil
}

// SendTxArgs represents the arguments to submit a transaction
type SendTxArgs struct {
	From     common.MixedcaseAddress  `json:"from"`
	To       *common.MixedcaseAddress `json:"to"`
	Gas      hexutil.Uint64           `json:"gas"`
	GasPrice hexutil.Big              `json:"gasPrice"`
	Value    hexutil.Big              `json:"value"`
	Nonce    hexutil.Uint64           `json:"nonce"`
	// We accept "data" and "input" for backwards-compatibility reasons.
	Data  *hexutil.Bytes `json:"data"`
	Input *hexutil.Bytes `json:"input,omitempty"`
<<<<<<< HEAD
	// QUORUM
	IsPrivate bool `json:"isPrivate,omitempty"`
	// END QUORUM
=======

	// For non-legacy transactions
	AccessList *types.AccessList `json:"accessList,omitempty"`
	ChainID    *hexutil.Big      `json:"chainId,omitempty"`

	// QUORUM
	IsPrivate bool `json:"isPrivate,omitempty"`
>>>>>>> 8d2b8b5e
}

func (args SendTxArgs) String() string {
	s, err := json.Marshal(args)
	if err == nil {
		return string(s)
	}
	return err.Error()
}

func (args *SendTxArgs) toTransaction() (tx *types.Transaction) {
	var input []byte
	if args.Data != nil {
		input = *args.Data
	} else if args.Input != nil {
		input = *args.Input
	}
<<<<<<< HEAD
	if args.To == nil {
		tx = types.NewContractCreation(uint64(args.Nonce), (*big.Int)(&args.Value), uint64(args.Gas), (*big.Int)(&args.GasPrice), input)
	} else {
		tx = types.NewTransaction(uint64(args.Nonce), args.To.Address(), (*big.Int)(&args.Value), (uint64)(args.Gas), (*big.Int)(&args.GasPrice), input)
	}
	if args.IsPrivate {
		tx.SetPrivate()
	}
=======
	var to *common.Address
	if args.To != nil {
		_to := args.To.Address()
		to = &_to
	}
	var data types.TxData
	if args.AccessList == nil {
		data = &types.LegacyTx{
			To:       to,
			Nonce:    uint64(args.Nonce),
			Gas:      uint64(args.Gas),
			GasPrice: (*big.Int)(&args.GasPrice),
			Value:    (*big.Int)(&args.Value),
			Data:     input,
		}
	} else {
		data = &types.AccessListTx{
			To:         to,
			ChainID:    (*big.Int)(args.ChainID),
			Nonce:      uint64(args.Nonce),
			Gas:        uint64(args.Gas),
			GasPrice:   (*big.Int)(&args.GasPrice),
			Value:      (*big.Int)(&args.Value),
			Data:       input,
			AccessList: *args.AccessList,
		}
	}
	tx = types.NewTx(data)
	if args.IsPrivate {
		tx.SetPrivate()
	}
>>>>>>> 8d2b8b5e
	return
}

// Quorum
func (args SendTxArgs) isPrivacyMarker() bool {
	return args.To != nil && args.To.Address() == common.QuorumPrivacyPrecompileContractAddress()
}<|MERGE_RESOLUTION|>--- conflicted
+++ resolved
@@ -76,11 +76,6 @@
 	// We accept "data" and "input" for backwards-compatibility reasons.
 	Data  *hexutil.Bytes `json:"data"`
 	Input *hexutil.Bytes `json:"input,omitempty"`
-<<<<<<< HEAD
-	// QUORUM
-	IsPrivate bool `json:"isPrivate,omitempty"`
-	// END QUORUM
-=======
 
 	// For non-legacy transactions
 	AccessList *types.AccessList `json:"accessList,omitempty"`
@@ -88,7 +83,6 @@
 
 	// QUORUM
 	IsPrivate bool `json:"isPrivate,omitempty"`
->>>>>>> 8d2b8b5e
 }
 
 func (args SendTxArgs) String() string {
@@ -106,16 +100,6 @@
 	} else if args.Input != nil {
 		input = *args.Input
 	}
-<<<<<<< HEAD
-	if args.To == nil {
-		tx = types.NewContractCreation(uint64(args.Nonce), (*big.Int)(&args.Value), uint64(args.Gas), (*big.Int)(&args.GasPrice), input)
-	} else {
-		tx = types.NewTransaction(uint64(args.Nonce), args.To.Address(), (*big.Int)(&args.Value), (uint64)(args.Gas), (*big.Int)(&args.GasPrice), input)
-	}
-	if args.IsPrivate {
-		tx.SetPrivate()
-	}
-=======
 	var to *common.Address
 	if args.To != nil {
 		_to := args.To.Address()
@@ -147,7 +131,6 @@
 	if args.IsPrivate {
 		tx.SetPrivate()
 	}
->>>>>>> 8d2b8b5e
 	return
 }
 
