--- conflicted
+++ resolved
@@ -76,16 +76,13 @@
 	// We accept "data" and "input" for backwards-compatibility reasons.
 	Data  *hexutil.Bytes `json:"data"`
 	Input *hexutil.Bytes `json:"input,omitempty"`
-<<<<<<< HEAD
-	// QUORUM
-	IsPrivate bool `json:"isPrivate,omitempty"`
-	// END QUORUM
-=======
 
 	// For non-legacy transactions
 	AccessList *types.AccessList `json:"accessList,omitempty"`
 	ChainID    *hexutil.Big      `json:"chainId,omitempty"`
->>>>>>> 991384a7
+
+	// QUORUM
+	IsPrivate bool `json:"isPrivate,omitempty"`
 }
 
 func (args SendTxArgs) String() string {
@@ -103,22 +100,6 @@
 	} else if args.Input != nil {
 		input = *args.Input
 	}
-<<<<<<< HEAD
-	if args.To == nil {
-		tx = types.NewContractCreation(uint64(args.Nonce), (*big.Int)(&args.Value), uint64(args.Gas), (*big.Int)(&args.GasPrice), input)
-	} else {
-		tx = types.NewTransaction(uint64(args.Nonce), args.To.Address(), (*big.Int)(&args.Value), (uint64)(args.Gas), (*big.Int)(&args.GasPrice), input)
-	}
-	if args.IsPrivate {
-		tx.SetPrivate()
-	}
-	return
-}
-
-// Quorum
-func (args SendTxArgs) isPrivacyMarker() bool {
-	return args.To != nil && args.To.Address() == common.QuorumPrivacyPrecompileContractAddress()
-=======
 	var to *common.Address
 	if args.To != nil {
 		_to := args.To.Address()
@@ -146,6 +127,14 @@
 			AccessList: *args.AccessList,
 		}
 	}
-	return types.NewTx(data)
->>>>>>> 991384a7
+	tx = types.NewTx(data)
+	if args.IsPrivate {
+		tx.SetPrivate()
+	}
+	return
+}
+
+// Quorum
+func (args SendTxArgs) isPrivacyMarker() bool {
+	return args.To != nil && args.To.Address() == common.QuorumPrivacyPrecompileContractAddress()
 }