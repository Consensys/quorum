// Copyright 2014 The go-ethereum Authors
// This file is part of the go-ethereum library.
//
// The go-ethereum library is free software: you can redistribute it and/or modify
// it under the terms of the GNU Lesser General Public License as published by
// the Free Software Foundation, either version 3 of the License, or
// (at your option) any later version.
//
// The go-ethereum library is distributed in the hope that it will be useful,
// but WITHOUT ANY WARRANTY; without even the implied warranty of
// MERCHANTABILITY or FITNESS FOR A PARTICULAR PURPOSE. See the
// GNU Lesser General Public License for more details.
//
// You should have received a copy of the GNU Lesser General Public License
// along with the go-ethereum library. If not, see <http://www.gnu.org/licenses/>.

package crypto

import (
	"bytes"
	"crypto/ecdsa"
	"encoding/hex"
	"io/ioutil"
	"math/big"
	"os"
	"reflect"
	"testing"

	"github.com/ethereum/go-ethereum/common"
<<<<<<< HEAD
=======
	"github.com/ethereum/go-ethereum/common/hexutil"
>>>>>>> 37685930
)

var testAddrHex = "970e8128ab834e8eac17ab8e3812f010678cf791"
var testPrivHex = "289c2857d4598e37fb9647507e47a309d6133539bf21a8b9cb6df88fd5232032"

// These tests are sanity checks.
// They should ensure that we don't e.g. use Sha3-224 instead of Sha3-256
// and that the sha3 library uses keccak-f permutation.
func TestKeccak256Hash(t *testing.T) {
	msg := []byte("abc")
	exp, _ := hex.DecodeString("4e03657aea45a94fc7d47ba826c8d667c0d1e6e33a64a036ec44f58fa12d6c45")
	checkhash(t, "Sha3-256-array", func(in []byte) []byte { h := Keccak256Hash(in); return h[:] }, msg, exp)
}

func TestToECDSAErrors(t *testing.T) {
	if _, err := HexToECDSA("0000000000000000000000000000000000000000000000000000000000000000"); err == nil {
		t.Fatal("HexToECDSA should've returned error")
	}
	if _, err := HexToECDSA("ffffffffffffffffffffffffffffffffffffffffffffffffffffffffffffffff"); err == nil {
		t.Fatal("HexToECDSA should've returned error")
	}
}

func BenchmarkSha3(b *testing.B) {
	a := []byte("hello world")
	for i := 0; i < b.N; i++ {
		Keccak256(a)
	}
<<<<<<< HEAD
=======
}

func TestUnmarshalPubkey(t *testing.T) {
	key, err := UnmarshalPubkey(nil)
	if err != errInvalidPubkey || key != nil {
		t.Fatalf("expected error, got %v, %v", err, key)
	}
	key, err = UnmarshalPubkey([]byte{1, 2, 3})
	if err != errInvalidPubkey || key != nil {
		t.Fatalf("expected error, got %v, %v", err, key)
	}

	var (
		enc, _ = hex.DecodeString("04760c4460e5336ac9bbd87952a3c7ec4363fc0a97bd31c86430806e287b437fd1b01abc6e1db640cf3106b520344af1d58b00b57823db3e1407cbc433e1b6d04d")
		dec    = &ecdsa.PublicKey{
			Curve: S256(),
			X:     hexutil.MustDecodeBig("0x760c4460e5336ac9bbd87952a3c7ec4363fc0a97bd31c86430806e287b437fd1"),
			Y:     hexutil.MustDecodeBig("0xb01abc6e1db640cf3106b520344af1d58b00b57823db3e1407cbc433e1b6d04d"),
		}
	)
	key, err = UnmarshalPubkey(enc)
	if err != nil {
		t.Fatalf("expected no error, got %v", err)
	}
	if !reflect.DeepEqual(key, dec) {
		t.Fatal("wrong result")
	}
>>>>>>> 37685930
}

func TestSign(t *testing.T) {
	key, _ := HexToECDSA(testPrivHex)
	addr := common.HexToAddress(testAddrHex)

	msg := Keccak256([]byte("foo"))
	sig, err := Sign(msg, key)
	if err != nil {
		t.Errorf("Sign error: %s", err)
	}
	recoveredPub, err := Ecrecover(msg, sig)
	if err != nil {
		t.Errorf("ECRecover error: %s", err)
	}
	pubKey, _ := UnmarshalPubkey(recoveredPub)
	recoveredAddr := PubkeyToAddress(*pubKey)
	if addr != recoveredAddr {
		t.Errorf("Address mismatch: want: %x have: %x", addr, recoveredAddr)
	}

	// should be equal to SigToPub
	recoveredPub2, err := SigToPub(msg, sig)
	if err != nil {
		t.Errorf("ECRecover error: %s", err)
	}
	recoveredAddr2 := PubkeyToAddress(*recoveredPub2)
	if addr != recoveredAddr2 {
		t.Errorf("Address mismatch: want: %x have: %x", addr, recoveredAddr2)
	}
}

func TestInvalidSign(t *testing.T) {
	if _, err := Sign(make([]byte, 1), nil); err == nil {
		t.Errorf("expected sign with hash 1 byte to error")
	}
	if _, err := Sign(make([]byte, 33), nil); err == nil {
		t.Errorf("expected sign with hash 33 byte to error")
	}
}

func TestNewContractAddress(t *testing.T) {
	key, _ := HexToECDSA(testPrivHex)
	addr := common.HexToAddress(testAddrHex)
	genAddr := PubkeyToAddress(key.PublicKey)
	// sanity check before using addr to create contract address
	checkAddr(t, genAddr, addr)

	caddr0 := CreateAddress(addr, 0)
	caddr1 := CreateAddress(addr, 1)
	caddr2 := CreateAddress(addr, 2)
	checkAddr(t, common.HexToAddress("333c3310824b7c685133f2bedb2ca4b8b4df633d"), caddr0)
	checkAddr(t, common.HexToAddress("8bda78331c916a08481428e4b07c96d3e916d165"), caddr1)
	checkAddr(t, common.HexToAddress("c9ddedf451bc62ce88bf9292afb13df35b670699"), caddr2)
}

func TestLoadECDSAFile(t *testing.T) {
	keyBytes := common.FromHex(testPrivHex)
	fileName0 := "test_key0"
	fileName1 := "test_key1"
	checkKey := func(k *ecdsa.PrivateKey) {
		checkAddr(t, PubkeyToAddress(k.PublicKey), common.HexToAddress(testAddrHex))
		loadedKeyBytes := FromECDSA(k)
		if !bytes.Equal(loadedKeyBytes, keyBytes) {
			t.Fatalf("private key mismatch: want: %x have: %x", keyBytes, loadedKeyBytes)
		}
	}

	ioutil.WriteFile(fileName0, []byte(testPrivHex), 0600)
	defer os.Remove(fileName0)

	key0, err := LoadECDSA(fileName0)
	if err != nil {
		t.Fatal(err)
	}
	checkKey(key0)

	// again, this time with SaveECDSA instead of manual save:
	err = SaveECDSA(fileName1, key0)
	if err != nil {
		t.Fatal(err)
	}
	defer os.Remove(fileName1)

	key1, err := LoadECDSA(fileName1)
	if err != nil {
		t.Fatal(err)
	}
	checkKey(key1)
}

func TestValidateSignatureValues(t *testing.T) {
	check := func(expected bool, v byte, r, s *big.Int) {
		if ValidateSignatureValues(v, r, s, false) != expected {
			t.Errorf("mismatch for v: %d r: %d s: %d want: %v", v, r, s, expected)
		}
	}
	minusOne := big.NewInt(-1)
	one := common.Big1
	zero := common.Big0
	secp256k1nMinus1 := new(big.Int).Sub(secp256k1N, common.Big1)

	// correct v,r,s
	check(true, 0, one, one)
	check(true, 1, one, one)
	// incorrect v, correct r,s,
	check(false, 2, one, one)
	check(false, 3, one, one)

	// incorrect v, combinations of incorrect/correct r,s at lower limit
	check(false, 2, zero, zero)
	check(false, 2, zero, one)
	check(false, 2, one, zero)
	check(false, 2, one, one)

	// correct v for any combination of incorrect r,s
	check(false, 0, zero, zero)
	check(false, 0, zero, one)
	check(false, 0, one, zero)

	check(false, 1, zero, zero)
	check(false, 1, zero, one)
	check(false, 1, one, zero)

	// correct sig with max r,s
	check(true, 0, secp256k1nMinus1, secp256k1nMinus1)
	// correct v, combinations of incorrect r,s at upper limit
	check(false, 0, secp256k1N, secp256k1nMinus1)
	check(false, 0, secp256k1nMinus1, secp256k1N)
	check(false, 0, secp256k1N, secp256k1N)

	// current callers ensures r,s cannot be negative, but let's test for that too
	// as crypto package could be used stand-alone
	check(false, 0, minusOne, one)
	check(false, 0, one, minusOne)
}

func checkhash(t *testing.T, name string, f func([]byte) []byte, msg, exp []byte) {
	sum := f(msg)
	if !bytes.Equal(exp, sum) {
		t.Fatalf("hash %s mismatch: want: %x have: %x", name, exp, sum)
	}
}

func checkAddr(t *testing.T, addr0, addr1 common.Address) {
	if addr0 != addr1 {
		t.Fatalf("address mismatch: want: %x have: %x", addr0, addr1)
	}
}

// test to help Python team with integration of libsecp256k1
// skip but keep it after they are done
func TestPythonIntegration(t *testing.T) {
	kh := "289c2857d4598e37fb9647507e47a309d6133539bf21a8b9cb6df88fd5232032"
	k0, _ := HexToECDSA(kh)

	msg0 := Keccak256([]byte("foo"))
	sig0, _ := Sign(msg0, k0)

	msg1 := common.FromHex("00000000000000000000000000000000")
	sig1, _ := Sign(msg0, k0)

	t.Logf("msg: %x, privkey: %s sig: %x\n", msg0, kh, sig0)
	t.Logf("msg: %x, privkey: %s sig: %x\n", msg1, kh, sig1)
}<|MERGE_RESOLUTION|>--- conflicted
+++ resolved
@@ -27,10 +27,7 @@
 	"testing"
 
 	"github.com/ethereum/go-ethereum/common"
-<<<<<<< HEAD
-=======
 	"github.com/ethereum/go-ethereum/common/hexutil"
->>>>>>> 37685930
 )
 
 var testAddrHex = "970e8128ab834e8eac17ab8e3812f010678cf791"
@@ -59,8 +56,6 @@
 	for i := 0; i < b.N; i++ {
 		Keccak256(a)
 	}
-<<<<<<< HEAD
-=======
 }
 
 func TestUnmarshalPubkey(t *testing.T) {
@@ -88,7 +83,6 @@
 	if !reflect.DeepEqual(key, dec) {
 		t.Fatal("wrong result")
 	}
->>>>>>> 37685930
 }
 
 func TestSign(t *testing.T) {
