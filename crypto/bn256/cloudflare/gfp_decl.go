--- conflicted
+++ resolved
@@ -8,10 +8,7 @@
 	"golang.org/x/sys/cpu"
 )
 
-<<<<<<< HEAD
-=======
 //nolint:varcheck
->>>>>>> 9e08f3d3
 var hasBMI2 = cpu.X86.HasBMI2
 
 // go:noescape
