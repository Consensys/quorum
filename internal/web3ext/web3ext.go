--- conflicted
+++ resolved
@@ -34,7 +34,6 @@
 	"txpool":     TxpoolJs,
 	"les":        LESJs,
 	"vflux":      VfluxJs,
-<<<<<<< HEAD
 	// Quorum
 	"raft":             Raft_JS,
 	"istanbul":         Istanbul_JS,
@@ -42,8 +41,6 @@
 	"quorumExtension":  Extension_JS,
 	"plugin_account":   Account_Plugin_Js,
 	"qlight":           QLight_JS,
-=======
->>>>>>> 991384a7
 }
 
 const ChequebookJs = `
@@ -644,13 +641,6 @@
 			call: 'eth_createAccessList',
 			params: 2,
 			inputFormatter: [null, web3._extend.formatters.inputBlockNumberFormatter],
-		}),
-<<<<<<< HEAD
-		new web3._extend.Method({
-			name: 'storageRoot',
-			call: 'eth_storageRoot',
-			params: 2,
-			inputFormatter: [web3._extend.formatters.inputAddressFormatter, null]
 		}),
 		// QUORUM
 		new web3._extend.Method({
@@ -695,8 +685,6 @@
             outputFormatter: web3._extend.formatters.outputTransactionReceiptFormatter
         }),
 		// END-QUORUM
-=======
->>>>>>> 991384a7
 	],
 	properties: [
 		new web3._extend.Property({
