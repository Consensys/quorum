--- conflicted
+++ resolved
@@ -642,15 +642,6 @@
 			params: 2,
 			inputFormatter: [null, web3._extend.formatters.inputBlockNumberFormatter],
 		}),
-<<<<<<< HEAD
-		new web3._extend.Method({
-			name: 'storageRoot',
-			call: 'eth_storageRoot',
-			params: 2,
-			inputFormatter: [web3._extend.formatters.inputAddressFormatter, null]
-		}),
-=======
->>>>>>> 8d2b8b5e
 		// QUORUM
 		new web3._extend.Method({
 			name: 'sendTransactionAsync',
