// Copyright 2015 The go-ethereum Authors
// This file is part of the go-ethereum library.
//
// The go-ethereum library is free software: you can redistribute it and/or modify
// it under the terms of the GNU Lesser General Public License as published by
// the Free Software Foundation, either version 3 of the License, or
// (at your option) any later version.
//
// The go-ethereum library is distributed in the hope that it will be useful,
// but WITHOUT ANY WARRANTY; without even the implied warranty of
// MERCHANTABILITY or FITNESS FOR A PARTICULAR PURPOSE. See the
// GNU Lesser General Public License for more details.
//
// You should have received a copy of the GNU Lesser General Public License
// along with the go-ethereum library. If not, see <http://www.gnu.org/licenses/>.

// package web3ext contains geth specific web3.js extensions.
package web3ext

var Modules = map[string]string{
<<<<<<< HEAD
	"accounting": AccountingJs,
	"admin":      AdminJs,
	"chequebook": ChequebookJs,
	"clique":     CliqueJs,
	"ethash":     EthashJs,
	"debug":      DebugJs,
	"eth":        EthJs,
	"miner":      MinerJs,
	"net":        NetJs,
	"personal":   PersonalJs,
	"rpc":        RpcJs,
	"shh":        ShhJs,
	"swarmfs":    SwarmfsJs,
	"txpool":     TxpoolJs,
	"les":        LESJs,
	"vflux":      VfluxJs,
=======
	"accounting":       AccountingJs,
	"admin":            AdminJs,
	"chequebook":       ChequebookJs,
	"clique":           CliqueJs,
	"ethash":           EthashJs,
	"debug":            DebugJs,
	"eth":              EthJs,
	"miner":            MinerJs,
	"net":              NetJs,
	"personal":         PersonalJs,
	"rpc":              RpcJs,
	"shh":              ShhJs,
	"swarmfs":          SwarmfsJs,
	"txpool":           TxpoolJs,
	"les":              LESJs,
	"lespay":           LESPayJs,
	"raft":             Raft_JS,
	"istanbul":         Istanbul_JS,
	"quorumPermission": QUORUM_NODE_JS,
	"quorumExtension":  Extension_JS,
	"plugin_account":   Account_Plugin_Js,
>>>>>>> 155bcdb4
}

const ChequebookJs = `
web3._extend({
	property: 'chequebook',
	methods: [
		new web3._extend.Method({
			name: 'deposit',
			call: 'chequebook_deposit',
			params: 1,
			inputFormatter: [null]
		}),
		new web3._extend.Property({
			name: 'balance',
			getter: 'chequebook_balance',
			outputFormatter: web3._extend.utils.toDecimal
		}),
		new web3._extend.Method({
			name: 'cash',
			call: 'chequebook_cash',
			params: 1,
			inputFormatter: [null]
		}),
		new web3._extend.Method({
			name: 'issue',
			call: 'chequebook_issue',
			params: 2,
			inputFormatter: [null, null]
		}),
	]
});
`

const CliqueJs = `
web3._extend({
	property: 'clique',
	methods: [
		new web3._extend.Method({
			name: 'getSnapshot',
			call: 'clique_getSnapshot',
			params: 1,
			inputFormatter: [web3._extend.formatters.inputBlockNumberFormatter]
		}),
		new web3._extend.Method({
			name: 'getSnapshotAtHash',
			call: 'clique_getSnapshotAtHash',
			params: 1
		}),
		new web3._extend.Method({
			name: 'getSigners',
			call: 'clique_getSigners',
			params: 1,
			inputFormatter: [web3._extend.formatters.inputBlockNumberFormatter]
		}),
		new web3._extend.Method({
			name: 'getSignersAtHash',
			call: 'clique_getSignersAtHash',
			params: 1
		}),
		new web3._extend.Method({
			name: 'propose',
			call: 'clique_propose',
			params: 2
		}),
		new web3._extend.Method({
			name: 'discard',
			call: 'clique_discard',
			params: 1
		}),
		new web3._extend.Method({
			name: 'status',
			call: 'clique_status',
			params: 2,
            inputFormatter: [web3._extend.formatters.inputBlockNumberFormatter, web3._extend.formatters.inputBlockNumberFormatter]
		}),
	],
	properties: [
		new web3._extend.Property({
			name: 'proposals',
			getter: 'clique_proposals'
		}),
	]
});
`

const EthashJs = `
web3._extend({
	property: 'ethash',
	methods: [
		new web3._extend.Method({
			name: 'getWork',
			call: 'ethash_getWork',
			params: 0
		}),
		new web3._extend.Method({
			name: 'getHashrate',
			call: 'ethash_getHashrate',
			params: 0
		}),
		new web3._extend.Method({
			name: 'submitWork',
			call: 'ethash_submitWork',
			params: 3,
		}),
		new web3._extend.Method({
			name: 'submitHashRate',
			call: 'ethash_submitHashRate',
			params: 2,
		}),
	]
});
`

const AdminJs = `
web3._extend({
	property: 'admin',
	methods: [
		new web3._extend.Method({
			name: 'reloadPlugin',
			call: 'admin_reloadPlugin',
			params: 1
		}),
		new web3._extend.Method({
			name: 'addPeer',
			call: 'admin_addPeer',
			params: 1
		}),
		new web3._extend.Method({
			name: 'removePeer',
			call: 'admin_removePeer',
			params: 1
		}),
		new web3._extend.Method({
			name: 'addTrustedPeer',
			call: 'admin_addTrustedPeer',
			params: 1
		}),
		new web3._extend.Method({
			name: 'removeTrustedPeer',
			call: 'admin_removeTrustedPeer',
			params: 1
		}),
		new web3._extend.Method({
			name: 'exportChain',
			call: 'admin_exportChain',
			params: 3,
			inputFormatter: [null, null, null]
		}),
		new web3._extend.Method({
			name: 'importChain',
			call: 'admin_importChain',
			params: 1
		}),
		new web3._extend.Method({
			name: 'sleepBlocks',
			call: 'admin_sleepBlocks',
			params: 2
		}),
		new web3._extend.Method({
			name: 'startRPC',
			call: 'admin_startRPC',
			params: 4,
			inputFormatter: [null, null, null, null]
		}),
		new web3._extend.Method({
			name: 'stopRPC',
			call: 'admin_stopRPC'
		}),
		new web3._extend.Method({
			name: 'startWS',
			call: 'admin_startWS',
			params: 4,
			inputFormatter: [null, null, null, null]
		}),
		new web3._extend.Method({
			name: 'stopWS',
			call: 'admin_stopWS'
		}),
	],
	properties: [
		new web3._extend.Property({
			name: 'nodeInfo',
			getter: 'admin_nodeInfo'
		}),
		new web3._extend.Property({
			name: 'peers',
			getter: 'admin_peers'
		}),
		new web3._extend.Property({
			name: 'datadir',
			getter: 'admin_datadir'
		}),
	]
});
`

const DebugJs = `
web3._extend({
	property: 'debug',
	methods: [
		new web3._extend.Method({
			name: 'accountRange',
			call: 'debug_accountRange',
			params: 6,
			inputFormatter: [web3._extend.formatters.inputDefaultBlockNumberFormatter, null, null, null, null, null],
		}),
		new web3._extend.Method({
			name: 'printBlock',
			call: 'debug_printBlock',
			params: 1,
			outputFormatter: console.log
		}),
		new web3._extend.Method({
			name: 'getBlockRlp',
			call: 'debug_getBlockRlp',
			params: 1
		}),
		new web3._extend.Method({
			name: 'testSignCliqueBlock',
			call: 'debug_testSignCliqueBlock',
			params: 2,
			inputFormatter: [web3._extend.formatters.inputAddressFormatter, null],
		}),
		new web3._extend.Method({
			name: 'setHead',
			call: 'debug_setHead',
			params: 1
		}),
		new web3._extend.Method({
			name: 'seedHash',
			call: 'debug_seedHash',
			params: 1
		}),
		new web3._extend.Method({
			name: 'dumpBlock',
			call: 'debug_dumpBlock',
			params: 1,
			inputFormatter: [web3._extend.formatters.inputBlockNumberFormatter]
		}),
		new web3._extend.Method({
			name: 'privateStateRoot',
			call: 'debug_privateStateRoot',
			params: 1,
			inputFormatter: [web3._extend.formatters.inputBlockNumberFormatter]
		}),
		new web3._extend.Method({
			name: 'defaultStateRoot',
			call: 'debug_defaultStateRoot',
			params: 1,
			inputFormatter: [web3._extend.formatters.inputBlockNumberFormatter]
		}),
		new web3._extend.Method({
			name: 'dumpAddress',
			call: 'debug_dumpAddress',
			params: 2,
			inputFormatter: [web3._extend.formatters.inputAddressFormatter, web3._extend.formatters.inputBlockNumberFormatter]
		}),
		new web3._extend.Method({
			name: 'chaindbProperty',
			call: 'debug_chaindbProperty',
			params: 1,
			outputFormatter: console.log
		}),
		new web3._extend.Method({
			name: 'chaindbCompact',
			call: 'debug_chaindbCompact',
		}),
		new web3._extend.Method({
			name: 'verbosity',
			call: 'debug_verbosity',
			params: 1
		}),
		new web3._extend.Method({
			name: 'vmodule',
			call: 'debug_vmodule',
			params: 1
		}),
		new web3._extend.Method({
			name: 'backtraceAt',
			call: 'debug_backtraceAt',
			params: 1,
		}),
		new web3._extend.Method({
			name: 'stacks',
			call: 'debug_stacks',
			params: 0,
			outputFormatter: console.log
		}),
		new web3._extend.Method({
			name: 'freeOSMemory',
			call: 'debug_freeOSMemory',
			params: 0,
		}),
		new web3._extend.Method({
			name: 'setGCPercent',
			call: 'debug_setGCPercent',
			params: 1,
		}),
		new web3._extend.Method({
			name: 'memStats',
			call: 'debug_memStats',
			params: 0,
		}),
		new web3._extend.Method({
			name: 'gcStats',
			call: 'debug_gcStats',
			params: 0,
		}),
		new web3._extend.Method({
			name: 'cpuProfile',
			call: 'debug_cpuProfile',
			params: 2
		}),
		new web3._extend.Method({
			name: 'startCPUProfile',
			call: 'debug_startCPUProfile',
			params: 1
		}),
		new web3._extend.Method({
			name: 'stopCPUProfile',
			call: 'debug_stopCPUProfile',
			params: 0
		}),
		new web3._extend.Method({
			name: 'goTrace',
			call: 'debug_goTrace',
			params: 2
		}),
		new web3._extend.Method({
			name: 'startGoTrace',
			call: 'debug_startGoTrace',
			params: 1
		}),
		new web3._extend.Method({
			name: 'stopGoTrace',
			call: 'debug_stopGoTrace',
			params: 0
		}),
		new web3._extend.Method({
			name: 'blockProfile',
			call: 'debug_blockProfile',
			params: 2
		}),
		new web3._extend.Method({
			name: 'setBlockProfileRate',
			call: 'debug_setBlockProfileRate',
			params: 1
		}),
		new web3._extend.Method({
			name: 'writeBlockProfile',
			call: 'debug_writeBlockProfile',
			params: 1
		}),
		new web3._extend.Method({
			name: 'mutexProfile',
			call: 'debug_mutexProfile',
			params: 2
		}),
		new web3._extend.Method({
			name: 'setMutexProfileFraction',
			call: 'debug_setMutexProfileFraction',
			params: 1
		}),
		new web3._extend.Method({
			name: 'writeMutexProfile',
			call: 'debug_writeMutexProfile',
			params: 1
		}),
		new web3._extend.Method({
			name: 'writeMemProfile',
			call: 'debug_writeMemProfile',
			params: 1
		}),
		new web3._extend.Method({
			name: 'traceBlock',
			call: 'debug_traceBlock',
			params: 2,
			inputFormatter: [null, null]
		}),
		new web3._extend.Method({
			name: 'traceBlockFromFile',
			call: 'debug_traceBlockFromFile',
			params: 2,
			inputFormatter: [null, null]
		}),
		new web3._extend.Method({
			name: 'traceBadBlock',
			call: 'debug_traceBadBlock',
			params: 1,
			inputFormatter: [null]
		}),
		new web3._extend.Method({
			name: 'standardTraceBadBlockToFile',
			call: 'debug_standardTraceBadBlockToFile',
			params: 2,
			inputFormatter: [null, null]
		}),
		new web3._extend.Method({
			name: 'standardTraceBlockToFile',
			call: 'debug_standardTraceBlockToFile',
			params: 2,
			inputFormatter: [null, null]
		}),
		new web3._extend.Method({
			name: 'traceBlockByNumber',
			call: 'debug_traceBlockByNumber',
			params: 2,
			inputFormatter: [web3._extend.formatters.inputBlockNumberFormatter, null]
		}),
		new web3._extend.Method({
			name: 'traceBlockByHash',
			call: 'debug_traceBlockByHash',
			params: 2,
			inputFormatter: [null, null]
		}),
		new web3._extend.Method({
			name: 'traceTransaction',
			call: 'debug_traceTransaction',
			params: 2,
			inputFormatter: [null, null]
		}),
		new web3._extend.Method({
			name: 'traceCall',
			call: 'debug_traceCall',
			params: 3,
			inputFormatter: [null, null, null]
		}),
		new web3._extend.Method({
			name: 'preimage',
			call: 'debug_preimage',
			params: 1,
			inputFormatter: [null]
		}),
		new web3._extend.Method({
			name: 'getBadBlocks',
			call: 'debug_getBadBlocks',
			params: 0,
		}),
		new web3._extend.Method({
			name: 'storageRangeAt',
			call: 'debug_storageRangeAt',
			params: 5,
		}),
		new web3._extend.Method({
			name: 'getModifiedAccountsByNumber',
			call: 'debug_getModifiedAccountsByNumber',
			params: 2,
			inputFormatter: [null, null],
		}),
		new web3._extend.Method({
			name: 'getModifiedAccountsByHash',
			call: 'debug_getModifiedAccountsByHash',
			params: 2,
			inputFormatter:[null, null],
		}),
		new web3._extend.Method({
			name: 'freezeClient',
			call: 'debug_freezeClient',
			params: 1,
		}),
	],
	properties: []
});
`

const EthJs = `
web3._extend({
	property: 'eth',
	methods: [
		new web3._extend.Method({
			name: 'sendRawPrivateTransaction',
			call: 'eth_sendRawPrivateTransaction',
			params: 2,
			inputFormatter: [null, null]
		}),
		new web3._extend.Method({
			name: 'distributePrivateTransaction',
			call: 'eth_distributePrivateTransaction',
			params: 2,
			inputFormatter: [null, null]
		}),
		new web3._extend.Method({
			name: 'getPrivacyPrecompileAddress',
			call: 'eth_getPrivacyPrecompileAddress',
			params: 0,
		}),
		new web3._extend.Method({
			name: 'getContractPrivacyMetadata',
			call: 'eth_getContractPrivacyMetadata',
			params: 1
		}),
		new web3._extend.Method({
			name: 'chainId',
			call: 'eth_chainId',
			params: 0
		}),
		new web3._extend.Method({
			name: 'sign',
			call: 'eth_sign',
			params: 2,
			inputFormatter: [web3._extend.formatters.inputAddressFormatter, null]
		}),
		new web3._extend.Method({
			name: 'resend',
			call: 'eth_resend',
			params: 3,
			inputFormatter: [web3._extend.formatters.inputTransactionFormatter, web3._extend.utils.fromDecimal, web3._extend.utils.fromDecimal]
		}),
		new web3._extend.Method({
			name: 'signTransaction',
			call: 'eth_signTransaction',
			params: 1,
			inputFormatter: [web3._extend.formatters.inputTransactionFormatter]
		}),
		new web3._extend.Method({
			name: 'estimateGas',
			call: 'eth_estimateGas',
			params: 2,
			inputFormatter: [web3._extend.formatters.inputCallFormatter, web3._extend.formatters.inputBlockNumberFormatter],
			outputFormatter: web3._extend.utils.toDecimal
		}),
		new web3._extend.Method({
			name: 'submitTransaction',
			call: 'eth_submitTransaction',
			params: 1,
			inputFormatter: [web3._extend.formatters.inputTransactionFormatter]
		}),
		new web3._extend.Method({
			name: 'fillTransaction',
			call: 'eth_fillTransaction',
			params: 1,
			inputFormatter: [web3._extend.formatters.inputTransactionFormatter]
		}),
		new web3._extend.Method({
			name: 'getHeaderByNumber',
			call: 'eth_getHeaderByNumber',
			params: 1,
			inputFormatter: [web3._extend.formatters.inputBlockNumberFormatter]
		}),
		new web3._extend.Method({
			name: 'getHeaderByHash',
			call: 'eth_getHeaderByHash',
			params: 1
		}),
		new web3._extend.Method({
			name: 'getBlockByNumber',
			call: 'eth_getBlockByNumber',
			params: 2,
			inputFormatter: [web3._extend.formatters.inputBlockNumberFormatter, function (val) { return !!val; }]
		}),
		new web3._extend.Method({
			name: 'getBlockByHash',
			call: 'eth_getBlockByHash',
			params: 2,
			inputFormatter: [null, function (val) { return !!val; }]
		}),
		new web3._extend.Method({
			name: 'getRawTransaction',
			call: 'eth_getRawTransactionByHash',
			params: 1
		}),
		new web3._extend.Method({
			name: 'getRawTransactionFromBlock',
			call: function(args) {
				return (web3._extend.utils.isString(args[0]) && args[0].indexOf('0x') === 0) ? 'eth_getRawTransactionByBlockHashAndIndex' : 'eth_getRawTransactionByBlockNumberAndIndex';
			},
			params: 2,
			inputFormatter: [web3._extend.formatters.inputBlockNumberFormatter, web3._extend.utils.toHex]
		}),
		new web3._extend.Method({
			name: 'getProof',
			call: 'eth_getProof',
			params: 3,
			inputFormatter: [web3._extend.formatters.inputAddressFormatter, null, web3._extend.formatters.inputBlockNumberFormatter]
		}),
		new web3._extend.Method({
			name: 'storageRoot',
			call: 'eth_storageRoot',
			params: 2,
			inputFormatter: [web3._extend.formatters.inputAddressFormatter, null]
		}),
		// QUORUM
		new web3._extend.Method({
			name: 'sendTransactionAsync',
			call: 'eth_sendTransactionAsync',
			params: 1,
			inputFormatter: [web3._extend.formatters.inputTransactionFormatter]
		}),
		new web3._extend.Method({
			name: 'getQuorumPayload',
			call: 'eth_getQuorumPayload',
			params: 1,
			inputFormatter: [null]
		}),
		new web3._extend.Method({
			name: 'getPSI',
			call: 'eth_getPSI',
			params: 0
		}),
		new web3._extend.Method({
            name: 'getPrivateTransaction',
            call: 'eth_getPrivateTransactionByHash',
            params: 1,
            outputFormatter: web3._extend.formatters.outputTransactionFormatter
        }),
		new web3._extend.Method({
            name: 'getPrivateTransactionReceipt',
            call: 'eth_getPrivateTransactionReceipt',
            params: 1,
            outputFormatter: web3._extend.formatters.outputTransactionReceiptFormatter
        }),
		// END-QUORUM
	],
	properties: [
		new web3._extend.Property({
			name: 'pendingTransactions',
			getter: 'eth_pendingTransactions',
			outputFormatter: function(txs) {
				var formatted = [];
				for (var i = 0; i < txs.length; i++) {
					formatted.push(web3._extend.formatters.outputTransactionFormatter(txs[i]));
					formatted[i].blockHash = null;
				}
				return formatted;
			}
		}),
	]
});
`

const MinerJs = `
web3._extend({
	property: 'miner',
	methods: [
		new web3._extend.Method({
			name: 'start',
			call: 'miner_start',
			params: 1,
			inputFormatter: [null]
		}),
		new web3._extend.Method({
			name: 'stop',
			call: 'miner_stop'
		}),
		new web3._extend.Method({
			name: 'setEtherbase',
			call: 'miner_setEtherbase',
			params: 1,
			inputFormatter: [web3._extend.formatters.inputAddressFormatter]
		}),
		new web3._extend.Method({
			name: 'setExtra',
			call: 'miner_setExtra',
			params: 1
		}),
		new web3._extend.Method({
			name: 'setGasPrice',
			call: 'miner_setGasPrice',
			params: 1,
			inputFormatter: [web3._extend.utils.fromDecimal]
		}),
		new web3._extend.Method({
			name: 'setRecommitInterval',
			call: 'miner_setRecommitInterval',
			params: 1,
		}),
		new web3._extend.Method({
			name: 'getHashrate',
			call: 'miner_getHashrate'
		}),
	],
	properties: []
});
`

const NetJs = `
web3._extend({
	property: 'net',
	methods: [],
	properties: [
		new web3._extend.Property({
			name: 'version',
			getter: 'net_version'
		}),
	]
});
`

const PersonalJs = `
web3._extend({
	property: 'personal',
	methods: [
		new web3._extend.Method({
			name: 'importRawKey',
			call: 'personal_importRawKey',
			params: 2
		}),
		new web3._extend.Method({
			name: 'sign',
			call: 'personal_sign',
			params: 3,
			inputFormatter: [null, web3._extend.formatters.inputAddressFormatter, null]
		}),
		new web3._extend.Method({
			name: 'ecRecover',
			call: 'personal_ecRecover',
			params: 2
		}),
		new web3._extend.Method({
			name: 'openWallet',
			call: 'personal_openWallet',
			params: 2
		}),
		new web3._extend.Method({
			name: 'deriveAccount',
			call: 'personal_deriveAccount',
			params: 3
		}),
		new web3._extend.Method({
			name: 'signTransaction',
			call: 'personal_signTransaction',
			params: 2,
			inputFormatter: [web3._extend.formatters.inputTransactionFormatter, null]
		}),
		new web3._extend.Method({
			name: 'unpair',
			call: 'personal_unpair',
			params: 2
		}),
		new web3._extend.Method({
			name: 'initializeWallet',
			call: 'personal_initializeWallet',
			params: 1
		})
	],
	properties: [
		new web3._extend.Property({
			name: 'listWallets',
			getter: 'personal_listWallets'
		}),
	]
})
`

const RpcJs = `
web3._extend({
	property: 'rpc',
	methods: [],
	properties: [
		new web3._extend.Property({
			name: 'modules',
			getter: 'rpc_modules'
		}),
	]
});
`

const ShhJs = `
web3._extend({
	property: 'shh',
	methods: [
	],
	properties:
	[
		new web3._extend.Property({
			name: 'version',
			getter: 'shh_version',
			outputFormatter: web3._extend.utils.toDecimal
		}),
		new web3._extend.Property({
			name: 'info',
			getter: 'shh_info'
		}),
	]
});
`

const SwarmfsJs = `
web3._extend({
	property: 'swarmfs',
	methods:
	[
		new web3._extend.Method({
			name: 'mount',
			call: 'swarmfs_mount',
			params: 2
		}),
		new web3._extend.Method({
			name: 'unmount',
			call: 'swarmfs_unmount',
			params: 1
		}),
		new web3._extend.Method({
			name: 'listmounts',
			call: 'swarmfs_listmounts',
			params: 0
		}),
	]
});
`

const TxpoolJs = `
web3._extend({
	property: 'txpool',
	methods: [],
	properties:
	[
		new web3._extend.Property({
			name: 'content',
			getter: 'txpool_content'
		}),
		new web3._extend.Property({
			name: 'inspect',
			getter: 'txpool_inspect'
		}),
		new web3._extend.Property({
			name: 'status',
			getter: 'txpool_status',
			outputFormatter: function(status) {
				status.pending = web3._extend.utils.toDecimal(status.pending);
				status.queued = web3._extend.utils.toDecimal(status.queued);
				return status;
			}
		}),
	]
});
`

const Raft_JS = `
web3._extend({
       property: 'raft',
       methods:
       [
       ],
       properties:
       [
               new web3._extend.Property({
                       name: 'role',
                       getter: 'raft_role'
               }),
               new web3._extend.Method({
                       name: 'addPeer',
                       call: 'raft_addPeer',
                       params: 1
               }),
               new web3._extend.Method({
                       name: 'addLearner',
                       call: 'raft_addLearner',
                       params: 1
               }),
               new web3._extend.Method({
                       name: 'promoteToPeer',
                       call: 'raft_promoteToPeer',
                       params: 1
               }),
               new web3._extend.Method({
                       name: 'removePeer',
                       call: 'raft_removePeer',
                       params: 1
               }),
               new web3._extend.Property({
                       name: 'leader',
                       getter: 'raft_leader'
               }),
               new web3._extend.Property({
                       name: 'cluster',
                       getter: 'raft_cluster'
               }),
       ]
})
`

const QUORUM_NODE_JS = `
web3._extend({
       property: 'quorumPermission',
       methods:
       [
				new web3._extend.Method({
                       name: 'addOrg',
                       call: 'quorumPermission_addOrg',
                       params: 4,
                       inputFormatter: [null,null,web3._extend.formatters.inputAddressFormatter,web3._extend.formatters.inputTransactionFormatter]
               }),
			   new web3._extend.Method({
                       name: 'approveOrg',
                       call: 'quorumPermission_approveOrg',
                       params: 4,
                       inputFormatter: [null,null,web3._extend.formatters.inputAddressFormatter,web3._extend.formatters.inputTransactionFormatter]
               }),
				new web3._extend.Method({
                       name: 'addSubOrg',
                       call: 'quorumPermission_addSubOrg',
                       params: 4,
                       inputFormatter: [null,null,null,web3._extend.formatters.inputTransactionFormatter]
               }),
               new web3._extend.Method({
                       name: 'updateOrgStatus',
                       call: 'quorumPermission_updateOrgStatus',
                       params: 3,
                       inputFormatter: [null,null,web3._extend.formatters.inputTransactionFormatter]
               }),
               new web3._extend.Method({
                       name: 'approveOrgStatus',
                       call: 'quorumPermission_approveOrgStatus',
                       params: 3,
                       inputFormatter: [null,null,web3._extend.formatters.inputTransactionFormatter]
               }),
               new web3._extend.Method({
                       name: 'addNode',
                       call: 'quorumPermission_addNode',
                       params: 3,
                       inputFormatter: [null,null,web3._extend.formatters.inputTransactionFormatter]
               }),
               new web3._extend.Method({
                       name: 'updateNodeStatus',
                       call: 'quorumPermission_updateNodeStatus',
                       params: 4,
                       inputFormatter: [null,null,null,web3._extend.formatters.inputTransactionFormatter]
               }),
               new web3._extend.Method({
                       name: 'assignAdminRole',
                       call: 'quorumPermission_assignAdminRole',
                       params: 4,
                       inputFormatter: [null,web3._extend.formatters.inputAddressFormatter,null, web3._extend.formatters.inputTransactionFormatter]
               }),
               new web3._extend.Method({
                       name: 'approveAdminRole',
                       call: 'quorumPermission_approveAdminRole',
                       params: 3,
                       inputFormatter: [null, web3._extend.formatters.inputAddressFormatter,web3._extend.formatters.inputTransactionFormatter]
               }),
               new web3._extend.Method({
                       name: 'addNewRole',
                       call: 'quorumPermission_addNewRole',
                       params: 6,
                       inputFormatter: [null,null,null,null,null,web3._extend.formatters.inputTransactionFormatter]
               }),
               new web3._extend.Method({
                       name: 'removeRole',
                       call: 'quorumPermission_removeRole',
                       params: 3,
                       inputFormatter: [null,null,web3._extend.formatters.inputTransactionFormatter]
               }),
               new web3._extend.Method({
                       name: 'addAccountToOrg',
                       call: 'quorumPermission_addAccountToOrg',
                       params: 4,
                       inputFormatter: [web3._extend.formatters.inputAddressFormatter,null,null,web3._extend.formatters.inputTransactionFormatter]
               }),
               new web3._extend.Method({
                       name: 'changeAccountRole',
                       call: 'quorumPermission_changeAccountRole',
                       params: 4,
                       inputFormatter: [web3._extend.formatters.inputAddressFormatter,null,null,web3._extend.formatters.inputTransactionFormatter]
               }),	
			   new web3._extend.Method({
                       name: 'updateAccountStatus',
                       call: 'quorumPermission_updateAccountStatus',
                       params: 4,
                       inputFormatter: [null, web3._extend.formatters.inputAddressFormatter,null,web3._extend.formatters.inputTransactionFormatter]
               }),
			   new web3._extend.Method({
                       name: 'recoverBlackListedNode',
                       call: 'quorumPermission_recoverBlackListedNode',
                       params: 3,
                       inputFormatter: [null, null, web3._extend.formatters.inputTransactionFormatter]
               }),
			   new web3._extend.Method({
                       name: 'approveBlackListedNodeRecovery',
                       call: 'quorumPermission_approveBlackListedNodeRecovery',
                       params: 3,
                       inputFormatter: [null, null, web3._extend.formatters.inputTransactionFormatter]
               }),
			   new web3._extend.Method({
                       name: 'recoverBlackListedAccount',
                       call: 'quorumPermission_recoverBlackListedAccount',
                       params: 3,
                       inputFormatter: [null, web3._extend.formatters.inputAddressFormatter, web3._extend.formatters.inputTransactionFormatter]
               }),
			   new web3._extend.Method({
                       name: 'approveBlackListedAccountRecovery',
                       call: 'quorumPermission_approveBlackListedAccountRecovery',
                       params: 3,
                       inputFormatter: [null, web3._extend.formatters.inputAddressFormatter, web3._extend.formatters.inputTransactionFormatter]
               }),
               new web3._extend.Method({
                       name: 'getOrgDetails',
                       call: 'quorumPermission_getOrgDetails',
                       params: 1,
                       inputFormatter: [null]
               }),
               new web3._extend.Method({
                       name: 'transactionAllowed',
                       call: 'quorumPermission_transactionAllowed',
                       params: 1,
                       inputFormatter: [web3._extend.formatters.inputTransactionFormatter]
               }),
               new web3._extend.Method({
                       name: 'connectionAllowed',
                       call: 'quorumPermission_connectionAllowed',
                       params: 4,
                       inputFormatter: [null, null, null, null]
               }),

       ],
       properties:
       [
			  new web3._extend.Property({
					   name: 'orgList',
				       getter: 'quorumPermission_orgList'
			  }), 
              new web3._extend.Property({
					   name: 'nodeList',
				       getter: 'quorumPermission_nodeList'
			  }), 
              new web3._extend.Property({
					   name: 'roleList',
				       getter: 'quorumPermission_roleList'
			  }),
              new web3._extend.Property({
					   name: 'acctList',
				       getter: 'quorumPermission_acctList'
			  }), 
       ]
})
`

const Istanbul_JS = `
web3._extend({
	property: 'istanbul',
	methods:
	[
		new web3._extend.Method({
			name: 'getSnapshot',
			call: 'istanbul_getSnapshot',
			params: 1,
			inputFormatter: [null]
		}),
		new web3._extend.Method({
			name: 'getSnapshotAtHash',
			call: 'istanbul_getSnapshotAtHash',
			params: 1
		}),
		new web3._extend.Method({
			name: 'getValidators',
			call: 'istanbul_getValidators',
			params: 1,
			inputFormatter: [null]
		}),
		new web3._extend.Method({
			name: 'getValidatorsAtHash',
			call: 'istanbul_getValidatorsAtHash',
			params: 1
		}),
		new web3._extend.Method({
			name: 'propose',
			call: 'istanbul_propose',
			params: 2
		}),
		new web3._extend.Method({
			name: 'discard',
			call: 'istanbul_discard',
			params: 1
		}),

		new web3._extend.Method({
			name: 'getSignersFromBlock',
			call: 'istanbul_getSignersFromBlock',
			params: 1,
			inputFormatter: [web3._extend.formatters.inputBlockNumberFormatter]
		}),
		new web3._extend.Method({
			name: 'getSignersFromBlockByHash',
			call: 'istanbul_getSignersFromBlockByHash',
			params: 1
		}),
		new web3._extend.Method({
			name: 'status',
			call: 'istanbul_status',
			params: 2,
            inputFormatter: [web3._extend.formatters.inputBlockNumberFormatter, web3._extend.formatters.inputBlockNumberFormatter]
		}),
		new web3._extend.Method({
			name: 'isValidator',
			call: 'istanbul_isValidator',
			params: 1,
            inputFormatter: [web3._extend.formatters.inputBlockNumberFormatter]
		}),

	],
	properties:
	[
		new web3._extend.Property({
			name: 'candidates',
			getter: 'istanbul_candidates'
		}),
		new web3._extend.Property({
			name: 'nodeAddress',
			getter: 'istanbul_nodeAddress'
		}),
	]
});
`

const AccountingJs = `
web3._extend({
	property: 'accounting',
	methods: [
		new web3._extend.Property({
			name: 'balance',
			getter: 'account_balance'
		}),
		new web3._extend.Property({
			name: 'balanceCredit',
			getter: 'account_balanceCredit'
		}),
		new web3._extend.Property({
			name: 'balanceDebit',
			getter: 'account_balanceDebit'
		}),
		new web3._extend.Property({
			name: 'bytesCredit',
			getter: 'account_bytesCredit'
		}),
		new web3._extend.Property({
			name: 'bytesDebit',
			getter: 'account_bytesDebit'
		}),
		new web3._extend.Property({
			name: 'msgCredit',
			getter: 'account_msgCredit'
		}),
		new web3._extend.Property({
			name: 'msgDebit',
			getter: 'account_msgDebit'
		}),
		new web3._extend.Property({
			name: 'peerDrops',
			getter: 'account_peerDrops'
		}),
		new web3._extend.Property({
			name: 'selfDrops',
			getter: 'account_selfDrops'
		}),
	]
});
`

const LESJs = `
web3._extend({
	property: 'les',
	methods:
	[
		new web3._extend.Method({
			name: 'getCheckpoint',
			call: 'les_getCheckpoint',
			params: 1
		}),
	],
	properties:
	[
		new web3._extend.Property({
			name: 'latestCheckpoint',
			getter: 'les_latestCheckpoint'
		}),
		new web3._extend.Property({
			name: 'checkpointContractAddress',
			getter: 'les_getCheckpointContractAddress'
		}),
	]
});
`

const Extension_JS = `
web3._extend({
	property: 'quorumExtension',
	methods:
	[
		new web3._extend.Method({
			name: 'approveExtension',
			call: 'quorumExtension_approveExtension',
			params: 3,
			inputFormatter: [web3._extend.formatters.inputAddressFormatter, null, web3._extend.formatters.inputTransactionFormatter]
		}),
		new web3._extend.Method({
			name: 'extendContract',
			call: 'quorumExtension_extendContract',
			params: 4,
			inputFormatter: [web3._extend.formatters.inputAddressFormatter, null, web3._extend.formatters.inputAddressFormatter, web3._extend.formatters.inputTransactionFormatter]
		}),
		new web3._extend.Method({
			name: 'cancelExtension',
			call: 'quorumExtension_cancelExtension',
			params: 2,
			inputFormatter: [web3._extend.formatters.inputAddressFormatter, web3._extend.formatters.inputTransactionFormatter]
		}),
		new web3._extend.Method({
			name: 'addBalance',
			call: 'les_addBalance',
			params: 2
		}),
		new web3._extend.Method({
			name: 'getExtensionStatus',
			call: 'quorumExtension_getExtensionStatus',
			params: 1,
			inputFormatter: [web3._extend.formatters.inputAddressFormatter]
		}),

	],
	properties:
	[
		new web3._extend.Property({
			name: 'activeExtensionContracts',
			getter: 'quorumExtension_activeExtensionContracts'
		})
	]
});
`

const Account_Plugin_Js = `
web3._extend({
	property: 'plugin_account',
	methods:
	[
		new web3._extend.Method({
			name: 'newAccount',
			call: 'plugin@account_newAccount',
			params: 1
		}),
		new web3._extend.Method({
			name: 'importRawKey',
			call: 'plugin@account_importRawKey',
			params: 2
		})
	]
});
`

const VfluxJs = `
web3._extend({
	property: 'vflux',
	methods:
	[
		new web3._extend.Method({
			name: 'distribution',
			call: 'vflux_distribution',
			params: 2
		}),
		new web3._extend.Method({
			name: 'timeout',
			call: 'vflux_timeout',
			params: 2
		}),
		new web3._extend.Method({
			name: 'value',
			call: 'vflux_value',
			params: 2
		}),
	],
	properties:
	[
		new web3._extend.Property({
			name: 'requestStats',
			getter: 'vflux_requestStats'
		}),
	]
});
`<|MERGE_RESOLUTION|>--- conflicted
+++ resolved
@@ -18,24 +18,6 @@
 package web3ext
 
 var Modules = map[string]string{
-<<<<<<< HEAD
-	"accounting": AccountingJs,
-	"admin":      AdminJs,
-	"chequebook": ChequebookJs,
-	"clique":     CliqueJs,
-	"ethash":     EthashJs,
-	"debug":      DebugJs,
-	"eth":        EthJs,
-	"miner":      MinerJs,
-	"net":        NetJs,
-	"personal":   PersonalJs,
-	"rpc":        RpcJs,
-	"shh":        ShhJs,
-	"swarmfs":    SwarmfsJs,
-	"txpool":     TxpoolJs,
-	"les":        LESJs,
-	"vflux":      VfluxJs,
-=======
 	"accounting":       AccountingJs,
 	"admin":            AdminJs,
 	"chequebook":       ChequebookJs,
@@ -51,13 +33,12 @@
 	"swarmfs":          SwarmfsJs,
 	"txpool":           TxpoolJs,
 	"les":              LESJs,
-	"lespay":           LESPayJs,
+	"vflux":            VfluxJs,
 	"raft":             Raft_JS,
 	"istanbul":         Istanbul_JS,
 	"quorumPermission": QUORUM_NODE_JS,
 	"quorumExtension":  Extension_JS,
 	"plugin_account":   Account_Plugin_Js,
->>>>>>> 155bcdb4
 }
 
 const ChequebookJs = `
