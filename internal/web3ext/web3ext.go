// Copyright 2015 The go-ethereum Authors
// This file is part of the go-ethereum library.
//
// The go-ethereum library is free software: you can redistribute it and/or modify
// it under the terms of the GNU Lesser General Public License as published by
// the Free Software Foundation, either version 3 of the License, or
// (at your option) any later version.
//
// The go-ethereum library is distributed in the hope that it will be useful,
// but WITHOUT ANY WARRANTY; without even the implied warranty of
// MERCHANTABILITY or FITNESS FOR A PARTICULAR PURPOSE. See the
// GNU Lesser General Public License for more details.
//
// You should have received a copy of the GNU Lesser General Public License
// along with the go-ethereum library. If not, see <http://www.gnu.org/licenses/>.

// package web3ext contains geth specific web3.js extensions.
package web3ext

var Modules = map[string]string{
<<<<<<< HEAD
	"accounting": Accounting_JS,
	"admin":      Admin_JS,
	"chequebook": Chequebook_JS,
	"clique":     Clique_JS,
	"ethash":     Ethash_JS,
	"debug":      Debug_JS,
	"eth":        Eth_JS,
	"miner":      Miner_JS,
	"net":        Net_JS,
	"personal":   Personal_JS,
	"rpc":        RPC_JS,
	"shh":        Shh_JS,
	"swarmfs":    SWARMFS_JS,
	"txpool":     TxPool_JS,
	"raft":       Raft_JS,
	"istanbul":   Istanbul_JS,
=======
	"accounting": AccountingJs,
	"admin":      AdminJs,
	"chequebook": ChequebookJs,
	"clique":     CliqueJs,
	"ethash":     EthashJs,
	"debug":      DebugJs,
	"eth":        EthJs,
	"miner":      MinerJs,
	"net":        NetJs,
	"personal":   PersonalJs,
	"rpc":        RpcJs,
	"shh":        ShhJs,
	"swarmfs":    SwarmfsJs,
	"txpool":     TxpoolJs,
	"les":        LESJs,
>>>>>>> 52f24617
}

const ChequebookJs = `
web3._extend({
	property: 'chequebook',
	methods: [
		new web3._extend.Method({
			name: 'deposit',
			call: 'chequebook_deposit',
			params: 1,
			inputFormatter: [null]
		}),
		new web3._extend.Property({
			name: 'balance',
			getter: 'chequebook_balance',
			outputFormatter: web3._extend.utils.toDecimal
		}),
		new web3._extend.Method({
			name: 'cash',
			call: 'chequebook_cash',
			params: 1,
			inputFormatter: [null]
		}),
		new web3._extend.Method({
			name: 'issue',
			call: 'chequebook_issue',
			params: 2,
			inputFormatter: [null, null]
		}),
	]
});
`

const CliqueJs = `
web3._extend({
	property: 'clique',
	methods: [
		new web3._extend.Method({
			name: 'getSnapshot',
			call: 'clique_getSnapshot',
			params: 1,
			inputFormatter: [null]
		}),
		new web3._extend.Method({
			name: 'getSnapshotAtHash',
			call: 'clique_getSnapshotAtHash',
			params: 1
		}),
		new web3._extend.Method({
			name: 'getSigners',
			call: 'clique_getSigners',
			params: 1,
			inputFormatter: [null]
		}),
		new web3._extend.Method({
			name: 'getSignersAtHash',
			call: 'clique_getSignersAtHash',
			params: 1
		}),
		new web3._extend.Method({
			name: 'propose',
			call: 'clique_propose',
			params: 2
		}),
		new web3._extend.Method({
			name: 'discard',
			call: 'clique_discard',
			params: 1
		}),
	],
	properties: [
		new web3._extend.Property({
			name: 'proposals',
			getter: 'clique_proposals'
		}),
	]
});
`

const EthashJs = `
web3._extend({
	property: 'ethash',
	methods: [
		new web3._extend.Method({
			name: 'getWork',
			call: 'ethash_getWork',
			params: 0
		}),
		new web3._extend.Method({
			name: 'getHashrate',
			call: 'ethash_getHashrate',
			params: 0
		}),
		new web3._extend.Method({
			name: 'submitWork',
			call: 'ethash_submitWork',
			params: 3,
		}),
		new web3._extend.Method({
			name: 'submitHashRate',
			call: 'ethash_submitHashRate',
			params: 2,
		}),
	]
});
`

const AdminJs = `
web3._extend({
	property: 'admin',
	methods: [
		new web3._extend.Method({
			name: 'addPeer',
			call: 'admin_addPeer',
			params: 1
		}),
		new web3._extend.Method({
			name: 'removePeer',
			call: 'admin_removePeer',
			params: 1
		}),
		new web3._extend.Method({
			name: 'addTrustedPeer',
			call: 'admin_addTrustedPeer',
			params: 1
		}),
		new web3._extend.Method({
			name: 'removeTrustedPeer',
			call: 'admin_removeTrustedPeer',
			params: 1
		}),
		new web3._extend.Method({
			name: 'exportChain',
			call: 'admin_exportChain',
			params: 1,
			inputFormatter: [null]
		}),
		new web3._extend.Method({
			name: 'importChain',
			call: 'admin_importChain',
			params: 1
		}),
		new web3._extend.Method({
			name: 'sleepBlocks',
			call: 'admin_sleepBlocks',
			params: 2
		}),
		new web3._extend.Method({
			name: 'startRPC',
			call: 'admin_startRPC',
			params: 4,
			inputFormatter: [null, null, null, null]
		}),
		new web3._extend.Method({
			name: 'stopRPC',
			call: 'admin_stopRPC'
		}),
		new web3._extend.Method({
			name: 'startWS',
			call: 'admin_startWS',
			params: 4,
			inputFormatter: [null, null, null, null]
		}),
		new web3._extend.Method({
			name: 'stopWS',
			call: 'admin_stopWS'
		}),
	],
	properties: [
		new web3._extend.Property({
			name: 'nodeInfo',
			getter: 'admin_nodeInfo'
		}),
		new web3._extend.Property({
			name: 'peers',
			getter: 'admin_peers'
		}),
		new web3._extend.Property({
			name: 'datadir',
			getter: 'admin_datadir'
		}),
	]
});
`

const DebugJs = `
web3._extend({
	property: 'debug',
	methods: [
		new web3._extend.Method({
			name: 'printBlock',
			call: 'debug_printBlock',
			params: 1
		}),
		new web3._extend.Method({
			name: 'getBlockRlp',
			call: 'debug_getBlockRlp',
			params: 1
		}),
		new web3._extend.Method({
			name: 'testSignCliqueBlock',
			call: 'debug_testSignCliqueBlock',
			params: 2,
			inputFormatters: [web3._extend.formatters.inputAddressFormatter, null],
		}),
		new web3._extend.Method({
			name: 'setHead',
			call: 'debug_setHead',
			params: 1
		}),
		new web3._extend.Method({
			name: 'seedHash',
			call: 'debug_seedHash',
			params: 1
		}),
		new web3._extend.Method({
			name: 'dumpBlock',
			call: 'debug_dumpBlock',
			params: 1
		}),
		new web3._extend.Method({
			name: 'chaindbProperty',
			call: 'debug_chaindbProperty',
			params: 1,
			outputFormatter: console.log
		}),
		new web3._extend.Method({
			name: 'chaindbCompact',
			call: 'debug_chaindbCompact',
		}),
		new web3._extend.Method({
			name: 'verbosity',
			call: 'debug_verbosity',
			params: 1
		}),
		new web3._extend.Method({
			name: 'vmodule',
			call: 'debug_vmodule',
			params: 1
		}),
		new web3._extend.Method({
			name: 'backtraceAt',
			call: 'debug_backtraceAt',
			params: 1,
		}),
		new web3._extend.Method({
			name: 'stacks',
			call: 'debug_stacks',
			params: 0,
			outputFormatter: console.log
		}),
		new web3._extend.Method({
			name: 'freeOSMemory',
			call: 'debug_freeOSMemory',
			params: 0,
		}),
		new web3._extend.Method({
			name: 'setGCPercent',
			call: 'debug_setGCPercent',
			params: 1,
		}),
		new web3._extend.Method({
			name: 'memStats',
			call: 'debug_memStats',
			params: 0,
		}),
		new web3._extend.Method({
			name: 'gcStats',
			call: 'debug_gcStats',
			params: 0,
		}),
		new web3._extend.Method({
			name: 'cpuProfile',
			call: 'debug_cpuProfile',
			params: 2
		}),
		new web3._extend.Method({
			name: 'startCPUProfile',
			call: 'debug_startCPUProfile',
			params: 1
		}),
		new web3._extend.Method({
			name: 'stopCPUProfile',
			call: 'debug_stopCPUProfile',
			params: 0
		}),
		new web3._extend.Method({
			name: 'goTrace',
			call: 'debug_goTrace',
			params: 2
		}),
		new web3._extend.Method({
			name: 'startGoTrace',
			call: 'debug_startGoTrace',
			params: 1
		}),
		new web3._extend.Method({
			name: 'stopGoTrace',
			call: 'debug_stopGoTrace',
			params: 0
		}),
		new web3._extend.Method({
			name: 'blockProfile',
			call: 'debug_blockProfile',
			params: 2
		}),
		new web3._extend.Method({
			name: 'setBlockProfileRate',
			call: 'debug_setBlockProfileRate',
			params: 1
		}),
		new web3._extend.Method({
			name: 'writeBlockProfile',
			call: 'debug_writeBlockProfile',
			params: 1
		}),
		new web3._extend.Method({
			name: 'mutexProfile',
			call: 'debug_mutexProfile',
			params: 2
		}),
		new web3._extend.Method({
			name: 'setMutexProfileFraction',
			call: 'debug_setMutexProfileFraction',
			params: 1
		}),
		new web3._extend.Method({
			name: 'writeMutexProfile',
			call: 'debug_writeMutexProfile',
			params: 1
		}),
		new web3._extend.Method({
			name: 'writeMemProfile',
			call: 'debug_writeMemProfile',
			params: 1
		}),
		new web3._extend.Method({
			name: 'traceBlock',
			call: 'debug_traceBlock',
			params: 2,
			inputFormatter: [null, null]
		}),
		new web3._extend.Method({
			name: 'traceBlockFromFile',
			call: 'debug_traceBlockFromFile',
			params: 2,
			inputFormatter: [null, null]
		}),
		new web3._extend.Method({
			name: 'traceBadBlock',
			call: 'debug_traceBadBlock',
			params: 1,
			inputFormatter: [null]
		}),
		new web3._extend.Method({
			name: 'standardTraceBadBlockToFile',
			call: 'debug_standardTraceBadBlockToFile',
			params: 2,
			inputFormatter: [null, null]
		}),
		new web3._extend.Method({
			name: 'standardTraceBlockToFile',
			call: 'debug_standardTraceBlockToFile',
			params: 2,
			inputFormatter: [null, null]
		}),
		new web3._extend.Method({
			name: 'traceBlockByNumber',
			call: 'debug_traceBlockByNumber',
			params: 2,
			inputFormatter: [null, null]
		}),
		new web3._extend.Method({
			name: 'traceBlockByHash',
			call: 'debug_traceBlockByHash',
			params: 2,
			inputFormatter: [null, null]
		}),
		new web3._extend.Method({
			name: 'traceTransaction',
			call: 'debug_traceTransaction',
			params: 2,
			inputFormatter: [null, null]
		}),
		new web3._extend.Method({
			name: 'preimage',
			call: 'debug_preimage',
			params: 1,
			inputFormatter: [null]
		}),
		new web3._extend.Method({
			name: 'getBadBlocks',
			call: 'debug_getBadBlocks',
			params: 0,
		}),
		new web3._extend.Method({
			name: 'storageRangeAt',
			call: 'debug_storageRangeAt',
			params: 5,
		}),
		new web3._extend.Method({
			name: 'getModifiedAccountsByNumber',
			call: 'debug_getModifiedAccountsByNumber',
			params: 2,
			inputFormatter: [null, null],
		}),
		new web3._extend.Method({
			name: 'getModifiedAccountsByHash',
			call: 'debug_getModifiedAccountsByHash',
			params: 2,
			inputFormatter:[null, null],
		}),
	],
	properties: []
});
`

const EthJs = `
web3._extend({
	property: 'eth',
	methods: [
		new web3._extend.Method({
			name: 'sendRawPrivateTransaction',
			call: 'eth_sendRawPrivateTransaction',
			params: 2,
			inputFormatter: [null, null]
		}),
		new web3._extend.Method({
			name: 'chainId',
			call: 'eth_chainId',
			params: 0
		}),
		new web3._extend.Method({
			name: 'sign',
			call: 'eth_sign',
			params: 2,
			inputFormatter: [web3._extend.formatters.inputAddressFormatter, null]
		}),
		new web3._extend.Method({
			name: 'resend',
			call: 'eth_resend',
			params: 3,
			inputFormatter: [web3._extend.formatters.inputTransactionFormatter, web3._extend.utils.fromDecimal, web3._extend.utils.fromDecimal]
		}),
		new web3._extend.Method({
			name: 'signTransaction',
			call: 'eth_signTransaction',
			params: 1,
			inputFormatter: [web3._extend.formatters.inputTransactionFormatter]
		}),
		new web3._extend.Method({
			name: 'submitTransaction',
			call: 'eth_submitTransaction',
			params: 1,
			inputFormatter: [web3._extend.formatters.inputTransactionFormatter]
		}),
		new web3._extend.Method({
			name: 'getRawTransaction',
			call: 'eth_getRawTransactionByHash',
			params: 1
		}),
		new web3._extend.Method({
			name: 'getRawTransactionFromBlock',
			call: function(args) {
				return (web3._extend.utils.isString(args[0]) && args[0].indexOf('0x') === 0) ? 'eth_getRawTransactionByBlockHashAndIndex' : 'eth_getRawTransactionByBlockNumberAndIndex';
			},
			params: 2,
			inputFormatter: [web3._extend.formatters.inputBlockNumberFormatter, web3._extend.utils.toHex]
		}),
		new web3._extend.Method({
			name: 'getProof',
			call: 'eth_getProof',
			params: 3,
			inputFormatter: [web3._extend.formatters.inputAddressFormatter, null, web3._extend.formatters.inputBlockNumberFormatter]
		}),
		new web3._extend.Method({
			name: 'storageRoot',
			call: 'eth_storageRoot',
			params: 2,
			inputFormatter: [web3._extend.formatters.inputAddressFormatter, null]
		})
	],
	properties: [
		new web3._extend.Property({
			name: 'pendingTransactions',
			getter: 'eth_pendingTransactions',
			outputFormatter: function(txs) {
				var formatted = [];
				for (var i = 0; i < txs.length; i++) {
					formatted.push(web3._extend.formatters.outputTransactionFormatter(txs[i]));
					formatted[i].blockHash = null;
				}
				return formatted;
			}
		}),
	]
});
`

const MinerJs = `
web3._extend({
	property: 'miner',
	methods: [
		new web3._extend.Method({
			name: 'start',
			call: 'miner_start',
			params: 1,
			inputFormatter: [null]
		}),
		new web3._extend.Method({
			name: 'stop',
			call: 'miner_stop'
		}),
		new web3._extend.Method({
			name: 'setEtherbase',
			call: 'miner_setEtherbase',
			params: 1,
			inputFormatter: [web3._extend.formatters.inputAddressFormatter]
		}),
		new web3._extend.Method({
			name: 'setExtra',
			call: 'miner_setExtra',
			params: 1
		}),
		new web3._extend.Method({
			name: 'setGasPrice',
			call: 'miner_setGasPrice',
			params: 1,
			inputFormatter: [web3._extend.utils.fromDecimal]
		}),
		new web3._extend.Method({
			name: 'setRecommitInterval',
			call: 'miner_setRecommitInterval',
			params: 1,
		}),
		new web3._extend.Method({
			name: 'getHashrate',
			call: 'miner_getHashrate'
		}),
	],
	properties: []
});
`

const NetJs = `
web3._extend({
	property: 'net',
	methods: [],
	properties: [
		new web3._extend.Property({
			name: 'version',
			getter: 'net_version'
		}),
	]
});
`

const PersonalJs = `
web3._extend({
	property: 'personal',
	methods: [
		new web3._extend.Method({
			name: 'importRawKey',
			call: 'personal_importRawKey',
			params: 2
		}),
		new web3._extend.Method({
			name: 'sign',
			call: 'personal_sign',
			params: 3,
			inputFormatter: [null, web3._extend.formatters.inputAddressFormatter, null]
		}),
		new web3._extend.Method({
			name: 'ecRecover',
			call: 'personal_ecRecover',
			params: 2
		}),
		new web3._extend.Method({
			name: 'openWallet',
			call: 'personal_openWallet',
			params: 2
		}),
		new web3._extend.Method({
			name: 'deriveAccount',
			call: 'personal_deriveAccount',
			params: 3
		}),
		new web3._extend.Method({
			name: 'signTransaction',
			call: 'personal_signTransaction',
			params: 2,
			inputFormatter: [web3._extend.formatters.inputTransactionFormatter, null]
		}),
		new web3._extend.Method({
			name: 'unpair',
			call: 'personal_unpair',
			params: 2
		}),
		new web3._extend.Method({
			name: 'initializeWallet',
			call: 'personal_initializeWallet',
			params: 1
		})
	],
	properties: [
		new web3._extend.Property({
			name: 'listWallets',
			getter: 'personal_listWallets'
		}),
	]
})
`

const RpcJs = `
web3._extend({
	property: 'rpc',
	methods: [],
	properties: [
		new web3._extend.Property({
			name: 'modules',
			getter: 'rpc_modules'
		}),
	]
});
`

const ShhJs = `
web3._extend({
	property: 'shh',
	methods: [
	],
	properties:
	[
		new web3._extend.Property({
			name: 'version',
			getter: 'shh_version',
			outputFormatter: web3._extend.utils.toDecimal
		}),
		new web3._extend.Property({
			name: 'info',
			getter: 'shh_info'
		}),
	]
});
`

const SwarmfsJs = `
web3._extend({
	property: 'swarmfs',
	methods:
	[
		new web3._extend.Method({
			name: 'mount',
			call: 'swarmfs_mount',
			params: 2
		}),
		new web3._extend.Method({
			name: 'unmount',
			call: 'swarmfs_unmount',
			params: 1
		}),
		new web3._extend.Method({
			name: 'listmounts',
			call: 'swarmfs_listmounts',
			params: 0
		}),
	]
});
`

const TxpoolJs = `
web3._extend({
	property: 'txpool',
	methods: [],
	properties:
	[
		new web3._extend.Property({
			name: 'content',
			getter: 'txpool_content'
		}),
		new web3._extend.Property({
			name: 'inspect',
			getter: 'txpool_inspect'
		}),
		new web3._extend.Property({
			name: 'status',
			getter: 'txpool_status',
			outputFormatter: function(status) {
				status.pending = web3._extend.utils.toDecimal(status.pending);
				status.queued = web3._extend.utils.toDecimal(status.queued);
				return status;
			}
		}),
	]
});
`

<<<<<<< HEAD
const Raft_JS = `
web3._extend({
       property: 'raft',
       methods:
       [
       ],
       properties:
       [
               new web3._extend.Property({
                       name: 'role',
                       getter: 'raft_role'
               }),
               new web3._extend.Method({
                       name: 'addPeer',
                       call: 'raft_addPeer',
                       params: 1
               }),
               new web3._extend.Method({
                       name: 'removePeer',
                       call: 'raft_removePeer',
                       params: 1
               }),
               new web3._extend.Property({
                       name: 'leader',
                       getter: 'raft_leader'
               }),
               new web3._extend.Property({
                       name: 'cluster',
                       getter: 'raft_cluster'
               }),
       ]
})
`

const Istanbul_JS = `
web3._extend({
	property: 'istanbul',
	methods:
	[
		new web3._extend.Method({
			name: 'getSnapshot',
			call: 'istanbul_getSnapshot',
			params: 1,
			inputFormatter: [null]
		}),
		new web3._extend.Method({
			name: 'getSnapshotAtHash',
			call: 'istanbul_getSnapshotAtHash',
			params: 1
		}),
		new web3._extend.Method({
			name: 'getValidators',
			call: 'istanbul_getValidators',
			params: 1,
			inputFormatter: [null]
		}),
		new web3._extend.Method({
			name: 'getValidatorsAtHash',
			call: 'istanbul_getValidatorsAtHash',
			params: 1
		}),
		new web3._extend.Method({
			name: 'propose',
			call: 'istanbul_propose',
			params: 2
		}),
		new web3._extend.Method({
			name: 'discard',
			call: 'istanbul_discard',
			params: 1
		})
	],
	properties:
	[
		new web3._extend.Property({
			name: 'candidates',
			getter: 'istanbul_candidates'
		}),
	]
});
`

const Accounting_JS = `
=======
const AccountingJs = `
>>>>>>> 52f24617
web3._extend({
	property: 'accounting',
	methods: [
		new web3._extend.Property({
			name: 'balance',
			getter: 'account_balance'
		}),
		new web3._extend.Property({
			name: 'balanceCredit',
			getter: 'account_balanceCredit'
		}),
		new web3._extend.Property({
			name: 'balanceDebit',
			getter: 'account_balanceDebit'
		}),
		new web3._extend.Property({
			name: 'bytesCredit',
			getter: 'account_bytesCredit'
		}),
		new web3._extend.Property({
			name: 'bytesDebit',
			getter: 'account_bytesDebit'
		}),
		new web3._extend.Property({
			name: 'msgCredit',
			getter: 'account_msgCredit'
		}),
		new web3._extend.Property({
			name: 'msgDebit',
			getter: 'account_msgDebit'
		}),
		new web3._extend.Property({
			name: 'peerDrops',
			getter: 'account_peerDrops'
		}),
		new web3._extend.Property({
			name: 'selfDrops',
			getter: 'account_selfDrops'
		}),
	]
});
`

const LESJs = `
web3._extend({
	property: 'les',
	methods: 
	[
		new web3._extend.Method({
			name: 'getCheckpoint',
			call: 'les_getCheckpoint',
			params: 1
		}),
	],
	properties: 
	[
		new web3._extend.Property({
			name: 'latestCheckpoint',
			getter: 'les_latestCheckpoint'
		}),
		new web3._extend.Property({
			name: 'checkpointContractAddress',
			getter: 'les_getCheckpointContractAddress'
		}),
	]
});
`<|MERGE_RESOLUTION|>--- conflicted
+++ resolved
@@ -18,24 +18,6 @@
 package web3ext
 
 var Modules = map[string]string{
-<<<<<<< HEAD
-	"accounting": Accounting_JS,
-	"admin":      Admin_JS,
-	"chequebook": Chequebook_JS,
-	"clique":     Clique_JS,
-	"ethash":     Ethash_JS,
-	"debug":      Debug_JS,
-	"eth":        Eth_JS,
-	"miner":      Miner_JS,
-	"net":        Net_JS,
-	"personal":   Personal_JS,
-	"rpc":        RPC_JS,
-	"shh":        Shh_JS,
-	"swarmfs":    SWARMFS_JS,
-	"txpool":     TxPool_JS,
-	"raft":       Raft_JS,
-	"istanbul":   Istanbul_JS,
-=======
 	"accounting": AccountingJs,
 	"admin":      AdminJs,
 	"chequebook": ChequebookJs,
@@ -51,7 +33,8 @@
 	"swarmfs":    SwarmfsJs,
 	"txpool":     TxpoolJs,
 	"les":        LESJs,
->>>>>>> 52f24617
+	"raft":       Raft_JS,
+	"istanbul":   Istanbul_JS,
 }
 
 const ChequebookJs = `
@@ -749,7 +732,6 @@
 });
 `
 
-<<<<<<< HEAD
 const Raft_JS = `
 web3._extend({
        property: 'raft',
@@ -832,10 +814,7 @@
 });
 `
 
-const Accounting_JS = `
-=======
 const AccountingJs = `
->>>>>>> 52f24617
 web3._extend({
 	property: 'accounting',
 	methods: [
