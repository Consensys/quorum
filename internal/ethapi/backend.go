// Copyright 2015 The go-ethereum Authors
// This file is part of the go-ethereum library.
//
// The go-ethereum library is free software: you can redistribute it and/or modify
// it under the terms of the GNU Lesser General Public License as published by
// the Free Software Foundation, either version 3 of the License, or
// (at your option) any later version.
//
// The go-ethereum library is distributed in the hope that it will be useful,
// but WITHOUT ANY WARRANTY; without even the implied warranty of
// MERCHANTABILITY or FITNESS FOR A PARTICULAR PURPOSE. See the
// GNU Lesser General Public License for more details.
//
// You should have received a copy of the GNU Lesser General Public License
// along with the go-ethereum library. If not, see <http://www.gnu.org/licenses/>.

// Package ethapi implements the general Ethereum API functions.
package ethapi

import (
	"context"
	"math/big"
	"time"

	"github.com/ethereum/go-ethereum/accounts"
	"github.com/ethereum/go-ethereum/common"
	"github.com/ethereum/go-ethereum/core"
	"github.com/ethereum/go-ethereum/core/bloombits"
	"github.com/ethereum/go-ethereum/core/types"
	"github.com/ethereum/go-ethereum/core/vm"
	"github.com/ethereum/go-ethereum/eth/downloader"
	"github.com/ethereum/go-ethereum/ethdb"
	"github.com/ethereum/go-ethereum/event"
	"github.com/ethereum/go-ethereum/multitenancy"
	"github.com/ethereum/go-ethereum/params"
	"github.com/ethereum/go-ethereum/rpc"
)

// Backend interface provides the common API services (that are provided by
// both full and light clients) with access to necessary functions.
type Backend interface {
	multitenancy.AuthorizationProvider
	// General Ethereum API
	Downloader() *downloader.Downloader
	ProtocolVersion() int
	SuggestPrice(ctx context.Context) (*big.Int, error)
	ChainDb() ethdb.Database
	AccountManager() *accounts.Manager
	ExtRPCEnabled() bool
<<<<<<< HEAD
	RPCTxFeeCap() float64 // global tx fee cap for all transaction related APIs
	RPCGasCap() uint64    // global gas cap for eth_call over rpc: DoS protection
=======
	CallTimeOut() time.Duration
	RPCGasCap() *big.Int // global gas cap for eth_call over rpc: DoS protection
>>>>>>> 900595bc

	// Blockchain API
	SetHead(number uint64)
	HeaderByNumber(ctx context.Context, number rpc.BlockNumber) (*types.Header, error)
	HeaderByHash(ctx context.Context, hash common.Hash) (*types.Header, error)
	HeaderByNumberOrHash(ctx context.Context, blockNrOrHash rpc.BlockNumberOrHash) (*types.Header, error)
	BlockByNumber(ctx context.Context, number rpc.BlockNumber) (*types.Block, error)
	BlockByHash(ctx context.Context, hash common.Hash) (*types.Block, error)
	BlockByNumberOrHash(ctx context.Context, blockNrOrHash rpc.BlockNumberOrHash) (*types.Block, error)
	StateAndHeaderByNumber(ctx context.Context, number rpc.BlockNumber) (vm.MinimalApiState, *types.Header, error)
	StateAndHeaderByNumberOrHash(ctx context.Context, blockNrOrHash rpc.BlockNumberOrHash) (vm.MinimalApiState, *types.Header, error)
	GetReceipts(ctx context.Context, hash common.Hash) (types.Receipts, error)
	GetTd(hash common.Hash) *big.Int
	GetEVM(ctx context.Context, msg core.Message, state vm.MinimalApiState, header *types.Header) (*vm.EVM, func() error, error)
	SubscribeChainEvent(ch chan<- core.ChainEvent) event.Subscription
	SubscribeChainHeadEvent(ch chan<- core.ChainHeadEvent) event.Subscription
	SubscribeChainSideEvent(ch chan<- core.ChainSideEvent) event.Subscription

	// Transaction pool API
	SendTx(ctx context.Context, signedTx *types.Transaction) error
	GetTransaction(ctx context.Context, txHash common.Hash) (*types.Transaction, common.Hash, uint64, uint64, error)
	GetPoolTransactions() (types.Transactions, error)
	GetPoolTransaction(txHash common.Hash) *types.Transaction
	GetPoolNonce(ctx context.Context, addr common.Address) (uint64, error)
	Stats() (pending int, queued int)
	TxPoolContent() (map[common.Address]types.Transactions, map[common.Address]types.Transactions)
	SubscribeNewTxsEvent(chan<- core.NewTxsEvent) event.Subscription

	// Filter API
	BloomStatus() (uint64, uint64)
	GetLogs(ctx context.Context, blockHash common.Hash) ([][]*types.Log, error)
	ServiceFilter(ctx context.Context, session *bloombits.MatcherSession)
	SubscribeLogsEvent(ch chan<- []*types.Log) event.Subscription
	SubscribePendingLogsEvent(ch chan<- []*types.Log) event.Subscription
	SubscribeRemovedLogsEvent(ch chan<- core.RemovedLogsEvent) event.Subscription

	ChainConfig() *params.ChainConfig
	CurrentBlock() *types.Block

	// AccountExtraDataStateGetterByNumber returns state getter at a given block height
	AccountExtraDataStateGetterByNumber(ctx context.Context, number rpc.BlockNumber) (vm.AccountExtraDataStateGetter, error)
}

func GetAPIs(apiBackend Backend) []rpc.API {
	nonceLock := new(AddrLocker)
	return []rpc.API{
		{
			Namespace: "eth",
			Version:   "1.0",
			Service:   NewPublicEthereumAPI(apiBackend),
			Public:    true,
		}, {
			Namespace: "eth",
			Version:   "1.0",
			Service:   NewPublicBlockChainAPI(apiBackend),
			Public:    true,
		}, {
			Namespace: "eth",
			Version:   "1.0",
			Service:   NewPublicTransactionPoolAPI(apiBackend, nonceLock),
			Public:    true,
		}, {
			Namespace: "txpool",
			Version:   "1.0",
			Service:   NewPublicTxPoolAPI(apiBackend),
			Public:    true,
		}, {
			Namespace: "debug",
			Version:   "1.0",
			Service:   NewPublicDebugAPI(apiBackend),
			Public:    true,
		}, {
			Namespace: "debug",
			Version:   "1.0",
			Service:   NewPrivateDebugAPI(apiBackend),
		}, {
			Namespace: "eth",
			Version:   "1.0",
			Service:   NewPublicAccountAPI(apiBackend.AccountManager()),
			Public:    true,
		}, {
			Namespace: "personal",
			Version:   "1.0",
			Service:   NewPrivateAccountAPI(apiBackend, nonceLock),
			Public:    false,
		},
	}
}<|MERGE_RESOLUTION|>--- conflicted
+++ resolved
@@ -47,13 +47,9 @@
 	ChainDb() ethdb.Database
 	AccountManager() *accounts.Manager
 	ExtRPCEnabled() bool
-<<<<<<< HEAD
+	CallTimeOut() time.Duration
 	RPCTxFeeCap() float64 // global tx fee cap for all transaction related APIs
 	RPCGasCap() uint64    // global gas cap for eth_call over rpc: DoS protection
-=======
-	CallTimeOut() time.Duration
-	RPCGasCap() *big.Int // global gas cap for eth_call over rpc: DoS protection
->>>>>>> 900595bc
 
 	// Blockchain API
 	SetHead(number uint64)
@@ -93,6 +89,7 @@
 	ChainConfig() *params.ChainConfig
 	CurrentBlock() *types.Block
 
+	// Quorum
 	// AccountExtraDataStateGetterByNumber returns state getter at a given block height
 	AccountExtraDataStateGetterByNumber(ctx context.Context, number rpc.BlockNumber) (vm.AccountExtraDataStateGetter, error)
 }
