--- conflicted
+++ resolved
@@ -47,16 +47,9 @@
 	ChainDb() ethdb.Database
 	AccountManager() *accounts.Manager
 	ExtRPCEnabled() bool
-<<<<<<< HEAD
 	RPCGasCap() uint64        // global gas cap for eth_call over rpc: DoS protection
 	RPCTxFeeCap() float64     // global tx fee cap for all transaction related APIs
 	UnprotectedAllowed() bool // allows only for EIP155 transactions.
-=======
-	CallTimeOut() time.Duration // Quorum
-	RPCGasCap() uint64          // global gas cap for eth_call over rpc: DoS protection
-	RPCTxFeeCap() float64       // global tx fee cap for all transaction related APIs
-	UnprotectedAllowed() bool   // allows only for EIP155 transactions.
->>>>>>> 6665a93d
 
 	// Blockchain API
 	SetHead(number uint64)
@@ -99,6 +92,7 @@
 	Engine() consensus.Engine
 
 	// Quorum
+	CallTimeOut() time.Duration
 	// AccountExtraDataStateGetterByNumber returns state getter at a given block height
 	AccountExtraDataStateGetterByNumber(ctx context.Context, number rpc.BlockNumber) (vm.AccountExtraDataStateGetter, error)
 	PSMR() mps.PrivateStateMetadataResolver
