// Copyright 2015 The go-ethereum Authors
// This file is part of the go-ethereum library.
//
// The go-ethereum library is free software: you can redistribute it and/or modify
// it under the terms of the GNU Lesser General Public License as published by
// the Free Software Foundation, either version 3 of the License, or
// (at your option) any later version.
//
// The go-ethereum library is distributed in the hope that it will be useful,
// but WITHOUT ANY WARRANTY; without even the implied warranty of
// MERCHANTABILITY or FITNESS FOR A PARTICULAR PURPOSE. See the
// GNU Lesser General Public License for more details.
//
// You should have received a copy of the GNU Lesser General Public License
// along with the go-ethereum library. If not, see <http://www.gnu.org/licenses/>.

package ethapi

import (
	"bytes"
	"context"
	"errors"
	"fmt"
	"math/big"
	"strings"
	"time"

	"github.com/ethereum/go-ethereum/private/engine"

	"encoding/hex"
	"encoding/json"
	"net/http"

	"sync"

	"github.com/davecgh/go-spew/spew"

	"github.com/ethereum/go-ethereum/accounts"
	"github.com/ethereum/go-ethereum/accounts/keystore"
	"github.com/ethereum/go-ethereum/common"
	"github.com/ethereum/go-ethereum/common/hexutil"
	"github.com/ethereum/go-ethereum/common/math"
	"github.com/ethereum/go-ethereum/consensus/ethash"
	"github.com/ethereum/go-ethereum/core"
	"github.com/ethereum/go-ethereum/core/rawdb"
	"github.com/ethereum/go-ethereum/core/types"
	"github.com/ethereum/go-ethereum/core/vm"
	"github.com/ethereum/go-ethereum/crypto"
	"github.com/ethereum/go-ethereum/log"
	"github.com/ethereum/go-ethereum/p2p"
	"github.com/ethereum/go-ethereum/params"
	"github.com/ethereum/go-ethereum/private"
	"github.com/ethereum/go-ethereum/rlp"
	"github.com/ethereum/go-ethereum/rpc"
	"github.com/syndtr/goleveldb/leveldb"
	"github.com/syndtr/goleveldb/leveldb/util"
)

const (
	defaultGasPrice = 50 * params.Shannon

	//Hex-encoded 64 byte array of "17" values
	maxPrivateIntrinsicDataHex = "11111111111111111111111111111111111111111111111111111111111111111111111111111111111111111111111111111111111111111111111111111111"
)

// PublicEthereumAPI provides an API to access Ethereum related information.
// It offers only methods that operate on public data that is freely available to anyone.
type PublicEthereumAPI struct {
	b Backend
}

// NewPublicEthereumAPI creates a new Ethereum protocol API.
func NewPublicEthereumAPI(b Backend) *PublicEthereumAPI {
	return &PublicEthereumAPI{b}
}

// GasPrice returns a suggestion for a gas price.
func (s *PublicEthereumAPI) GasPrice(ctx context.Context) (*hexutil.Big, error) {
	price, err := s.b.SuggestPrice(ctx)
	return (*hexutil.Big)(price), err
}

// ProtocolVersion returns the current Ethereum protocol version this node supports
func (s *PublicEthereumAPI) ProtocolVersion() hexutil.Uint {
	return hexutil.Uint(s.b.ProtocolVersion())
}

// Syncing returns false in case the node is currently not syncing with the network. It can be up to date or has not
// yet received the latest block headers from its pears. In case it is synchronizing:
// - startingBlock: block number this node started to synchronise from
// - currentBlock:  block number this node is currently importing
// - highestBlock:  block number of the highest block header this node has received from peers
// - pulledStates:  number of state entries processed until now
// - knownStates:   number of known state entries that still need to be pulled
func (s *PublicEthereumAPI) Syncing() (interface{}, error) {
	progress := s.b.Downloader().Progress()

	// Return not syncing if the synchronisation already completed
	if progress.CurrentBlock >= progress.HighestBlock {
		return false, nil
	}
	// Otherwise gather the block sync stats
	return map[string]interface{}{
		"startingBlock": hexutil.Uint64(progress.StartingBlock),
		"currentBlock":  hexutil.Uint64(progress.CurrentBlock),
		"highestBlock":  hexutil.Uint64(progress.HighestBlock),
		"pulledStates":  hexutil.Uint64(progress.PulledStates),
		"knownStates":   hexutil.Uint64(progress.KnownStates),
	}, nil
}

// PublicTxPoolAPI offers and API for the transaction pool. It only operates on data that is non confidential.
type PublicTxPoolAPI struct {
	b Backend
}

// NewPublicTxPoolAPI creates a new tx pool service that gives information about the transaction pool.
func NewPublicTxPoolAPI(b Backend) *PublicTxPoolAPI {
	return &PublicTxPoolAPI{b}
}

// Content returns the transactions contained within the transaction pool.
func (s *PublicTxPoolAPI) Content() map[string]map[string]map[string]*RPCTransaction {
	content := map[string]map[string]map[string]*RPCTransaction{
		"pending": make(map[string]map[string]*RPCTransaction),
		"queued":  make(map[string]map[string]*RPCTransaction),
	}
	pending, queue := s.b.TxPoolContent()

	// Flatten the pending transactions
	for account, txs := range pending {
		dump := make(map[string]*RPCTransaction)
		for _, tx := range txs {
			dump[fmt.Sprintf("%d", tx.Nonce())] = newRPCPendingTransaction(tx)
		}
		content["pending"][account.Hex()] = dump
	}
	// Flatten the queued transactions
	for account, txs := range queue {
		dump := make(map[string]*RPCTransaction)
		for _, tx := range txs {
			dump[fmt.Sprintf("%d", tx.Nonce())] = newRPCPendingTransaction(tx)
		}
		content["queued"][account.Hex()] = dump
	}
	return content
}

// Status returns the number of pending and queued transaction in the pool.
func (s *PublicTxPoolAPI) Status() map[string]hexutil.Uint {
	pending, queue := s.b.Stats()
	return map[string]hexutil.Uint{
		"pending": hexutil.Uint(pending),
		"queued":  hexutil.Uint(queue),
	}
}

// Inspect retrieves the content of the transaction pool and flattens it into an
// easily inspectable list.
func (s *PublicTxPoolAPI) Inspect() map[string]map[string]map[string]string {
	content := map[string]map[string]map[string]string{
		"pending": make(map[string]map[string]string),
		"queued":  make(map[string]map[string]string),
	}
	pending, queue := s.b.TxPoolContent()

	// Define a formatter to flatten a transaction into a string
	var format = func(tx *types.Transaction) string {
		if to := tx.To(); to != nil {
			return fmt.Sprintf("%s: %v wei + %v gas × %v wei", tx.To().Hex(), tx.Value(), tx.Gas(), tx.GasPrice())
		}
		return fmt.Sprintf("contract creation: %v wei + %v gas × %v wei", tx.Value(), tx.Gas(), tx.GasPrice())
	}
	// Flatten the pending transactions
	for account, txs := range pending {
		dump := make(map[string]string)
		for _, tx := range txs {
			dump[fmt.Sprintf("%d", tx.Nonce())] = format(tx)
		}
		content["pending"][account.Hex()] = dump
	}
	// Flatten the queued transactions
	for account, txs := range queue {
		dump := make(map[string]string)
		for _, tx := range txs {
			dump[fmt.Sprintf("%d", tx.Nonce())] = format(tx)
		}
		content["queued"][account.Hex()] = dump
	}
	return content
}

// PublicAccountAPI provides an API to access accounts managed by this node.
// It offers only methods that can retrieve accounts.
type PublicAccountAPI struct {
	am *accounts.Manager
}

// NewPublicAccountAPI creates a new PublicAccountAPI.
func NewPublicAccountAPI(am *accounts.Manager) *PublicAccountAPI {
	return &PublicAccountAPI{am: am}
}

// Accounts returns the collection of accounts this node manages
func (s *PublicAccountAPI) Accounts() []common.Address {
	addresses := make([]common.Address, 0) // return [] instead of nil if empty
	for _, wallet := range s.am.Wallets() {
		for _, account := range wallet.Accounts() {
			addresses = append(addresses, account.Address)
		}
	}
	return addresses
}

// PrivateAccountAPI provides an API to access accounts managed by this node.
// It offers methods to create, (un)lock en list accounts. Some methods accept
// passwords and are therefore considered private by default.
type PrivateAccountAPI struct {
	am        *accounts.Manager
	nonceLock *AddrLocker
	b         Backend
}

// NewPrivateAccountAPI create a new PrivateAccountAPI.
func NewPrivateAccountAPI(b Backend, nonceLock *AddrLocker) *PrivateAccountAPI {
	return &PrivateAccountAPI{
		am:        b.AccountManager(),
		nonceLock: nonceLock,
		b:         b,
	}
}

// ListAccounts will return a list of addresses for accounts this node manages.
func (s *PrivateAccountAPI) ListAccounts() []common.Address {
	addresses := make([]common.Address, 0) // return [] instead of nil if empty
	for _, wallet := range s.am.Wallets() {
		for _, account := range wallet.Accounts() {
			addresses = append(addresses, account.Address)
		}
	}
	return addresses
}

// rawWallet is a JSON representation of an accounts.Wallet interface, with its
// data contents extracted into plain fields.
type rawWallet struct {
	URL      string             `json:"url"`
	Status   string             `json:"status"`
	Failure  string             `json:"failure,omitempty"`
	Accounts []accounts.Account `json:"accounts,omitempty"`
}

// ListWallets will return a list of wallets this node manages.
func (s *PrivateAccountAPI) ListWallets() []rawWallet {
	wallets := make([]rawWallet, 0) // return [] instead of nil if empty
	for _, wallet := range s.am.Wallets() {
		status, failure := wallet.Status()

		raw := rawWallet{
			URL:      wallet.URL().String(),
			Status:   status,
			Accounts: wallet.Accounts(),
		}
		if failure != nil {
			raw.Failure = failure.Error()
		}
		wallets = append(wallets, raw)
	}
	return wallets
}

// OpenWallet initiates a hardware wallet opening procedure, establishing a USB
// connection and attempting to authenticate via the provided passphrase. Note,
// the method may return an extra challenge requiring a second open (e.g. the
// Trezor PIN matrix challenge).
func (s *PrivateAccountAPI) OpenWallet(url string, passphrase *string) error {
	wallet, err := s.am.Wallet(url)
	if err != nil {
		return err
	}
	pass := ""
	if passphrase != nil {
		pass = *passphrase
	}
	return wallet.Open(pass)
}

// DeriveAccount requests a HD wallet to derive a new account, optionally pinning
// it for later reuse.
func (s *PrivateAccountAPI) DeriveAccount(url string, path string, pin *bool) (accounts.Account, error) {
	wallet, err := s.am.Wallet(url)
	if err != nil {
		return accounts.Account{}, err
	}
	derivPath, err := accounts.ParseDerivationPath(path)
	if err != nil {
		return accounts.Account{}, err
	}
	if pin == nil {
		pin = new(bool)
	}
	return wallet.Derive(derivPath, *pin)
}

// NewAccount will create a new account and returns the address for the new account.
func (s *PrivateAccountAPI) NewAccount(password string) (common.Address, error) {
	acc, err := fetchKeystore(s.am).NewAccount(password)
	if err == nil {
		return acc.Address, nil
	}
	return common.Address{}, err
}

// fetchKeystore retrives the encrypted keystore from the account manager.
func fetchKeystore(am *accounts.Manager) *keystore.KeyStore {
	return am.Backends(keystore.KeyStoreType)[0].(*keystore.KeyStore)
}

// ImportRawKey stores the given hex encoded ECDSA key into the key directory,
// encrypting it with the passphrase.
func (s *PrivateAccountAPI) ImportRawKey(privkey string, password string) (common.Address, error) {
	key, err := crypto.HexToECDSA(privkey)
	if err != nil {
		return common.Address{}, err
	}
	acc, err := fetchKeystore(s.am).ImportECDSA(key, password)
	return acc.Address, err
}

// UnlockAccount will unlock the account associated with the given address with
// the given password for duration seconds. If duration is nil it will use a
// default of 300 seconds. It returns an indication if the account was unlocked.
func (s *PrivateAccountAPI) UnlockAccount(addr common.Address, password string, duration *uint64) (bool, error) {
	const max = uint64(time.Duration(math.MaxInt64) / time.Second)
	var d time.Duration
	if duration == nil {
		d = 300 * time.Second
	} else if *duration > max {
		return false, errors.New("unlock duration too large")
	} else {
		d = time.Duration(*duration) * time.Second
	}
	err := fetchKeystore(s.am).TimedUnlock(accounts.Account{Address: addr}, password, d)
	return err == nil, err
}

// LockAccount will lock the account associated with the given address when it's unlocked.
func (s *PrivateAccountAPI) LockAccount(addr common.Address) bool {
	return fetchKeystore(s.am).Lock(addr) == nil
}

// signTransactions sets defaults and signs the given transaction
// NOTE: the caller needs to ensure that the nonceLock is held, if applicable,
// and release it after the transaction has been submitted to the tx pool
func (s *PrivateAccountAPI) signTransaction(ctx context.Context, args SendTxArgs, passwd string) (*types.Transaction, error) {
	// Look up the wallet containing the requested signer
	account := accounts.Account{Address: args.From}
	wallet, err := s.am.Find(account)
	if err != nil {
		return nil, err
	}
	// Set some sanity defaults and terminate on failure
	if err := args.setDefaults(ctx, s.b); err != nil {
		return nil, err
	}
	// Assemble the transaction and sign with the wallet
	tx := args.toTransaction()

	var chainID *big.Int
	if config := s.b.ChainConfig(); config.IsEIP155(s.b.CurrentBlock().Number()) {
		chainID = config.ChainID
	}
	return wallet.SignTxWithPassphrase(account, passwd, tx, chainID)
}

// SendTransaction will create a transaction from the given arguments and
// tries to sign it with the key associated with args.To. If the given passwd isn't
// able to decrypt the key it fails.
func (s *PrivateAccountAPI) SendTransaction(ctx context.Context, args SendTxArgs, passwd string) (common.Hash, error) {
	if args.Nonce == nil {
		// Hold the addresse's mutex around signing to prevent concurrent assignment of
		// the same nonce to multiple accounts.
		s.nonceLock.LockAddr(args.From)
		defer s.nonceLock.UnlockAddr(args.From)
	}

	// Set some sanity defaults and terminate on failure
	if err := args.setDefaults(ctx, s.b); err != nil {
		return common.Hash{}, err
	}
	isPrivate, data, err := handlePrivateTransaction(ctx, s.b, args.toTransaction(), &args.PrivateTxArgs, args.From, false)
	if err != nil {
		return common.Hash{}, err
	}
	if isPrivate {
		// replace the original payload with encrypted payload hash
		args.Data = data.BytesTypeRef()
	}

	signed, err := s.signTransaction(ctx, args, passwd)
	if err != nil {
		return common.Hash{}, err
	}

	return submitTransaction(ctx, s.b, signed, isPrivate)
}

// SignTransaction will create a transaction from the given arguments and
// tries to sign it with the key associated with args.To. If the given passwd isn't
// able to decrypt the key it fails. The transaction is returned in RLP-form, not broadcast
// to other nodes
func (s *PrivateAccountAPI) SignTransaction(ctx context.Context, args SendTxArgs, passwd string) (*SignTransactionResult, error) {
	// No need to obtain the noncelock mutex, since we won't be sending this
	// tx into the transaction pool, but right back to the user
	if args.Gas == nil {
		return nil, fmt.Errorf("gas not specified")
	}
	if args.GasPrice == nil {
		return nil, fmt.Errorf("gasPrice not specified")
	}
	if args.Nonce == nil {
		return nil, fmt.Errorf("nonce not specified")
	}
	signed, err := s.signTransaction(ctx, args, passwd)
	if err != nil {
		return nil, err
	}
	data, err := rlp.EncodeToBytes(signed)
	if err != nil {
		return nil, err
	}
	return &SignTransactionResult{data, signed}, nil
}

// signHash is a helper function that calculates a hash for the given message that can be
// safely used to calculate a signature from.
//
// The hash is calulcated as
//   keccak256("\x19Ethereum Signed Message:\n"${message length}${message}).
//
// This gives context to the signed message and prevents signing of transactions.
func signHash(data []byte) []byte {
	msg := fmt.Sprintf("\x19Ethereum Signed Message:\n%d%s", len(data), data)
	return crypto.Keccak256([]byte(msg))
}

// Sign calculates an Ethereum ECDSA signature for:
// keccack256("\x19Ethereum Signed Message:\n" + len(message) + message))
//
// Note, the produced signature conforms to the secp256k1 curve R, S and V values,
// where the V value will be 27 or 28 for legacy reasons.
//
// The key used to calculate the signature is decrypted with the given password.
//
// https://github.com/ethereum/go-ethereum/wiki/Management-APIs#personal_sign
func (s *PrivateAccountAPI) Sign(ctx context.Context, data hexutil.Bytes, addr common.Address, passwd string) (hexutil.Bytes, error) {
	// Look up the wallet containing the requested signer
	account := accounts.Account{Address: addr}

	wallet, err := s.b.AccountManager().Find(account)
	if err != nil {
		return nil, err
	}
	// Assemble sign the data with the wallet
	signature, err := wallet.SignHashWithPassphrase(account, passwd, signHash(data))
	if err != nil {
		return nil, err
	}
	signature[64] += 27 // Transform V from 0/1 to 27/28 according to the yellow paper
	return signature, nil
}

// EcRecover returns the address for the account that was used to create the signature.
// Note, this function is compatible with eth_sign and personal_sign. As such it recovers
// the address of:
// hash = keccak256("\x19Ethereum Signed Message:\n"${message length}${message})
// addr = ecrecover(hash, signature)
//
// Note, the signature must conform to the secp256k1 curve R, S and V values, where
// the V value must be be 27 or 28 for legacy reasons.
//
// https://github.com/ethereum/go-ethereum/wiki/Management-APIs#personal_ecRecover
func (s *PrivateAccountAPI) EcRecover(ctx context.Context, data, sig hexutil.Bytes) (common.Address, error) {
	if len(sig) != 65 {
		return common.Address{}, fmt.Errorf("signature must be 65 bytes long")
	}
	if sig[64] != 27 && sig[64] != 28 {
		return common.Address{}, fmt.Errorf("invalid Ethereum signature (V is not 27 or 28)")
	}
	sig[64] -= 27 // Transform yellow paper V from 27/28 to 0/1

	rpk, err := crypto.SigToPub(signHash(data), sig)
	if err != nil {
		return common.Address{}, err
	}
	return crypto.PubkeyToAddress(*rpk), nil
}

// SignAndSendTransaction was renamed to SendTransaction. This method is deprecated
// and will be removed in the future. It primary goal is to give clients time to update.
func (s *PrivateAccountAPI) SignAndSendTransaction(ctx context.Context, args SendTxArgs, passwd string) (common.Hash, error) {
	return s.SendTransaction(ctx, args, passwd)
}

// PublicBlockChainAPI provides an API to access the Ethereum blockchain.
// It offers only methods that operate on public data that is freely available to anyone.
type PublicBlockChainAPI struct {
	b Backend
}

// NewPublicBlockChainAPI creates a new Ethereum blockchain API.
func NewPublicBlockChainAPI(b Backend) *PublicBlockChainAPI {
	return &PublicBlockChainAPI{b}
}

// BlockNumber returns the block number of the chain head.
func (s *PublicBlockChainAPI) BlockNumber() hexutil.Uint64 {
	header, _ := s.b.HeaderByNumber(context.Background(), rpc.LatestBlockNumber) // latest header should always be available
	return hexutil.Uint64(header.Number.Uint64())
}

// GetBalance returns the amount of wei for the given address in the state of the
// given block number. The rpc.LatestBlockNumber and rpc.PendingBlockNumber meta
// block numbers are also allowed.
func (s *PublicBlockChainAPI) GetBalance(ctx context.Context, address common.Address, blockNr rpc.BlockNumber) (*hexutil.Big, error) {
	state, _, err := s.b.StateAndHeaderByNumber(ctx, blockNr)
	if state == nil || err != nil {
		return nil, err
	}
	return (*hexutil.Big)(state.GetBalance(address)), nil
}

// GetBlockByNumber returns the requested block. When blockNr is -1 the chain head is returned. When fullTx is true all
// transactions in the block are returned in full detail, otherwise only the transaction hash is returned.
func (s *PublicBlockChainAPI) GetBlockByNumber(ctx context.Context, blockNr rpc.BlockNumber, fullTx bool) (map[string]interface{}, error) {
	block, err := s.b.BlockByNumber(ctx, blockNr)
	if block != nil {
		response, err := s.rpcOutputBlock(block, true, fullTx)
		if err == nil && blockNr == rpc.PendingBlockNumber {
			// Pending blocks need to nil out a few fields
			for _, field := range []string{"hash", "nonce", "miner"} {
				response[field] = nil
			}
		}
		return response, err
	}
	return nil, err
}

// GetBlockByHash returns the requested block. When fullTx is true all transactions in the block are returned in full
// detail, otherwise only the transaction hash is returned.
func (s *PublicBlockChainAPI) GetBlockByHash(ctx context.Context, blockHash common.Hash, fullTx bool) (map[string]interface{}, error) {
	block, err := s.b.GetBlock(ctx, blockHash)
	if block != nil {
		return s.rpcOutputBlock(block, true, fullTx)
	}
	return nil, err
}

// GetUncleByBlockNumberAndIndex returns the uncle block for the given block hash and index. When fullTx is true
// all transactions in the block are returned in full detail, otherwise only the transaction hash is returned.
func (s *PublicBlockChainAPI) GetUncleByBlockNumberAndIndex(ctx context.Context, blockNr rpc.BlockNumber, index hexutil.Uint) (map[string]interface{}, error) {
	block, err := s.b.BlockByNumber(ctx, blockNr)
	if block != nil {
		uncles := block.Uncles()
		if index >= hexutil.Uint(len(uncles)) {
			log.Debug("Requested uncle not found", "number", blockNr, "hash", block.Hash(), "index", index)
			return nil, nil
		}
		block = types.NewBlockWithHeader(uncles[index])
		return s.rpcOutputBlock(block, false, false)
	}
	return nil, err
}

// GetUncleByBlockHashAndIndex returns the uncle block for the given block hash and index. When fullTx is true
// all transactions in the block are returned in full detail, otherwise only the transaction hash is returned.
func (s *PublicBlockChainAPI) GetUncleByBlockHashAndIndex(ctx context.Context, blockHash common.Hash, index hexutil.Uint) (map[string]interface{}, error) {
	block, err := s.b.GetBlock(ctx, blockHash)
	if block != nil {
		uncles := block.Uncles()
		if index >= hexutil.Uint(len(uncles)) {
			log.Debug("Requested uncle not found", "number", block.Number(), "hash", blockHash, "index", index)
			return nil, nil
		}
		block = types.NewBlockWithHeader(uncles[index])
		return s.rpcOutputBlock(block, false, false)
	}
	return nil, err
}

// GetUncleCountByBlockNumber returns number of uncles in the block for the given block number
func (s *PublicBlockChainAPI) GetUncleCountByBlockNumber(ctx context.Context, blockNr rpc.BlockNumber) *hexutil.Uint {
	if block, _ := s.b.BlockByNumber(ctx, blockNr); block != nil {
		n := hexutil.Uint(len(block.Uncles()))
		return &n
	}
	return nil
}

// GetUncleCountByBlockHash returns number of uncles in the block for the given block hash
func (s *PublicBlockChainAPI) GetUncleCountByBlockHash(ctx context.Context, blockHash common.Hash) *hexutil.Uint {
	if block, _ := s.b.GetBlock(ctx, blockHash); block != nil {
		n := hexutil.Uint(len(block.Uncles()))
		return &n
	}
	return nil
}

// GetCode returns the code stored at the given address in the state for the given block number.
func (s *PublicBlockChainAPI) GetCode(ctx context.Context, address common.Address, blockNr rpc.BlockNumber) (hexutil.Bytes, error) {
	state, _, err := s.b.StateAndHeaderByNumber(ctx, blockNr)
	if state == nil || err != nil {
		return nil, err
	}
	code := state.GetCode(address)
	return code, nil
}

// GetStorageAt returns the storage from the state at the given address, key and
// block number. The rpc.LatestBlockNumber and rpc.PendingBlockNumber meta block
// numbers are also allowed.
func (s *PublicBlockChainAPI) GetStorageAt(ctx context.Context, address common.Address, key string, blockNr rpc.BlockNumber) (hexutil.Bytes, error) {
	state, _, err := s.b.StateAndHeaderByNumber(ctx, blockNr)
	if state == nil || err != nil {
		return nil, err
	}
	res := state.GetState(address, common.HexToHash(key))
	return res[:], nil
}

// CallArgs represents the arguments for a call.
type CallArgs struct {
	From     common.Address  `json:"from"`
	To       *common.Address `json:"to"`
	Gas      hexutil.Uint64  `json:"gas"`
	GasPrice hexutil.Big     `json:"gasPrice"`
	Value    hexutil.Big     `json:"value"`
	Data     hexutil.Bytes   `json:"data"`
}

func (s *PublicBlockChainAPI) doCall(ctx context.Context, args CallArgs, blockNr rpc.BlockNumber, vmCfg vm.Config, timeout time.Duration) ([]byte, uint64, bool, error) {
	defer func(start time.Time) { log.Debug("Executing EVM call finished", "runtime", time.Since(start)) }(time.Now())

	state, header, err := s.b.StateAndHeaderByNumber(ctx, blockNr)
	if state == nil || err != nil {
		return nil, 0, false, err
	}
	// Set sender address or use a default if none specified
	addr := args.From
	if addr == (common.Address{}) {
		if wallets := s.b.AccountManager().Wallets(); len(wallets) > 0 {
			if accounts := wallets[0].Accounts(); len(accounts) > 0 {
				addr = accounts[0].Address
			}
		}
	}
	// Set default gas & gas price if none were set
	gas, gasPrice := uint64(args.Gas), args.GasPrice.ToInt()
	if gas == 0 {
		gas = math.MaxUint64 / 2
	}

	if gasPrice.Sign() == 0 && !s.b.ChainConfig().IsQuorum {
		gasPrice = new(big.Int).SetUint64(defaultGasPrice)
	}

	// Create new call message
	msg := types.NewMessage(addr, args.To, 0, args.Value.ToInt(), gas, gasPrice, args.Data, false)

	// Setup context so it may be cancelled the call has completed
	// or, in case of unmetered gas, setup a context with a timeout.
	var cancel context.CancelFunc
	if timeout > 0 {
		ctx, cancel = context.WithTimeout(ctx, timeout)
	} else {
		ctx, cancel = context.WithCancel(ctx)
	}
	// Make sure the context is cancelled when the call has completed
	// this makes sure resources are cleaned up.
	defer cancel()

	// Get a new instance of the EVM.
	evm, vmError, err := s.b.GetEVM(ctx, msg, state, header, vmCfg)
	if err != nil {
		return nil, 0, false, err
	}
	// Wait for the context to be done and cancel the evm. Even if the
	// EVM has finished, cancelling may be done (repeatedly)
	go func() {
		<-ctx.Done()
		evm.Cancel()
	}()

	// Setup the gas pool (also for unmetered requests)
	// and apply the message.
	gp := new(core.GasPool).AddGas(math.MaxUint64)
	res, gas, failed, err := core.ApplyMessage(evm, msg, gp)
	if err := vmError(); err != nil {
		return nil, 0, false, err
	}
	return res, gas, failed, err
}

// Call executes the given transaction on the state for the given block number.
// It doesn't make and changes in the state/blockchain and is useful to execute and retrieve values.
func (s *PublicBlockChainAPI) Call(ctx context.Context, args CallArgs, blockNr rpc.BlockNumber) (hexutil.Bytes, error) {
	result, _, _, err := s.doCall(ctx, args, blockNr, vm.Config{}, 5*time.Second)
	return (hexutil.Bytes)(result), err
}

// EstimateGas returns an estimate of the amount of gas needed to execute the
// given transaction against the current pending block.
func (s *PublicBlockChainAPI) EstimateGas(ctx context.Context, args CallArgs) (hexutil.Uint64, error) {
	// Binary search the gas requirement, as it may be higher than the amount used
	var (
		lo  uint64 = params.TxGas - 1
		hi  uint64
		cap uint64
	)
	if uint64(args.Gas) >= params.TxGas {
		hi = uint64(args.Gas)
	} else {
		// Retrieve the current pending block to act as the gas ceiling
		block, err := s.b.BlockByNumber(ctx, rpc.PendingBlockNumber)
		if err != nil {
			return 0, err
		}
		hi = block.GasLimit()
	}
	cap = hi

	// Create a helper to check if a gas allowance results in an executable transaction
	executable := func(gas uint64) bool {
		args.Gas = hexutil.Uint64(gas)

		_, _, failed, err := s.doCall(ctx, args, rpc.PendingBlockNumber, vm.Config{}, 0)
		if err != nil || failed {
			return false
		}
		return true
	}
	// Execute the binary search and hone in on an executable gas limit
	for lo+1 < hi {
		mid := (hi + lo) / 2
		if !executable(mid) {
			lo = mid
		} else {
			hi = mid
		}
	}
	// Reject the transaction as invalid if it still fails at the highest allowance
	if hi == cap {
		if !executable(hi) {
			return 0, fmt.Errorf("gas required exceeds allowance or always failing transaction")
		}
	}

	//QUORUM

	//We don't know if this is going to be a private or public transaction
	//It is possible to have a data field that has a lower intrinsic value than the PTM hash
	//so this checks that if we were to place a PTM hash (with all non-zero values) here then the transaction would
	//still run
	//This makes the return value a potential over-estimate of gas, rather than the exact cost to run right now

	//if the transaction has a value then it cannot be private, so we can skip this check
	if args.Value.ToInt().Cmp(big.NewInt(0)) == 0 {

		isHomestead := s.b.ChainConfig().IsHomestead(new(big.Int).SetInt64(int64(rpc.PendingBlockNumber)))
		intrinsicGasPublic, _ := core.IntrinsicGas(args.Data, args.To == nil, isHomestead)
		intrinsicGasPrivate, _ := core.IntrinsicGas(common.Hex2Bytes(maxPrivateIntrinsicDataHex), args.To == nil, isHomestead)

		if intrinsicGasPrivate > intrinsicGasPublic {
			if math.MaxUint64-hi < intrinsicGasPrivate-intrinsicGasPublic {
				return 0, fmt.Errorf("private intrinsic gas addition exceeds allowance")
			}
			return hexutil.Uint64(hi + (intrinsicGasPrivate - intrinsicGasPublic)), nil
		}

	}

	//END QUORUM

	return hexutil.Uint64(hi), nil
}

// ExecutionResult groups all structured logs emitted by the EVM
// while replaying a transaction in debug mode as well as transaction
// execution status, the amount of gas used and the return value
type ExecutionResult struct {
	Gas         uint64         `json:"gas"`
	Failed      bool           `json:"failed"`
	ReturnValue string         `json:"returnValue"`
	StructLogs  []StructLogRes `json:"structLogs"`
}

// StructLogRes stores a structured log emitted by the EVM while replaying a
// transaction in debug mode
type StructLogRes struct {
	Pc      uint64             `json:"pc"`
	Op      string             `json:"op"`
	Gas     uint64             `json:"gas"`
	GasCost uint64             `json:"gasCost"`
	Depth   int                `json:"depth"`
	Error   error              `json:"error,omitempty"`
	Stack   *[]string          `json:"stack,omitempty"`
	Memory  *[]string          `json:"memory,omitempty"`
	Storage *map[string]string `json:"storage,omitempty"`
}

// formatLogs formats EVM returned structured logs for json output
func FormatLogs(logs []vm.StructLog) []StructLogRes {
	formatted := make([]StructLogRes, len(logs))
	for index, trace := range logs {
		formatted[index] = StructLogRes{
			Pc:      trace.Pc,
			Op:      trace.Op.String(),
			Gas:     trace.Gas,
			GasCost: trace.GasCost,
			Depth:   trace.Depth,
			Error:   trace.Err,
		}
		if trace.Stack != nil {
			stack := make([]string, len(trace.Stack))
			for i, stackValue := range trace.Stack {
				stack[i] = fmt.Sprintf("%x", math.PaddedBigBytes(stackValue, 32))
			}
			formatted[index].Stack = &stack
		}
		if trace.Memory != nil {
			memory := make([]string, 0, (len(trace.Memory)+31)/32)
			for i := 0; i+32 <= len(trace.Memory); i += 32 {
				memory = append(memory, fmt.Sprintf("%x", trace.Memory[i:i+32]))
			}
			formatted[index].Memory = &memory
		}
		if trace.Storage != nil {
			storage := make(map[string]string)
			for i, storageValue := range trace.Storage {
				storage[fmt.Sprintf("%x", i)] = fmt.Sprintf("%x", storageValue)
			}
			formatted[index].Storage = &storage
		}
	}
	return formatted
}

// RPCMarshalBlock converts the given block to the RPC output which depends on fullTx. If inclTx is true transactions are
// returned. When fullTx is true the returned block contains full transaction details, otherwise it will only contain
// transaction hashes.
func RPCMarshalBlock(b *types.Block, inclTx bool, fullTx bool) (map[string]interface{}, error) {
	head := b.Header() // copies the header once
	fields := map[string]interface{}{
		"number":           (*hexutil.Big)(head.Number),
		"hash":             b.Hash(),
		"parentHash":       head.ParentHash,
		"nonce":            head.Nonce,
		"mixHash":          head.MixDigest,
		"sha3Uncles":       head.UncleHash,
		"logsBloom":        head.Bloom,
		"stateRoot":        head.Root,
		"miner":            head.Coinbase,
		"difficulty":       (*hexutil.Big)(head.Difficulty),
		"extraData":        hexutil.Bytes(head.Extra),
		"size":             hexutil.Uint64(b.Size()),
		"gasLimit":         hexutil.Uint64(head.GasLimit),
		"gasUsed":          hexutil.Uint64(head.GasUsed),
		"timestamp":        (*hexutil.Big)(head.Time),
		"transactionsRoot": head.TxHash,
		"receiptsRoot":     head.ReceiptHash,
	}

	if inclTx {
		formatTx := func(tx *types.Transaction) (interface{}, error) {
			return tx.Hash(), nil
		}
		if fullTx {
			formatTx = func(tx *types.Transaction) (interface{}, error) {
				return newRPCTransactionFromBlockHash(b, tx.Hash()), nil
			}
		}
		txs := b.Transactions()
		transactions := make([]interface{}, len(txs))
		var err error
		for i, tx := range txs {
			if transactions[i], err = formatTx(tx); err != nil {
				return nil, err
			}
		}
		fields["transactions"] = transactions
	}

	uncles := b.Uncles()
	uncleHashes := make([]common.Hash, len(uncles))
	for i, uncle := range uncles {
		uncleHashes[i] = uncle.Hash()
	}
	fields["uncles"] = uncleHashes

	return fields, nil
}

// rpcOutputBlock uses the generalized output filler, then adds the total difficulty field, which requires
// a `PublicBlockchainAPI`.
func (s *PublicBlockChainAPI) rpcOutputBlock(b *types.Block, inclTx bool, fullTx bool) (map[string]interface{}, error) {
	fields, err := RPCMarshalBlock(b, inclTx, fullTx)
	if err != nil {
		return nil, err
	}
	fields["totalDifficulty"] = (*hexutil.Big)(s.b.GetTd(b.Hash()))
	return fields, err
}

// RPCTransaction represents a transaction that will serialize to the RPC representation of a transaction
type RPCTransaction struct {
	BlockHash        common.Hash     `json:"blockHash"`
	BlockNumber      *hexutil.Big    `json:"blockNumber"`
	From             common.Address  `json:"from"`
	Gas              hexutil.Uint64  `json:"gas"`
	GasPrice         *hexutil.Big    `json:"gasPrice"`
	Hash             common.Hash     `json:"hash"`
	Input            hexutil.Bytes   `json:"input"`
	Nonce            hexutil.Uint64  `json:"nonce"`
	To               *common.Address `json:"to"`
	TransactionIndex hexutil.Uint    `json:"transactionIndex"`
	Value            *hexutil.Big    `json:"value"`
	V                *hexutil.Big    `json:"v"`
	R                *hexutil.Big    `json:"r"`
	S                *hexutil.Big    `json:"s"`
}

// newRPCTransaction returns a transaction that will serialize to the RPC
// representation, with the given location metadata set (if available).
func newRPCTransaction(tx *types.Transaction, blockHash common.Hash, blockNumber uint64, index uint64) *RPCTransaction {
	var signer types.Signer = types.HomesteadSigner{}
	// joel: this is one of the two places we used a wrong signer to print txes
	if tx.Protected() && !tx.IsPrivate() {
		signer = types.NewEIP155Signer(tx.ChainId())
	}
	from, _ := types.Sender(signer, tx)
	v, r, s := tx.RawSignatureValues()

	result := &RPCTransaction{
		From:     from,
		Gas:      hexutil.Uint64(tx.Gas()),
		GasPrice: (*hexutil.Big)(tx.GasPrice()),
		Hash:     tx.Hash(),
		Input:    hexutil.Bytes(tx.Data()),
		Nonce:    hexutil.Uint64(tx.Nonce()),
		To:       tx.To(),
		Value:    (*hexutil.Big)(tx.Value()),
		V:        (*hexutil.Big)(v),
		R:        (*hexutil.Big)(r),
		S:        (*hexutil.Big)(s),
	}
	if blockHash != (common.Hash{}) {
		result.BlockHash = blockHash
		result.BlockNumber = (*hexutil.Big)(new(big.Int).SetUint64(blockNumber))
		result.TransactionIndex = hexutil.Uint(index)
	}
	return result
}

// newRPCPendingTransaction returns a pending transaction that will serialize to the RPC representation
func newRPCPendingTransaction(tx *types.Transaction) *RPCTransaction {
	return newRPCTransaction(tx, common.Hash{}, 0, 0)
}

// newRPCTransactionFromBlockIndex returns a transaction that will serialize to the RPC representation.
func newRPCTransactionFromBlockIndex(b *types.Block, index uint64) *RPCTransaction {
	txs := b.Transactions()
	if index >= uint64(len(txs)) {
		return nil
	}
	return newRPCTransaction(txs[index], b.Hash(), b.NumberU64(), index)
}

// newRPCRawTransactionFromBlockIndex returns the bytes of a transaction given a block and a transaction index.
func newRPCRawTransactionFromBlockIndex(b *types.Block, index uint64) hexutil.Bytes {
	txs := b.Transactions()
	if index >= uint64(len(txs)) {
		return nil
	}
	blob, _ := rlp.EncodeToBytes(txs[index])
	return blob
}

// newRPCTransactionFromBlockHash returns a transaction that will serialize to the RPC representation.
func newRPCTransactionFromBlockHash(b *types.Block, hash common.Hash) *RPCTransaction {
	for idx, tx := range b.Transactions() {
		if tx.Hash() == hash {
			return newRPCTransactionFromBlockIndex(b, uint64(idx))
		}
	}
	return nil
}

// PublicTransactionPoolAPI exposes methods for the RPC interface
type PublicTransactionPoolAPI struct {
	b         Backend
	nonceLock *AddrLocker
}

// NewPublicTransactionPoolAPI creates a new RPC service with methods specific for the transaction pool.
func NewPublicTransactionPoolAPI(b Backend, nonceLock *AddrLocker) *PublicTransactionPoolAPI {
	return &PublicTransactionPoolAPI{b, nonceLock}
}

// GetBlockTransactionCountByNumber returns the number of transactions in the block with the given block number.
func (s *PublicTransactionPoolAPI) GetBlockTransactionCountByNumber(ctx context.Context, blockNr rpc.BlockNumber) *hexutil.Uint {
	if block, _ := s.b.BlockByNumber(ctx, blockNr); block != nil {
		n := hexutil.Uint(len(block.Transactions()))
		return &n
	}
	return nil
}

// GetBlockTransactionCountByHash returns the number of transactions in the block with the given hash.
func (s *PublicTransactionPoolAPI) GetBlockTransactionCountByHash(ctx context.Context, blockHash common.Hash) *hexutil.Uint {
	if block, _ := s.b.GetBlock(ctx, blockHash); block != nil {
		n := hexutil.Uint(len(block.Transactions()))
		return &n
	}
	return nil
}

// GetTransactionByBlockNumberAndIndex returns the transaction for the given block number and index.
func (s *PublicTransactionPoolAPI) GetTransactionByBlockNumberAndIndex(ctx context.Context, blockNr rpc.BlockNumber, index hexutil.Uint) *RPCTransaction {
	if block, _ := s.b.BlockByNumber(ctx, blockNr); block != nil {
		return newRPCTransactionFromBlockIndex(block, uint64(index))
	}
	return nil
}

// GetTransactionByBlockHashAndIndex returns the transaction for the given block hash and index.
func (s *PublicTransactionPoolAPI) GetTransactionByBlockHashAndIndex(ctx context.Context, blockHash common.Hash, index hexutil.Uint) *RPCTransaction {
	if block, _ := s.b.GetBlock(ctx, blockHash); block != nil {
		return newRPCTransactionFromBlockIndex(block, uint64(index))
	}
	return nil
}

// GetRawTransactionByBlockNumberAndIndex returns the bytes of the transaction for the given block number and index.
func (s *PublicTransactionPoolAPI) GetRawTransactionByBlockNumberAndIndex(ctx context.Context, blockNr rpc.BlockNumber, index hexutil.Uint) hexutil.Bytes {
	if block, _ := s.b.BlockByNumber(ctx, blockNr); block != nil {
		return newRPCRawTransactionFromBlockIndex(block, uint64(index))
	}
	return nil
}

// GetRawTransactionByBlockHashAndIndex returns the bytes of the transaction for the given block hash and index.
func (s *PublicTransactionPoolAPI) GetRawTransactionByBlockHashAndIndex(ctx context.Context, blockHash common.Hash, index hexutil.Uint) hexutil.Bytes {
	if block, _ := s.b.GetBlock(ctx, blockHash); block != nil {
		return newRPCRawTransactionFromBlockIndex(block, uint64(index))
	}
	return nil
}

// GetTransactionCount returns the number of transactions the given address has sent for the given block number
func (s *PublicTransactionPoolAPI) GetTransactionCount(ctx context.Context, address common.Address, blockNr rpc.BlockNumber) (*hexutil.Uint64, error) {
	state, _, err := s.b.StateAndHeaderByNumber(ctx, blockNr)
	if state == nil || err != nil {
		return nil, err
	}
	nonce := state.GetNonce(address)
	return (*hexutil.Uint64)(&nonce), nil
}

func (s *PublicTransactionPoolAPI) GetContractOrigTransactionHash(ctx context.Context, address common.Address) (hexutil.Bytes, error) {
	state, _, err := s.b.StateAndHeaderByNumber(ctx, rpc.LatestBlockNumber)
	if state == nil || err != nil {
		return nil, err
	}
	origTx, err := state.GetStatePrivacyMetadata(address)
	if origTx == nil || err != nil {
		return nil, err
	}
	return origTx.CreationTxHash.Bytes(), nil
}

// GetTransactionByHash returns the transaction for the given hash
func (s *PublicTransactionPoolAPI) GetTransactionByHash(ctx context.Context, hash common.Hash) *RPCTransaction {
	// Try to return an already finalized transaction
	if tx, blockHash, blockNumber, index := rawdb.ReadTransaction(s.b.ChainDb(), hash); tx != nil {
		return newRPCTransaction(tx, blockHash, blockNumber, index)
	}
	// No finalized transaction, try to retrieve it from the pool
	if tx := s.b.GetPoolTransaction(hash); tx != nil {
		return newRPCPendingTransaction(tx)
	}
	// Transaction unknown, return as such
	return nil
}

// GetRawTransactionByHash returns the bytes of the transaction for the given hash.
func (s *PublicTransactionPoolAPI) GetRawTransactionByHash(ctx context.Context, hash common.Hash) (hexutil.Bytes, error) {
	var tx *types.Transaction

	// Retrieve a finalized transaction, or a pooled otherwise
	if tx, _, _, _ = rawdb.ReadTransaction(s.b.ChainDb(), hash); tx == nil {
		if tx = s.b.GetPoolTransaction(hash); tx == nil {
			// Transaction not found anywhere, abort
			return nil, nil
		}
	}
	// Serialize to RLP and return
	return rlp.EncodeToBytes(tx)
}

// GetTransactionReceipt returns the transaction receipt for the given transaction hash.
func (s *PublicTransactionPoolAPI) GetTransactionReceipt(ctx context.Context, hash common.Hash) (map[string]interface{}, error) {
	tx, blockHash, blockNumber, index := rawdb.ReadTransaction(s.b.ChainDb(), hash)
	if tx == nil {
		return nil, nil
	}
	receipts, err := s.b.GetReceipts(ctx, blockHash)
	if err != nil {
		return nil, err
	}
	if len(receipts) <= int(index) {
		return nil, nil
	}
	receipt := receipts[index]

	var signer types.Signer = types.HomesteadSigner{}
	if tx.Protected() && !tx.IsPrivate() {
		signer = types.NewEIP155Signer(tx.ChainId())
	}
	from, _ := types.Sender(signer, tx)

	fields := map[string]interface{}{
		"blockHash":         blockHash,
		"blockNumber":       hexutil.Uint64(blockNumber),
		"transactionHash":   hash,
		"transactionIndex":  hexutil.Uint64(index),
		"from":              from,
		"to":                tx.To(),
		"gasUsed":           hexutil.Uint64(receipt.GasUsed),
		"cumulativeGasUsed": hexutil.Uint64(receipt.CumulativeGasUsed),
		"contractAddress":   nil,
		"logs":              receipt.Logs,
		"logsBloom":         receipt.Bloom,
	}

	// Assign receipt status or post state.
	if len(receipt.PostState) > 0 {
		fields["root"] = hexutil.Bytes(receipt.PostState)
	} else {
		fields["status"] = hexutil.Uint(receipt.Status)
	}
	if receipt.Logs == nil {
		fields["logs"] = [][]*types.Log{}
	}
	// If the ContractAddress is 20 0x0 bytes, assume it is not a contract creation
	if receipt.ContractAddress != (common.Address{}) {
		fields["contractAddress"] = receipt.ContractAddress
	}
	return fields, nil
}

// sign is a helper function that signs a transaction with the private key of the given address.
func (s *PublicTransactionPoolAPI) sign(addr common.Address, tx *types.Transaction) (*types.Transaction, error) {
	// Look up the wallet containing the requested signer
	account := accounts.Account{Address: addr}

	wallet, err := s.b.AccountManager().Find(account)
	if err != nil {
		return nil, err
	}
	// Request the wallet to sign the transaction
	var chainID *big.Int
	isQuorum := tx.IsPrivate()
	if config := s.b.ChainConfig(); config.IsEIP155(s.b.CurrentBlock().Number()) && !tx.IsPrivate() {
		chainID = config.ChainID
	}
	return wallet.SignTx(account, tx, chainID, isQuorum)
}

// SendTxArgs represents the arguments to sumbit a new transaction into the transaction pool.
type SendTxArgs struct {
	PrivateTxArgs
	From     common.Address  `json:"from"`
	To       *common.Address `json:"to"`
	Gas      *hexutil.Uint64 `json:"gas"`
	GasPrice *hexutil.Big    `json:"gasPrice"`
	Value    *hexutil.Big    `json:"value"`
	Nonce    *hexutil.Uint64 `json:"nonce"`
	// We accept "data" and "input" for backwards-compatibility reasons. "input" is the
	// newer name and should be preferred by clients.
	Data  *hexutil.Bytes `json:"data"`
	Input *hexutil.Bytes `json:"input"`
}

// SendRawTxArgs represents the arguments to submit a new signed private transaction into the transaction pool.
type SendRawTxArgs struct {
	PrivateTxArgs
}

// Additional arguments dedicated to private transactions
type PrivateTxArgs struct {
	PrivateFrom            string   `json:"privateFrom"`
	PrivateFor             []string `json:"privateFor"`
	PrivateTxType          string   `json:"restriction"`
	PrivateStateValidation bool     `json:"psv"`
}

// setDefaults is a helper function that fills in default values for unspecified tx fields.
func (args *SendTxArgs) setDefaults(ctx context.Context, b Backend) error {
	if args.Gas == nil {
		args.Gas = new(hexutil.Uint64)
		*(*uint64)(args.Gas) = 90000
	}
	if args.GasPrice == nil {
		price, err := b.SuggestPrice(ctx)
		if err != nil {
			return err
		}
		args.GasPrice = (*hexutil.Big)(price)
	}
	if args.Value == nil {
		args.Value = new(hexutil.Big)
	}
	if args.Nonce == nil {
		nonce, err := b.GetPoolNonce(ctx, args.From)
		if err != nil {
			return err
		}
		args.Nonce = (*hexutil.Uint64)(&nonce)
	}
	//Quorum
	if args.PrivateTxType == "" {
		args.PrivateTxType = "restricted"
	}
	//End-Quorum
	return nil
}

func (args *SendTxArgs) toTransaction() *types.Transaction {
	var input []byte
	if args.Data != nil {
		input = *args.Data
	} else if args.Input != nil {
		input = *args.Input
	}
	if args.To == nil {
		return types.NewContractCreation(uint64(*args.Nonce), (*big.Int)(args.Value), uint64(*args.Gas), (*big.Int)(args.GasPrice), input)
	}
	return types.NewTransaction(uint64(*args.Nonce), *args.To, (*big.Int)(args.Value), uint64(*args.Gas), (*big.Int)(args.GasPrice), input)
}

// submitTransaction is a helper function that submits tx to txPool and logs a message.
func submitTransaction(ctx context.Context, b Backend, tx *types.Transaction, isPrivate bool) (common.Hash, error) {
	if isPrivate {
		tx.SetPrivate()
	}

	if err := b.SendTx(ctx, tx); err != nil {
		return common.Hash{}, err
	}
	if tx.To() == nil {
		signer := types.MakeSigner(b.ChainConfig(), b.CurrentBlock().Number())
		from, err := types.Sender(signer, tx)
		if err != nil {
			return common.Hash{}, err
		}
		addr := crypto.CreateAddress(from, tx.Nonce())
		log.Info("Submitted contract creation", "fullhash", tx.Hash().Hex(), "to", addr.Hex())
		log.EmitCheckpoint(log.TxCreated, "tx", tx.Hash().Hex(), "to", addr.Hex())
	} else {
		log.Info("Submitted transaction", "fullhash", tx.Hash().Hex(), "recipient", tx.To())
		log.EmitCheckpoint(log.TxCreated, "tx", tx.Hash().Hex(), "to", tx.To().Hex())
	}
	return tx.Hash(), nil
}

// SendTransaction creates a transaction for the given argument, sign it and submit it to the
// transaction pool.
func (s *PublicTransactionPoolAPI) SendTransaction(ctx context.Context, args SendTxArgs) (common.Hash, error) {

	// Look up the wallet containing the requested signer
	account := accounts.Account{Address: args.From}

	wallet, err := s.b.AccountManager().Find(account)
	if err != nil {
		return common.Hash{}, err
	}

	if args.Nonce == nil {
		// Hold the addresse's mutex around signing to prevent concurrent assignment of
		// the same nonce to multiple accounts.
		s.nonceLock.LockAddr(args.From)
		defer s.nonceLock.UnlockAddr(args.From)
	}

	// Set some sanity defaults and terminate on failure
	if err := args.setDefaults(ctx, s.b); err != nil {
		return common.Hash{}, err
	}
	isPrivate, data, err := handlePrivateTransaction(ctx, s.b, args.toTransaction(), &args.PrivateTxArgs, args.From, false)

	if err != nil {
		return common.Hash{}, err
	}
	if isPrivate {
		// replace the original payload with encrypted payload hash
		args.Data = data.BytesTypeRef()
	}

	// Assemble the transaction and sign with the wallet
	tx := args.toTransaction()

	var chainID *big.Int
	isQuorum := tx.IsPrivate()
	if config := s.b.ChainConfig(); config.IsEIP155(s.b.CurrentBlock().Number()) && !isPrivate {
		chainID = config.ChainID
	}
	signed, err := wallet.SignTx(account, tx, chainID, isQuorum)
	if err != nil {
		return common.Hash{}, err
	}
	return submitTransaction(ctx, s.b, signed, isPrivate)
}

// SendRawTransaction will add the signed transaction to the transaction pool.
// The sender is responsible for signing the transaction and using the correct nonce.
func (s *PublicTransactionPoolAPI) SendRawTransaction(ctx context.Context, encodedTx hexutil.Bytes) (common.Hash, error) {
	tx := new(types.Transaction)
	if err := rlp.DecodeBytes(encodedTx, tx); err != nil {
		return common.Hash{}, err
	}
	return submitTransaction(ctx, s.b, tx, tx.IsPrivate())
}

// SendRawPrivateTransaction will add the signed transaction to the transaction pool.
// The sender is responsible for signing the transaction and using the correct nonce.
func (s *PublicTransactionPoolAPI) SendRawPrivateTransaction(ctx context.Context, encodedTx hexutil.Bytes, args SendRawTxArgs) (common.Hash, error) {

	tx := new(types.Transaction)
	if err := rlp.DecodeBytes(encodedTx, tx); err != nil {
		return common.Hash{}, err
	}
	isPrivate, _, err := handlePrivateTransaction(ctx, s.b, tx, &args.PrivateTxArgs, common.Address{}, true)
	if err != nil {
		return common.Hash{}, err
	}
	if !isPrivate {
		return common.Hash{}, fmt.Errorf("transaction is not private")
	}

	return submitTransaction(ctx, s.b, tx, isPrivate)
}

// Sign calculates an ECDSA signature for:
// keccack256("\x19Ethereum Signed Message:\n" + len(message) + message).
//
// Note, the produced signature conforms to the secp256k1 curve R, S and V values,
// where the V value will be 27 or 28 for legacy reasons.
//
// The account associated with addr must be unlocked.
//
// https://github.com/ethereum/wiki/wiki/JSON-RPC#eth_sign
func (s *PublicTransactionPoolAPI) Sign(addr common.Address, data hexutil.Bytes) (hexutil.Bytes, error) {
	// Look up the wallet containing the requested signer
	account := accounts.Account{Address: addr}

	wallet, err := s.b.AccountManager().Find(account)
	if err != nil {
		return nil, err
	}
	// Sign the requested hash with the wallet
	signature, err := wallet.SignHash(account, signHash(data))
	if err == nil {
		signature[64] += 27 // Transform V from 0/1 to 27/28 according to the yellow paper
	}
	return signature, err
}

// SignTransactionResult represents a RLP encoded signed transaction.
type SignTransactionResult struct {
	Raw hexutil.Bytes      `json:"raw"`
	Tx  *types.Transaction `json:"tx"`
}

// SignTransaction will sign the given transaction with the from account.
// The node needs to have the private key of the account corresponding with
// the given from address and it needs to be unlocked.
func (s *PublicTransactionPoolAPI) SignTransaction(ctx context.Context, args SendTxArgs) (*SignTransactionResult, error) {
	if args.Gas == nil {
		return nil, fmt.Errorf("gas not specified")
	}
	if args.GasPrice == nil {
		return nil, fmt.Errorf("gasPrice not specified")
	}
	if args.Nonce == nil {
		return nil, fmt.Errorf("nonce not specified")
	}
	if err := args.setDefaults(ctx, s.b); err != nil {
		return nil, err
	}
	tx, err := s.sign(args.From, args.toTransaction())
	if err != nil {
		return nil, err
	}
	if args.PrivateFor != nil {
		tx.SetPrivate()
	}
	data, err := rlp.EncodeToBytes(tx)
	if err != nil {
		return nil, err
	}
	return &SignTransactionResult{data, tx}, nil
}

// PendingTransactions returns the transactions that are in the transaction pool
// and have a from address that is one of the accounts this node manages.
func (s *PublicTransactionPoolAPI) PendingTransactions() ([]*RPCTransaction, error) {
	pending, err := s.b.GetPoolTransactions()
	if err != nil {
		return nil, err
	}
	accounts := make(map[common.Address]struct{})
	for _, wallet := range s.b.AccountManager().Wallets() {
		for _, account := range wallet.Accounts() {
			accounts[account.Address] = struct{}{}
		}
	}
	transactions := make([]*RPCTransaction, 0, len(pending))
	for _, tx := range pending {
		var signer types.Signer = types.HomesteadSigner{}
		if tx.Protected() && !tx.IsPrivate() {
			signer = types.NewEIP155Signer(tx.ChainId())
		}
		from, _ := types.Sender(signer, tx)
		if _, exists := accounts[from]; exists {
			transactions = append(transactions, newRPCPendingTransaction(tx))
		}
	}
	return transactions, nil
}

// Resend accepts an existing transaction and a new gas price and limit. It will remove
// the given transaction from the pool and reinsert it with the new gas price and limit.
func (s *PublicTransactionPoolAPI) Resend(ctx context.Context, sendArgs SendTxArgs, gasPrice *hexutil.Big, gasLimit *hexutil.Uint64) (common.Hash, error) {
	if sendArgs.Nonce == nil {
		return common.Hash{}, fmt.Errorf("missing transaction nonce in transaction spec")
	}
	if err := sendArgs.setDefaults(ctx, s.b); err != nil {
		return common.Hash{}, err
	}
	matchTx := sendArgs.toTransaction()
	pending, err := s.b.GetPoolTransactions()
	if err != nil {
		return common.Hash{}, err
	}

	for _, p := range pending {
		var signer types.Signer = types.HomesteadSigner{}
		if p.Protected() && !p.IsPrivate() {
			signer = types.NewEIP155Signer(p.ChainId())
		}
		wantSigHash := signer.Hash(matchTx)

		if pFrom, err := types.Sender(signer, p); err == nil && pFrom == sendArgs.From && signer.Hash(p) == wantSigHash {
			// Match. Re-sign and send the transaction.
			if gasPrice != nil && (*big.Int)(gasPrice).Sign() != 0 {
				sendArgs.GasPrice = gasPrice
			}
			if gasLimit != nil && *gasLimit != 0 {
				sendArgs.Gas = gasLimit
			}
			newTx := sendArgs.toTransaction()
			if len(sendArgs.PrivateFor) > 0 {
				newTx.SetPrivate()
			}

			signedTx, err := s.sign(sendArgs.From, newTx)
			if err != nil {
				return common.Hash{}, err
			}
			if err = s.b.SendTx(ctx, signedTx); err != nil {
				return common.Hash{}, err
			}
			return signedTx.Hash(), nil
		}
	}

	return common.Hash{}, fmt.Errorf("Transaction %#x not found", matchTx.Hash())
}

// PublicDebugAPI is the collection of Ethereum APIs exposed over the public
// debugging endpoint.
type PublicDebugAPI struct {
	b Backend
}

// NewPublicDebugAPI creates a new API definition for the public debug methods
// of the Ethereum service.
func NewPublicDebugAPI(b Backend) *PublicDebugAPI {
	return &PublicDebugAPI{b: b}
}

// GetBlockRlp retrieves the RLP encoded for of a single block.
func (api *PublicDebugAPI) GetBlockRlp(ctx context.Context, number uint64) (string, error) {
	block, _ := api.b.BlockByNumber(ctx, rpc.BlockNumber(number))
	if block == nil {
		return "", fmt.Errorf("block #%d not found", number)
	}
	encoded, err := rlp.EncodeToBytes(block)
	if err != nil {
		return "", err
	}
	return fmt.Sprintf("%x", encoded), nil
}

// PrintBlock retrieves a block and returns its pretty printed form.
func (api *PublicDebugAPI) PrintBlock(ctx context.Context, number uint64) (string, error) {
	block, _ := api.b.BlockByNumber(ctx, rpc.BlockNumber(number))
	if block == nil {
		return "", fmt.Errorf("block #%d not found", number)
	}
	return spew.Sdump(block), nil
}

// SeedHash retrieves the seed hash of a block.
func (api *PublicDebugAPI) SeedHash(ctx context.Context, number uint64) (string, error) {
	block, _ := api.b.BlockByNumber(ctx, rpc.BlockNumber(number))
	if block == nil {
		return "", fmt.Errorf("block #%d not found", number)
	}
	return fmt.Sprintf("0x%x", ethash.SeedHash(number)), nil
}

// PrivateDebugAPI is the collection of Ethereum APIs exposed over the private
// debugging endpoint.
type PrivateDebugAPI struct {
	b Backend
}

// NewPrivateDebugAPI creates a new API definition for the private debug methods
// of the Ethereum service.
func NewPrivateDebugAPI(b Backend) *PrivateDebugAPI {
	return &PrivateDebugAPI{b: b}
}

// ChaindbProperty returns leveldb properties of the chain database.
func (api *PrivateDebugAPI) ChaindbProperty(property string) (string, error) {
	ldb, ok := api.b.ChainDb().(interface {
		LDB() *leveldb.DB
	})
	if !ok {
		return "", fmt.Errorf("chaindbProperty does not work for memory databases")
	}
	if property == "" {
		property = "leveldb.stats"
	} else if !strings.HasPrefix(property, "leveldb.") {
		property = "leveldb." + property
	}
	return ldb.LDB().GetProperty(property)
}

func (api *PrivateDebugAPI) ChaindbCompact() error {
	ldb, ok := api.b.ChainDb().(interface {
		LDB() *leveldb.DB
	})
	if !ok {
		return fmt.Errorf("chaindbCompact does not work for memory databases")
	}
	for b := byte(0); b < 255; b++ {
		log.Info("Compacting chain database", "range", fmt.Sprintf("0x%0.2X-0x%0.2X", b, b+1))
		err := ldb.LDB().CompactRange(util.Range{Start: []byte{b}, Limit: []byte{b + 1}})
		if err != nil {
			log.Error("Database compaction failed", "err", err)
			return err
		}
	}
	return nil
}

// SetHead rewinds the head of the blockchain to a previous block.
func (api *PrivateDebugAPI) SetHead(number hexutil.Uint64) {
	api.b.SetHead(uint64(number))
}

// PublicNetAPI offers network related RPC methods
type PublicNetAPI struct {
	net            *p2p.Server
	networkVersion uint64
}

// NewPublicNetAPI creates a new net API instance.
func NewPublicNetAPI(net *p2p.Server, networkVersion uint64) *PublicNetAPI {
	return &PublicNetAPI{net, networkVersion}
}

// Listening returns an indication if the node is listening for network connections.
func (s *PublicNetAPI) Listening() bool {
	return true // always listening
}

// PeerCount returns the number of connected peers
func (s *PublicNetAPI) PeerCount() hexutil.Uint {
	return hexutil.Uint(s.net.PeerCount())
}

// Version returns the current ethereum protocol version.
func (s *PublicNetAPI) Version() string {
	return fmt.Sprintf("%d", s.networkVersion)
}

// Quorum
// Please note: This is a temporary integration to improve performance in high-latency
// environments when sending many private transactions. It will be removed at a later
// date when account management is handled outside Ethereum.

type AsyncSendTxArgs struct {
	SendTxArgs
	CallbackUrl string `json:"callbackUrl"`
}

type AsyncResultSuccess struct {
	Id     string      `json:"id,omitempty"`
	TxHash common.Hash `json:"txHash"`
}

type AsyncResultFailure struct {
	Id    string `json:"id,omitempty"`
	Error string `json:"error"`
}

type Async struct {
	sync.Mutex
	sem chan struct{}
}

func (s *PublicTransactionPoolAPI) send(ctx context.Context, asyncArgs AsyncSendTxArgs) {

	txHash, err := s.SendTransaction(ctx, asyncArgs.SendTxArgs)

	if asyncArgs.CallbackUrl != "" {

		//don't need to nil check this since id is required for every geth rpc call
		//even though this is stated in the specification as an "optional" parameter
		jsonId := ctx.Value("id").(*json.RawMessage)
		id := string(*jsonId)

		var resultResponse interface{}
		if err != nil {
			resultResponse = &AsyncResultFailure{Id: id, Error: err.Error()}
		} else {
			resultResponse = &AsyncResultSuccess{Id: id, TxHash: txHash}
		}

		buf := new(bytes.Buffer)
		err := json.NewEncoder(buf).Encode(resultResponse)
		if err != nil {
			log.Info("Error encoding callback JSON: %v", err)
			return
		}
		_, err = http.Post(asyncArgs.CallbackUrl, "application/json", buf)
		if err != nil {
			log.Info("Error sending callback: %v", err)
			return
		}
	}

}

func newAsync(n int) *Async {
	a := &Async{
		sem: make(chan struct{}, n),
	}
	return a
}

var async = newAsync(100)

// SendTransactionAsync creates a transaction for the given argument, signs it, and
// submits it to the transaction pool. This call returns immediately to allow sending
// many private transactions/bursts of transactions without waiting for the recipient
// parties to confirm receipt of the encrypted payloads. An optional callbackUrl may
// be specified--when a transaction is submitted to the transaction pool, it will be
// called with a POST request containing either {"error": "error message"} or
// {"txHash": "0x..."}.
//
// Please note: This is a temporary integration to improve performance in high-latency
// environments when sending many private transactions. It will be removed at a later
// date when account management is handled outside Ethereum.
func (s *PublicTransactionPoolAPI) SendTransactionAsync(ctx context.Context, args AsyncSendTxArgs) (common.Hash, error) {

	select {
	case async.sem <- struct{}{}:
		go func() {
			s.send(ctx, args)
			<-async.sem
		}()
		return common.Hash{}, nil
	default:
		return common.Hash{}, errors.New("too many concurrent requests")
	}
}

// GetQuorumPayload returns the contents of a private transaction
func (s *PublicBlockChainAPI) GetQuorumPayload(digestHex string) (string, error) {
	if private.P == nil {
		return "", fmt.Errorf("PrivateTransactionManager is not enabled")
	}
	if len(digestHex) < 3 {
		return "", fmt.Errorf("Invalid digest hex")
	}
	if digestHex[:2] == "0x" {
		digestHex = digestHex[2:]
	}
	b, err := hex.DecodeString(digestHex)
	if err != nil {
		return "", err
	}
	if len(b) != common.EncryptedPayloadHashLength {
		return "", fmt.Errorf("Expected a Quorum digest of length 64, but got %d", len(b))
	}
	data, _, err := private.P.Receive(common.BytesToEncryptedPayloadHash(b))
	if err != nil {
		return "", err
	}
	return fmt.Sprintf("0x%x", data), nil
}

// If transaction is raw, the tx payload is indeed the hash of the encrypted payload
//
// For private transaction, run a simulated execution in order to
// 1. Find all affected private contract accounts then retrieve encrypted payload hases of their creation txs
// 2. Calculate Merkle Root as the result of the simulated execution
// The above information along with private originating payload are sent to Transaction Manager
// to obtain hash of the encrypted private payload
func handlePrivateTransaction(ctx context.Context, b Backend, tx *types.Transaction, privateTxArgs *PrivateTxArgs, from common.Address, isRaw bool) (isPrivate bool, hash common.EncryptedPayloadHash, err error) {
	defer func(start time.Time) {
		log.Debug("Handle Private Transaction finished", "took", time.Since(start))
	}(time.Now())
	isPrivate = privateTxArgs != nil && privateTxArgs.PrivateFor != nil
	if isPrivate {
		isMessageCall := tx.To() != nil
		data := tx.Data()
		if len(data) > 0 { // only support non-value-transfer transaction
			var creationTxEncryptedPayloadHashes common.EncryptedPayloadHashes // of affected contract accounts
			var merkleRoot common.Hash
			log.Info("sending private tx", "isRaw", isRaw, "data", common.FormatTerminalString(data), "privatefrom", privateTxArgs.PrivateFrom, "privatefor", privateTxArgs.PrivateFor, "psvsender", privateTxArgs.PrivateStateValidation, "messageCall", isMessageCall)
			if isRaw {
				hash = common.BytesToEncryptedPayloadHash(data)
				privatePayload, _, revErr := private.P.ReceiveRaw(hash)
				if revErr != nil {
					return isPrivate, common.EncryptedPayloadHash{}, revErr
				}
				log.Trace("received raw payload", "hash", hash, "privatepayload", common.FormatTerminalString(privatePayload))
				var privateTx *types.Transaction
				if tx.To() == nil {
					privateTx = types.NewContractCreation(tx.Nonce(), tx.Value(), tx.Gas(), tx.GasPrice(), privatePayload)
				} else {
					privateTx = types.NewTransaction(tx.Nonce(), *tx.To(), tx.Value(), tx.Gas(), tx.GasPrice(), privatePayload)
				}
				creationTxEncryptedPayloadHashes, merkleRoot, err = simulateExecution(ctx, b, from, privateTx, privateTxArgs)
				log.Trace("after simulation", "creationTxEncryptedPayloadHashes", creationTxEncryptedPayloadHashes, "merkleRoot", merkleRoot, "error", err)
				if err != nil {
					return
				}

				data, err = private.P.SendSignedTx(hash, privateTxArgs.PrivateFor, &engine.ExtraMetadata{
					ACHashes:     creationTxEncryptedPayloadHashes,
					ACMerkleRoot: merkleRoot,
				})
			} else {
				creationTxEncryptedPayloadHashes, merkleRoot, err = simulateExecution(ctx, b, from, tx, privateTxArgs)
				log.Trace("after simulation", "creationTxEncryptedPayloadHashes", creationTxEncryptedPayloadHashes, "merkleRoot", merkleRoot, "error", err)
				if err != nil {
					return
				}

				hash, err = private.P.Send(data, privateTxArgs.PrivateFrom, privateTxArgs.PrivateFor, &engine.ExtraMetadata{
					ACHashes:     creationTxEncryptedPayloadHashes,
					ACMerkleRoot: merkleRoot,
				})
				if err != nil {
					return
				}
			}
			log.Info("sent private tx", "isRaw", isRaw, "data", common.FormatTerminalString(data), "privatefrom", privateTxArgs.PrivateFrom, "privatefor", privateTxArgs.PrivateFor, "merkleroot", merkleRoot, "ismessagecall", isMessageCall, "error", err, "encryptedhahses", creationTxEncryptedPayloadHashes, "hash", hash)
			if err != nil {
				return isPrivate, common.EncryptedPayloadHash{}, err
			}
		}
	}
	return
}

// Simulate excution of a private transaction
// Returns hashes of encrypted payload of creation transactions for all affected contract accounts
// and the merkle root combining all affected contract accounts after the simulation
//
func simulateExecution(ctx context.Context, b Backend, from common.Address, privateTx *types.Transaction, privateTxArgs *PrivateTxArgs) (common.EncryptedPayloadHashes, common.Hash, error) {
	defer func(start time.Time) {
		log.Debug("Simulated Execution EVM call finished", "runtime", time.Since(start))
	}(time.Now())
	blockNumber := b.CurrentBlock().Number().Uint64()
	state, header, err := b.StateAndHeaderByNumber(ctx, rpc.BlockNumber(blockNumber))
	if state == nil || err != nil {
		return nil, common.Hash{}, err
	}
	// Set sender address or use a default if none specified
	addr := from
	if addr == (common.Address{}) {
		if wallets := b.AccountManager().Wallets(); len(wallets) > 0 {
			if accounts := wallets[0].Accounts(); len(accounts) > 0 {
				addr = accounts[0].Address
			}
		}
	}

	// Create new call message
	msg := types.NewMessage(addr, privateTx.To(), privateTx.Nonce(), privateTx.Value(), privateTx.Gas(), privateTx.GasPrice(), privateTx.Data(), false)

	// Setup context with timeout as gas un-metered
	var cancel context.CancelFunc
	ctx, cancel = context.WithTimeout(ctx, time.Second*5)
	// Make sure the context is cancelled when the call has completed
	// this makes sure resources are cleaned up.
	defer func() { cancel() }()

	// Get a new instance of the EVM.
	evm, _, err := b.GetEVM(ctx, msg, state, header, vm.Config{})
	if err != nil {
		return nil, common.Hash{}, err
	}
	// Wait for the context to be done and cancel the evm. Even if the
	// EVM has finished, cancelling may be done (repeatedly)
	go func() {
		<-ctx.Done()
		evm.Cancel()
	}()

	// even the creation of a contract (init code) can invoke other contracts
	if privateTx.To() != nil {
		if !evm.StateDB.Exist(*privateTx.To()) {
			err = fmt.Errorf("no access to contract account %s", privateTx.To().Hex())
		} else {
			_, _, err = evm.Call(vm.AccountRef(addr), *privateTx.To(), privateTx.Data(), privateTx.Gas(), privateTx.Value())
		}
	} else {
		_, _, _, err = evm.Create(vm.AccountRef(addr), privateTx.Data(), privateTx.Gas(), privateTx.Value())
	}

	if err != nil {
		log.Error("Simulated execution", "error", err)
		return nil, common.Hash{}, err
	}
	affectedContractsHashes := make(common.EncryptedPayloadHashes)
	addresses := evm.AffectedContracts()
	isMessageCall := privateTx.To() != nil
	psv := privateTxArgs.PrivateStateValidation
	//in a message call we can ignore the sent arg and use psv of the To contract
<<<<<<< HEAD
	if isMessageCall {
		pm, err := evm.StateDB.GetStatePrivacyMetadata(*privateTx.To())
		if err != nil {
			return nil, common.Hash{}, errors.New("unable to obtain metadata ")
=======
	if messageCall {
		pm, _ := evm.StateDB.GetStatePrivacyMetadata(*privateTx.To())
		if pm == nil {
			return nil, common.Hash{}, errors.New("non party member")
>>>>>>> 871707ba
		}
		psv = pm.PrivateStateValidation
		if privateTxArgs.PrivateStateValidation && !psv {
			return nil, common.Hash{}, errors.New("attempted to send psv flag to non-psv contract")
		}
	}
	log.Trace("simulation", "affectedaddresses", addresses)
	for _, addr := range addresses {
		privacyMetadata, err := evm.StateDB.GetStatePrivacyMetadata(addr)
		log.Debug("Found affected contract", "address", addr.Hex(), "privacyMetadata", privacyMetadata)
		// when we run simulation, it's possible that affected contracts may contain public ones
		// public contract will not have any privacyMetadata attached
		if err != nil {
			//TODO - if decoding privacyMetadata fails
		}
		if privacyMetadata == nil {
			continue
		}
		affectedContractsHashes.Add(privacyMetadata.CreationTxHash)

		//if affecteds are not all the same return an error
		if psv != privacyMetadata.PrivateStateValidation {
			return nil, common.Hash{}, errors.New("not all contracts have same psv flag")
		}
	}

	//only calculate the merkle root if all contracts are psv
	var merkleRoot common.Hash
	if psv {
		merkleRoot, err = evm.CalculateMerkleRoot()
		if err != nil {
			return nil, common.Hash{}, err
		}
	}
	log.Trace("simulation end", "mr", merkleRoot, "affectedhashes", affectedContractsHashes)
	return affectedContractsHashes, merkleRoot, nil
}

//End-Quorum<|MERGE_RESOLUTION|>--- conflicted
+++ resolved
@@ -1856,17 +1856,10 @@
 	isMessageCall := privateTx.To() != nil
 	psv := privateTxArgs.PrivateStateValidation
 	//in a message call we can ignore the sent arg and use psv of the To contract
-<<<<<<< HEAD
 	if isMessageCall {
-		pm, err := evm.StateDB.GetStatePrivacyMetadata(*privateTx.To())
-		if err != nil {
-			return nil, common.Hash{}, errors.New("unable to obtain metadata ")
-=======
-	if messageCall {
 		pm, _ := evm.StateDB.GetStatePrivacyMetadata(*privateTx.To())
 		if pm == nil {
 			return nil, common.Hash{}, errors.New("non party member")
->>>>>>> 871707ba
 		}
 		psv = pm.PrivateStateValidation
 		if privateTxArgs.PrivateStateValidation && !psv {
