// Copyright 2015 The go-ethereum Authors
// This file is part of the go-ethereum library.
//
// The go-ethereum library is free software: you can redistribute it and/or modify
// it under the terms of the GNU Lesser General Public License as published by
// the Free Software Foundation, either version 3 of the License, or
// (at your option) any later version.
//
// The go-ethereum library is distributed in the hope that it will be useful,
// but WITHOUT ANY WARRANTY; without even the implied warranty of
// MERCHANTABILITY or FITNESS FOR A PARTICULAR PURPOSE. See the
// GNU Lesser General Public License for more details.
//
// You should have received a copy of the GNU Lesser General Public License
// along with the go-ethereum library. If not, see <http://www.gnu.org/licenses/>.

package ethapi

import (
	"bytes"
	"context"
	"errors"
	"fmt"
	"math/big"
	"strings"
	"time"

	"github.com/ethereum/go-ethereum/private/engine"

	"encoding/hex"
	"encoding/json"
	"net/http"

	"sync"

	"github.com/davecgh/go-spew/spew"

	"github.com/ethereum/go-ethereum/accounts"
	"github.com/ethereum/go-ethereum/accounts/keystore"
	"github.com/ethereum/go-ethereum/common"
	"github.com/ethereum/go-ethereum/common/hexutil"
	"github.com/ethereum/go-ethereum/common/math"
	"github.com/ethereum/go-ethereum/consensus/ethash"
	"github.com/ethereum/go-ethereum/core"
	"github.com/ethereum/go-ethereum/core/rawdb"
	"github.com/ethereum/go-ethereum/core/types"
	"github.com/ethereum/go-ethereum/core/vm"
	"github.com/ethereum/go-ethereum/crypto"
	"github.com/ethereum/go-ethereum/log"
	"github.com/ethereum/go-ethereum/p2p"
	"github.com/ethereum/go-ethereum/params"
	"github.com/ethereum/go-ethereum/private"
	"github.com/ethereum/go-ethereum/rlp"
	"github.com/ethereum/go-ethereum/rpc"
	"github.com/syndtr/goleveldb/leveldb"
	"github.com/syndtr/goleveldb/leveldb/util"
)

const (
	defaultGasPrice = 50 * params.Shannon

	//Hex-encoded 64 byte array of "17" values
	maxPrivateIntrinsicDataHex = "11111111111111111111111111111111111111111111111111111111111111111111111111111111111111111111111111111111111111111111111111111111"
)

// PublicEthereumAPI provides an API to access Ethereum related information.
// It offers only methods that operate on public data that is freely available to anyone.
type PublicEthereumAPI struct {
	b Backend
}

// NewPublicEthereumAPI creates a new Ethereum protocol API.
func NewPublicEthereumAPI(b Backend) *PublicEthereumAPI {
	return &PublicEthereumAPI{b}
}

// GasPrice returns a suggestion for a gas price.
func (s *PublicEthereumAPI) GasPrice(ctx context.Context) (*hexutil.Big, error) {
	price, err := s.b.SuggestPrice(ctx)
	return (*hexutil.Big)(price), err
}

// ProtocolVersion returns the current Ethereum protocol version this node supports
func (s *PublicEthereumAPI) ProtocolVersion() hexutil.Uint {
	return hexutil.Uint(s.b.ProtocolVersion())
}

// Syncing returns false in case the node is currently not syncing with the network. It can be up to date or has not
// yet received the latest block headers from its pears. In case it is synchronizing:
// - startingBlock: block number this node started to synchronise from
// - currentBlock:  block number this node is currently importing
// - highestBlock:  block number of the highest block header this node has received from peers
// - pulledStates:  number of state entries processed until now
// - knownStates:   number of known state entries that still need to be pulled
func (s *PublicEthereumAPI) Syncing() (interface{}, error) {
	progress := s.b.Downloader().Progress()

	// Return not syncing if the synchronisation already completed
	if progress.CurrentBlock >= progress.HighestBlock {
		return false, nil
	}
	// Otherwise gather the block sync stats
	return map[string]interface{}{
		"startingBlock": hexutil.Uint64(progress.StartingBlock),
		"currentBlock":  hexutil.Uint64(progress.CurrentBlock),
		"highestBlock":  hexutil.Uint64(progress.HighestBlock),
		"pulledStates":  hexutil.Uint64(progress.PulledStates),
		"knownStates":   hexutil.Uint64(progress.KnownStates),
	}, nil
}

// PublicTxPoolAPI offers and API for the transaction pool. It only operates on data that is non confidential.
type PublicTxPoolAPI struct {
	b Backend
}

// NewPublicTxPoolAPI creates a new tx pool service that gives information about the transaction pool.
func NewPublicTxPoolAPI(b Backend) *PublicTxPoolAPI {
	return &PublicTxPoolAPI{b}
}

// Content returns the transactions contained within the transaction pool.
func (s *PublicTxPoolAPI) Content() map[string]map[string]map[string]*RPCTransaction {
	content := map[string]map[string]map[string]*RPCTransaction{
		"pending": make(map[string]map[string]*RPCTransaction),
		"queued":  make(map[string]map[string]*RPCTransaction),
	}
	pending, queue := s.b.TxPoolContent()

	// Flatten the pending transactions
	for account, txs := range pending {
		dump := make(map[string]*RPCTransaction)
		for _, tx := range txs {
			dump[fmt.Sprintf("%d", tx.Nonce())] = newRPCPendingTransaction(tx)
		}
		content["pending"][account.Hex()] = dump
	}
	// Flatten the queued transactions
	for account, txs := range queue {
		dump := make(map[string]*RPCTransaction)
		for _, tx := range txs {
			dump[fmt.Sprintf("%d", tx.Nonce())] = newRPCPendingTransaction(tx)
		}
		content["queued"][account.Hex()] = dump
	}
	return content
}

// Status returns the number of pending and queued transaction in the pool.
func (s *PublicTxPoolAPI) Status() map[string]hexutil.Uint {
	pending, queue := s.b.Stats()
	return map[string]hexutil.Uint{
		"pending": hexutil.Uint(pending),
		"queued":  hexutil.Uint(queue),
	}
}

// Inspect retrieves the content of the transaction pool and flattens it into an
// easily inspectable list.
func (s *PublicTxPoolAPI) Inspect() map[string]map[string]map[string]string {
	content := map[string]map[string]map[string]string{
		"pending": make(map[string]map[string]string),
		"queued":  make(map[string]map[string]string),
	}
	pending, queue := s.b.TxPoolContent()

	// Define a formatter to flatten a transaction into a string
	var format = func(tx *types.Transaction) string {
		if to := tx.To(); to != nil {
			return fmt.Sprintf("%s: %v wei + %v gas × %v wei", tx.To().Hex(), tx.Value(), tx.Gas(), tx.GasPrice())
		}
		return fmt.Sprintf("contract creation: %v wei + %v gas × %v wei", tx.Value(), tx.Gas(), tx.GasPrice())
	}
	// Flatten the pending transactions
	for account, txs := range pending {
		dump := make(map[string]string)
		for _, tx := range txs {
			dump[fmt.Sprintf("%d", tx.Nonce())] = format(tx)
		}
		content["pending"][account.Hex()] = dump
	}
	// Flatten the queued transactions
	for account, txs := range queue {
		dump := make(map[string]string)
		for _, tx := range txs {
			dump[fmt.Sprintf("%d", tx.Nonce())] = format(tx)
		}
		content["queued"][account.Hex()] = dump
	}
	return content
}

// PublicAccountAPI provides an API to access accounts managed by this node.
// It offers only methods that can retrieve accounts.
type PublicAccountAPI struct {
	am *accounts.Manager
}

// NewPublicAccountAPI creates a new PublicAccountAPI.
func NewPublicAccountAPI(am *accounts.Manager) *PublicAccountAPI {
	return &PublicAccountAPI{am: am}
}

// Accounts returns the collection of accounts this node manages
func (s *PublicAccountAPI) Accounts() []common.Address {
	addresses := make([]common.Address, 0) // return [] instead of nil if empty
	for _, wallet := range s.am.Wallets() {
		for _, account := range wallet.Accounts() {
			addresses = append(addresses, account.Address)
		}
	}
	return addresses
}

// PrivateAccountAPI provides an API to access accounts managed by this node.
// It offers methods to create, (un)lock en list accounts. Some methods accept
// passwords and are therefore considered private by default.
type PrivateAccountAPI struct {
	am        *accounts.Manager
	nonceLock *AddrLocker
	b         Backend
}

// NewPrivateAccountAPI create a new PrivateAccountAPI.
func NewPrivateAccountAPI(b Backend, nonceLock *AddrLocker) *PrivateAccountAPI {
	return &PrivateAccountAPI{
		am:        b.AccountManager(),
		nonceLock: nonceLock,
		b:         b,
	}
}

// ListAccounts will return a list of addresses for accounts this node manages.
func (s *PrivateAccountAPI) ListAccounts() []common.Address {
	addresses := make([]common.Address, 0) // return [] instead of nil if empty
	for _, wallet := range s.am.Wallets() {
		for _, account := range wallet.Accounts() {
			addresses = append(addresses, account.Address)
		}
	}
	return addresses
}

// rawWallet is a JSON representation of an accounts.Wallet interface, with its
// data contents extracted into plain fields.
type rawWallet struct {
	URL      string             `json:"url"`
	Status   string             `json:"status"`
	Failure  string             `json:"failure,omitempty"`
	Accounts []accounts.Account `json:"accounts,omitempty"`
}

// ListWallets will return a list of wallets this node manages.
func (s *PrivateAccountAPI) ListWallets() []rawWallet {
	wallets := make([]rawWallet, 0) // return [] instead of nil if empty
	for _, wallet := range s.am.Wallets() {
		status, failure := wallet.Status()

		raw := rawWallet{
			URL:      wallet.URL().String(),
			Status:   status,
			Accounts: wallet.Accounts(),
		}
		if failure != nil {
			raw.Failure = failure.Error()
		}
		wallets = append(wallets, raw)
	}
	return wallets
}

// OpenWallet initiates a hardware wallet opening procedure, establishing a USB
// connection and attempting to authenticate via the provided passphrase. Note,
// the method may return an extra challenge requiring a second open (e.g. the
// Trezor PIN matrix challenge).
func (s *PrivateAccountAPI) OpenWallet(url string, passphrase *string) error {
	wallet, err := s.am.Wallet(url)
	if err != nil {
		return err
	}
	pass := ""
	if passphrase != nil {
		pass = *passphrase
	}
	return wallet.Open(pass)
}

// DeriveAccount requests a HD wallet to derive a new account, optionally pinning
// it for later reuse.
func (s *PrivateAccountAPI) DeriveAccount(url string, path string, pin *bool) (accounts.Account, error) {
	wallet, err := s.am.Wallet(url)
	if err != nil {
		return accounts.Account{}, err
	}
	derivPath, err := accounts.ParseDerivationPath(path)
	if err != nil {
		return accounts.Account{}, err
	}
	if pin == nil {
		pin = new(bool)
	}
	return wallet.Derive(derivPath, *pin)
}

// NewAccount will create a new account and returns the address for the new account.
func (s *PrivateAccountAPI) NewAccount(password string) (common.Address, error) {
	acc, err := fetchKeystore(s.am).NewAccount(password)
	if err == nil {
		return acc.Address, nil
	}
	return common.Address{}, err
}

// fetchKeystore retrives the encrypted keystore from the account manager.
func fetchKeystore(am *accounts.Manager) *keystore.KeyStore {
	return am.Backends(keystore.KeyStoreType)[0].(*keystore.KeyStore)
}

// ImportRawKey stores the given hex encoded ECDSA key into the key directory,
// encrypting it with the passphrase.
func (s *PrivateAccountAPI) ImportRawKey(privkey string, password string) (common.Address, error) {
	key, err := crypto.HexToECDSA(privkey)
	if err != nil {
		return common.Address{}, err
	}
	acc, err := fetchKeystore(s.am).ImportECDSA(key, password)
	return acc.Address, err
}

// UnlockAccount will unlock the account associated with the given address with
// the given password for duration seconds. If duration is nil it will use a
// default of 300 seconds. It returns an indication if the account was unlocked.
func (s *PrivateAccountAPI) UnlockAccount(addr common.Address, password string, duration *uint64) (bool, error) {
	const max = uint64(time.Duration(math.MaxInt64) / time.Second)
	var d time.Duration
	if duration == nil {
		d = 300 * time.Second
	} else if *duration > max {
		return false, errors.New("unlock duration too large")
	} else {
		d = time.Duration(*duration) * time.Second
	}
	err := fetchKeystore(s.am).TimedUnlock(accounts.Account{Address: addr}, password, d)
	return err == nil, err
}

// LockAccount will lock the account associated with the given address when it's unlocked.
func (s *PrivateAccountAPI) LockAccount(addr common.Address) bool {
	return fetchKeystore(s.am).Lock(addr) == nil
}

// signTransactions sets defaults and signs the given transaction
// NOTE: the caller needs to ensure that the nonceLock is held, if applicable,
// and release it after the transaction has been submitted to the tx pool
func (s *PrivateAccountAPI) signTransaction(ctx context.Context, args SendTxArgs, passwd string) (*types.Transaction, error) {
	// Look up the wallet containing the requested signer
	account := accounts.Account{Address: args.From}
	wallet, err := s.am.Find(account)
	if err != nil {
		return nil, err
	}
	// Set some sanity defaults and terminate on failure
	if err := args.setDefaults(ctx, s.b); err != nil {
		return nil, err
	}
	// Assemble the transaction and sign with the wallet
	tx := args.toTransaction()

	var chainID *big.Int
	if config := s.b.ChainConfig(); config.IsEIP155(s.b.CurrentBlock().Number()) {
		chainID = config.ChainID
	}
	return wallet.SignTxWithPassphrase(account, passwd, tx, chainID)
}

// SendTransaction will create a transaction from the given arguments and
// tries to sign it with the key associated with args.To. If the given passwd isn't
// able to decrypt the key it fails.
func (s *PrivateAccountAPI) SendTransaction(ctx context.Context, args SendTxArgs, passwd string) (common.Hash, error) {
	if args.Nonce == nil {
		// Hold the addresse's mutex around signing to prevent concurrent assignment of
		// the same nonce to multiple accounts.
		s.nonceLock.LockAddr(args.From)
		defer s.nonceLock.UnlockAddr(args.From)
	}

	// Set some sanity defaults and terminate on failure
	if err := args.setDefaults(ctx, s.b); err != nil {
		return common.Hash{}, err
	}
	isPrivate, data, err := handlePrivateTransaction(ctx, s.b, args.toTransaction(), &args.PrivateTxArgs, args.From, false)
	if err != nil {
		return common.Hash{}, err
	}
	if isPrivate {
		// replace the original payload with encrypted payload hash
		args.Data = data.BytesTypeRef()
	}

	signed, err := s.signTransaction(ctx, args, passwd)
	if err != nil {
		return common.Hash{}, err
	}

	return submitTransaction(ctx, s.b, signed, isPrivate)
}

// SignTransaction will create a transaction from the given arguments and
// tries to sign it with the key associated with args.To. If the given passwd isn't
// able to decrypt the key it fails. The transaction is returned in RLP-form, not broadcast
// to other nodes
func (s *PrivateAccountAPI) SignTransaction(ctx context.Context, args SendTxArgs, passwd string) (*SignTransactionResult, error) {
	// No need to obtain the noncelock mutex, since we won't be sending this
	// tx into the transaction pool, but right back to the user
	if args.Gas == nil {
		return nil, fmt.Errorf("gas not specified")
	}
	if args.GasPrice == nil {
		return nil, fmt.Errorf("gasPrice not specified")
	}
	if args.Nonce == nil {
		return nil, fmt.Errorf("nonce not specified")
	}
	signed, err := s.signTransaction(ctx, args, passwd)
	if err != nil {
		return nil, err
	}
	data, err := rlp.EncodeToBytes(signed)
	if err != nil {
		return nil, err
	}
	return &SignTransactionResult{data, signed}, nil
}

// signHash is a helper function that calculates a hash for the given message that can be
// safely used to calculate a signature from.
//
// The hash is calulcated as
//   keccak256("\x19Ethereum Signed Message:\n"${message length}${message}).
//
// This gives context to the signed message and prevents signing of transactions.
func signHash(data []byte) []byte {
	msg := fmt.Sprintf("\x19Ethereum Signed Message:\n%d%s", len(data), data)
	return crypto.Keccak256([]byte(msg))
}

// Sign calculates an Ethereum ECDSA signature for:
// keccack256("\x19Ethereum Signed Message:\n" + len(message) + message))
//
// Note, the produced signature conforms to the secp256k1 curve R, S and V values,
// where the V value will be 27 or 28 for legacy reasons.
//
// The key used to calculate the signature is decrypted with the given password.
//
// https://github.com/ethereum/go-ethereum/wiki/Management-APIs#personal_sign
func (s *PrivateAccountAPI) Sign(ctx context.Context, data hexutil.Bytes, addr common.Address, passwd string) (hexutil.Bytes, error) {
	// Look up the wallet containing the requested signer
	account := accounts.Account{Address: addr}

	wallet, err := s.b.AccountManager().Find(account)
	if err != nil {
		return nil, err
	}
	// Assemble sign the data with the wallet
	signature, err := wallet.SignHashWithPassphrase(account, passwd, signHash(data))
	if err != nil {
		return nil, err
	}
	signature[64] += 27 // Transform V from 0/1 to 27/28 according to the yellow paper
	return signature, nil
}

// EcRecover returns the address for the account that was used to create the signature.
// Note, this function is compatible with eth_sign and personal_sign. As such it recovers
// the address of:
// hash = keccak256("\x19Ethereum Signed Message:\n"${message length}${message})
// addr = ecrecover(hash, signature)
//
// Note, the signature must conform to the secp256k1 curve R, S and V values, where
// the V value must be be 27 or 28 for legacy reasons.
//
// https://github.com/ethereum/go-ethereum/wiki/Management-APIs#personal_ecRecover
func (s *PrivateAccountAPI) EcRecover(ctx context.Context, data, sig hexutil.Bytes) (common.Address, error) {
	if len(sig) != 65 {
		return common.Address{}, fmt.Errorf("signature must be 65 bytes long")
	}
	if sig[64] != 27 && sig[64] != 28 {
		return common.Address{}, fmt.Errorf("invalid Ethereum signature (V is not 27 or 28)")
	}
	sig[64] -= 27 // Transform yellow paper V from 27/28 to 0/1

	rpk, err := crypto.SigToPub(signHash(data), sig)
	if err != nil {
		return common.Address{}, err
	}
	return crypto.PubkeyToAddress(*rpk), nil
}

// SignAndSendTransaction was renamed to SendTransaction. This method is deprecated
// and will be removed in the future. It primary goal is to give clients time to update.
func (s *PrivateAccountAPI) SignAndSendTransaction(ctx context.Context, args SendTxArgs, passwd string) (common.Hash, error) {
	return s.SendTransaction(ctx, args, passwd)
}

// PublicBlockChainAPI provides an API to access the Ethereum blockchain.
// It offers only methods that operate on public data that is freely available to anyone.
type PublicBlockChainAPI struct {
	b Backend
}

// NewPublicBlockChainAPI creates a new Ethereum blockchain API.
func NewPublicBlockChainAPI(b Backend) *PublicBlockChainAPI {
	return &PublicBlockChainAPI{b}
}

// BlockNumber returns the block number of the chain head.
func (s *PublicBlockChainAPI) BlockNumber() hexutil.Uint64 {
	header, _ := s.b.HeaderByNumber(context.Background(), rpc.LatestBlockNumber) // latest header should always be available
	return hexutil.Uint64(header.Number.Uint64())
}

// GetBalance returns the amount of wei for the given address in the state of the
// given block number. The rpc.LatestBlockNumber and rpc.PendingBlockNumber meta
// block numbers are also allowed.
func (s *PublicBlockChainAPI) GetBalance(ctx context.Context, address common.Address, blockNr rpc.BlockNumber) (*hexutil.Big, error) {
	state, _, err := s.b.StateAndHeaderByNumber(ctx, blockNr)
	if state == nil || err != nil {
		return nil, err
	}
	return (*hexutil.Big)(state.GetBalance(address)), nil
}

// GetBlockByNumber returns the requested block. When blockNr is -1 the chain head is returned. When fullTx is true all
// transactions in the block are returned in full detail, otherwise only the transaction hash is returned.
func (s *PublicBlockChainAPI) GetBlockByNumber(ctx context.Context, blockNr rpc.BlockNumber, fullTx bool) (map[string]interface{}, error) {
	block, err := s.b.BlockByNumber(ctx, blockNr)
	if block != nil {
		response, err := s.rpcOutputBlock(block, true, fullTx)
		if err == nil && blockNr == rpc.PendingBlockNumber {
			// Pending blocks need to nil out a few fields
			for _, field := range []string{"hash", "nonce", "miner"} {
				response[field] = nil
			}
		}
		return response, err
	}
	return nil, err
}

// GetBlockByHash returns the requested block. When fullTx is true all transactions in the block are returned in full
// detail, otherwise only the transaction hash is returned.
func (s *PublicBlockChainAPI) GetBlockByHash(ctx context.Context, blockHash common.Hash, fullTx bool) (map[string]interface{}, error) {
	block, err := s.b.GetBlock(ctx, blockHash)
	if block != nil {
		return s.rpcOutputBlock(block, true, fullTx)
	}
	return nil, err
}

// GetUncleByBlockNumberAndIndex returns the uncle block for the given block hash and index. When fullTx is true
// all transactions in the block are returned in full detail, otherwise only the transaction hash is returned.
func (s *PublicBlockChainAPI) GetUncleByBlockNumberAndIndex(ctx context.Context, blockNr rpc.BlockNumber, index hexutil.Uint) (map[string]interface{}, error) {
	block, err := s.b.BlockByNumber(ctx, blockNr)
	if block != nil {
		uncles := block.Uncles()
		if index >= hexutil.Uint(len(uncles)) {
			log.Debug("Requested uncle not found", "number", blockNr, "hash", block.Hash(), "index", index)
			return nil, nil
		}
		block = types.NewBlockWithHeader(uncles[index])
		return s.rpcOutputBlock(block, false, false)
	}
	return nil, err
}

// GetUncleByBlockHashAndIndex returns the uncle block for the given block hash and index. When fullTx is true
// all transactions in the block are returned in full detail, otherwise only the transaction hash is returned.
func (s *PublicBlockChainAPI) GetUncleByBlockHashAndIndex(ctx context.Context, blockHash common.Hash, index hexutil.Uint) (map[string]interface{}, error) {
	block, err := s.b.GetBlock(ctx, blockHash)
	if block != nil {
		uncles := block.Uncles()
		if index >= hexutil.Uint(len(uncles)) {
			log.Debug("Requested uncle not found", "number", block.Number(), "hash", blockHash, "index", index)
			return nil, nil
		}
		block = types.NewBlockWithHeader(uncles[index])
		return s.rpcOutputBlock(block, false, false)
	}
	return nil, err
}

// GetUncleCountByBlockNumber returns number of uncles in the block for the given block number
func (s *PublicBlockChainAPI) GetUncleCountByBlockNumber(ctx context.Context, blockNr rpc.BlockNumber) *hexutil.Uint {
	if block, _ := s.b.BlockByNumber(ctx, blockNr); block != nil {
		n := hexutil.Uint(len(block.Uncles()))
		return &n
	}
	return nil
}

// GetUncleCountByBlockHash returns number of uncles in the block for the given block hash
func (s *PublicBlockChainAPI) GetUncleCountByBlockHash(ctx context.Context, blockHash common.Hash) *hexutil.Uint {
	if block, _ := s.b.GetBlock(ctx, blockHash); block != nil {
		n := hexutil.Uint(len(block.Uncles()))
		return &n
	}
	return nil
}

// GetCode returns the code stored at the given address in the state for the given block number.
func (s *PublicBlockChainAPI) GetCode(ctx context.Context, address common.Address, blockNr rpc.BlockNumber) (hexutil.Bytes, error) {
	state, _, err := s.b.StateAndHeaderByNumber(ctx, blockNr)
	if state == nil || err != nil {
		return nil, err
	}
	code := state.GetCode(address)
	return code, nil
}

// GetStorageAt returns the storage from the state at the given address, key and
// block number. The rpc.LatestBlockNumber and rpc.PendingBlockNumber meta block
// numbers are also allowed.
func (s *PublicBlockChainAPI) GetStorageAt(ctx context.Context, address common.Address, key string, blockNr rpc.BlockNumber) (hexutil.Bytes, error) {
	state, _, err := s.b.StateAndHeaderByNumber(ctx, blockNr)
	if state == nil || err != nil {
		return nil, err
	}
	res := state.GetState(address, common.HexToHash(key))
	return res[:], nil
}

// CallArgs represents the arguments for a call.
type CallArgs struct {
	From     common.Address  `json:"from"`
	To       *common.Address `json:"to"`
	Gas      hexutil.Uint64  `json:"gas"`
	GasPrice hexutil.Big     `json:"gasPrice"`
	Value    hexutil.Big     `json:"value"`
	Data     hexutil.Bytes   `json:"data"`
}

func (s *PublicBlockChainAPI) doCall(ctx context.Context, args CallArgs, blockNr rpc.BlockNumber, vmCfg vm.Config, timeout time.Duration) ([]byte, uint64, bool, error) {
	defer func(start time.Time) { log.Debug("Executing EVM call finished", "runtime", time.Since(start)) }(time.Now())

	state, header, err := s.b.StateAndHeaderByNumber(ctx, blockNr)
	if state == nil || err != nil {
		return nil, 0, false, err
	}
	// Set sender address or use a default if none specified
	addr := args.From
	if addr == (common.Address{}) {
		if wallets := s.b.AccountManager().Wallets(); len(wallets) > 0 {
			if accounts := wallets[0].Accounts(); len(accounts) > 0 {
				addr = accounts[0].Address
			}
		}
	}
	// Set default gas & gas price if none were set
	gas, gasPrice := uint64(args.Gas), args.GasPrice.ToInt()
	if gas == 0 {
		gas = math.MaxUint64 / 2
	}

	if gasPrice.Sign() == 0 && !s.b.ChainConfig().IsQuorum {
		gasPrice = new(big.Int).SetUint64(defaultGasPrice)
	}

	// Create new call message
	msg := types.NewMessage(addr, args.To, 0, args.Value.ToInt(), gas, gasPrice, args.Data, false)

	// Setup context so it may be cancelled the call has completed
	// or, in case of unmetered gas, setup a context with a timeout.
	var cancel context.CancelFunc
	if timeout > 0 {
		ctx, cancel = context.WithTimeout(ctx, timeout)
	} else {
		ctx, cancel = context.WithCancel(ctx)
	}
	// Make sure the context is cancelled when the call has completed
	// this makes sure resources are cleaned up.
	defer cancel()

	// Get a new instance of the EVM.
	evm, vmError, err := s.b.GetEVM(ctx, msg, state, header, vmCfg)
	if err != nil {
		return nil, 0, false, err
	}
	// Wait for the context to be done and cancel the evm. Even if the
	// EVM has finished, cancelling may be done (repeatedly)
	go func() {
		<-ctx.Done()
		evm.Cancel()
	}()

	// Setup the gas pool (also for unmetered requests)
	// and apply the message.
	gp := new(core.GasPool).AddGas(math.MaxUint64)
	res, gas, failed, err := core.ApplyMessage(evm, msg, gp)
	if err := vmError(); err != nil {
		return nil, 0, false, err
	}
	return res, gas, failed, err
}

// Call executes the given transaction on the state for the given block number.
// It doesn't make and changes in the state/blockchain and is useful to execute and retrieve values.
func (s *PublicBlockChainAPI) Call(ctx context.Context, args CallArgs, blockNr rpc.BlockNumber) (hexutil.Bytes, error) {
	result, _, _, err := s.doCall(ctx, args, blockNr, vm.Config{}, 5*time.Second)
	return (hexutil.Bytes)(result), err
}

// EstimateGas returns an estimate of the amount of gas needed to execute the
// given transaction against the current pending block.
func (s *PublicBlockChainAPI) EstimateGas(ctx context.Context, args CallArgs) (hexutil.Uint64, error) {
	// Binary search the gas requirement, as it may be higher than the amount used
	var (
		lo  uint64 = params.TxGas - 1
		hi  uint64
		cap uint64
	)
	if uint64(args.Gas) >= params.TxGas {
		hi = uint64(args.Gas)
	} else {
		// Retrieve the current pending block to act as the gas ceiling
		block, err := s.b.BlockByNumber(ctx, rpc.PendingBlockNumber)
		if err != nil {
			return 0, err
		}
		hi = block.GasLimit()
	}
	cap = hi

	// Create a helper to check if a gas allowance results in an executable transaction
	executable := func(gas uint64) bool {
		args.Gas = hexutil.Uint64(gas)

		_, _, failed, err := s.doCall(ctx, args, rpc.PendingBlockNumber, vm.Config{}, 0)
		if err != nil || failed {
			return false
		}
		return true
	}
	// Execute the binary search and hone in on an executable gas limit
	for lo+1 < hi {
		mid := (hi + lo) / 2
		if !executable(mid) {
			lo = mid
		} else {
			hi = mid
		}
	}
	// Reject the transaction as invalid if it still fails at the highest allowance
	if hi == cap {
		if !executable(hi) {
			return 0, fmt.Errorf("gas required exceeds allowance or always failing transaction")
		}
	}

	//QUORUM

	//We don't know if this is going to be a private or public transaction
	//It is possible to have a data field that has a lower intrinsic value than the PTM hash
	//so this checks that if we were to place a PTM hash (with all non-zero values) here then the transaction would
	//still run
	//This makes the return value a potential over-estimate of gas, rather than the exact cost to run right now

	//if the transaction has a value then it cannot be private, so we can skip this check
	if args.Value.ToInt().Cmp(big.NewInt(0)) == 0 {

		isHomestead := s.b.ChainConfig().IsHomestead(new(big.Int).SetInt64(int64(rpc.PendingBlockNumber)))
		intrinsicGasPublic, _ := core.IntrinsicGas(args.Data, args.To == nil, isHomestead)
		intrinsicGasPrivate, _ := core.IntrinsicGas(common.Hex2Bytes(maxPrivateIntrinsicDataHex), args.To == nil, isHomestead)

		if intrinsicGasPrivate > intrinsicGasPublic {
			if math.MaxUint64-hi < intrinsicGasPrivate-intrinsicGasPublic {
				return 0, fmt.Errorf("private intrinsic gas addition exceeds allowance")
			}
			return hexutil.Uint64(hi + (intrinsicGasPrivate - intrinsicGasPublic)), nil
		}

	}

	//END QUORUM

	return hexutil.Uint64(hi), nil
}

// ExecutionResult groups all structured logs emitted by the EVM
// while replaying a transaction in debug mode as well as transaction
// execution status, the amount of gas used and the return value
type ExecutionResult struct {
	Gas         uint64         `json:"gas"`
	Failed      bool           `json:"failed"`
	ReturnValue string         `json:"returnValue"`
	StructLogs  []StructLogRes `json:"structLogs"`
}

// StructLogRes stores a structured log emitted by the EVM while replaying a
// transaction in debug mode
type StructLogRes struct {
	Pc      uint64             `json:"pc"`
	Op      string             `json:"op"`
	Gas     uint64             `json:"gas"`
	GasCost uint64             `json:"gasCost"`
	Depth   int                `json:"depth"`
	Error   error              `json:"error,omitempty"`
	Stack   *[]string          `json:"stack,omitempty"`
	Memory  *[]string          `json:"memory,omitempty"`
	Storage *map[string]string `json:"storage,omitempty"`
}

// formatLogs formats EVM returned structured logs for json output
func FormatLogs(logs []vm.StructLog) []StructLogRes {
	formatted := make([]StructLogRes, len(logs))
	for index, trace := range logs {
		formatted[index] = StructLogRes{
			Pc:      trace.Pc,
			Op:      trace.Op.String(),
			Gas:     trace.Gas,
			GasCost: trace.GasCost,
			Depth:   trace.Depth,
			Error:   trace.Err,
		}
		if trace.Stack != nil {
			stack := make([]string, len(trace.Stack))
			for i, stackValue := range trace.Stack {
				stack[i] = fmt.Sprintf("%x", math.PaddedBigBytes(stackValue, 32))
			}
			formatted[index].Stack = &stack
		}
		if trace.Memory != nil {
			memory := make([]string, 0, (len(trace.Memory)+31)/32)
			for i := 0; i+32 <= len(trace.Memory); i += 32 {
				memory = append(memory, fmt.Sprintf("%x", trace.Memory[i:i+32]))
			}
			formatted[index].Memory = &memory
		}
		if trace.Storage != nil {
			storage := make(map[string]string)
			for i, storageValue := range trace.Storage {
				storage[fmt.Sprintf("%x", i)] = fmt.Sprintf("%x", storageValue)
			}
			formatted[index].Storage = &storage
		}
	}
	return formatted
}

// RPCMarshalBlock converts the given block to the RPC output which depends on fullTx. If inclTx is true transactions are
// returned. When fullTx is true the returned block contains full transaction details, otherwise it will only contain
// transaction hashes.
func RPCMarshalBlock(b *types.Block, inclTx bool, fullTx bool) (map[string]interface{}, error) {
	head := b.Header() // copies the header once
	fields := map[string]interface{}{
		"number":           (*hexutil.Big)(head.Number),
		"hash":             b.Hash(),
		"parentHash":       head.ParentHash,
		"nonce":            head.Nonce,
		"mixHash":          head.MixDigest,
		"sha3Uncles":       head.UncleHash,
		"logsBloom":        head.Bloom,
		"stateRoot":        head.Root,
		"miner":            head.Coinbase,
		"difficulty":       (*hexutil.Big)(head.Difficulty),
		"extraData":        hexutil.Bytes(head.Extra),
		"size":             hexutil.Uint64(b.Size()),
		"gasLimit":         hexutil.Uint64(head.GasLimit),
		"gasUsed":          hexutil.Uint64(head.GasUsed),
		"timestamp":        (*hexutil.Big)(head.Time),
		"transactionsRoot": head.TxHash,
		"receiptsRoot":     head.ReceiptHash,
	}

	if inclTx {
		formatTx := func(tx *types.Transaction) (interface{}, error) {
			return tx.Hash(), nil
		}
		if fullTx {
			formatTx = func(tx *types.Transaction) (interface{}, error) {
				return newRPCTransactionFromBlockHash(b, tx.Hash()), nil
			}
		}
		txs := b.Transactions()
		transactions := make([]interface{}, len(txs))
		var err error
		for i, tx := range txs {
			if transactions[i], err = formatTx(tx); err != nil {
				return nil, err
			}
		}
		fields["transactions"] = transactions
	}

	uncles := b.Uncles()
	uncleHashes := make([]common.Hash, len(uncles))
	for i, uncle := range uncles {
		uncleHashes[i] = uncle.Hash()
	}
	fields["uncles"] = uncleHashes

	return fields, nil
}

// rpcOutputBlock uses the generalized output filler, then adds the total difficulty field, which requires
// a `PublicBlockchainAPI`.
func (s *PublicBlockChainAPI) rpcOutputBlock(b *types.Block, inclTx bool, fullTx bool) (map[string]interface{}, error) {
	fields, err := RPCMarshalBlock(b, inclTx, fullTx)
	if err != nil {
		return nil, err
	}
	fields["totalDifficulty"] = (*hexutil.Big)(s.b.GetTd(b.Hash()))
	return fields, err
}

// RPCTransaction represents a transaction that will serialize to the RPC representation of a transaction
type RPCTransaction struct {
	BlockHash        common.Hash     `json:"blockHash"`
	BlockNumber      *hexutil.Big    `json:"blockNumber"`
	From             common.Address  `json:"from"`
	Gas              hexutil.Uint64  `json:"gas"`
	GasPrice         *hexutil.Big    `json:"gasPrice"`
	Hash             common.Hash     `json:"hash"`
	Input            hexutil.Bytes   `json:"input"`
	Nonce            hexutil.Uint64  `json:"nonce"`
	To               *common.Address `json:"to"`
	TransactionIndex hexutil.Uint    `json:"transactionIndex"`
	Value            *hexutil.Big    `json:"value"`
	V                *hexutil.Big    `json:"v"`
	R                *hexutil.Big    `json:"r"`
	S                *hexutil.Big    `json:"s"`
}

// newRPCTransaction returns a transaction that will serialize to the RPC
// representation, with the given location metadata set (if available).
func newRPCTransaction(tx *types.Transaction, blockHash common.Hash, blockNumber uint64, index uint64) *RPCTransaction {
	var signer types.Signer = types.HomesteadSigner{}
	// joel: this is one of the two places we used a wrong signer to print txes
	if tx.Protected() && !tx.IsPrivate() {
		signer = types.NewEIP155Signer(tx.ChainId())
	}
	from, _ := types.Sender(signer, tx)
	v, r, s := tx.RawSignatureValues()

	result := &RPCTransaction{
		From:     from,
		Gas:      hexutil.Uint64(tx.Gas()),
		GasPrice: (*hexutil.Big)(tx.GasPrice()),
		Hash:     tx.Hash(),
		Input:    hexutil.Bytes(tx.Data()),
		Nonce:    hexutil.Uint64(tx.Nonce()),
		To:       tx.To(),
		Value:    (*hexutil.Big)(tx.Value()),
		V:        (*hexutil.Big)(v),
		R:        (*hexutil.Big)(r),
		S:        (*hexutil.Big)(s),
	}
	if blockHash != (common.Hash{}) {
		result.BlockHash = blockHash
		result.BlockNumber = (*hexutil.Big)(new(big.Int).SetUint64(blockNumber))
		result.TransactionIndex = hexutil.Uint(index)
	}
	return result
}

// newRPCPendingTransaction returns a pending transaction that will serialize to the RPC representation
func newRPCPendingTransaction(tx *types.Transaction) *RPCTransaction {
	return newRPCTransaction(tx, common.Hash{}, 0, 0)
}

// newRPCTransactionFromBlockIndex returns a transaction that will serialize to the RPC representation.
func newRPCTransactionFromBlockIndex(b *types.Block, index uint64) *RPCTransaction {
	txs := b.Transactions()
	if index >= uint64(len(txs)) {
		return nil
	}
	return newRPCTransaction(txs[index], b.Hash(), b.NumberU64(), index)
}

// newRPCRawTransactionFromBlockIndex returns the bytes of a transaction given a block and a transaction index.
func newRPCRawTransactionFromBlockIndex(b *types.Block, index uint64) hexutil.Bytes {
	txs := b.Transactions()
	if index >= uint64(len(txs)) {
		return nil
	}
	blob, _ := rlp.EncodeToBytes(txs[index])
	return blob
}

// newRPCTransactionFromBlockHash returns a transaction that will serialize to the RPC representation.
func newRPCTransactionFromBlockHash(b *types.Block, hash common.Hash) *RPCTransaction {
	for idx, tx := range b.Transactions() {
		if tx.Hash() == hash {
			return newRPCTransactionFromBlockIndex(b, uint64(idx))
		}
	}
	return nil
}

// PublicTransactionPoolAPI exposes methods for the RPC interface
type PublicTransactionPoolAPI struct {
	b         Backend
	nonceLock *AddrLocker
}

// NewPublicTransactionPoolAPI creates a new RPC service with methods specific for the transaction pool.
func NewPublicTransactionPoolAPI(b Backend, nonceLock *AddrLocker) *PublicTransactionPoolAPI {
	return &PublicTransactionPoolAPI{b, nonceLock}
}

// GetBlockTransactionCountByNumber returns the number of transactions in the block with the given block number.
func (s *PublicTransactionPoolAPI) GetBlockTransactionCountByNumber(ctx context.Context, blockNr rpc.BlockNumber) *hexutil.Uint {
	if block, _ := s.b.BlockByNumber(ctx, blockNr); block != nil {
		n := hexutil.Uint(len(block.Transactions()))
		return &n
	}
	return nil
}

// GetBlockTransactionCountByHash returns the number of transactions in the block with the given hash.
func (s *PublicTransactionPoolAPI) GetBlockTransactionCountByHash(ctx context.Context, blockHash common.Hash) *hexutil.Uint {
	if block, _ := s.b.GetBlock(ctx, blockHash); block != nil {
		n := hexutil.Uint(len(block.Transactions()))
		return &n
	}
	return nil
}

// GetTransactionByBlockNumberAndIndex returns the transaction for the given block number and index.
func (s *PublicTransactionPoolAPI) GetTransactionByBlockNumberAndIndex(ctx context.Context, blockNr rpc.BlockNumber, index hexutil.Uint) *RPCTransaction {
	if block, _ := s.b.BlockByNumber(ctx, blockNr); block != nil {
		return newRPCTransactionFromBlockIndex(block, uint64(index))
	}
	return nil
}

// GetTransactionByBlockHashAndIndex returns the transaction for the given block hash and index.
func (s *PublicTransactionPoolAPI) GetTransactionByBlockHashAndIndex(ctx context.Context, blockHash common.Hash, index hexutil.Uint) *RPCTransaction {
	if block, _ := s.b.GetBlock(ctx, blockHash); block != nil {
		return newRPCTransactionFromBlockIndex(block, uint64(index))
	}
	return nil
}

// GetRawTransactionByBlockNumberAndIndex returns the bytes of the transaction for the given block number and index.
func (s *PublicTransactionPoolAPI) GetRawTransactionByBlockNumberAndIndex(ctx context.Context, blockNr rpc.BlockNumber, index hexutil.Uint) hexutil.Bytes {
	if block, _ := s.b.BlockByNumber(ctx, blockNr); block != nil {
		return newRPCRawTransactionFromBlockIndex(block, uint64(index))
	}
	return nil
}

// GetRawTransactionByBlockHashAndIndex returns the bytes of the transaction for the given block hash and index.
func (s *PublicTransactionPoolAPI) GetRawTransactionByBlockHashAndIndex(ctx context.Context, blockHash common.Hash, index hexutil.Uint) hexutil.Bytes {
	if block, _ := s.b.GetBlock(ctx, blockHash); block != nil {
		return newRPCRawTransactionFromBlockIndex(block, uint64(index))
	}
	return nil
}

// GetTransactionCount returns the number of transactions the given address has sent for the given block number
func (s *PublicTransactionPoolAPI) GetTransactionCount(ctx context.Context, address common.Address, blockNr rpc.BlockNumber) (*hexutil.Uint64, error) {
	state, _, err := s.b.StateAndHeaderByNumber(ctx, blockNr)
	if state == nil || err != nil {
		return nil, err
	}
	nonce := state.GetNonce(address)
	return (*hexutil.Uint64)(&nonce), nil
}

func (s *PublicTransactionPoolAPI) GetContractOrigTransactionHash(ctx context.Context, address common.Address) (hexutil.Bytes, error) {
	state, _, err := s.b.StateAndHeaderByNumber(ctx, rpc.LatestBlockNumber)
	if state == nil || err != nil {
		return nil, err
	}
	origTx, err := state.GetStatePrivacyMetadata(address)
	if origTx == nil || err != nil {
		return nil, err
	}
	return origTx.CreationTxHash.Bytes(), nil
}

// GetTransactionByHash returns the transaction for the given hash
func (s *PublicTransactionPoolAPI) GetTransactionByHash(ctx context.Context, hash common.Hash) *RPCTransaction {
	// Try to return an already finalized transaction
	if tx, blockHash, blockNumber, index := rawdb.ReadTransaction(s.b.ChainDb(), hash); tx != nil {
		return newRPCTransaction(tx, blockHash, blockNumber, index)
	}
	// No finalized transaction, try to retrieve it from the pool
	if tx := s.b.GetPoolTransaction(hash); tx != nil {
		return newRPCPendingTransaction(tx)
	}
	// Transaction unknown, return as such
	return nil
}

// GetRawTransactionByHash returns the bytes of the transaction for the given hash.
func (s *PublicTransactionPoolAPI) GetRawTransactionByHash(ctx context.Context, hash common.Hash) (hexutil.Bytes, error) {
	var tx *types.Transaction

	// Retrieve a finalized transaction, or a pooled otherwise
	if tx, _, _, _ = rawdb.ReadTransaction(s.b.ChainDb(), hash); tx == nil {
		if tx = s.b.GetPoolTransaction(hash); tx == nil {
			// Transaction not found anywhere, abort
			return nil, nil
		}
	}
	// Serialize to RLP and return
	return rlp.EncodeToBytes(tx)
}

// GetTransactionReceipt returns the transaction receipt for the given transaction hash.
func (s *PublicTransactionPoolAPI) GetTransactionReceipt(ctx context.Context, hash common.Hash) (map[string]interface{}, error) {
	tx, blockHash, blockNumber, index := rawdb.ReadTransaction(s.b.ChainDb(), hash)
	if tx == nil {
		return nil, nil
	}
	receipts, err := s.b.GetReceipts(ctx, blockHash)
	if err != nil {
		return nil, err
	}
	if len(receipts) <= int(index) {
		return nil, nil
	}
	receipt := receipts[index]

	var signer types.Signer = types.HomesteadSigner{}
	if tx.Protected() && !tx.IsPrivate() {
		signer = types.NewEIP155Signer(tx.ChainId())
	}
	from, _ := types.Sender(signer, tx)

	fields := map[string]interface{}{
		"blockHash":         blockHash,
		"blockNumber":       hexutil.Uint64(blockNumber),
		"transactionHash":   hash,
		"transactionIndex":  hexutil.Uint64(index),
		"from":              from,
		"to":                tx.To(),
		"gasUsed":           hexutil.Uint64(receipt.GasUsed),
		"cumulativeGasUsed": hexutil.Uint64(receipt.CumulativeGasUsed),
		"contractAddress":   nil,
		"logs":              receipt.Logs,
		"logsBloom":         receipt.Bloom,
	}

	// Assign receipt status or post state.
	if len(receipt.PostState) > 0 {
		fields["root"] = hexutil.Bytes(receipt.PostState)
	} else {
		fields["status"] = hexutil.Uint(receipt.Status)
	}
	if receipt.Logs == nil {
		fields["logs"] = [][]*types.Log{}
	}
	// If the ContractAddress is 20 0x0 bytes, assume it is not a contract creation
	if receipt.ContractAddress != (common.Address{}) {
		fields["contractAddress"] = receipt.ContractAddress
	}
	return fields, nil
}

// sign is a helper function that signs a transaction with the private key of the given address.
func (s *PublicTransactionPoolAPI) sign(addr common.Address, tx *types.Transaction) (*types.Transaction, error) {
	// Look up the wallet containing the requested signer
	account := accounts.Account{Address: addr}

	wallet, err := s.b.AccountManager().Find(account)
	if err != nil {
		return nil, err
	}
	// Request the wallet to sign the transaction
	var chainID *big.Int
	isQuorum := tx.IsPrivate()
	if config := s.b.ChainConfig(); config.IsEIP155(s.b.CurrentBlock().Number()) && !tx.IsPrivate() {
		chainID = config.ChainID
	}
	return wallet.SignTx(account, tx, chainID, isQuorum)
}

// SendTxArgs represents the arguments to sumbit a new transaction into the transaction pool.
type SendTxArgs struct {
	PrivateTxArgs
	From     common.Address  `json:"from"`
	To       *common.Address `json:"to"`
	Gas      *hexutil.Uint64 `json:"gas"`
	GasPrice *hexutil.Big    `json:"gasPrice"`
	Value    *hexutil.Big    `json:"value"`
	Nonce    *hexutil.Uint64 `json:"nonce"`
	// We accept "data" and "input" for backwards-compatibility reasons. "input" is the
	// newer name and should be preferred by clients.
	Data  *hexutil.Bytes `json:"data"`
	Input *hexutil.Bytes `json:"input"`
}

// SendRawTxArgs represents the arguments to submit a new signed private transaction into the transaction pool.
type SendRawTxArgs struct {
	PrivateTxArgs
}

// Additional arguments dedicated to private transactions
type PrivateTxArgs struct {
	PrivateFrom   string   `json:"privateFrom"`
	PrivateFor    []string `json:"privateFor"`
	PrivateTxType string   `json:"restriction"`
	PrivacyFlag   uint64   `json:"privacy"`
}

// setDefaults is a helper function that fills in default values for unspecified tx fields.
func (args *SendTxArgs) setDefaults(ctx context.Context, b Backend) error {
	if args.Gas == nil {
		args.Gas = new(hexutil.Uint64)
		*(*uint64)(args.Gas) = 90000
	}
	if args.GasPrice == nil {
		price, err := b.SuggestPrice(ctx)
		if err != nil {
			return err
		}
		args.GasPrice = (*hexutil.Big)(price)
	}
	if args.Value == nil {
		args.Value = new(hexutil.Big)
	}
	if args.Nonce == nil {
		nonce, err := b.GetPoolNonce(ctx, args.From)
		if err != nil {
			return err
		}
		args.Nonce = (*hexutil.Uint64)(&nonce)
	}
	//Quorum
	if args.PrivateTxType == "" {
		args.PrivateTxType = "restricted"
	}
	//End-Quorum
	return nil
}

func (args *SendTxArgs) toTransaction() *types.Transaction {
	var input []byte
	if args.Data != nil {
		input = *args.Data
	} else if args.Input != nil {
		input = *args.Input
	}
	if args.To == nil {
		return types.NewContractCreation(uint64(*args.Nonce), (*big.Int)(args.Value), uint64(*args.Gas), (*big.Int)(args.GasPrice), input)
	}
	return types.NewTransaction(uint64(*args.Nonce), *args.To, (*big.Int)(args.Value), uint64(*args.Gas), (*big.Int)(args.GasPrice), input)
}

// submitTransaction is a helper function that submits tx to txPool and logs a message.
func submitTransaction(ctx context.Context, b Backend, tx *types.Transaction, isPrivate bool) (common.Hash, error) {
	if isPrivate {
		tx.SetPrivate()
	}

	if err := b.SendTx(ctx, tx); err != nil {
		return common.Hash{}, err
	}
	if tx.To() == nil {
		signer := types.MakeSigner(b.ChainConfig(), b.CurrentBlock().Number())
		from, err := types.Sender(signer, tx)
		if err != nil {
			return common.Hash{}, err
		}
		addr := crypto.CreateAddress(from, tx.Nonce())
		log.Info("Submitted contract creation", "fullhash", tx.Hash().Hex(), "to", addr.Hex())
		log.EmitCheckpoint(log.TxCreated, "tx", tx.Hash().Hex(), "to", addr.Hex())
	} else {
		log.Info("Submitted transaction", "fullhash", tx.Hash().Hex(), "recipient", tx.To())
		log.EmitCheckpoint(log.TxCreated, "tx", tx.Hash().Hex(), "to", tx.To().Hex())
	}
	return tx.Hash(), nil
}

// SendTransaction creates a transaction for the given argument, sign it and submit it to the
// transaction pool.
func (s *PublicTransactionPoolAPI) SendTransaction(ctx context.Context, args SendTxArgs) (common.Hash, error) {

	// Look up the wallet containing the requested signer
	account := accounts.Account{Address: args.From}

	wallet, err := s.b.AccountManager().Find(account)
	if err != nil {
		return common.Hash{}, err
	}

	if args.Nonce == nil {
		// Hold the addresse's mutex around signing to prevent concurrent assignment of
		// the same nonce to multiple accounts.
		s.nonceLock.LockAddr(args.From)
		defer s.nonceLock.UnlockAddr(args.From)
	}

	// Set some sanity defaults and terminate on failure
	if err := args.setDefaults(ctx, s.b); err != nil {
		return common.Hash{}, err
	}
	isPrivate, data, err := handlePrivateTransaction(ctx, s.b, args.toTransaction(), &args.PrivateTxArgs, args.From, false)

	if err != nil {
		return common.Hash{}, err
	}
	if isPrivate {
		// replace the original payload with encrypted payload hash
		args.Data = data.BytesTypeRef()
	}

	// Assemble the transaction and sign with the wallet
	tx := args.toTransaction()

	var chainID *big.Int
	isQuorum := tx.IsPrivate()
	if config := s.b.ChainConfig(); config.IsEIP155(s.b.CurrentBlock().Number()) && !isPrivate {
		chainID = config.ChainID
	}
	signed, err := wallet.SignTx(account, tx, chainID, isQuorum)
	if err != nil {
		return common.Hash{}, err
	}
	return submitTransaction(ctx, s.b, signed, isPrivate)
}

// SendRawTransaction will add the signed transaction to the transaction pool.
// The sender is responsible for signing the transaction and using the correct nonce.
func (s *PublicTransactionPoolAPI) SendRawTransaction(ctx context.Context, encodedTx hexutil.Bytes) (common.Hash, error) {
	tx := new(types.Transaction)
	if err := rlp.DecodeBytes(encodedTx, tx); err != nil {
		return common.Hash{}, err
	}
	return submitTransaction(ctx, s.b, tx, tx.IsPrivate())
}

// SendRawPrivateTransaction will add the signed transaction to the transaction pool.
// The sender is responsible for signing the transaction and using the correct nonce.
func (s *PublicTransactionPoolAPI) SendRawPrivateTransaction(ctx context.Context, encodedTx hexutil.Bytes, args SendRawTxArgs) (common.Hash, error) {

	tx := new(types.Transaction)
	if err := rlp.DecodeBytes(encodedTx, tx); err != nil {
		return common.Hash{}, err
	}
	isPrivate, _, err := handlePrivateTransaction(ctx, s.b, tx, &args.PrivateTxArgs, common.Address{}, true)
	if err != nil {
		return common.Hash{}, err
	}
	if !isPrivate {
		return common.Hash{}, fmt.Errorf("transaction is not private")
	}

	return submitTransaction(ctx, s.b, tx, isPrivate)
}

// Sign calculates an ECDSA signature for:
// keccack256("\x19Ethereum Signed Message:\n" + len(message) + message).
//
// Note, the produced signature conforms to the secp256k1 curve R, S and V values,
// where the V value will be 27 or 28 for legacy reasons.
//
// The account associated with addr must be unlocked.
//
// https://github.com/ethereum/wiki/wiki/JSON-RPC#eth_sign
func (s *PublicTransactionPoolAPI) Sign(addr common.Address, data hexutil.Bytes) (hexutil.Bytes, error) {
	// Look up the wallet containing the requested signer
	account := accounts.Account{Address: addr}

	wallet, err := s.b.AccountManager().Find(account)
	if err != nil {
		return nil, err
	}
	// Sign the requested hash with the wallet
	signature, err := wallet.SignHash(account, signHash(data))
	if err == nil {
		signature[64] += 27 // Transform V from 0/1 to 27/28 according to the yellow paper
	}
	return signature, err
}

// SignTransactionResult represents a RLP encoded signed transaction.
type SignTransactionResult struct {
	Raw hexutil.Bytes      `json:"raw"`
	Tx  *types.Transaction `json:"tx"`
}

// SignTransaction will sign the given transaction with the from account.
// The node needs to have the private key of the account corresponding with
// the given from address and it needs to be unlocked.
func (s *PublicTransactionPoolAPI) SignTransaction(ctx context.Context, args SendTxArgs) (*SignTransactionResult, error) {
	if args.Gas == nil {
		return nil, fmt.Errorf("gas not specified")
	}
	if args.GasPrice == nil {
		return nil, fmt.Errorf("gasPrice not specified")
	}
	if args.Nonce == nil {
		return nil, fmt.Errorf("nonce not specified")
	}
	if err := args.setDefaults(ctx, s.b); err != nil {
		return nil, err
	}
	tx, err := s.sign(args.From, args.toTransaction())
	if err != nil {
		return nil, err
	}
	if args.PrivateFor != nil {
		tx.SetPrivate()
	}
	data, err := rlp.EncodeToBytes(tx)
	if err != nil {
		return nil, err
	}
	return &SignTransactionResult{data, tx}, nil
}

// PendingTransactions returns the transactions that are in the transaction pool
// and have a from address that is one of the accounts this node manages.
func (s *PublicTransactionPoolAPI) PendingTransactions() ([]*RPCTransaction, error) {
	pending, err := s.b.GetPoolTransactions()
	if err != nil {
		return nil, err
	}
	accounts := make(map[common.Address]struct{})
	for _, wallet := range s.b.AccountManager().Wallets() {
		for _, account := range wallet.Accounts() {
			accounts[account.Address] = struct{}{}
		}
	}
	transactions := make([]*RPCTransaction, 0, len(pending))
	for _, tx := range pending {
		var signer types.Signer = types.HomesteadSigner{}
		if tx.Protected() && !tx.IsPrivate() {
			signer = types.NewEIP155Signer(tx.ChainId())
		}
		from, _ := types.Sender(signer, tx)
		if _, exists := accounts[from]; exists {
			transactions = append(transactions, newRPCPendingTransaction(tx))
		}
	}
	return transactions, nil
}

// Resend accepts an existing transaction and a new gas price and limit. It will remove
// the given transaction from the pool and reinsert it with the new gas price and limit.
func (s *PublicTransactionPoolAPI) Resend(ctx context.Context, sendArgs SendTxArgs, gasPrice *hexutil.Big, gasLimit *hexutil.Uint64) (common.Hash, error) {
	if sendArgs.Nonce == nil {
		return common.Hash{}, fmt.Errorf("missing transaction nonce in transaction spec")
	}
	if err := sendArgs.setDefaults(ctx, s.b); err != nil {
		return common.Hash{}, err
	}
	matchTx := sendArgs.toTransaction()
	pending, err := s.b.GetPoolTransactions()
	if err != nil {
		return common.Hash{}, err
	}

	for _, p := range pending {
		var signer types.Signer = types.HomesteadSigner{}
		if p.Protected() && !p.IsPrivate() {
			signer = types.NewEIP155Signer(p.ChainId())
		}
		wantSigHash := signer.Hash(matchTx)

		if pFrom, err := types.Sender(signer, p); err == nil && pFrom == sendArgs.From && signer.Hash(p) == wantSigHash {
			// Match. Re-sign and send the transaction.
			if gasPrice != nil && (*big.Int)(gasPrice).Sign() != 0 {
				sendArgs.GasPrice = gasPrice
			}
			if gasLimit != nil && *gasLimit != 0 {
				sendArgs.Gas = gasLimit
			}
			newTx := sendArgs.toTransaction()
			if len(sendArgs.PrivateFor) > 0 {
				newTx.SetPrivate()
			}

			signedTx, err := s.sign(sendArgs.From, newTx)
			if err != nil {
				return common.Hash{}, err
			}
			if err = s.b.SendTx(ctx, signedTx); err != nil {
				return common.Hash{}, err
			}
			return signedTx.Hash(), nil
		}
	}

	return common.Hash{}, fmt.Errorf("Transaction %#x not found", matchTx.Hash())
}

// PublicDebugAPI is the collection of Ethereum APIs exposed over the public
// debugging endpoint.
type PublicDebugAPI struct {
	b Backend
}

// NewPublicDebugAPI creates a new API definition for the public debug methods
// of the Ethereum service.
func NewPublicDebugAPI(b Backend) *PublicDebugAPI {
	return &PublicDebugAPI{b: b}
}

// GetBlockRlp retrieves the RLP encoded for of a single block.
func (api *PublicDebugAPI) GetBlockRlp(ctx context.Context, number uint64) (string, error) {
	block, _ := api.b.BlockByNumber(ctx, rpc.BlockNumber(number))
	if block == nil {
		return "", fmt.Errorf("block #%d not found", number)
	}
	encoded, err := rlp.EncodeToBytes(block)
	if err != nil {
		return "", err
	}
	return fmt.Sprintf("%x", encoded), nil
}

// PrintBlock retrieves a block and returns its pretty printed form.
func (api *PublicDebugAPI) PrintBlock(ctx context.Context, number uint64) (string, error) {
	block, _ := api.b.BlockByNumber(ctx, rpc.BlockNumber(number))
	if block == nil {
		return "", fmt.Errorf("block #%d not found", number)
	}
	return spew.Sdump(block), nil
}

// SeedHash retrieves the seed hash of a block.
func (api *PublicDebugAPI) SeedHash(ctx context.Context, number uint64) (string, error) {
	block, _ := api.b.BlockByNumber(ctx, rpc.BlockNumber(number))
	if block == nil {
		return "", fmt.Errorf("block #%d not found", number)
	}
	return fmt.Sprintf("0x%x", ethash.SeedHash(number)), nil
}

// PrivateDebugAPI is the collection of Ethereum APIs exposed over the private
// debugging endpoint.
type PrivateDebugAPI struct {
	b Backend
}

// NewPrivateDebugAPI creates a new API definition for the private debug methods
// of the Ethereum service.
func NewPrivateDebugAPI(b Backend) *PrivateDebugAPI {
	return &PrivateDebugAPI{b: b}
}

// ChaindbProperty returns leveldb properties of the chain database.
func (api *PrivateDebugAPI) ChaindbProperty(property string) (string, error) {
	ldb, ok := api.b.ChainDb().(interface {
		LDB() *leveldb.DB
	})
	if !ok {
		return "", fmt.Errorf("chaindbProperty does not work for memory databases")
	}
	if property == "" {
		property = "leveldb.stats"
	} else if !strings.HasPrefix(property, "leveldb.") {
		property = "leveldb." + property
	}
	return ldb.LDB().GetProperty(property)
}

func (api *PrivateDebugAPI) ChaindbCompact() error {
	ldb, ok := api.b.ChainDb().(interface {
		LDB() *leveldb.DB
	})
	if !ok {
		return fmt.Errorf("chaindbCompact does not work for memory databases")
	}
	for b := byte(0); b < 255; b++ {
		log.Info("Compacting chain database", "range", fmt.Sprintf("0x%0.2X-0x%0.2X", b, b+1))
		err := ldb.LDB().CompactRange(util.Range{Start: []byte{b}, Limit: []byte{b + 1}})
		if err != nil {
			log.Error("Database compaction failed", "err", err)
			return err
		}
	}
	return nil
}

// SetHead rewinds the head of the blockchain to a previous block.
func (api *PrivateDebugAPI) SetHead(number hexutil.Uint64) {
	api.b.SetHead(uint64(number))
}

// PublicNetAPI offers network related RPC methods
type PublicNetAPI struct {
	net            *p2p.Server
	networkVersion uint64
}

// NewPublicNetAPI creates a new net API instance.
func NewPublicNetAPI(net *p2p.Server, networkVersion uint64) *PublicNetAPI {
	return &PublicNetAPI{net, networkVersion}
}

// Listening returns an indication if the node is listening for network connections.
func (s *PublicNetAPI) Listening() bool {
	return true // always listening
}

// PeerCount returns the number of connected peers
func (s *PublicNetAPI) PeerCount() hexutil.Uint {
	return hexutil.Uint(s.net.PeerCount())
}

// Version returns the current ethereum protocol version.
func (s *PublicNetAPI) Version() string {
	return fmt.Sprintf("%d", s.networkVersion)
}

// Quorum
// Please note: This is a temporary integration to improve performance in high-latency
// environments when sending many private transactions. It will be removed at a later
// date when account management is handled outside Ethereum.

type AsyncSendTxArgs struct {
	SendTxArgs
	CallbackUrl string `json:"callbackUrl"`
}

type AsyncResultSuccess struct {
	Id     string      `json:"id,omitempty"`
	TxHash common.Hash `json:"txHash"`
}

type AsyncResultFailure struct {
	Id    string `json:"id,omitempty"`
	Error string `json:"error"`
}

type Async struct {
	sync.Mutex
	sem chan struct{}
}

func (s *PublicTransactionPoolAPI) send(ctx context.Context, asyncArgs AsyncSendTxArgs) {

	txHash, err := s.SendTransaction(ctx, asyncArgs.SendTxArgs)

	if asyncArgs.CallbackUrl != "" {

		//don't need to nil check this since id is required for every geth rpc call
		//even though this is stated in the specification as an "optional" parameter
		jsonId := ctx.Value("id").(*json.RawMessage)
		id := string(*jsonId)

		var resultResponse interface{}
		if err != nil {
			resultResponse = &AsyncResultFailure{Id: id, Error: err.Error()}
		} else {
			resultResponse = &AsyncResultSuccess{Id: id, TxHash: txHash}
		}

		buf := new(bytes.Buffer)
		err := json.NewEncoder(buf).Encode(resultResponse)
		if err != nil {
			log.Info("Error encoding callback JSON: %v", err)
			return
		}
		_, err = http.Post(asyncArgs.CallbackUrl, "application/json", buf)
		if err != nil {
			log.Info("Error sending callback: %v", err)
			return
		}
	}

}

func newAsync(n int) *Async {
	a := &Async{
		sem: make(chan struct{}, n),
	}
	return a
}

var async = newAsync(100)

// SendTransactionAsync creates a transaction for the given argument, signs it, and
// submits it to the transaction pool. This call returns immediately to allow sending
// many private transactions/bursts of transactions without waiting for the recipient
// parties to confirm receipt of the encrypted payloads. An optional callbackUrl may
// be specified--when a transaction is submitted to the transaction pool, it will be
// called with a POST request containing either {"error": "error message"} or
// {"txHash": "0x..."}.
//
// Please note: This is a temporary integration to improve performance in high-latency
// environments when sending many private transactions. It will be removed at a later
// date when account management is handled outside Ethereum.
func (s *PublicTransactionPoolAPI) SendTransactionAsync(ctx context.Context, args AsyncSendTxArgs) (common.Hash, error) {

	select {
	case async.sem <- struct{}{}:
		go func() {
			s.send(ctx, args)
			<-async.sem
		}()
		return common.Hash{}, nil
	default:
		return common.Hash{}, errors.New("too many concurrent requests")
	}
}

// GetQuorumPayload returns the contents of a private transaction
func (s *PublicBlockChainAPI) GetQuorumPayload(digestHex string) (string, error) {
	if private.P == nil {
		return "", fmt.Errorf("PrivateTransactionManager is not enabled")
	}
	if len(digestHex) < 3 {
		return "", fmt.Errorf("Invalid digest hex")
	}
	if digestHex[:2] == "0x" {
		digestHex = digestHex[2:]
	}
	b, err := hex.DecodeString(digestHex)
	if err != nil {
		return "", err
	}
	if len(b) != common.EncryptedPayloadHashLength {
		return "", fmt.Errorf("Expected a Quorum digest of length 64, but got %d", len(b))
	}
	data, _, err := private.P.Receive(common.BytesToEncryptedPayloadHash(b))
	if err != nil {
		return "", err
	}
	return fmt.Sprintf("0x%x", data), nil
}

// If transaction is raw, the tx payload is indeed the hash of the encrypted payload
//
// For private transaction, run a simulated execution in order to
// 1. Find all affected private contract accounts then retrieve encrypted payload hases of their creation txs
// 2. Calculate Merkle Root as the result of the simulated execution
// The above information along with private originating payload are sent to Transaction Manager
// to obtain hash of the encrypted private payload
func handlePrivateTransaction(ctx context.Context, b Backend, tx *types.Transaction, privateTxArgs *PrivateTxArgs, from common.Address, isRaw bool) (isPrivate bool, hash common.EncryptedPayloadHash, err error) {
	defer func(start time.Time) {
		log.Debug("Handle Private Transaction finished", "took", time.Since(start))
	}(time.Now())
	isPrivate = privateTxArgs != nil && privateTxArgs.PrivateFor != nil
	if isPrivate {
		isMessageCall := tx.To() != nil
		data := tx.Data()
		if len(data) > 0 { // only support non-value-transfer transaction
			var creationTxEncryptedPayloadHashes common.EncryptedPayloadHashes // of affected contract accounts
			var merkleRoot common.Hash
			var privacyFlag uint64
			log.Info("sending private tx", "isRaw", isRaw, "data", common.FormatTerminalString(data), "privatefrom", privateTxArgs.PrivateFrom, "privatefor", privateTxArgs.PrivateFor, "psvsender", privateTxArgs.PrivacyFlag, "messageCall", isMessageCall)
			if isRaw {
				hash = common.BytesToEncryptedPayloadHash(data)
				privatePayload, _, revErr := private.P.ReceiveRaw(hash)
				if revErr != nil {
					return isPrivate, common.EncryptedPayloadHash{}, revErr
				}
				log.Trace("received raw payload", "hash", hash, "privatepayload", common.FormatTerminalString(privatePayload))
				var privateTx *types.Transaction
				if tx.To() == nil {
					privateTx = types.NewContractCreation(tx.Nonce(), tx.Value(), tx.Gas(), tx.GasPrice(), privatePayload)
				} else {
					privateTx = types.NewTransaction(tx.Nonce(), *tx.To(), tx.Value(), tx.Gas(), tx.GasPrice(), privatePayload)
				}
				creationTxEncryptedPayloadHashes, merkleRoot, privacyFlag, err = simulateExecution(ctx, b, from, privateTx, privateTxArgs)
				log.Trace("after simulation", "creationTxEncryptedPayloadHashes", creationTxEncryptedPayloadHashes, "merkleRoot", merkleRoot, "error", err)
				if err != nil {
					return
				}

				data, err = private.P.SendSignedTx(hash, privateTxArgs.PrivateFor, &engine.ExtraMetadata{
					ACHashes:     creationTxEncryptedPayloadHashes,
					ACMerkleRoot: merkleRoot,
					PrivacyFlag:  privacyFlag,
				})
			} else {
				creationTxEncryptedPayloadHashes, merkleRoot, privacyFlag, err = simulateExecution(ctx, b, from, tx, privateTxArgs)
				log.Trace("after simulation", "creationTxEncryptedPayloadHashes", creationTxEncryptedPayloadHashes, "merkleRoot", merkleRoot, "error", err)
				if err != nil {
					return
				}

				hash, err = private.P.Send(data, privateTxArgs.PrivateFrom, privateTxArgs.PrivateFor, &engine.ExtraMetadata{
					ACHashes:     creationTxEncryptedPayloadHashes,
					ACMerkleRoot: merkleRoot,
					PrivacyFlag:  privacyFlag,
				})
				if err != nil {
					return
				}
			}
			log.Info("sent private tx", "isRaw", isRaw, "data", common.FormatTerminalString(data), "privatefrom", privateTxArgs.PrivateFrom, "privatefor", privateTxArgs.PrivateFor, "merkleroot", merkleRoot, "ismessagecall", isMessageCall, "error", err, "encryptedhahses", creationTxEncryptedPayloadHashes, "privacyflag", privacyFlag, "hash", hash)
			if err != nil {
				return isPrivate, common.EncryptedPayloadHash{}, err
			}
		}
	}
	return
}

// Simulate excution of a private transaction
// Returns hashes of encrypted payload of creation transactions for all affected contract accounts
// and the merkle root combining all affected contract accounts after the simulation
//
func simulateExecution(ctx context.Context, b Backend, from common.Address, privateTx *types.Transaction, privateTxArgs *PrivateTxArgs) (common.EncryptedPayloadHashes, common.Hash, uint64, error) {
	defer func(start time.Time) {
		log.Debug("Simulated Execution EVM call finished", "runtime", time.Since(start))
	}(time.Now())
	blockNumber := b.CurrentBlock().Number().Uint64()
	state, header, err := b.StateAndHeaderByNumber(ctx, rpc.BlockNumber(blockNumber))
	if state == nil || err != nil {
		return nil, common.Hash{}, 0, err
	}
	// Set sender address or use a default if none specified
	addr := from
	if addr == (common.Address{}) {
		if wallets := b.AccountManager().Wallets(); len(wallets) > 0 {
			if accounts := wallets[0].Accounts(); len(accounts) > 0 {
				addr = accounts[0].Address
			}
		}
	}

	// Create new call message
	msg := types.NewMessage(addr, privateTx.To(), privateTx.Nonce(), privateTx.Value(), privateTx.Gas(), privateTx.GasPrice(), privateTx.Data(), false)

	// Setup context with timeout as gas un-metered
	var cancel context.CancelFunc
	ctx, cancel = context.WithTimeout(ctx, time.Second*5)
	// Make sure the context is cancelled when the call has completed
	// this makes sure resources are cleaned up.
	defer func() { cancel() }()

	// Get a new instance of the EVM.
	evm, _, err := b.GetEVM(ctx, msg, state, header, vm.Config{})
	if err != nil {
		return nil, common.Hash{}, 0, err
	}
	// Wait for the context to be done and cancel the evm. Even if the
	// EVM has finished, cancelling may be done (repeatedly)
	go func() {
		<-ctx.Done()
		evm.Cancel()
	}()

	// even the creation of a contract (init code) can invoke other contracts
	if privateTx.To() != nil {
		if !evm.StateDB.Exist(*privateTx.To()) {
			err = fmt.Errorf("no access to contract account %s", privateTx.To().Hex())
		} else {
			_, _, err = evm.Call(vm.AccountRef(addr), *privateTx.To(), privateTx.Data(), privateTx.Gas(), privateTx.Value())
		}
	} else {
		_, _, _, err = evm.Create(vm.AccountRef(addr), privateTx.Data(), privateTx.Gas(), privateTx.Value())
	}

	if err != nil {
		log.Error("Simulated execution", "error", err)
		return nil, common.Hash{}, 0, err
	}
	affectedContractsHashes := make(common.EncryptedPayloadHashes)
	var merkleRoot common.Hash
	addresses := evm.AffectedContracts()
	isMessageCall := privateTx.To() != nil
	privacyFlag := privateTxArgs.PrivacyFlag
	log.Trace("sendtx", "sentprivacyflag", privacyFlag, "ismessageCall", isMessageCall, "affected addresses", addresses, "to", privateTx.To())
	//in a message call we use flag of the To contract
	if isMessageCall {
<<<<<<< HEAD
		//pm will be nil on legacy and non-party situations
		pm, err := evm.StateDB.GetStatePrivacyMetadata(*privateTx.To())
		//getting metadata causes problem
=======
		pm, _ := evm.StateDB.GetStatePrivacyMetadata(*privateTx.To())
		if pm == nil {
			return nil, common.Hash{}, errors.New("non party member")
		}
		psv = pm.PrivateStateValidation
		if privateTxArgs.PrivateStateValidation && !psv {
			return nil, common.Hash{}, errors.New("attempted to send psv flag to non-psv contract")
		}
	}
	log.Trace("after simulation run", "numberOfAffectedContracts", len(addresses))
	for _, addr := range addresses {
		privacyMetadata, err := evm.StateDB.GetStatePrivacyMetadata(addr)
		log.Debug("Found affected contract", "address", addr.Hex(), "privacyMetadata", privacyMetadata)
		// when we run simulation, it's possible that affected contracts may contain public ones
		// public contract will not have any privacyMetadata attached
>>>>>>> 440c7c7c
		if err != nil {
			return nil, common.Hash{}, privacyFlag, errors.New("unable to obtain metadata")
		}
		log.Trace("simulation", "privacyflag", privacyFlag, "pm", pm)
		//if no metadata recovered and has a privacy flag => non-member situation
		if pm == nil && private.HasPrivacyFlag(privacyFlag, private.PrivacyFlagStateValidation|private.PrivacyFlagPartyProtection) {
			return nil, common.Hash{}, privacyFlag, errors.New("non party member")
		}
		//if any metadata returned => member situation (psv or partyCheck)
		if pm != nil {
			privacyFlag = pm.PrivacyFlag
			if private.HasPrivacyFlag(privateTxArgs.PrivacyFlag, private.PrivacyFlagStateValidation|private.PrivacyFlagPartyProtection) && privateTxArgs.PrivacyFlag != privacyFlag {
				return nil, common.Hash{}, privacyFlag, errors.New("mismatch of To contract privacy flag")
			}
		}
	}
	log.Trace("simulation", "affectedaddresses", addresses, "privacyFlag", privacyFlag)
	if private.HasPrivacyFlag(privacyFlag, private.PrivacyFlagStateValidation|private.PrivacyFlagPartyProtection) {
		for _, addr := range addresses {
			privacyMetadata, err := evm.StateDB.GetStatePrivacyMetadata(addr)
			log.Debug("Found affected contract", "address", addr.Hex(), "privacyMetadata", privacyMetadata)
			// when we run simulation, it's possible that affected contracts may contain public ones
			// public contract will not have any privacyMetadata attached
			if err != nil {
				continue
			}
			if privacyMetadata == nil {
				continue
			}
			affectedContractsHashes.Add(privacyMetadata.CreationTxHash)

			//if affecteds are not all the same return an error
			if privacyFlag != privacyMetadata.PrivacyFlag {
				return nil, common.Hash{}, privacyFlag, errors.New("not all contracts have same privacy flag")
			}
		}
		//only calculate the merkle root if all contracts are psv
		log.Trace("send tx", "shouldcalcmr", private.HasPrivacyFlag(privacyFlag, private.PrivacyFlagStateValidation))
		if private.HasPrivacyFlag(privacyFlag, private.PrivacyFlagStateValidation) {
			merkleRoot, err = evm.CalculateMerkleRoot()
			if err != nil {
				return nil, common.Hash{}, privacyFlag, err
			}
		}
	}
	log.Trace("post-execution run", "merkleRoot", merkleRoot, "affectedhashes", affectedContractsHashes)
	return affectedContractsHashes, merkleRoot, privacyFlag, nil
}

//End-Quorum<|MERGE_RESOLUTION|>--- conflicted
+++ resolved
@@ -1862,27 +1862,9 @@
 	log.Trace("sendtx", "sentprivacyflag", privacyFlag, "ismessageCall", isMessageCall, "affected addresses", addresses, "to", privateTx.To())
 	//in a message call we use flag of the To contract
 	if isMessageCall {
-<<<<<<< HEAD
 		//pm will be nil on legacy and non-party situations
 		pm, err := evm.StateDB.GetStatePrivacyMetadata(*privateTx.To())
 		//getting metadata causes problem
-=======
-		pm, _ := evm.StateDB.GetStatePrivacyMetadata(*privateTx.To())
-		if pm == nil {
-			return nil, common.Hash{}, errors.New("non party member")
-		}
-		psv = pm.PrivateStateValidation
-		if privateTxArgs.PrivateStateValidation && !psv {
-			return nil, common.Hash{}, errors.New("attempted to send psv flag to non-psv contract")
-		}
-	}
-	log.Trace("after simulation run", "numberOfAffectedContracts", len(addresses))
-	for _, addr := range addresses {
-		privacyMetadata, err := evm.StateDB.GetStatePrivacyMetadata(addr)
-		log.Debug("Found affected contract", "address", addr.Hex(), "privacyMetadata", privacyMetadata)
-		// when we run simulation, it's possible that affected contracts may contain public ones
-		// public contract will not have any privacyMetadata attached
->>>>>>> 440c7c7c
 		if err != nil {
 			return nil, common.Hash{}, privacyFlag, errors.New("unable to obtain metadata")
 		}
@@ -1899,7 +1881,7 @@
 			}
 		}
 	}
-	log.Trace("simulation", "affectedaddresses", addresses, "privacyFlag", privacyFlag)
+	log.Trace("after simulation run", "numberOfAffectedContracts", len(addresses), "privacyFlag", privacyFlag)
 	if private.HasPrivacyFlag(privacyFlag, private.PrivacyFlagStateValidation|private.PrivacyFlagPartyProtection) {
 		for _, addr := range addresses {
 			privacyMetadata, err := evm.StateDB.GetStatePrivacyMetadata(addr)
