// Copyright 2015 The go-ethereum Authors
// This file is part of the go-ethereum library.
//
// The go-ethereum library is free software: you can redistribute it and/or modify
// it under the terms of the GNU Lesser General Public License as published by
// the Free Software Foundation, either version 3 of the License, or
// (at your option) any later version.
//
// The go-ethereum library is distributed in the hope that it will be useful,
// but WITHOUT ANY WARRANTY; without even the implied warranty of
// MERCHANTABILITY or FITNESS FOR A PARTICULAR PURPOSE. See the
// GNU Lesser General Public License for more details.
//
// You should have received a copy of the GNU Lesser General Public License
// along with the go-ethereum library. If not, see <http://www.gnu.org/licenses/>.

package ethapi

import (
	"bytes"
	"context"
	"encoding/hex"
	"encoding/json"
	"errors"
	"fmt"
	"math/big"
	"net/http"
	"strings"
	"sync"
	"time"

	"github.com/davecgh/go-spew/spew"
	"github.com/ethereum/go-ethereum/accounts"
	"github.com/ethereum/go-ethereum/accounts/keystore"
	"github.com/ethereum/go-ethereum/accounts/pluggable"
	"github.com/ethereum/go-ethereum/accounts/scwallet"
	"github.com/ethereum/go-ethereum/common"
	"github.com/ethereum/go-ethereum/common/hexutil"
	"github.com/ethereum/go-ethereum/common/math"
	"github.com/ethereum/go-ethereum/consensus/clique"
	"github.com/ethereum/go-ethereum/consensus/ethash"
	"github.com/ethereum/go-ethereum/core"
	"github.com/ethereum/go-ethereum/core/rawdb"
	"github.com/ethereum/go-ethereum/core/state"
	"github.com/ethereum/go-ethereum/core/types"
	"github.com/ethereum/go-ethereum/core/vm"
	"github.com/ethereum/go-ethereum/crypto"
	"github.com/ethereum/go-ethereum/log"
	"github.com/ethereum/go-ethereum/p2p"
	"github.com/ethereum/go-ethereum/params"
	"github.com/ethereum/go-ethereum/private"
	"github.com/ethereum/go-ethereum/private/engine"
	"github.com/ethereum/go-ethereum/rlp"
	"github.com/ethereum/go-ethereum/rpc"
	"github.com/tyler-smith/go-bip39"
)

const (
	defaultGasPrice = params.GWei
	//Hex-encoded 64 byte array of "17" values
	maxPrivateIntrinsicDataHex = "11111111111111111111111111111111111111111111111111111111111111111111111111111111111111111111111111111111111111111111111111111111"
)

type TransactionType uint8

const (
	FillTransaction TransactionType = iota + 1
	RawTransaction
	NormalTransaction
)

// PublicEthereumAPI provides an API to access Ethereum related information.
// It offers only methods that operate on public data that is freely available to anyone.
type PublicEthereumAPI struct {
	b Backend
}

// NewPublicEthereumAPI creates a new Ethereum protocol API.
func NewPublicEthereumAPI(b Backend) *PublicEthereumAPI {
	return &PublicEthereumAPI{b}
}

// GasPrice returns a suggestion for a gas price.
func (s *PublicEthereumAPI) GasPrice(ctx context.Context) (*hexutil.Big, error) {
	price, err := s.b.SuggestPrice(ctx)
	return (*hexutil.Big)(price), err
}

// ProtocolVersion returns the current Ethereum protocol version this node supports
func (s *PublicEthereumAPI) ProtocolVersion() hexutil.Uint {
	return hexutil.Uint(s.b.ProtocolVersion())
}

// Syncing returns false in case the node is currently not syncing with the network. It can be up to date or has not
// yet received the latest block headers from its pears. In case it is synchronizing:
// - startingBlock: block number this node started to synchronise from
// - currentBlock:  block number this node is currently importing
// - highestBlock:  block number of the highest block header this node has received from peers
// - pulledStates:  number of state entries processed until now
// - knownStates:   number of known state entries that still need to be pulled
func (s *PublicEthereumAPI) Syncing() (interface{}, error) {
	progress := s.b.Downloader().Progress()

	// Return not syncing if the synchronisation already completed
	if progress.CurrentBlock >= progress.HighestBlock {
		return false, nil
	}
	// Otherwise gather the block sync stats
	return map[string]interface{}{
		"startingBlock": hexutil.Uint64(progress.StartingBlock),
		"currentBlock":  hexutil.Uint64(progress.CurrentBlock),
		"highestBlock":  hexutil.Uint64(progress.HighestBlock),
		"pulledStates":  hexutil.Uint64(progress.PulledStates),
		"knownStates":   hexutil.Uint64(progress.KnownStates),
	}, nil
}

// PublicTxPoolAPI offers and API for the transaction pool. It only operates on data that is non confidential.
type PublicTxPoolAPI struct {
	b Backend
}

// NewPublicTxPoolAPI creates a new tx pool service that gives information about the transaction pool.
func NewPublicTxPoolAPI(b Backend) *PublicTxPoolAPI {
	return &PublicTxPoolAPI{b}
}

// Content returns the transactions contained within the transaction pool.
func (s *PublicTxPoolAPI) Content() map[string]map[string]map[string]*RPCTransaction {
	content := map[string]map[string]map[string]*RPCTransaction{
		"pending": make(map[string]map[string]*RPCTransaction),
		"queued":  make(map[string]map[string]*RPCTransaction),
	}
	pending, queue := s.b.TxPoolContent()

	// Flatten the pending transactions
	for account, txs := range pending {
		dump := make(map[string]*RPCTransaction)
		for _, tx := range txs {
			dump[fmt.Sprintf("%d", tx.Nonce())] = newRPCPendingTransaction(tx)
		}
		content["pending"][account.Hex()] = dump
	}
	// Flatten the queued transactions
	for account, txs := range queue {
		dump := make(map[string]*RPCTransaction)
		for _, tx := range txs {
			dump[fmt.Sprintf("%d", tx.Nonce())] = newRPCPendingTransaction(tx)
		}
		content["queued"][account.Hex()] = dump
	}
	return content
}

// Status returns the number of pending and queued transaction in the pool.
func (s *PublicTxPoolAPI) Status() map[string]hexutil.Uint {
	pending, queue := s.b.Stats()
	return map[string]hexutil.Uint{
		"pending": hexutil.Uint(pending),
		"queued":  hexutil.Uint(queue),
	}
}

// Inspect retrieves the content of the transaction pool and flattens it into an
// easily inspectable list.
func (s *PublicTxPoolAPI) Inspect() map[string]map[string]map[string]string {
	content := map[string]map[string]map[string]string{
		"pending": make(map[string]map[string]string),
		"queued":  make(map[string]map[string]string),
	}
	pending, queue := s.b.TxPoolContent()

	// Define a formatter to flatten a transaction into a string
	var format = func(tx *types.Transaction) string {
		if to := tx.To(); to != nil {
			return fmt.Sprintf("%s: %v wei + %v gas × %v wei", tx.To().Hex(), tx.Value(), tx.Gas(), tx.GasPrice())
		}
		return fmt.Sprintf("contract creation: %v wei + %v gas × %v wei", tx.Value(), tx.Gas(), tx.GasPrice())
	}
	// Flatten the pending transactions
	for account, txs := range pending {
		dump := make(map[string]string)
		for _, tx := range txs {
			dump[fmt.Sprintf("%d", tx.Nonce())] = format(tx)
		}
		content["pending"][account.Hex()] = dump
	}
	// Flatten the queued transactions
	for account, txs := range queue {
		dump := make(map[string]string)
		for _, tx := range txs {
			dump[fmt.Sprintf("%d", tx.Nonce())] = format(tx)
		}
		content["queued"][account.Hex()] = dump
	}
	return content
}

// PublicAccountAPI provides an API to access accounts managed by this node.
// It offers only methods that can retrieve accounts.
type PublicAccountAPI struct {
	am *accounts.Manager
}

// NewPublicAccountAPI creates a new PublicAccountAPI.
func NewPublicAccountAPI(am *accounts.Manager) *PublicAccountAPI {
	return &PublicAccountAPI{am: am}
}

// Accounts returns the collection of accounts this node manages
func (s *PublicAccountAPI) Accounts() []common.Address {
	return s.am.Accounts()
}

// PrivateAccountAPI provides an API to access accounts managed by this node.
// It offers methods to create, (un)lock en list accounts. Some methods accept
// passwords and are therefore considered private by default.
type PrivateAccountAPI struct {
	am        *accounts.Manager
	nonceLock *AddrLocker
	b         Backend
}

// NewPrivateAccountAPI create a new PrivateAccountAPI.
func NewPrivateAccountAPI(b Backend, nonceLock *AddrLocker) *PrivateAccountAPI {
	return &PrivateAccountAPI{
		am:        b.AccountManager(),
		nonceLock: nonceLock,
		b:         b,
	}
}

// listAccounts will return a list of addresses for accounts this node manages.
func (s *PrivateAccountAPI) ListAccounts() []common.Address {
	return s.am.Accounts()
}

// rawWallet is a JSON representation of an accounts.Wallet interface, with its
// data contents extracted into plain fields.
type rawWallet struct {
	URL      string             `json:"url"`
	Status   string             `json:"status"`
	Failure  string             `json:"failure,omitempty"`
	Accounts []accounts.Account `json:"accounts,omitempty"`
}

// ListWallets will return a list of wallets this node manages.
func (s *PrivateAccountAPI) ListWallets() []rawWallet {
	wallets := make([]rawWallet, 0) // return [] instead of nil if empty
	for _, wallet := range s.am.Wallets() {
		status, failure := wallet.Status()

		raw := rawWallet{
			URL:      wallet.URL().String(),
			Status:   status,
			Accounts: wallet.Accounts(),
		}
		if failure != nil {
			raw.Failure = failure.Error()
		}
		wallets = append(wallets, raw)
	}
	return wallets
}

// OpenWallet initiates a hardware wallet opening procedure, establishing a USB
// connection and attempting to authenticate via the provided passphrase. Note,
// the method may return an extra challenge requiring a second open (e.g. the
// Trezor PIN matrix challenge).
func (s *PrivateAccountAPI) OpenWallet(url string, passphrase *string) error {
	wallet, err := s.am.Wallet(url)
	if err != nil {
		return err
	}
	pass := ""
	if passphrase != nil {
		pass = *passphrase
	}
	return wallet.Open(pass)
}

// DeriveAccount requests a HD wallet to derive a new account, optionally pinning
// it for later reuse.
func (s *PrivateAccountAPI) DeriveAccount(url string, path string, pin *bool) (accounts.Account, error) {
	wallet, err := s.am.Wallet(url)
	if err != nil {
		return accounts.Account{}, err
	}
	derivPath, err := accounts.ParseDerivationPath(path)
	if err != nil {
		return accounts.Account{}, err
	}
	if pin == nil {
		pin = new(bool)
	}
	return wallet.Derive(derivPath, *pin)
}

// NewAccount will create a new account and returns the address for the new account.
func (s *PrivateAccountAPI) NewAccount(password string) (common.Address, error) {
	ks, err := fetchKeystore(s.am)
	if err != nil {
		return common.Address{}, err
	}
	acc, err := ks.NewAccount(password)
	if err == nil {
		log.Info("Your new key was generated", "address", acc.Address)
		log.Warn("Please backup your key file!", "path", acc.URL.Path)
		log.Warn("Please remember your password!")
		return acc.Address, nil
	}
	return common.Address{}, err
}

// fetchKeystore retrieves the encrypted keystore from the account manager.
func fetchKeystore(am *accounts.Manager) (*keystore.KeyStore, error) {
	if ks := am.Backends(keystore.KeyStoreType); len(ks) > 0 {
		return ks[0].(*keystore.KeyStore), nil
	}
	return nil, errors.New("local keystore not used")
}

// ImportRawKey stores the given hex encoded ECDSA key into the key directory,
// encrypting it with the passphrase.
func (s *PrivateAccountAPI) ImportRawKey(privkey string, password string) (common.Address, error) {
	key, err := crypto.HexToECDSA(privkey)
	if err != nil {
		return common.Address{}, err
	}
	ks, err := fetchKeystore(s.am)
	if err != nil {
		return common.Address{}, err
	}
	acc, err := ks.ImportECDSA(key, password)
	return acc.Address, err
}

// UnlockAccount will unlock the account associated with the given address with
// the given password for duration seconds. If duration is nil it will use a
// default of 300 seconds. It returns an indication if the account was unlocked.
func (s *PrivateAccountAPI) UnlockAccount(ctx context.Context, addr common.Address, password string, duration *uint64) (bool, error) {
	// When the API is exposed by external RPC(http, ws etc), unless the user
	// explicitly specifies to allow the insecure account unlocking, otherwise
	// it is disabled.
	if s.b.ExtRPCEnabled() && !s.b.AccountManager().Config().InsecureUnlockAllowed {
		return false, errors.New("account unlock with HTTP access is forbidden")
	}

	const max = uint64(time.Duration(math.MaxInt64) / time.Second)
	var d time.Duration
	if duration == nil {
		d = 300 * time.Second
	} else if *duration > max {
		return false, errors.New("unlock duration too large")
	} else {
		d = time.Duration(*duration) * time.Second
	}
	err := s.unlockAccount(addr, password, d)
	if err != nil {
		log.Warn("Failed account unlock attempt", "address", addr, "err", err)
	}
	return err == nil, err
}

func (s *PrivateAccountAPI) unlockAccount(addr common.Address, password string, duration time.Duration) error {
	acct := accounts.Account{Address: addr}

	backend, err := s.am.Backend(acct)
	if err != nil {
		return err
	}

	switch b := backend.(type) {
	case *pluggable.Backend:
		return b.TimedUnlock(acct, password, duration)
	case *keystore.KeyStore:
		return b.TimedUnlock(acct, password, duration)
	default:
		return errors.New("unlock only supported for keystore or plugin wallets")
	}
}

// LockAccount will lock the account associated with the given address when it's unlocked.
func (s *PrivateAccountAPI) LockAccount(addr common.Address) bool {
	if err := s.lockAccount(addr); err != nil {
		log.Warn("Failed account lock attempt", "address", addr, "err", err)
		return false
	}

	return true
}

func (s *PrivateAccountAPI) lockAccount(addr common.Address) error {
	acct := accounts.Account{Address: addr}

	backend, err := s.am.Backend(acct)
	if err != nil {
		return err
	}

	switch b := backend.(type) {
	case *pluggable.Backend:
		return b.Lock(acct)
	case *keystore.KeyStore:
		return b.Lock(addr)
	default:
		return errors.New("lock only supported for keystore or plugin wallets")
	}
}

// signTransaction sets defaults and signs the given transaction
// NOTE: the caller needs to ensure that the nonceLock is held, if applicable,
// and release it after the transaction has been submitted to the tx pool
func (s *PrivateAccountAPI) signTransaction(ctx context.Context, args *SendTxArgs, passwd string) (*types.Transaction, error) {
	// Look up the wallet containing the requested signer
	account := accounts.Account{Address: args.From}
	wallet, err := s.am.Find(account)
	if err != nil {
		return nil, err
	}
	// Set some sanity defaults and terminate on failure
	if err := args.setDefaults(ctx, s.b); err != nil {
		return nil, err
	}
	// Assemble the transaction and sign with the wallet
	tx := args.toTransaction()

	// Quorum
	if args.IsPrivate() {
		tx.SetPrivate()
	}
	var chainID *big.Int
	if config := s.b.ChainConfig(); config.IsEIP155(s.b.CurrentBlock().Number()) && !tx.IsPrivate() {
		chainID = config.ChainID
	}
	// /Quorum

	return wallet.SignTxWithPassphrase(account, passwd, tx, chainID)
}

// SendTransaction will create a transaction from the given arguments and
// tries to sign it with the key associated with args.To. If the given passwd isn't
// able to decrypt the key it fails.
func (s *PrivateAccountAPI) SendTransaction(ctx context.Context, args SendTxArgs, passwd string) (common.Hash, error) {
	if args.Nonce == nil {
		// Hold the addresse's mutex around signing to prevent concurrent assignment of
		// the same nonce to multiple accounts.
		s.nonceLock.LockAddr(args.From)
		defer s.nonceLock.UnlockAddr(args.From)
	}

	// Set some sanity defaults and terminate on failure
	if err := args.setDefaults(ctx, s.b); err != nil {
		return common.Hash{}, err
	}

	// Quorum
	isPrivate, data, err := checkAndHandlePrivateTransaction(ctx, s.b, args.toTransaction(), nil, &args.PrivateTxArgs, args.From, NormalTransaction)
	if err != nil {
		return common.Hash{}, err
	}
	if isPrivate && !common.EmptyEncryptedPayloadHash(data) {
		// replace the original payload with encrypted payload hash
		args.Data = data.BytesTypeRef()
	}
	// /Quorum

	signed, err := s.signTransaction(ctx, &args, passwd)
	if err != nil {
		log.Warn("Failed transaction send attempt", "from", args.From, "to", args.To, "value", args.Value.ToInt(), "err", err)
		return common.Hash{}, err
	}
	return SubmitTransaction(ctx, s.b, signed)
}

// SignTransaction will create a transaction from the given arguments and
// tries to sign it with the key associated with args.To. If the given passwd isn't
// able to decrypt the key it fails. The transaction is returned in RLP-form, not broadcast
// to other nodes
func (s *PrivateAccountAPI) SignTransaction(ctx context.Context, args SendTxArgs, passwd string) (*SignTransactionResult, error) {
	// No need to obtain the noncelock mutex, since we won't be sending this
	// tx into the transaction pool, but right back to the user
	if args.Gas == nil {
		return nil, fmt.Errorf("gas not specified")
	}
	if args.GasPrice == nil {
		return nil, fmt.Errorf("gasPrice not specified")
	}
	if args.Nonce == nil {
		return nil, fmt.Errorf("nonce not specified")
	}
	signed, err := s.signTransaction(ctx, &args, passwd)
	if err != nil {
		log.Warn("Failed transaction sign attempt", "from", args.From, "to", args.To, "value", args.Value.ToInt(), "err", err)
		return nil, err
	}
	data, err := rlp.EncodeToBytes(signed)
	if err != nil {
		return nil, err
	}
	return &SignTransactionResult{data, signed}, nil
}

// Sign calculates an Ethereum ECDSA signature for:
// keccack256("\x19Ethereum Signed Message:\n" + len(message) + message))
//
// Note, the produced signature conforms to the secp256k1 curve R, S and V values,
// where the V value will be 27 or 28 for legacy reasons.
//
// The key used to calculate the signature is decrypted with the given password.
//
// https://github.com/ethereum/go-ethereum/wiki/Management-APIs#personal_sign
func (s *PrivateAccountAPI) Sign(ctx context.Context, data hexutil.Bytes, addr common.Address, passwd string) (hexutil.Bytes, error) {
	// Look up the wallet containing the requested signer
	account := accounts.Account{Address: addr}

	wallet, err := s.b.AccountManager().Find(account)
	if err != nil {
		return nil, err
	}
	// Assemble sign the data with the wallet
	signature, err := wallet.SignTextWithPassphrase(account, passwd, data)
	if err != nil {
		log.Warn("Failed data sign attempt", "address", addr, "err", err)
		return nil, err
	}
	signature[crypto.RecoveryIDOffset] += 27 // Transform V from 0/1 to 27/28 according to the yellow paper
	return signature, nil
}

// EcRecover returns the address for the account that was used to create the signature.
// Note, this function is compatible with eth_sign and personal_sign. As such it recovers
// the address of:
// hash = keccak256("\x19Ethereum Signed Message:\n"${message length}${message})
// addr = ecrecover(hash, signature)
//
// Note, the signature must conform to the secp256k1 curve R, S and V values, where
// the V value must be 27 or 28 for legacy reasons.
//
// https://github.com/ethereum/go-ethereum/wiki/Management-APIs#personal_ecRecover
func (s *PrivateAccountAPI) EcRecover(ctx context.Context, data, sig hexutil.Bytes) (common.Address, error) {
	if len(sig) != crypto.SignatureLength {
		return common.Address{}, fmt.Errorf("signature must be %d bytes long", crypto.SignatureLength)
	}
	if sig[crypto.RecoveryIDOffset] != 27 && sig[crypto.RecoveryIDOffset] != 28 {
		return common.Address{}, fmt.Errorf("invalid Ethereum signature (V is not 27 or 28)")
	}
	sig[crypto.RecoveryIDOffset] -= 27 // Transform yellow paper V from 27/28 to 0/1

	rpk, err := crypto.SigToPub(accounts.TextHash(data), sig)
	if err != nil {
		return common.Address{}, err
	}
	return crypto.PubkeyToAddress(*rpk), nil
}

// SignAndSendTransaction was renamed to SendTransaction. This method is deprecated
// and will be removed in the future. It primary goal is to give clients time to update.
func (s *PrivateAccountAPI) SignAndSendTransaction(ctx context.Context, args SendTxArgs, passwd string) (common.Hash, error) {
	return s.SendTransaction(ctx, args, passwd)
}

// InitializeWallet initializes a new wallet at the provided URL, by generating and returning a new private key.
func (s *PrivateAccountAPI) InitializeWallet(ctx context.Context, url string) (string, error) {
	wallet, err := s.am.Wallet(url)
	if err != nil {
		return "", err
	}

	entropy, err := bip39.NewEntropy(256)
	if err != nil {
		return "", err
	}

	mnemonic, err := bip39.NewMnemonic(entropy)
	if err != nil {
		return "", err
	}

	seed := bip39.NewSeed(mnemonic, "")

	switch wallet := wallet.(type) {
	case *scwallet.Wallet:
		return mnemonic, wallet.Initialize(seed)
	default:
		return "", fmt.Errorf("Specified wallet does not support initialization")
	}
}

// Unpair deletes a pairing between wallet and geth.
func (s *PrivateAccountAPI) Unpair(ctx context.Context, url string, pin string) error {
	wallet, err := s.am.Wallet(url)
	if err != nil {
		return err
	}

	switch wallet := wallet.(type) {
	case *scwallet.Wallet:
		return wallet.Unpair([]byte(pin))
	default:
		return fmt.Errorf("Specified wallet does not support pairing")
	}
}

// PublicBlockChainAPI provides an API to access the Ethereum blockchain.
// It offers only methods that operate on public data that is freely available to anyone.
type PublicBlockChainAPI struct {
	b Backend
}

// NewPublicBlockChainAPI creates a new Ethereum blockchain API.
func NewPublicBlockChainAPI(b Backend) *PublicBlockChainAPI {
	return &PublicBlockChainAPI{b}
}

// ChainId returns the chainID value for transaction replay protection.
func (s *PublicBlockChainAPI) ChainId() *hexutil.Big {
	return (*hexutil.Big)(s.b.ChainConfig().ChainID)
}

// BlockNumber returns the block number of the chain head.
func (s *PublicBlockChainAPI) BlockNumber() hexutil.Uint64 {
	header, _ := s.b.HeaderByNumber(context.Background(), rpc.LatestBlockNumber) // latest header should always be available
	return hexutil.Uint64(header.Number.Uint64())
}

// GetBalance returns the amount of wei for the given address in the state of the
// given block number. The rpc.LatestBlockNumber and rpc.PendingBlockNumber meta
// block numbers are also allowed.
func (s *PublicBlockChainAPI) GetBalance(ctx context.Context, address common.Address, blockNrOrHash rpc.BlockNumberOrHash) (*hexutil.Big, error) {
	state, _, err := s.b.StateAndHeaderByNumberOrHash(ctx, blockNrOrHash)
	if state == nil || err != nil {
		return nil, err
	}
	return (*hexutil.Big)(state.GetBalance(address)), state.Error()
}

// Result structs for GetProof
type AccountResult struct {
	Address      common.Address  `json:"address"`
	AccountProof []string        `json:"accountProof"`
	Balance      *hexutil.Big    `json:"balance"`
	CodeHash     common.Hash     `json:"codeHash"`
	Nonce        hexutil.Uint64  `json:"nonce"`
	StorageHash  common.Hash     `json:"storageHash"`
	StorageProof []StorageResult `json:"storageProof"`
}
type StorageResult struct {
	Key   string       `json:"key"`
	Value *hexutil.Big `json:"value"`
	Proof []string     `json:"proof"`
}

// GetProof returns the Merkle-proof for a given account and optionally some storage keys.
func (s *PublicBlockChainAPI) GetProof(ctx context.Context, address common.Address, storageKeys []string, blockNrOrHash rpc.BlockNumberOrHash) (*AccountResult, error) {
	state, _, err := s.b.StateAndHeaderByNumberOrHash(ctx, blockNrOrHash)
	if state == nil || err != nil {
		return nil, err
	}

	storageTrie := state.StorageTrie(address)
	storageHash := types.EmptyRootHash
	codeHash := state.GetCodeHash(address)
	storageProof := make([]StorageResult, len(storageKeys))

	// if we have a storageTrie, (which means the account exists), we can update the storagehash
	if storageTrie != nil {
		storageHash = storageTrie.Hash()
	} else {
		// no storageTrie means the account does not exist, so the codeHash is the hash of an empty bytearray.
		codeHash = crypto.Keccak256Hash(nil)
	}

	// create the proof for the storageKeys
	for i, key := range storageKeys {
		if storageTrie != nil {
			proof, storageError := state.GetStorageProof(address, common.HexToHash(key))
			if storageError != nil {
				return nil, storageError
			}
			storageProof[i] = StorageResult{key, (*hexutil.Big)(state.GetState(address, common.HexToHash(key)).Big()), common.ToHexArray(proof)}
		} else {
			storageProof[i] = StorageResult{key, &hexutil.Big{}, []string{}}
		}
	}

	// create the accountProof
	accountProof, proofErr := state.GetProof(address)
	if proofErr != nil {
		return nil, proofErr
	}

	return &AccountResult{
		Address:      address,
		AccountProof: common.ToHexArray(accountProof),
		Balance:      (*hexutil.Big)(state.GetBalance(address)),
		CodeHash:     codeHash,
		Nonce:        hexutil.Uint64(state.GetNonce(address)),
		StorageHash:  storageHash,
		StorageProof: storageProof,
	}, state.Error()
}

// GetHeaderByNumber returns the requested canonical block header.
// * When blockNr is -1 the chain head is returned.
// * When blockNr is -2 the pending chain head is returned.
func (s *PublicBlockChainAPI) GetHeaderByNumber(ctx context.Context, number rpc.BlockNumber) (map[string]interface{}, error) {
	header, err := s.b.HeaderByNumber(ctx, number)
	if header != nil && err == nil {
		response := s.rpcMarshalHeader(header)
		if number == rpc.PendingBlockNumber {
			// Pending header need to nil out a few fields
			for _, field := range []string{"hash", "nonce", "miner"} {
				response[field] = nil
			}
		}
		return response, err
	}
	return nil, err
}

// GetHeaderByHash returns the requested header by hash.
func (s *PublicBlockChainAPI) GetHeaderByHash(ctx context.Context, hash common.Hash) map[string]interface{} {
	header, _ := s.b.HeaderByHash(ctx, hash)
	if header != nil {
		return s.rpcMarshalHeader(header)
	}
	return nil
}

// GetBlockByNumber returns the requested canonical block.
// * When blockNr is -1 the chain head is returned.
// * When blockNr is -2 the pending chain head is returned.
// * When fullTx is true all transactions in the block are returned, otherwise
//   only the transaction hash is returned.
func (s *PublicBlockChainAPI) GetBlockByNumber(ctx context.Context, number rpc.BlockNumber, fullTx bool) (map[string]interface{}, error) {
	block, err := s.b.BlockByNumber(ctx, number)
	if block != nil && err == nil {
		response, err := s.rpcMarshalBlock(block, true, fullTx)
		if err == nil && number == rpc.PendingBlockNumber {
			// Pending blocks need to nil out a few fields
			for _, field := range []string{"hash", "nonce", "miner"} {
				response[field] = nil
			}
		}
		return response, err
	}
	return nil, err
}

// GetBlockByHash returns the requested block. When fullTx is true all transactions in the block are returned in full
// detail, otherwise only the transaction hash is returned.
func (s *PublicBlockChainAPI) GetBlockByHash(ctx context.Context, hash common.Hash, fullTx bool) (map[string]interface{}, error) {
	block, err := s.b.BlockByHash(ctx, hash)
	if block != nil {
		return s.rpcMarshalBlock(block, true, fullTx)
	}
	return nil, err
}

// GetUncleByBlockNumberAndIndex returns the uncle block for the given block hash and index. When fullTx is true
// all transactions in the block are returned in full detail, otherwise only the transaction hash is returned.
func (s *PublicBlockChainAPI) GetUncleByBlockNumberAndIndex(ctx context.Context, blockNr rpc.BlockNumber, index hexutil.Uint) (map[string]interface{}, error) {
	block, err := s.b.BlockByNumber(ctx, blockNr)
	if block != nil {
		uncles := block.Uncles()
		if index >= hexutil.Uint(len(uncles)) {
			log.Debug("Requested uncle not found", "number", blockNr, "hash", block.Hash(), "index", index)
			return nil, nil
		}
		block = types.NewBlockWithHeader(uncles[index])
		return s.rpcMarshalBlock(block, false, false)
	}
	return nil, err
}

// GetUncleByBlockHashAndIndex returns the uncle block for the given block hash and index. When fullTx is true
// all transactions in the block are returned in full detail, otherwise only the transaction hash is returned.
func (s *PublicBlockChainAPI) GetUncleByBlockHashAndIndex(ctx context.Context, blockHash common.Hash, index hexutil.Uint) (map[string]interface{}, error) {
	block, err := s.b.BlockByHash(ctx, blockHash)
	if block != nil {
		uncles := block.Uncles()
		if index >= hexutil.Uint(len(uncles)) {
			log.Debug("Requested uncle not found", "number", block.Number(), "hash", blockHash, "index", index)
			return nil, nil
		}
		block = types.NewBlockWithHeader(uncles[index])
		return s.rpcMarshalBlock(block, false, false)
	}
	return nil, err
}

// GetUncleCountByBlockNumber returns number of uncles in the block for the given block number
func (s *PublicBlockChainAPI) GetUncleCountByBlockNumber(ctx context.Context, blockNr rpc.BlockNumber) *hexutil.Uint {
	if block, _ := s.b.BlockByNumber(ctx, blockNr); block != nil {
		n := hexutil.Uint(len(block.Uncles()))
		return &n
	}
	return nil
}

// GetUncleCountByBlockHash returns number of uncles in the block for the given block hash
func (s *PublicBlockChainAPI) GetUncleCountByBlockHash(ctx context.Context, blockHash common.Hash) *hexutil.Uint {
	if block, _ := s.b.BlockByHash(ctx, blockHash); block != nil {
		n := hexutil.Uint(len(block.Uncles()))
		return &n
	}
	return nil
}

// GetCode returns the code stored at the given address in the state for the given block number.
func (s *PublicBlockChainAPI) GetCode(ctx context.Context, address common.Address, blockNrOrHash rpc.BlockNumberOrHash) (hexutil.Bytes, error) {
	state, _, err := s.b.StateAndHeaderByNumberOrHash(ctx, blockNrOrHash)
	if state == nil || err != nil {
		return nil, err
	}
	code := state.GetCode(address)
	return code, state.Error()
}

// GetStorageAt returns the storage from the state at the given address, key and
// block number. The rpc.LatestBlockNumber and rpc.PendingBlockNumber meta block
// numbers are also allowed.
func (s *PublicBlockChainAPI) GetStorageAt(ctx context.Context, address common.Address, key string, blockNrOrHash rpc.BlockNumberOrHash) (hexutil.Bytes, error) {
	state, _, err := s.b.StateAndHeaderByNumberOrHash(ctx, blockNrOrHash)
	if state == nil || err != nil {
		return nil, err
	}
	res := state.GetState(address, common.HexToHash(key))
	return res[:], state.Error()
}

// CallArgs represents the arguments for a call.
type CallArgs struct {
	From     *common.Address `json:"from"`
	To       *common.Address `json:"to"`
	Gas      *hexutil.Uint64 `json:"gas"`
	GasPrice *hexutil.Big    `json:"gasPrice"`
	Value    *hexutil.Big    `json:"value"`
	Data     *hexutil.Bytes  `json:"data"`
}

// account indicates the overriding fields of account during the execution of
// a message call.
// Note, state and stateDiff can't be specified at the same time. If state is
// set, message execution will only use the data in the given state. Otherwise
// if statDiff is set, all diff will be applied first and then execute the call
// message.
type account struct {
	Nonce     *hexutil.Uint64              `json:"nonce"`
	Code      *hexutil.Bytes               `json:"code"`
	Balance   **hexutil.Big                `json:"balance"`
	State     *map[common.Hash]common.Hash `json:"state"`
	StateDiff *map[common.Hash]common.Hash `json:"stateDiff"`
}

func DoCall(ctx context.Context, b Backend, args CallArgs, blockNrOrHash rpc.BlockNumberOrHash, overrides map[common.Address]account, vmCfg vm.Config, timeout time.Duration, globalGasCap *big.Int) ([]byte, uint64, bool, error) {
	defer func(start time.Time) { log.Debug("Executing EVM call finished", "runtime", time.Since(start)) }(time.Now())

	state, header, err := b.StateAndHeaderByNumberOrHash(ctx, blockNrOrHash)
	if state == nil || err != nil {
		return nil, 0, false, err
	}
	// Set sender address or use a default if none specified
	var addr common.Address
	if args.From == nil {
		if wallets := b.AccountManager().Wallets(); len(wallets) > 0 {
			if accounts := wallets[0].Accounts(); len(accounts) > 0 {
				addr = accounts[0].Address
			}
		}
	} else {
		addr = *args.From
	}
	// Override the fields of specified contracts before execution.
	for addr, account := range overrides {
		// Override account nonce.
		if account.Nonce != nil {
			state.SetNonce(addr, uint64(*account.Nonce))
		}
		// Override account(contract) code.
		if account.Code != nil {
			state.SetCode(addr, *account.Code)
		}
		// Override account balance.
		if account.Balance != nil {
			state.SetBalance(addr, (*big.Int)(*account.Balance))
		}
		if account.State != nil && account.StateDiff != nil {
			return nil, 0, false, fmt.Errorf("account %s has both 'state' and 'stateDiff'", addr.Hex())
		}
		// Replace entire state if caller requires.
		if account.State != nil {
			state.SetStorage(addr, *account.State)
		}
		// Apply state diff into specified accounts.
		if account.StateDiff != nil {
			for key, value := range *account.StateDiff {
				state.SetState(addr, key, value)
			}
		}
	}
	// Set default gas & gas price if none were set
	gas := uint64(math.MaxUint64 / 2)
	if args.Gas != nil {
		gas = uint64(*args.Gas)
	}
	if globalGasCap != nil && globalGasCap.Uint64() < gas {
		log.Warn("Caller gas above allowance, capping", "requested", gas, "cap", globalGasCap)
		gas = globalGasCap.Uint64()
	}
	gasPrice := new(big.Int).SetUint64(defaultGasPrice)
	// Set Quorum default gas price
	if b.ChainConfig().IsQuorum {
		gasPrice = new(big.Int).SetUint64(0)
	}
	if args.GasPrice != nil {
		gasPrice = args.GasPrice.ToInt()
	}

	value := new(big.Int)
	if args.Value != nil {
		value = args.Value.ToInt()
	}

	var data []byte
	if args.Data != nil {
		data = []byte(*args.Data)
	}

	// Create new call message
	msg := types.NewMessage(addr, args.To, 0, value, gas, gasPrice, data, false)

	// Setup context so it may be cancelled the call has completed
	// or, in case of unmetered gas, setup a context with a timeout.
	var cancel context.CancelFunc
	if timeout > 0 {
		ctx, cancel = context.WithTimeout(ctx, timeout)
	} else {
		ctx, cancel = context.WithCancel(ctx)
	}
	// Make sure the context is cancelled when the call has completed
	// this makes sure resources are cleaned up.
	defer cancel()

	// Get a new instance of the EVM.
	evm, vmError, err := b.GetEVM(ctx, msg, state, header)
	if err != nil {
		return nil, 0, false, err
	}
	// Wait for the context to be done and cancel the evm. Even if the
	// EVM has finished, cancelling may be done (repeatedly)
	go func() {
		<-ctx.Done()
		evm.Cancel()
	}()

	// Setup the gas pool (also for unmetered requests)
	// and apply the message.
	gp := new(core.GasPool).AddGas(math.MaxUint64)
	res, gas, failed, err := core.ApplyMessage(evm, msg, gp)
	if err := vmError(); err != nil {
		return nil, 0, false, err
	}
	// If the timer caused an abort, return an appropriate error message
	if evm.Cancelled() {
		return nil, 0, false, fmt.Errorf("execution aborted (timeout = %v)", timeout)
	}
	return res, gas, failed, err
}

// Call executes the given transaction on the state for the given block number.
//
// Additionally, the caller can specify a batch of contract for fields overriding.
//
// Note, this function doesn't make and changes in the state/blockchain and is
// useful to execute and retrieve values.
func (s *PublicBlockChainAPI) Call(ctx context.Context, args CallArgs, blockNrOrHash rpc.BlockNumberOrHash, overrides *map[common.Address]account) (hexutil.Bytes, error) {
	var accounts map[common.Address]account
	if overrides != nil {
		accounts = *overrides
	}
	result, _, _, err := DoCall(ctx, s.b, args, blockNrOrHash, accounts, vm.Config{}, 5*time.Second, s.b.RPCGasCap())
	return (hexutil.Bytes)(result), err
}

func DoEstimateGas(ctx context.Context, b Backend, args CallArgs, blockNrOrHash rpc.BlockNumberOrHash, gasCap *big.Int) (hexutil.Uint64, error) {
	// Binary search the gas requirement, as it may be higher than the amount used
	var (
		lo  uint64 = params.TxGas - 1
		hi  uint64
		cap uint64
	)
	if args.Gas != nil && uint64(*args.Gas) >= params.TxGas {
		hi = uint64(*args.Gas)
	} else {
		// Retrieve the block to act as the gas ceiling
		block, err := b.BlockByNumberOrHash(ctx, blockNrOrHash)
		if err != nil {
			return 0, err
		}
		hi = block.GasLimit()
	}
	if gasCap != nil && hi > gasCap.Uint64() {
		log.Warn("Caller gas above allowance, capping", "requested", hi, "cap", gasCap)
		hi = gasCap.Uint64()
	}
	cap = hi

	// Create a helper to check if a gas allowance results in an executable transaction
	executable := func(gas uint64) bool {
		args.Gas = (*hexutil.Uint64)(&gas)

		_, _, failed, err := DoCall(ctx, b, args, blockNrOrHash, nil, vm.Config{}, 0, gasCap)
		if err != nil || failed {
			return false
		}
		return true
	}
	// Execute the binary search and hone in on an executable gas limit
	for lo+1 < hi {
		mid := (hi + lo) / 2
		if !executable(mid) {
			lo = mid
		} else {
			hi = mid
		}
	}
	// Reject the transaction as invalid if it still fails at the highest allowance
	if hi == cap {
		if !executable(hi) {
			return 0, fmt.Errorf("gas required exceeds allowance (%d) or always failing transaction", cap)
		}
	}

	//QUORUM

	//We don't know if this is going to be a private or public transaction
	//It is possible to have a data field that has a lower intrinsic value than the PTM hash
	//so this checks that if we were to place a PTM hash (with all non-zero values) here then the transaction would
	//still run
	//This makes the return value a potential over-estimate of gas, rather than the exact cost to run right now

	//if the transaction has a value then it cannot be private, so we can skip this check
	if args.Value != nil && args.Value.ToInt().Cmp(big.NewInt(0)) == 0 {
		homestead := b.ChainConfig().IsHomestead(new(big.Int).SetInt64(int64(rpc.PendingBlockNumber)))
		istanbul := b.ChainConfig().IsIstanbul(new(big.Int).SetInt64(int64(rpc.PendingBlockNumber)))
		var data []byte
		if args.Data == nil {
			data = nil
		} else {
			data = []byte(*args.Data)
		}
		intrinsicGasPublic, _ := core.IntrinsicGas(data, args.To == nil, homestead, istanbul)
		intrinsicGasPrivate, _ := core.IntrinsicGas(common.Hex2Bytes(maxPrivateIntrinsicDataHex), args.To == nil, homestead, istanbul)

		if intrinsicGasPrivate > intrinsicGasPublic {
			if math.MaxUint64-hi < intrinsicGasPrivate-intrinsicGasPublic {
				return 0, fmt.Errorf("private intrinsic gas addition exceeds allowance")
			}
			return hexutil.Uint64(hi + (intrinsicGasPrivate - intrinsicGasPublic)), nil
		}

	}

	//END QUORUM

	return hexutil.Uint64(hi), nil
}

// EstimateGas returns an estimate of the amount of gas needed to execute the
// given transaction against the current pending block.
func (s *PublicBlockChainAPI) EstimateGas(ctx context.Context, args CallArgs) (hexutil.Uint64, error) {
	blockNrOrHash := rpc.BlockNumberOrHashWithNumber(rpc.PendingBlockNumber)
	return DoEstimateGas(ctx, s.b, args, blockNrOrHash, s.b.RPCGasCap())
}

// ExecutionResult groups all structured logs emitted by the EVM
// while replaying a transaction in debug mode as well as transaction
// execution status, the amount of gas used and the return value
type ExecutionResult struct {
	Gas         uint64         `json:"gas"`
	Failed      bool           `json:"failed"`
	ReturnValue string         `json:"returnValue"`
	StructLogs  []StructLogRes `json:"structLogs"`
}

// StructLogRes stores a structured log emitted by the EVM while replaying a
// transaction in debug mode
type StructLogRes struct {
	Pc      uint64             `json:"pc"`
	Op      string             `json:"op"`
	Gas     uint64             `json:"gas"`
	GasCost uint64             `json:"gasCost"`
	Depth   int                `json:"depth"`
	Error   error              `json:"error,omitempty"`
	Stack   *[]string          `json:"stack,omitempty"`
	Memory  *[]string          `json:"memory,omitempty"`
	Storage *map[string]string `json:"storage,omitempty"`
}

// FormatLogs formats EVM returned structured logs for json output
func FormatLogs(logs []vm.StructLog) []StructLogRes {
	formatted := make([]StructLogRes, len(logs))
	for index, trace := range logs {
		formatted[index] = StructLogRes{
			Pc:      trace.Pc,
			Op:      trace.Op.String(),
			Gas:     trace.Gas,
			GasCost: trace.GasCost,
			Depth:   trace.Depth,
			Error:   trace.Err,
		}
		if trace.Stack != nil {
			stack := make([]string, len(trace.Stack))
			for i, stackValue := range trace.Stack {
				stack[i] = fmt.Sprintf("%x", math.PaddedBigBytes(stackValue, 32))
			}
			formatted[index].Stack = &stack
		}
		if trace.Memory != nil {
			memory := make([]string, 0, (len(trace.Memory)+31)/32)
			for i := 0; i+32 <= len(trace.Memory); i += 32 {
				memory = append(memory, fmt.Sprintf("%x", trace.Memory[i:i+32]))
			}
			formatted[index].Memory = &memory
		}
		if trace.Storage != nil {
			storage := make(map[string]string)
			for i, storageValue := range trace.Storage {
				storage[fmt.Sprintf("%x", i)] = fmt.Sprintf("%x", storageValue)
			}
			formatted[index].Storage = &storage
		}
	}
	return formatted
}

// RPCMarshalHeader converts the given header to the RPC output .
func RPCMarshalHeader(head *types.Header) map[string]interface{} {
	return map[string]interface{}{
		"number":           (*hexutil.Big)(head.Number),
		"hash":             head.Hash(),
		"parentHash":       head.ParentHash,
		"nonce":            head.Nonce,
		"mixHash":          head.MixDigest,
		"sha3Uncles":       head.UncleHash,
		"logsBloom":        head.Bloom,
		"stateRoot":        head.Root,
		"miner":            head.Coinbase,
		"difficulty":       (*hexutil.Big)(head.Difficulty),
		"extraData":        hexutil.Bytes(head.Extra),
		"size":             hexutil.Uint64(head.Size()),
		"gasLimit":         hexutil.Uint64(head.GasLimit),
		"gasUsed":          hexutil.Uint64(head.GasUsed),
		"timestamp":        hexutil.Uint64(head.Time),
		"transactionsRoot": head.TxHash,
		"receiptsRoot":     head.ReceiptHash,
	}
}

// RPCMarshalBlock converts the given block to the RPC output which depends on fullTx. If inclTx is true transactions are
// returned. When fullTx is true the returned block contains full transaction details, otherwise it will only contain
// transaction hashes.
func RPCMarshalBlock(block *types.Block, inclTx bool, fullTx bool) (map[string]interface{}, error) {
	fields := RPCMarshalHeader(block.Header())
	fields["size"] = hexutil.Uint64(block.Size())

	if inclTx {
		formatTx := func(tx *types.Transaction) (interface{}, error) {
			return tx.Hash(), nil
		}
		if fullTx {
			formatTx = func(tx *types.Transaction) (interface{}, error) {
				return newRPCTransactionFromBlockHash(block, tx.Hash()), nil
			}
		}
		txs := block.Transactions()
		transactions := make([]interface{}, len(txs))
		var err error
		for i, tx := range txs {
			if transactions[i], err = formatTx(tx); err != nil {
				return nil, err
			}
		}
		fields["transactions"] = transactions
	}
	uncles := block.Uncles()
	uncleHashes := make([]common.Hash, len(uncles))
	for i, uncle := range uncles {
		uncleHashes[i] = uncle.Hash()
	}
	fields["uncles"] = uncleHashes

	return fields, nil
}

// rpcMarshalHeader uses the generalized output filler, then adds the total difficulty field, which requires
// a `PublicBlockchainAPI`.
func (s *PublicBlockChainAPI) rpcMarshalHeader(header *types.Header) map[string]interface{} {
	fields := RPCMarshalHeader(header)
	fields["totalDifficulty"] = (*hexutil.Big)(s.b.GetTd(header.Hash()))
	return fields
}

// rpcMarshalBlock uses the generalized output filler, then adds the total difficulty field, which requires
// a `PublicBlockchainAPI`.
func (s *PublicBlockChainAPI) rpcMarshalBlock(b *types.Block, inclTx bool, fullTx bool) (map[string]interface{}, error) {
	fields, err := RPCMarshalBlock(b, inclTx, fullTx)
	if err != nil {
		return nil, err
	}
	fields["totalDifficulty"] = (*hexutil.Big)(s.b.GetTd(b.Hash()))
	return fields, err
}

// RPCTransaction represents a transaction that will serialize to the RPC representation of a transaction
type RPCTransaction struct {
	BlockHash        *common.Hash    `json:"blockHash"`
	BlockNumber      *hexutil.Big    `json:"blockNumber"`
	From             common.Address  `json:"from"`
	Gas              hexutil.Uint64  `json:"gas"`
	GasPrice         *hexutil.Big    `json:"gasPrice"`
	Hash             common.Hash     `json:"hash"`
	Input            hexutil.Bytes   `json:"input"`
	Nonce            hexutil.Uint64  `json:"nonce"`
	To               *common.Address `json:"to"`
	TransactionIndex *hexutil.Uint64 `json:"transactionIndex"`
	Value            *hexutil.Big    `json:"value"`
	V                *hexutil.Big    `json:"v"`
	R                *hexutil.Big    `json:"r"`
	S                *hexutil.Big    `json:"s"`
}

// newRPCTransaction returns a transaction that will serialize to the RPC
// representation, with the given location metadata set (if available).
func newRPCTransaction(tx *types.Transaction, blockHash common.Hash, blockNumber uint64, index uint64) *RPCTransaction {
	var signer types.Signer = types.HomesteadSigner{}
	// joel: this is one of the two places we used a wrong signer to print txes
	if tx.Protected() && !tx.IsPrivate() {
		signer = types.NewEIP155Signer(tx.ChainId())
	}
	from, _ := types.Sender(signer, tx)
	v, r, s := tx.RawSignatureValues()

	result := &RPCTransaction{
		From:     from,
		Gas:      hexutil.Uint64(tx.Gas()),
		GasPrice: (*hexutil.Big)(tx.GasPrice()),
		Hash:     tx.Hash(),
		Input:    hexutil.Bytes(tx.Data()),
		Nonce:    hexutil.Uint64(tx.Nonce()),
		To:       tx.To(),
		Value:    (*hexutil.Big)(tx.Value()),
		V:        (*hexutil.Big)(v),
		R:        (*hexutil.Big)(r),
		S:        (*hexutil.Big)(s),
	}
	if blockHash != (common.Hash{}) {
		result.BlockHash = &blockHash
		result.BlockNumber = (*hexutil.Big)(new(big.Int).SetUint64(blockNumber))
		result.TransactionIndex = (*hexutil.Uint64)(&index)
	}
	return result
}

// newRPCPendingTransaction returns a pending transaction that will serialize to the RPC representation
func newRPCPendingTransaction(tx *types.Transaction) *RPCTransaction {
	return newRPCTransaction(tx, common.Hash{}, 0, 0)
}

// newRPCTransactionFromBlockIndex returns a transaction that will serialize to the RPC representation.
func newRPCTransactionFromBlockIndex(b *types.Block, index uint64) *RPCTransaction {
	txs := b.Transactions()
	if index >= uint64(len(txs)) {
		return nil
	}
	return newRPCTransaction(txs[index], b.Hash(), b.NumberU64(), index)
}

// newRPCRawTransactionFromBlockIndex returns the bytes of a transaction given a block and a transaction index.
func newRPCRawTransactionFromBlockIndex(b *types.Block, index uint64) hexutil.Bytes {
	txs := b.Transactions()
	if index >= uint64(len(txs)) {
		return nil
	}
	blob, _ := rlp.EncodeToBytes(txs[index])
	return blob
}

// newRPCTransactionFromBlockHash returns a transaction that will serialize to the RPC representation.
func newRPCTransactionFromBlockHash(b *types.Block, hash common.Hash) *RPCTransaction {
	for idx, tx := range b.Transactions() {
		if tx.Hash() == hash {
			return newRPCTransactionFromBlockIndex(b, uint64(idx))
		}
	}
	return nil
}

// PublicTransactionPoolAPI exposes methods for the RPC interface
type PublicTransactionPoolAPI struct {
	b         Backend
	nonceLock *AddrLocker
}

// NewPublicTransactionPoolAPI creates a new RPC service with methods specific for the transaction pool.
func NewPublicTransactionPoolAPI(b Backend, nonceLock *AddrLocker) *PublicTransactionPoolAPI {
	return &PublicTransactionPoolAPI{b, nonceLock}
}

// GetBlockTransactionCountByNumber returns the number of transactions in the block with the given block number.
func (s *PublicTransactionPoolAPI) GetBlockTransactionCountByNumber(ctx context.Context, blockNr rpc.BlockNumber) *hexutil.Uint {
	if block, _ := s.b.BlockByNumber(ctx, blockNr); block != nil {
		n := hexutil.Uint(len(block.Transactions()))
		return &n
	}
	return nil
}

// GetBlockTransactionCountByHash returns the number of transactions in the block with the given hash.
func (s *PublicTransactionPoolAPI) GetBlockTransactionCountByHash(ctx context.Context, blockHash common.Hash) *hexutil.Uint {
	if block, _ := s.b.BlockByHash(ctx, blockHash); block != nil {
		n := hexutil.Uint(len(block.Transactions()))
		return &n
	}
	return nil
}

// GetTransactionByBlockNumberAndIndex returns the transaction for the given block number and index.
func (s *PublicTransactionPoolAPI) GetTransactionByBlockNumberAndIndex(ctx context.Context, blockNr rpc.BlockNumber, index hexutil.Uint) *RPCTransaction {
	if block, _ := s.b.BlockByNumber(ctx, blockNr); block != nil {
		return newRPCTransactionFromBlockIndex(block, uint64(index))
	}
	return nil
}

// GetTransactionByBlockHashAndIndex returns the transaction for the given block hash and index.
func (s *PublicTransactionPoolAPI) GetTransactionByBlockHashAndIndex(ctx context.Context, blockHash common.Hash, index hexutil.Uint) *RPCTransaction {
	if block, _ := s.b.BlockByHash(ctx, blockHash); block != nil {
		return newRPCTransactionFromBlockIndex(block, uint64(index))
	}
	return nil
}

// GetRawTransactionByBlockNumberAndIndex returns the bytes of the transaction for the given block number and index.
func (s *PublicTransactionPoolAPI) GetRawTransactionByBlockNumberAndIndex(ctx context.Context, blockNr rpc.BlockNumber, index hexutil.Uint) hexutil.Bytes {
	if block, _ := s.b.BlockByNumber(ctx, blockNr); block != nil {
		return newRPCRawTransactionFromBlockIndex(block, uint64(index))
	}
	return nil
}

// GetRawTransactionByBlockHashAndIndex returns the bytes of the transaction for the given block hash and index.
func (s *PublicTransactionPoolAPI) GetRawTransactionByBlockHashAndIndex(ctx context.Context, blockHash common.Hash, index hexutil.Uint) hexutil.Bytes {
	if block, _ := s.b.BlockByHash(ctx, blockHash); block != nil {
		return newRPCRawTransactionFromBlockIndex(block, uint64(index))
	}
	return nil
}

// GetTransactionCount returns the number of transactions the given address has sent for the given block number
func (s *PublicTransactionPoolAPI) GetTransactionCount(ctx context.Context, address common.Address, blockNrOrHash rpc.BlockNumberOrHash) (*hexutil.Uint64, error) {
	// Ask transaction pool for the nonce which includes pending transactions
	if blockNr, ok := blockNrOrHash.Number(); ok && blockNr == rpc.PendingBlockNumber {
		nonce, err := s.b.GetPoolNonce(ctx, address)
		if err != nil {
			return nil, err
		}
		return (*hexutil.Uint64)(&nonce), nil
	}
	// Resolve block number and use its state to ask for the nonce
	state, _, err := s.b.StateAndHeaderByNumberOrHash(ctx, blockNrOrHash)
	if state == nil || err != nil {
		return nil, err
	}
	nonce := state.GetNonce(address)
	return (*hexutil.Uint64)(&nonce), state.Error()
}

func (s *PublicTransactionPoolAPI) GetContractPrivacyMetadata(ctx context.Context, address common.Address) (*state.PrivacyMetadata, error) {
	state, _, err := s.b.StateAndHeaderByNumber(ctx, rpc.LatestBlockNumber)
	if state == nil || err != nil {
		return nil, err
	}
	return state.GetStatePrivacyMetadata(address)
}

// GetTransactionByHash returns the transaction for the given hash
func (s *PublicTransactionPoolAPI) GetTransactionByHash(ctx context.Context, hash common.Hash) (*RPCTransaction, error) {
	// Try to return an already finalized transaction
	tx, blockHash, blockNumber, index, err := s.b.GetTransaction(ctx, hash)
	if err != nil {
		return nil, err
	}
	if tx != nil {
		return newRPCTransaction(tx, blockHash, blockNumber, index), nil
	}
	// No finalized transaction, try to retrieve it from the pool
	if tx := s.b.GetPoolTransaction(hash); tx != nil {
		return newRPCPendingTransaction(tx), nil
	}

	// Transaction unknown, return as such
	return nil, nil
}

// GetRawTransactionByHash returns the bytes of the transaction for the given hash.
func (s *PublicTransactionPoolAPI) GetRawTransactionByHash(ctx context.Context, hash common.Hash) (hexutil.Bytes, error) {
	// Retrieve a finalized transaction, or a pooled otherwise
	tx, _, _, _, err := s.b.GetTransaction(ctx, hash)
	if err != nil {
		return nil, err
	}
	if tx == nil {
		if tx = s.b.GetPoolTransaction(hash); tx == nil {
			// Transaction not found anywhere, abort
			return nil, nil
		}
	}
	// Serialize to RLP and return
	return rlp.EncodeToBytes(tx)
}

// GetTransactionReceipt returns the transaction receipt for the given transaction hash.
func (s *PublicTransactionPoolAPI) GetTransactionReceipt(ctx context.Context, hash common.Hash) (map[string]interface{}, error) {
	tx, blockHash, blockNumber, index := rawdb.ReadTransaction(s.b.ChainDb(), hash)
	if tx == nil {
		return nil, nil
	}
	receipts, err := s.b.GetReceipts(ctx, blockHash)
	if err != nil {
		return nil, err
	}
	if len(receipts) <= int(index) {
		return nil, nil
	}
	receipt := receipts[index]

	var signer types.Signer = types.HomesteadSigner{}
	if tx.Protected() && !tx.IsPrivate() {
		signer = types.NewEIP155Signer(tx.ChainId())
	}
	from, _ := types.Sender(signer, tx)

	fields := map[string]interface{}{
		"blockHash":         blockHash,
		"blockNumber":       hexutil.Uint64(blockNumber),
		"transactionHash":   hash,
		"transactionIndex":  hexutil.Uint64(index),
		"from":              from,
		"to":                tx.To(),
		"gasUsed":           hexutil.Uint64(receipt.GasUsed),
		"cumulativeGasUsed": hexutil.Uint64(receipt.CumulativeGasUsed),
		"contractAddress":   nil,
		"logs":              receipt.Logs,
		"logsBloom":         receipt.Bloom,
	}

	// Assign receipt status or post state.
	if len(receipt.PostState) > 0 {
		fields["root"] = hexutil.Bytes(receipt.PostState)
	} else {
		fields["status"] = hexutil.Uint(receipt.Status)
	}
	if receipt.Logs == nil {
		fields["logs"] = [][]*types.Log{}
	}
	// If the ContractAddress is 20 0x0 bytes, assume it is not a contract creation
	if receipt.ContractAddress != (common.Address{}) {
		fields["contractAddress"] = receipt.ContractAddress
	}
	return fields, nil
}

// Quorum: if signing a private TX, set with tx.SetPrivate() before calling this method.
// sign is a helper function that signs a transaction with the private key of the given address.
func (s *PublicTransactionPoolAPI) sign(addr common.Address, tx *types.Transaction) (*types.Transaction, error) {
	// Look up the wallet containing the requested signer
	account := accounts.Account{Address: addr}

	wallet, err := s.b.AccountManager().Find(account)
	if err != nil {
		return nil, err
	}

	// Quorum
	var chainID *big.Int
	if config := s.b.ChainConfig(); config.IsEIP155(s.b.CurrentBlock().Number()) && !tx.IsPrivate() {
		chainID = config.ChainID
	}
	// /Quorum

	// Request the wallet to sign the transaction
	return wallet.SignTx(account, tx, chainID)
}

// SendTxArgs represents the arguments to sumbit a new transaction into the transaction pool.
// Quorum: introducing additional arguments encapsulated in PrivateTxArgs struct
//		   to support private transactions processing.
type SendTxArgs struct {
<<<<<<< HEAD
	PrivateTxArgs
=======
	PrivateTxArgs // Quorum

>>>>>>> de45c9bb
	From     common.Address  `json:"from"`
	To       *common.Address `json:"to"`
	Gas      *hexutil.Uint64 `json:"gas"`
	GasPrice *hexutil.Big    `json:"gasPrice"`
	Value    *hexutil.Big    `json:"value"`
	Nonce    *hexutil.Uint64 `json:"nonce"`
	// We accept "data" and "input" for backwards-compatibility reasons. "input" is the
	// newer name and should be preferred by clients.
	Data  *hexutil.Bytes `json:"data"`
	Input *hexutil.Bytes `json:"input"`
}

func (s SendTxArgs) IsPrivate() bool {
	return s.PrivateFor != nil
}

// SendRawTxArgs represents the arguments to submit a new signed private transaction into the transaction pool.
type SendRawTxArgs struct {
	PrivateTxArgs
}

// Additional arguments dedicated to private transactions
type PrivateTxArgs struct {
	PrivateFrom   string                 `json:"privateFrom"`
	PrivateFor    []string               `json:"privateFor"`
	PrivateTxType string                 `json:"restriction"`
	PrivacyFlag   engine.PrivacyFlagType `json:"privacyFlag"`
}

// Additional arguments used in private transactions
type PrivateTxArgs struct {
	// PrivateFrom is the public key of the sending party.
	// The public key must be available in the Private Transaction Manager (i.e.: Tessera) which is paired with this geth node.
	// Empty value means the Private Transaction Manager will use the first public key
	// in its list of available keys which it maintains.
	PrivateFrom string `json:"privateFrom"`
	// PrivateFor is the list of public keys which are available in the Private Transaction Managers in the network.
	// The transaction payload is only visible to those party to the transaction.
	PrivateFor    []string `json:"privateFor"`
	PrivateTxType string   `json:"restriction"`
}

// setDefaults is a helper function that fills in default values for unspecified tx fields.
func (args *SendTxArgs) setDefaults(ctx context.Context, b Backend) error {
	if args.GasPrice == nil {
		price, err := b.SuggestPrice(ctx)
		if err != nil {
			return err
		}
		args.GasPrice = (*hexutil.Big)(price)
	}
	if args.Value == nil {
		args.Value = new(hexutil.Big)
	}
	if args.Nonce == nil {
		nonce, err := b.GetPoolNonce(ctx, args.From)
		if err != nil {
			return err
		}
		args.Nonce = (*hexutil.Uint64)(&nonce)
	}
	if args.Data != nil && args.Input != nil && !bytes.Equal(*args.Data, *args.Input) {
		return errors.New(`Both "data" and "input" are set and not equal. Please use "input" to pass transaction call data.`)
	}
	if args.To == nil {
		// Contract creation
		var input []byte
		if args.Data != nil {
			input = *args.Data
		} else if args.Input != nil {
			input = *args.Input
		}
		if len(input) == 0 {
			return errors.New(`contract creation without any data provided`)
		}
	}
	// Estimate the gas usage if necessary.
	if args.Gas == nil {
		// For backwards-compatibility reason, we try both input and data
		// but input is preferred.
		input := args.Input
		if input == nil {
			input = args.Data
		}
		callArgs := CallArgs{
			From:     &args.From, // From shouldn't be nil
			To:       args.To,
			GasPrice: args.GasPrice,
			Value:    args.Value,
			Data:     input,
		}
		pendingBlockNr := rpc.BlockNumberOrHashWithNumber(rpc.PendingBlockNumber)
		estimated, err := DoEstimateGas(ctx, b, callArgs, pendingBlockNr, b.RPCGasCap())
		if err != nil {
			return err
		}
		args.Gas = &estimated
		log.Trace("Estimate gas usage automatically", "gas", args.Gas)
	}
	//Quorum
	if args.PrivateTxType == "" {
		args.PrivateTxType = "restricted"
	}
	//End-Quorum
	return nil
}

func (args *SendTxArgs) inputOrData() (result []byte) {
	// TODO - check if input (instead of data) is provided whether private transactions are successful
	if args.Input != nil {
		result = *args.Input
	} else if args.Data != nil {
		result = *args.Data
	}
	return result
}

<<<<<<< HEAD
func (args *SendTxArgs) toTransaction() *types.Transaction {
	if args.To == nil {
		return types.NewContractCreation(uint64(*args.Nonce), (*big.Int)(args.Value), uint64(*args.Gas), (*big.Int)(args.GasPrice), args.inputOrData())
=======
// setPrivateTransactionHash send the actual private transaction payload to Tessera and returns the tm hash
func (args *SendTxArgs) setPrivateTransactionHash(sendTxn bool) error {
	var input []byte
	if args.Input != nil {
		input = *args.Input
	} else if args.Data != nil {
		input = *args.Data
	} else {
		log.Info("nil args.input & args.data")
	}

	if len(input) > 0 {
		var data common.EncryptedPayloadHash
		var err error
		if sendTxn {
			//Send private transaction to local Constellation node
			log.Debug("sending private tx", "privatefrom", args.PrivateFrom, "privatefor", args.PrivateFor)
			data, err = private.P.Send(input, args.PrivateFrom, args.PrivateFor)
			log.Debug("sent private tx", "privatefrom", args.PrivateFrom, "privatefor", args.PrivateFor)
		} else {
			log.Debug("storing private tx", "privatefrom", args.PrivateFrom)
			data, err = private.P.StoreRaw(input, args.PrivateFrom)
			log.Debug("stored private tx", "privatefrom", args.PrivateFrom)
		}

		if err != nil {
			return err
		}
		d := hexutil.Bytes(data.Bytes())
		args.Data = &d
>>>>>>> de45c9bb
	}
	return types.NewTransaction(uint64(*args.Nonce), *args.To, (*big.Int)(args.Value), uint64(*args.Gas), (*big.Int)(args.GasPrice), args.inputOrData())
}

// TODO: this submits a signed transaction, if it is a signed private transaction that should already be recorded in the tx.
// SubmitTransaction is a helper function that submits tx to txPool and logs a message.
func SubmitTransaction(ctx context.Context, b Backend, tx *types.Transaction) (common.Hash, error) {
	if err := b.SendTx(ctx, tx); err != nil {
		return common.Hash{}, err
	}
	if tx.To() == nil {
		var signer types.Signer
		if tx.IsPrivate() {
			signer = types.QuorumPrivateTxSigner{}
		} else {
			signer = types.MakeSigner(b.ChainConfig(), b.CurrentBlock().Number())
		}
		from, err := types.Sender(signer, tx)
		if err != nil {
			return common.Hash{}, err
		}
		addr := crypto.CreateAddress(from, tx.Nonce())
		log.Info("Submitted contract creation", "fullhash", tx.Hash().Hex(), "to", addr.Hex())
		log.EmitCheckpoint(log.TxCreated, "tx", tx.Hash().Hex(), "to", addr.Hex())
	} else {
		log.Info("Submitted transaction", "fullhash", tx.Hash().Hex(), "recipient", tx.To())
		log.EmitCheckpoint(log.TxCreated, "tx", tx.Hash().Hex(), "to", tx.To().Hex())
	}
	return tx.Hash(), nil
}

// SendTransaction creates a transaction for the given argument, sign it and submit it to the
// transaction pool.
func (s *PublicTransactionPoolAPI) SendTransaction(ctx context.Context, args SendTxArgs) (common.Hash, error) {
	// Look up the wallet containing the requested signer
	account := accounts.Account{Address: args.From}

	wallet, err := s.b.AccountManager().Find(account)
	if err != nil {
		return common.Hash{}, err
	}

	if args.Nonce == nil {
		// Hold the addresse's mutex around signing to prevent concurrent assignment of
		// the same nonce to multiple accounts.
		s.nonceLock.LockAddr(args.From)
		defer s.nonceLock.UnlockAddr(args.From)
	}

	// Set some sanity defaults and terminate on failure
	if err := args.setDefaults(ctx, s.b); err != nil {
		return common.Hash{}, err
	}

	// Quorum
	isPrivate, data, err := checkAndHandlePrivateTransaction(ctx, s.b, args.toTransaction(), nil, &args.PrivateTxArgs, args.From, NormalTransaction)

	if err != nil {
		return common.Hash{}, err
	}
	if isPrivate && !common.EmptyEncryptedPayloadHash(data) {
		// replace the original payload with encrypted payload hash
		args.Data = data.BytesTypeRef()
	}
	// /Quorum

	// Assemble the transaction and sign with the wallet
	tx := args.toTransaction()

	// Quorum
	if args.IsPrivate() {
		tx.SetPrivate()
	}
	// /Quorum

	var chainID *big.Int
	if config := s.b.ChainConfig(); config.IsEIP155(s.b.CurrentBlock().Number()) && !tx.IsPrivate() {
		chainID = config.ChainID
	}
	// /Quorum

	signed, err := wallet.SignTx(account, tx, chainID)
	if err != nil {
		return common.Hash{}, err
	}
	return SubmitTransaction(ctx, s.b, signed)
}

// FillTransaction fills the defaults (nonce, gas, gasPrice) on a given unsigned transaction,
// and returns it to the caller for further processing (signing + broadcast)
func (s *PublicTransactionPoolAPI) FillTransaction(ctx context.Context, args SendTxArgs) (*SignTransactionResult, error) {
	// Set some sanity defaults and terminate on failure
	if err := args.setDefaults(ctx, s.b); err != nil {
		return nil, err
	}
	// Assemble the transaction and obtain rlp
	// Quorum
	isPrivate, hash, err := checkAndHandlePrivateTransaction(ctx, s.b, args.toTransaction(), args.inputOrData(), &args.PrivateTxArgs, args.From, FillTransaction)
	if err != nil {
		return nil, err
	}
	if isPrivate && !common.EmptyEncryptedPayloadHash(hash) {
		// replace the original payload with encrypted payload hash
		args.Data = hash.BytesTypeRef()
	}
	// /Quorum

	tx := args.toTransaction()

	// Quorum
	if isPrivate {
		tx.SetPrivate()
	}
	// /Quorum

	data, err := rlp.EncodeToBytes(tx)
	if err != nil {
		return nil, err
	}
	return &SignTransactionResult{data, tx}, nil
}

// SendRawTransaction will add the signed transaction to the transaction pool.
// The sender is responsible for signing the transaction and using the correct nonce.
func (s *PublicTransactionPoolAPI) SendRawTransaction(ctx context.Context, encodedTx hexutil.Bytes) (common.Hash, error) {
	tx := new(types.Transaction)
	if err := rlp.DecodeBytes(encodedTx, tx); err != nil {
		return common.Hash{}, err
	}
	return SubmitTransaction(ctx, s.b, tx)
}

// SendRawPrivateTransaction will add the signed transaction to the transaction pool.
// The sender is responsible for signing the transaction and using the correct nonce.
func (s *PublicTransactionPoolAPI) SendRawPrivateTransaction(ctx context.Context, encodedTx hexutil.Bytes, args SendRawTxArgs) (common.Hash, error) {

	tx := new(types.Transaction)
	if err := rlp.DecodeBytes(encodedTx, tx); err != nil {
		return common.Hash{}, err
	}

	// Quorum
	isPrivate, _, err := checkAndHandlePrivateTransaction(ctx, s.b, tx, nil, &args.PrivateTxArgs, common.Address{}, RawTransaction)
	if err != nil {
		return common.Hash{}, err
	}

<<<<<<< HEAD
	if !isPrivate {
=======
	if isPrivate {
		if len(txHash) > 0 {
			//Send private transaction to privacy manager
			log.Info("sending private tx", "data", fmt.Sprintf("%x", txHash), "privatefor", args.PrivateFor)
			result, err := private.P.SendSignedTx(common.BytesToEncryptedPayloadHash(txHash), args.PrivateFor)
			log.Info("sent private tx", "result", fmt.Sprintf("%x", result), "privatefor", args.PrivateFor)
			if err != nil {
				return common.Hash{}, err
			}
		}
	} else {
>>>>>>> de45c9bb
		return common.Hash{}, fmt.Errorf("transaction is not private")
	}
	// /Quorum
	return SubmitTransaction(ctx, s.b, tx)
}

// Sign calculates an ECDSA signature for:
// keccack256("\x19Ethereum Signed Message:\n" + len(message) + message).
//
// Note, the produced signature conforms to the secp256k1 curve R, S and V values,
// where the V value will be 27 or 28 for legacy reasons.
//
// The account associated with addr must be unlocked.
//
// https://github.com/ethereum/wiki/wiki/JSON-RPC#eth_sign
func (s *PublicTransactionPoolAPI) Sign(addr common.Address, data hexutil.Bytes) (hexutil.Bytes, error) {
	// Look up the wallet containing the requested signer
	account := accounts.Account{Address: addr}

	wallet, err := s.b.AccountManager().Find(account)
	if err != nil {
		return nil, err
	}
	// Sign the requested hash with the wallet
	signature, err := wallet.SignText(account, data)
	if err == nil {
		signature[64] += 27 // Transform V from 0/1 to 27/28 according to the yellow paper
	}
	return signature, err
}

// SignTransactionResult represents a RLP encoded signed transaction.
type SignTransactionResult struct {
	Raw hexutil.Bytes      `json:"raw"`
	Tx  *types.Transaction `json:"tx"`
}

// SignTransaction will sign the given transaction with the from account.
// The node needs to have the private key of the account corresponding with
// the given from address and it needs to be unlocked.
func (s *PublicTransactionPoolAPI) SignTransaction(ctx context.Context, args SendTxArgs) (*SignTransactionResult, error) {
	if args.Gas == nil {
		return nil, fmt.Errorf("gas not specified")
	}
	if args.GasPrice == nil {
		return nil, fmt.Errorf("gasPrice not specified")
	}
	if args.Nonce == nil {
		return nil, fmt.Errorf("nonce not specified")
	}
	// Quorum
	// setDefaults calls DoEstimateGas in ethereum1.9.0, private transaction is not supported for that feature
	// set gas to constant if nil
	if args.IsPrivate() && args.Gas == nil {
		gas := (hexutil.Uint64)(90000)
		args.Gas = &gas
	}
	// /Quorum
	if err := args.setDefaults(ctx, s.b); err != nil {
		return nil, err
	}
	// Quorum
	toSign := args.toTransaction()

	if args.IsPrivate() {
		toSign.SetPrivate()
	}
	// /Quorum
	tx, err := s.sign(args.From, toSign)
	if err != nil {
		return nil, err
	}
	data, err := rlp.EncodeToBytes(tx)
	if err != nil {
		return nil, err
	}
	return &SignTransactionResult{data, tx}, nil
}

// PendingTransactions returns the transactions that are in the transaction pool
// and have a from address that is one of the accounts this node manages.
func (s *PublicTransactionPoolAPI) PendingTransactions() ([]*RPCTransaction, error) {
	pending, err := s.b.GetPoolTransactions()
	if err != nil {
		return nil, err
	}
	accounts := make(map[common.Address]struct{})
	for _, wallet := range s.b.AccountManager().Wallets() {
		for _, account := range wallet.Accounts() {
			accounts[account.Address] = struct{}{}
		}
	}
	transactions := make([]*RPCTransaction, 0, len(pending))
	for _, tx := range pending {
		var signer types.Signer = types.HomesteadSigner{}
		if tx.Protected() && !tx.IsPrivate() {
			signer = types.NewEIP155Signer(tx.ChainId())
		}
		from, _ := types.Sender(signer, tx)
		if _, exists := accounts[from]; exists {
			transactions = append(transactions, newRPCPendingTransaction(tx))
		}
	}
	return transactions, nil
}

// Resend accepts an existing transaction and a new gas price and limit. It will remove
// the given transaction from the pool and reinsert it with the new gas price and limit.
func (s *PublicTransactionPoolAPI) Resend(ctx context.Context, sendArgs SendTxArgs, gasPrice *hexutil.Big, gasLimit *hexutil.Uint64) (common.Hash, error) {
	if sendArgs.Nonce == nil {
		return common.Hash{}, fmt.Errorf("missing transaction nonce in transaction spec")
	}
	// setDefaults calls DoEstimateGas in ethereum1.9.0, private transaction is not supported for that feature
	// set gas to constant if nil
	if sendArgs.IsPrivate() && sendArgs.Gas == nil {
		gas := (hexutil.Uint64)(90000)
		sendArgs.Gas = &gas
	}
	if err := sendArgs.setDefaults(ctx, s.b); err != nil {
		return common.Hash{}, err
	}
	matchTx := sendArgs.toTransaction()
	pending, err := s.b.GetPoolTransactions()
	if err != nil {
		return common.Hash{}, err
	}

	for _, p := range pending {
		var signer types.Signer = types.HomesteadSigner{}
		if p.IsPrivate() {
			signer = types.QuorumPrivateTxSigner{}
		} else if p.Protected() {
			signer = types.NewEIP155Signer(p.ChainId())
		}
		wantSigHash := signer.Hash(matchTx)

		if pFrom, err := types.Sender(signer, p); err == nil && pFrom == sendArgs.From && signer.Hash(p) == wantSigHash {
			// Match. Re-sign and send the transaction.
			if gasPrice != nil && (*big.Int)(gasPrice).Sign() != 0 {
				sendArgs.GasPrice = gasPrice
			}
			if gasLimit != nil && *gasLimit != 0 {
				sendArgs.Gas = gasLimit
			}
			newTx := sendArgs.toTransaction()
			// set v param to 37 to indicate private tx before submitting to the signer.
			if sendArgs.IsPrivate() {
				newTx.SetPrivate()
			}
			signedTx, err := s.sign(sendArgs.From, newTx)
			if err != nil {
				return common.Hash{}, err
			}
			if err = s.b.SendTx(ctx, signedTx); err != nil {
				return common.Hash{}, err
			}
			return signedTx.Hash(), nil
		}
	}

	return common.Hash{}, fmt.Errorf("Transaction %#x not found", matchTx.Hash())
}

// PublicDebugAPI is the collection of Ethereum APIs exposed over the public
// debugging endpoint.
type PublicDebugAPI struct {
	b Backend
}

// NewPublicDebugAPI creates a new API definition for the public debug methods
// of the Ethereum service.
func NewPublicDebugAPI(b Backend) *PublicDebugAPI {
	return &PublicDebugAPI{b: b}
}

// GetBlockRlp retrieves the RLP encoded for of a single block.
func (api *PublicDebugAPI) GetBlockRlp(ctx context.Context, number uint64) (string, error) {
	block, _ := api.b.BlockByNumber(ctx, rpc.BlockNumber(number))
	if block == nil {
		return "", fmt.Errorf("block #%d not found", number)
	}
	encoded, err := rlp.EncodeToBytes(block)
	if err != nil {
		return "", err
	}
	return fmt.Sprintf("%x", encoded), nil
}

// TestSignCliqueBlock fetches the given block number, and attempts to sign it as a clique header with the
// given address, returning the address of the recovered signature
//
// This is a temporary method to debug the externalsigner integration,
// TODO: Remove this method when the integration is mature
func (api *PublicDebugAPI) TestSignCliqueBlock(ctx context.Context, address common.Address, number uint64) (common.Address, error) {
	block, _ := api.b.BlockByNumber(ctx, rpc.BlockNumber(number))
	if block == nil {
		return common.Address{}, fmt.Errorf("block #%d not found", number)
	}
	header := block.Header()
	header.Extra = make([]byte, 32+65)
	encoded := clique.CliqueRLP(header)

	// Look up the wallet containing the requested signer
	account := accounts.Account{Address: address}
	wallet, err := api.b.AccountManager().Find(account)
	if err != nil {
		return common.Address{}, err
	}

	signature, err := wallet.SignData(account, accounts.MimetypeClique, encoded)
	if err != nil {
		return common.Address{}, err
	}
	sealHash := clique.SealHash(header).Bytes()
	log.Info("test signing of clique block",
		"Sealhash", fmt.Sprintf("%x", sealHash),
		"signature", fmt.Sprintf("%x", signature))
	pubkey, err := crypto.Ecrecover(sealHash, signature)
	if err != nil {
		return common.Address{}, err
	}
	var signer common.Address
	copy(signer[:], crypto.Keccak256(pubkey[1:])[12:])

	return signer, nil
}

// PrintBlock retrieves a block and returns its pretty printed form.
func (api *PublicDebugAPI) PrintBlock(ctx context.Context, number uint64) (string, error) {
	block, _ := api.b.BlockByNumber(ctx, rpc.BlockNumber(number))
	if block == nil {
		return "", fmt.Errorf("block #%d not found", number)
	}
	return spew.Sdump(block), nil
}

// SeedHash retrieves the seed hash of a block.
func (api *PublicDebugAPI) SeedHash(ctx context.Context, number uint64) (string, error) {
	block, _ := api.b.BlockByNumber(ctx, rpc.BlockNumber(number))
	if block == nil {
		return "", fmt.Errorf("block #%d not found", number)
	}
	return fmt.Sprintf("0x%x", ethash.SeedHash(number)), nil
}

// PrivateDebugAPI is the collection of Ethereum APIs exposed over the private
// debugging endpoint.
type PrivateDebugAPI struct {
	b Backend
}

// NewPrivateDebugAPI creates a new API definition for the private debug methods
// of the Ethereum service.
func NewPrivateDebugAPI(b Backend) *PrivateDebugAPI {
	return &PrivateDebugAPI{b: b}
}

// ChaindbProperty returns leveldb properties of the key-value database.
func (api *PrivateDebugAPI) ChaindbProperty(property string) (string, error) {
	if property == "" {
		property = "leveldb.stats"
	} else if !strings.HasPrefix(property, "leveldb.") {
		property = "leveldb." + property
	}
	return api.b.ChainDb().Stat(property)
}

// ChaindbCompact flattens the entire key-value database into a single level,
// removing all unused slots and merging all keys.
func (api *PrivateDebugAPI) ChaindbCompact() error {
	for b := byte(0); b < 255; b++ {
		log.Info("Compacting chain database", "range", fmt.Sprintf("0x%0.2X-0x%0.2X", b, b+1))
		if err := api.b.ChainDb().Compact([]byte{b}, []byte{b + 1}); err != nil {
			log.Error("Database compaction failed", "err", err)
			return err
		}
	}
	return nil
}

// SetHead rewinds the head of the blockchain to a previous block.
func (api *PrivateDebugAPI) SetHead(number hexutil.Uint64) {
	api.b.SetHead(uint64(number))
}

// PublicNetAPI offers network related RPC methods
type PublicNetAPI struct {
	net            *p2p.Server
	networkVersion uint64
}

// NewPublicNetAPI creates a new net API instance.
func NewPublicNetAPI(net *p2p.Server, networkVersion uint64) *PublicNetAPI {
	return &PublicNetAPI{net, networkVersion}
}

// Listening returns an indication if the node is listening for network connections.
func (s *PublicNetAPI) Listening() bool {
	return true // always listening
}

// PeerCount returns the number of connected peers
func (s *PublicNetAPI) PeerCount() hexutil.Uint {
	return hexutil.Uint(s.net.PeerCount())
}

// Version returns the current ethereum protocol version.
func (s *PublicNetAPI) Version() string {
	return fmt.Sprintf("%d", s.networkVersion)
}

// Quorum
// Please note: This is a temporary integration to improve performance in high-latency
// environments when sending many private transactions. It will be removed at a later
// date when account management is handled outside Ethereum.

type AsyncSendTxArgs struct {
	SendTxArgs
	CallbackUrl string `json:"callbackUrl"`
}

type AsyncResultSuccess struct {
	Id     string      `json:"id,omitempty"`
	TxHash common.Hash `json:"txHash"`
}

type AsyncResultFailure struct {
	Id    string `json:"id,omitempty"`
	Error string `json:"error"`
}

type Async struct {
	sync.Mutex
	sem chan struct{}
}

func (s *PublicTransactionPoolAPI) send(ctx context.Context, asyncArgs AsyncSendTxArgs) {

	txHash, err := s.SendTransaction(ctx, asyncArgs.SendTxArgs)

	if asyncArgs.CallbackUrl != "" {

		//don't need to nil check this since id is required for every geth rpc call
		//even though this is stated in the specification as an "optional" parameter
		jsonId := ctx.Value("id").(*json.RawMessage)
		id := string(*jsonId)

		var resultResponse interface{}
		if err != nil {
			resultResponse = &AsyncResultFailure{Id: id, Error: err.Error()}
		} else {
			resultResponse = &AsyncResultSuccess{Id: id, TxHash: txHash}
		}

		buf := new(bytes.Buffer)
		err := json.NewEncoder(buf).Encode(resultResponse)
		if err != nil {
			log.Info("Error encoding callback JSON", "err", err.Error())
			return
		}
		_, err = http.Post(asyncArgs.CallbackUrl, "application/json", buf)
		if err != nil {
			log.Info("Error sending callback", "err", err.Error())
			return
		}
	}

}

func newAsync(n int) *Async {
	a := &Async{
		sem: make(chan struct{}, n),
	}
	return a
}

var async = newAsync(100)

// SendTransactionAsync creates a transaction for the given argument, signs it, and
// submits it to the transaction pool. This call returns immediately to allow sending
// many private transactions/bursts of transactions without waiting for the recipient
// parties to confirm receipt of the encrypted payloads. An optional callbackUrl may
// be specified--when a transaction is submitted to the transaction pool, it will be
// called with a POST request containing either {"error": "error message"} or
// {"txHash": "0x..."}.
//
// Please note: This is a temporary integration to improve performance in high-latency
// environments when sending many private transactions. It will be removed at a later
// date when account management is handled outside Ethereum.
func (s *PublicTransactionPoolAPI) SendTransactionAsync(ctx context.Context, args AsyncSendTxArgs) (common.Hash, error) {

	select {
	case async.sem <- struct{}{}:
		go func() {
			s.send(ctx, args)
			<-async.sem
		}()
		return common.Hash{}, nil
	default:
		return common.Hash{}, errors.New("too many concurrent requests")
	}
}

// GetQuorumPayload returns the contents of a private transaction
func (s *PublicBlockChainAPI) GetQuorumPayload(digestHex string) (string, error) {
	if private.P == nil {
		return "", fmt.Errorf("PrivateTransactionManager is not enabled")
	}
	if len(digestHex) < 3 {
		return "", fmt.Errorf("Invalid digest hex")
	}
	if digestHex[:2] == "0x" {
		digestHex = digestHex[2:]
	}
	b, err := hex.DecodeString(digestHex)
	if err != nil {
		return "", err
	}
	if len(b) != common.EncryptedPayloadHashLength {
		return "", fmt.Errorf("Expected a Quorum digest of length 64, but got %d", len(b))
	}
<<<<<<< HEAD
	data, _, err := private.P.Receive(common.BytesToEncryptedPayloadHash(b))
=======
	data, err := private.P.Receive(common.BytesToEncryptedPayloadHash(b))
>>>>>>> de45c9bb
	if err != nil {
		return "", err
	}
	return fmt.Sprintf("0x%x", data), nil
}

func checkAndHandlePrivateTransaction(ctx context.Context, b Backend, tx *types.Transaction, inputData []byte, privateTxArgs *PrivateTxArgs, from common.Address, txnType TransactionType) (isPrivate bool, hash common.EncryptedPayloadHash, err error) {
	isPrivate = privateTxArgs != nil && privateTxArgs.PrivateFor != nil
	if !isPrivate {
		return
	}

	if err = privateTxArgs.PrivacyFlag.Validate(); err != nil {
		return
	}

	if !b.ChainConfig().IsPrivacyEnhancementsEnabled(b.CurrentBlock().Number()) && privateTxArgs.PrivacyFlag.IsNotStandardPrivate() {
		err = fmt.Errorf("PrivacyEnhancements are disabled. Can only accept transactions with PrivacyFlag=0(StandardPrivate).")
		return
	}

	if len(tx.Data()) > 0 {
		// check private contract exists on the node initiating the transaction
		if tx.To() != nil && privateTxArgs.PrivacyFlag.IsNotStandardPrivate() {
			state, _, lerr := b.StateAndHeaderByNumber(ctx, rpc.BlockNumber(b.CurrentBlock().Number().Uint64()))
			if lerr != nil && state == nil {
				err = fmt.Errorf("state not found")
				return
			}
			if state.GetCode(*tx.To()) == nil {
				err = fmt.Errorf("contract not found. cannot transact")
				return
			}
		}

		hash, err = handlePrivateTransaction(ctx, b, tx, inputData, privateTxArgs, from, txnType)

		return
	}

	return
}

// If transaction is raw, the tx payload is indeed the hash of the encrypted payload
//
// For private transaction, run a simulated execution in order to
// 1. Find all affected private contract accounts then retrieve encrypted payload hashes of their creation txs
// 2. Calculate Merkle Root as the result of the simulated execution
// The above information along with private originating payload are sent to Transaction Manager
// to obtain hash of the encrypted private payload
func handlePrivateTransaction(ctx context.Context, b Backend, tx *types.Transaction, inputData []byte, privateTxArgs *PrivateTxArgs, from common.Address, txnType TransactionType) (hash common.EncryptedPayloadHash, err error) {
	defer func(start time.Time) {
		log.Debug("Handle Private Transaction finished", "took", time.Since(start))
	}(time.Now())

	data := tx.Data()

	var affectedCATxHashes common.EncryptedPayloadHashes // of affected contract accounts
	var merkleRoot common.Hash
	log.Debug("sending private tx", "txnType", txnType, "data", common.FormatTerminalString(data), "privatefrom", privateTxArgs.PrivateFrom, "privatefor", privateTxArgs.PrivateFor, "privacyFlag", privateTxArgs.PrivacyFlag)

	switch txnType {
	case FillTransaction:
		hash, err = private.P.StoreRaw(inputData, privateTxArgs.PrivateFrom)
		return
	case RawTransaction:
		hash = common.BytesToEncryptedPayloadHash(data)
		privatePayload, _, revErr := private.P.ReceiveRaw(hash)
		if revErr != nil {
			return common.EncryptedPayloadHash{}, revErr
		}
		log.Trace("received raw payload", "hash", hash, "privatepayload", common.FormatTerminalString(privatePayload))
		var privateTx *types.Transaction
		if tx.To() == nil {
			privateTx = types.NewContractCreation(tx.Nonce(), tx.Value(), tx.Gas(), tx.GasPrice(), privatePayload)
		} else {
			privateTx = types.NewTransaction(tx.Nonce(), *tx.To(), tx.Value(), tx.Gas(), tx.GasPrice(), privatePayload)
		}
		affectedCATxHashes, merkleRoot, err = simulateExecution(ctx, b, from, privateTx, privateTxArgs)
		log.Trace("after simulation", "affectedCATxHashes", affectedCATxHashes, "merkleRoot", merkleRoot, "privacyFlag", privateTxArgs.PrivacyFlag, "error", err)
		if err != nil {
			return
		}

		data, err = private.P.SendSignedTx(hash, privateTxArgs.PrivateFor, &engine.ExtraMetadata{
			ACHashes:     affectedCATxHashes,
			ACMerkleRoot: merkleRoot,
			PrivacyFlag:  privateTxArgs.PrivacyFlag,
		})
		if err != nil {
			return
		}

	case NormalTransaction:
		affectedCATxHashes, merkleRoot, err = simulateExecution(ctx, b, from, tx, privateTxArgs)
		log.Trace("after simulation", "affectedCATxHashes", affectedCATxHashes, "merkleRoot", merkleRoot, "privacyFlag", privateTxArgs.PrivacyFlag, "error", err)
		if err != nil {
			return
		}

		hash, err = private.P.Send(data, privateTxArgs.PrivateFrom, privateTxArgs.PrivateFor, &engine.ExtraMetadata{
			ACHashes:     affectedCATxHashes,
			ACMerkleRoot: merkleRoot,
			PrivacyFlag:  privateTxArgs.PrivacyFlag,
		})
		if err != nil {
			return
		}
	}

	log.Info("sent private signed tx",
		"data", common.FormatTerminalString(data),
		"hash", hash,
		"privatefrom", privateTxArgs.PrivateFrom,
		"privatefor", privateTxArgs.PrivateFor,
		"affectedCATxHashes", affectedCATxHashes,
		"merkleroot", merkleRoot,
		"privacyflag", privateTxArgs.PrivacyFlag)

	return
}

// Simulate execution of a private transaction
// Returns hashes of encrypted payload of creation transactions for all affected contract accounts
// and the merkle root combining all affected contract accounts after the simulation
//
func simulateExecution(ctx context.Context, b Backend, from common.Address, privateTx *types.Transaction, privateTxArgs *PrivateTxArgs) (common.EncryptedPayloadHashes, common.Hash, error) {
	defer func(start time.Time) {
		log.Debug("Simulated Execution EVM call finished", "runtime", time.Since(start))
	}(time.Now())

	// skip simulation if privacy enhancements are disabled
	if !b.ChainConfig().IsPrivacyEnhancementsEnabled(b.CurrentBlock().Number()) {
		return nil, common.Hash{}, nil
	}

	// Set sender address or use a default if none specified
	addr := from
	if addr == (common.Address{}) {
		if wallets := b.AccountManager().Wallets(); len(wallets) > 0 {
			if accounts := wallets[0].Accounts(); len(accounts) > 0 {
				addr = accounts[0].Address
			}
		}
	}

	// Create new call message
	msg := types.NewMessage(addr, privateTx.To(), privateTx.Nonce(), privateTx.Value(), privateTx.Gas(), privateTx.GasPrice(), privateTx.Data(), false)

	// Setup context with timeout as gas un-metered
	var cancel context.CancelFunc
	ctx, cancel = context.WithTimeout(ctx, time.Second*5)
	// Make sure the context is cancelled when the call has completed
	// this makes sure resources are cleaned up.
	defer func() { cancel() }()

	// Get a new instance of the EVM.
	blockNumber := b.CurrentBlock().Number().Uint64()
	state, header, err := b.StateAndHeaderByNumber(ctx, rpc.BlockNumber(blockNumber))
	if state == nil || err != nil {
		return nil, common.Hash{}, err
	}
	evm, _, err := b.GetEVM(ctx, msg, state, header)
	if err != nil {
		return nil, common.Hash{}, err
	}

	// Wait for the context to be done and cancel the evm. Even if the
	// EVM has finished, cancelling may be done (repeatedly)
	go func() {
		<-ctx.Done()
		evm.Cancel()
	}()

	var contractAddr common.Address
	// even the creation of a contract (init code) can invoke other contracts
	if privateTx.To() != nil {
		// removed contract availability checks as they are performed in checkAndHandlePrivateTransaction
		_, _, err = evm.Call(vm.AccountRef(addr), *privateTx.To(), privateTx.Data(), privateTx.Gas(), privateTx.Value())
	} else {
		_, contractAddr, _, err = evm.Create(vm.AccountRef(addr), privateTx.Data(), privateTx.Gas(), privateTx.Value())
		//make sure that nonce is same in simulation as in actual block processing
		//simulation blockNumber will be behind block processing blockNumber by at least 1
		//only guaranteed to work for default config where EIP158=1
		if evm.ChainConfig().IsEIP158(big.NewInt(evm.BlockNumber.Int64() + 1)) {
			evm.StateDB.SetNonce(contractAddr, 1)
		}
	}

	if err != nil {
		if privateTxArgs.PrivacyFlag.IsStandardPrivate() {
			log.Debug("An error occurred during StandardPrivate transaction simulation. "+
				"Continuing to simulation checks.", "error", err)
		} else {
			log.Trace("Simulated execution", "error", err)
			return nil, common.Hash{}, err
		}
	}
	affectedContractsHashes := make(common.EncryptedPayloadHashes)
	var merkleRoot common.Hash
	addresses := evm.AffectedContracts()
	privacyFlag := privateTxArgs.PrivacyFlag
	log.Trace("after simulation run", "numberOfAffectedContracts", len(addresses), "privacyFlag", privacyFlag)
	for _, addr := range addresses {
		// GetStatePrivacyMetadata is invoked directly on the privateState (as the tx is private) and it returns:
		// 1. public contacts: privacyMetadata = nil, err = nil
		// 2. private contracts of type:
		// 2.1. StandardPrivate:     privacyMetadata = nil, err = "The provided contract does not have privacy metadata"
		// 2.2. PartyProtection/PSV: privacyMetadata = <data>, err = nil
		privacyMetadata, err := evm.StateDB.GetStatePrivacyMetadata(addr)
		log.Debug("Found affected contract", "address", addr.Hex(), "privacyMetadata", privacyMetadata)
		//privacyMetadata not found=non-party, or another db error
		if err != nil && privacyFlag.IsNotStandardPrivate() {
			return nil, common.Hash{}, errors.New("PrivacyMetadata not found: " + err.Error())
		}
		// when we run simulation, it's possible that affected contracts may contain public ones
		// public contract will not have any privacyMetadata attached
		// standard private will be nil
		if privacyMetadata == nil {
			continue
		}
		//if affecteds are not all the same return an error
		if privacyFlag != privacyMetadata.PrivacyFlag {
			return nil, common.Hash{}, errors.New("sent privacy flag doesn't match all affected contract flags")
		}

		affectedContractsHashes.Add(privacyMetadata.CreationTxHash)
	}
	//only calculate the merkle root if all contracts are psv
	if privacyFlag.Has(engine.PrivacyFlagStateValidation) {
		merkleRoot, err = evm.CalculateMerkleRoot()
		if err != nil {
			return nil, common.Hash{}, err
		}
	}
	log.Trace("post-execution run", "merkleRoot", merkleRoot, "affectedhashes", affectedContractsHashes)
	return affectedContractsHashes, merkleRoot, nil
}

//End-Quorum<|MERGE_RESOLUTION|>--- conflicted
+++ resolved
@@ -1499,12 +1499,8 @@
 // Quorum: introducing additional arguments encapsulated in PrivateTxArgs struct
 //		   to support private transactions processing.
 type SendTxArgs struct {
-<<<<<<< HEAD
-	PrivateTxArgs
-=======
 	PrivateTxArgs // Quorum
 
->>>>>>> de45c9bb
 	From     common.Address  `json:"from"`
 	To       *common.Address `json:"to"`
 	Gas      *hexutil.Uint64 `json:"gas"`
@@ -1524,14 +1520,6 @@
 // SendRawTxArgs represents the arguments to submit a new signed private transaction into the transaction pool.
 type SendRawTxArgs struct {
 	PrivateTxArgs
-}
-
-// Additional arguments dedicated to private transactions
-type PrivateTxArgs struct {
-	PrivateFrom   string                 `json:"privateFrom"`
-	PrivateFor    []string               `json:"privateFor"`
-	PrivateTxType string                 `json:"restriction"`
-	PrivacyFlag   engine.PrivacyFlagType `json:"privacyFlag"`
 }
 
 // Additional arguments used in private transactions
@@ -1545,6 +1533,7 @@
 	// The transaction payload is only visible to those party to the transaction.
 	PrivateFor    []string `json:"privateFor"`
 	PrivateTxType string   `json:"restriction"`
+	PrivacyFlag   engine.PrivacyFlagType `json:"privacyFlag"`
 }
 
 // setDefaults is a helper function that fills in default values for unspecified tx fields.
@@ -1622,42 +1611,9 @@
 	return result
 }
 
-<<<<<<< HEAD
 func (args *SendTxArgs) toTransaction() *types.Transaction {
 	if args.To == nil {
 		return types.NewContractCreation(uint64(*args.Nonce), (*big.Int)(args.Value), uint64(*args.Gas), (*big.Int)(args.GasPrice), args.inputOrData())
-=======
-// setPrivateTransactionHash send the actual private transaction payload to Tessera and returns the tm hash
-func (args *SendTxArgs) setPrivateTransactionHash(sendTxn bool) error {
-	var input []byte
-	if args.Input != nil {
-		input = *args.Input
-	} else if args.Data != nil {
-		input = *args.Data
-	} else {
-		log.Info("nil args.input & args.data")
-	}
-
-	if len(input) > 0 {
-		var data common.EncryptedPayloadHash
-		var err error
-		if sendTxn {
-			//Send private transaction to local Constellation node
-			log.Debug("sending private tx", "privatefrom", args.PrivateFrom, "privatefor", args.PrivateFor)
-			data, err = private.P.Send(input, args.PrivateFrom, args.PrivateFor)
-			log.Debug("sent private tx", "privatefrom", args.PrivateFrom, "privatefor", args.PrivateFor)
-		} else {
-			log.Debug("storing private tx", "privatefrom", args.PrivateFrom)
-			data, err = private.P.StoreRaw(input, args.PrivateFrom)
-			log.Debug("stored private tx", "privatefrom", args.PrivateFrom)
-		}
-
-		if err != nil {
-			return err
-		}
-		d := hexutil.Bytes(data.Bytes())
-		args.Data = &d
->>>>>>> de45c9bb
 	}
 	return types.NewTransaction(uint64(*args.Nonce), *args.To, (*big.Int)(args.Value), uint64(*args.Gas), (*big.Int)(args.GasPrice), args.inputOrData())
 }
@@ -1805,21 +1761,7 @@
 		return common.Hash{}, err
 	}
 
-<<<<<<< HEAD
 	if !isPrivate {
-=======
-	if isPrivate {
-		if len(txHash) > 0 {
-			//Send private transaction to privacy manager
-			log.Info("sending private tx", "data", fmt.Sprintf("%x", txHash), "privatefor", args.PrivateFor)
-			result, err := private.P.SendSignedTx(common.BytesToEncryptedPayloadHash(txHash), args.PrivateFor)
-			log.Info("sent private tx", "result", fmt.Sprintf("%x", result), "privatefor", args.PrivateFor)
-			if err != nil {
-				return common.Hash{}, err
-			}
-		}
-	} else {
->>>>>>> de45c9bb
 		return common.Hash{}, fmt.Errorf("transaction is not private")
 	}
 	// /Quorum
@@ -2241,11 +2183,7 @@
 	if len(b) != common.EncryptedPayloadHashLength {
 		return "", fmt.Errorf("Expected a Quorum digest of length 64, but got %d", len(b))
 	}
-<<<<<<< HEAD
 	data, _, err := private.P.Receive(common.BytesToEncryptedPayloadHash(b))
-=======
-	data, err := private.P.Receive(common.BytesToEncryptedPayloadHash(b))
->>>>>>> de45c9bb
 	if err != nil {
 		return "", err
 	}
