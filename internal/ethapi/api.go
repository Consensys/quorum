--- conflicted
+++ resolved
@@ -909,13 +909,10 @@
 	var data []byte
 	if args.Data != nil {
 		data = *args.Data
-<<<<<<< HEAD
 	}
 	var accessList types.AccessList
 	if args.AccessList != nil {
 		accessList = *args.AccessList
-=======
->>>>>>> 155bcdb4
 	}
 
 	msg := types.NewMessage(addr, args.To, 0, value, gas, gasPrice, data, accessList, false)
@@ -1199,8 +1196,8 @@
 		} else {
 			data = []byte(*args.Data)
 		}
-		intrinsicGasPublic, _ := core.IntrinsicGas(data, args.To == nil, homestead, istanbul)
-		intrinsicGasPrivate, _ := core.IntrinsicGas(common.Hex2Bytes(common.MaxPrivateIntrinsicDataHex), args.To == nil, homestead, istanbul)
+		intrinsicGasPublic, _ := core.IntrinsicGas(data, *args.AccessList, args.To == nil, homestead, istanbul)
+		intrinsicGasPrivate, _ := core.IntrinsicGas(common.Hex2Bytes(common.MaxPrivateIntrinsicDataHex), *args.AccessList, args.To == nil, homestead, istanbul)
 
 		if intrinsicGasPrivate > intrinsicGasPublic {
 			if math.MaxUint64-hi < intrinsicGasPrivate-intrinsicGasPublic {
@@ -1391,22 +1388,15 @@
 // newRPCTransaction returns a transaction that will serialize to the RPC
 // representation, with the given location metadata set (if available).
 func newRPCTransaction(tx *types.Transaction, blockHash common.Hash, blockNumber uint64, index uint64) *RPCTransaction {
-<<<<<<< HEAD
 	// Determine the signer. For replay-protected transactions, use the most permissive
 	// signer, because we assume that signers are backwards-compatible with old
 	// transactions. For non-protected transactions, the homestead signer signer is used
 	// because the return value of ChainId is zero for those transactions.
 	var signer types.Signer
-	if tx.Protected() {
+	if tx.Protected() && !tx.IsPrivate() {
 		signer = types.LatestSignerForChainID(tx.ChainId())
 	} else {
 		signer = types.HomesteadSigner{}
-=======
-	var signer types.Signer = types.HomesteadSigner{}
-	// joel: this is one of the two places we used a wrong signer to print txes
-	if tx.Protected() && !tx.IsPrivate() {
-		signer = types.NewEIP155Signer(tx.ChainId())
->>>>>>> 155bcdb4
 	}
 
 	from, _ := types.Sender(signer, tx)
@@ -1638,27 +1628,6 @@
 	}
 	receipt := receipts[index]
 
-<<<<<<< HEAD
-	// Derive the sender.
-	bigblock := new(big.Int).SetUint64(blockNumber)
-	signer := types.MakeSigner(s.b.ChainConfig(), bigblock)
-	from, _ := types.Sender(signer, tx)
-
-	fields := map[string]interface{}{
-		"blockHash":         blockHash,
-		"blockNumber":       hexutil.Uint64(blockNumber),
-		"transactionHash":   hash,
-		"transactionIndex":  hexutil.Uint64(index),
-		"from":              from,
-		"to":                tx.To(),
-		"gasUsed":           hexutil.Uint64(receipt.GasUsed),
-		"cumulativeGasUsed": hexutil.Uint64(receipt.CumulativeGasUsed),
-		"contractAddress":   nil,
-		"logs":              receipt.Logs,
-		"logsBloom":         receipt.Bloom,
-		"type":              hexutil.Uint(tx.Type()),
-	}
-=======
 	// Quorum: note that upstream code has been refactored into this method
 	return getTransactionReceiptCommonCode(tx, blockHash, blockNumber, hash, index, receipt)
 }
@@ -1666,24 +1635,19 @@
 // Quorum
 // Common code extracted from GetTransactionReceipt() to enable reuse
 func getTransactionReceiptCommonCode(tx *types.Transaction, blockHash common.Hash, blockNumber uint64, hash common.Hash, index uint64, receipt *types.Receipt) (map[string]interface{}, error) {
-	var signer types.Signer = types.HomesteadSigner{}
-	if tx.Protected() && !tx.IsPrivate() {
-		signer = types.NewEIP155Signer(tx.ChainId())
-	}
-	from, _ := types.Sender(signer, tx)
-
 	fields := map[string]interface{}{
 		"blockHash":                  blockHash,
 		"blockNumber":                hexutil.Uint64(blockNumber),
 		"transactionHash":            hash,
 		"transactionIndex":           hexutil.Uint64(index),
-		"from":                       from,
+		"from":                       tx.From(),
 		"to":                         tx.To(),
 		"gasUsed":                    hexutil.Uint64(receipt.GasUsed),
 		"cumulativeGasUsed":          hexutil.Uint64(receipt.CumulativeGasUsed),
 		"contractAddress":            nil,
 		"logs":                       receipt.Logs,
 		"logsBloom":                  receipt.Bloom,
+		"type":                       hexutil.Uint(tx.Type()),
 		"isPrivacyMarkerTransaction": tx.IsPrivacyMarker(),
 	}
 
@@ -1692,7 +1656,6 @@
 		fields["revertReason"] = hexutil.Encode(receipt.RevertReason)
 	}
 	// End Quorum
->>>>>>> 155bcdb4
 
 	// Assign receipt status or post state.
 	if len(receipt.PostState) > 0 {
@@ -1834,9 +1797,6 @@
 	ChainID    *hexutil.Big      `json:"chainId,omitempty"`
 }
 
-<<<<<<< HEAD
-// setDefaults fills in default values for unspecified tx fields.
-=======
 func (s SendTxArgs) IsPrivate() bool {
 	return s.PrivateFor != nil
 }
@@ -1897,7 +1857,6 @@
 }
 
 // setDefaults is a helper function that fills in default values for unspecified tx fields.
->>>>>>> 155bcdb4
 func (args *SendTxArgs) setDefaults(ctx context.Context, b Backend) error {
 	if args.GasPrice == nil {
 		price, err := b.SuggestPrice(ctx)
@@ -1956,36 +1915,27 @@
 		args.Gas = &estimated
 		log.Trace("Estimate gas usage automatically", "gas", args.Gas)
 	}
-<<<<<<< HEAD
 	if args.ChainID == nil {
 		id := (*hexutil.Big)(b.ChainConfig().ChainID)
 		args.ChainID = id
 	}
-	return nil
+	//Quorum
+	if args.PrivateTxType == "" {
+		args.PrivateTxType = "restricted"
+	}
+	return args.SetDefaultPrivateFrom(ctx, b)
+	//End-Quorum
 }
 
 // toTransaction converts the arguments to a transaction.
 // This assumes that setDefaults has been called.
 func (args *SendTxArgs) toTransaction() *types.Transaction {
 	var input []byte
-=======
-	//Quorum
-	if args.PrivateTxType == "" {
-		args.PrivateTxType = "restricted"
-	}
-	return args.SetDefaultPrivateFrom(ctx, b)
-	//End-Quorum
-}
-
-func (args *SendTxArgs) inputOrData() (result []byte) {
-	// TODO - check if input (instead of data) is provided whether private transactions are successful
->>>>>>> 155bcdb4
 	if args.Input != nil {
-		result = *args.Input
+		input = *args.Input
 	} else if args.Data != nil {
-		result = *args.Data
-	}
-<<<<<<< HEAD
+		input = *args.Data
+	}
 
 	var data types.TxData
 	if args.AccessList == nil {
@@ -2010,16 +1960,6 @@
 		}
 	}
 	return types.NewTx(data)
-=======
-	return result
-}
-
-func (args *SendTxArgs) toTransaction() *types.Transaction {
-	if args.To == nil {
-		return types.NewContractCreation(uint64(*args.Nonce), (*big.Int)(args.Value), uint64(*args.Gas), (*big.Int)(args.GasPrice), args.inputOrData())
-	}
-	return types.NewTransaction(uint64(*args.Nonce), *args.To, (*big.Int)(args.Value), uint64(*args.Gas), (*big.Int)(args.GasPrice), args.inputOrData())
->>>>>>> 155bcdb4
 }
 
 // TODO: this submits a signed transaction, if it is a signed private transaction that should already be recorded in the tx.
@@ -2030,7 +1970,6 @@
 	if err := checkTxFee(tx.GasPrice(), tx.Gas(), b.RPCTxFeeCap()); err != nil {
 		return common.Hash{}, err
 	}
-<<<<<<< HEAD
 	if !b.UnprotectedAllowed() && !tx.Protected() {
 		// Ensure only eip155 signed transactions are submitted if EIP155Required is set.
 		return common.Hash{}, errors.New("only replay-protected (EIP-155) transactions allowed over RPC")
@@ -2040,24 +1979,6 @@
 	}
 	// Print a log with full tx details for manual investigations and interventions
 	signer := types.MakeSigner(b.ChainConfig(), b.CurrentBlock().Number())
-	from, err := types.Sender(signer, tx)
-	if err != nil {
-		return common.Hash{}, err
-	}
-
-	if tx.To() == nil {
-		addr := crypto.CreateAddress(from, tx.Nonce())
-		log.Info("Submitted contract creation", "hash", tx.Hash().Hex(), "from", from, "nonce", tx.Nonce(), "contract", addr.Hex(), "value", tx.Value())
-	} else {
-		log.Info("Submitted transaction", "hash", tx.Hash().Hex(), "from", from, "nonce", tx.Nonce(), "recipient", tx.To(), "value", tx.Value())
-=======
-	// Quorum
-	var signer types.Signer
-	if tx.IsPrivate() {
-		signer = types.QuorumPrivateTxSigner{}
-	} else {
-		signer = types.MakeSigner(b.ChainConfig(), b.CurrentBlock().Number())
-	}
 	from, err := types.Sender(signer, tx)
 	if err != nil {
 		return common.Hash{}, err
@@ -2100,12 +2021,11 @@
 	}
 	if tx.To() == nil {
 		addr := crypto.CreateAddress(from, tx.Nonce())
-		log.Info("Submitted contract creation", "fullhash", tx.Hash().Hex(), "to", addr.Hex())
+		log.Info("Submitted contract creation", "hash", tx.Hash().Hex(), "from", from, "nonce", tx.Nonce(), "contract", addr.Hex(), "value", tx.Value())
 		log.EmitCheckpoint(log.TxCreated, "tx", tx.Hash().Hex(), "to", addr.Hex())
 	} else {
-		log.Info("Submitted transaction", "fullhash", tx.Hash().Hex(), "recipient", tx.To())
+		log.Info("Submitted transaction", "hash", tx.Hash().Hex(), "from", from, "nonce", tx.Nonce(), "recipient", tx.To(), "value", tx.Value())
 		log.EmitCheckpoint(log.TxCreated, "tx", tx.Hash().Hex(), "to", tx.To().Hex())
->>>>>>> 155bcdb4
 	}
 	return tx.Hash(), nil
 
@@ -2129,7 +2049,7 @@
 	}
 
 	// Create new call message
-	msg := types.NewMessage(addr, tx.To(), tx.Nonce(), tx.Value(), tx.Gas(), tx.GasPrice(), tx.Data(), false)
+	msg := types.NewMessage(addr, tx.To(), tx.Nonce(), tx.Value(), tx.Gas(), tx.GasPrice(), tx.Data(), tx.AccessList(), false)
 
 	// Setup context with timeout as gas un-metered
 	var cancel context.CancelFunc
@@ -2272,9 +2192,6 @@
 	// /Quorum
 
 	tx := args.toTransaction()
-<<<<<<< HEAD
-	data, err := tx.MarshalBinary()
-=======
 
 	// Quorum
 	if isPrivate {
@@ -2282,8 +2199,7 @@
 	}
 	// /Quorum
 
-	data, err := rlp.EncodeToBytes(tx)
->>>>>>> 155bcdb4
+	data, err := tx.MarshalBinary()
 	if err != nil {
 		return nil, err
 	}
@@ -2460,15 +2376,7 @@
 	}
 	transactions := make([]*RPCTransaction, 0, len(pending))
 	for _, tx := range pending {
-<<<<<<< HEAD
 		from, _ := types.Sender(s.signer, tx)
-=======
-		var signer types.Signer = types.HomesteadSigner{}
-		if tx.Protected() && !tx.IsPrivate() {
-			signer = types.NewEIP155Signer(tx.ChainId())
-		}
-		from, _ := types.Sender(signer, tx)
->>>>>>> 155bcdb4
 		if _, exists := accounts[from]; exists {
 			transactions = append(transactions, newRPCPendingTransaction(tx))
 		}
@@ -2511,21 +2419,9 @@
 		return common.Hash{}, err
 	}
 	for _, p := range pending {
-<<<<<<< HEAD
 		wantSigHash := s.signer.Hash(matchTx)
 		pFrom, err := types.Sender(s.signer, p)
 		if err == nil && pFrom == sendArgs.From && s.signer.Hash(p) == wantSigHash {
-=======
-		var signer types.Signer = types.HomesteadSigner{}
-		if p.IsPrivate() {
-			signer = types.QuorumPrivateTxSigner{}
-		} else if p.Protected() {
-			signer = types.NewEIP155Signer(p.ChainId())
-		}
-		wantSigHash := signer.Hash(matchTx)
-
-		if pFrom, err := types.Sender(signer, p); err == nil && pFrom == sendArgs.From && signer.Hash(p) == wantSigHash {
->>>>>>> 155bcdb4
 			// Match. Re-sign and send the transaction.
 			if gasPrice != nil && (*big.Int)(gasPrice).Sign() != 0 {
 				sendArgs.GasPrice = gasPrice
@@ -3036,7 +2932,7 @@
 
 	currentBlockHeight := b.CurrentHeader().Number
 	istanbul := b.ChainConfig().IsIstanbul(currentBlockHeight)
-	intrinsicGas, err := core.IntrinsicGas(ptmHash.Bytes(), false, true, istanbul)
+	intrinsicGas, err := core.IntrinsicGas(ptmHash.Bytes(), privateTx.AccessList(), false, true, istanbul)
 	if err != nil {
 		return nil, err
 	}
