// Copyright 2015 The go-ethereum Authors
// This file is part of the go-ethereum library.
//
// The go-ethereum library is free software: you can redistribute it and/or modify
// it under the terms of the GNU Lesser General Public License as published by
// the Free Software Foundation, either version 3 of the License, or
// (at your option) any later version.
//
// The go-ethereum library is distributed in the hope that it will be useful,
// but WITHOUT ANY WARRANTY; without even the implied warranty of
// MERCHANTABILITY or FITNESS FOR A PARTICULAR PURPOSE. See the
// GNU Lesser General Public License for more details.
//
// You should have received a copy of the GNU Lesser General Public License
// along with the go-ethereum library. If not, see <http://www.gnu.org/licenses/>.

package ethapi

import (
	"bytes"
	"context"
	"encoding/base64"
	"encoding/hex"
	"encoding/json"
	"errors"
	"fmt"
	"math/big"
	"net/http"
	"strings"
	"sync"
	"time"

	"github.com/davecgh/go-spew/spew"
	"github.com/ethereum/go-ethereum/accounts"
	"github.com/ethereum/go-ethereum/accounts/abi"
	"github.com/ethereum/go-ethereum/accounts/keystore"
	"github.com/ethereum/go-ethereum/accounts/pluggable"
	"github.com/ethereum/go-ethereum/accounts/scwallet"
	"github.com/ethereum/go-ethereum/common"
	"github.com/ethereum/go-ethereum/common/hexutil"
	"github.com/ethereum/go-ethereum/common/math"
	"github.com/ethereum/go-ethereum/consensus/clique"
	"github.com/ethereum/go-ethereum/consensus/ethash"
	"github.com/ethereum/go-ethereum/core"
	"github.com/ethereum/go-ethereum/core/mps"
	"github.com/ethereum/go-ethereum/core/state"
	"github.com/ethereum/go-ethereum/core/types"
	"github.com/ethereum/go-ethereum/core/vm"
	"github.com/ethereum/go-ethereum/crypto"
	"github.com/ethereum/go-ethereum/log"
	"github.com/ethereum/go-ethereum/multitenancy"
	"github.com/ethereum/go-ethereum/p2p"
	"github.com/ethereum/go-ethereum/params"
	"github.com/ethereum/go-ethereum/private"
	"github.com/ethereum/go-ethereum/private/engine"
	"github.com/ethereum/go-ethereum/rlp"
	"github.com/ethereum/go-ethereum/rpc"
	"github.com/tyler-smith/go-bip39"
)

type TransactionType uint8

const (
	FillTransaction TransactionType = iota + 1
	RawTransaction
	NormalTransaction
)

// PublicEthereumAPI provides an API to access Ethereum related information.
// It offers only methods that operate on public data that is freely available to anyone.
type PublicEthereumAPI struct {
	b Backend
}

// NewPublicEthereumAPI creates a new Ethereum protocol API.
func NewPublicEthereumAPI(b Backend) *PublicEthereumAPI {
	return &PublicEthereumAPI{b}
}

// GasPrice returns a suggestion for a gas price.
func (s *PublicEthereumAPI) GasPrice(ctx context.Context) (*hexutil.Big, error) {
	price, err := s.b.SuggestPrice(ctx)
	return (*hexutil.Big)(price), err
}

// Syncing returns false in case the node is currently not syncing with the network. It can be up to date or has not
// yet received the latest block headers from its pears. In case it is synchronizing:
// - startingBlock: block number this node started to synchronise from
// - currentBlock:  block number this node is currently importing
// - highestBlock:  block number of the highest block header this node has received from peers
// - pulledStates:  number of state entries processed until now
// - knownStates:   number of known state entries that still need to be pulled
func (s *PublicEthereumAPI) Syncing() (interface{}, error) {
	progress := s.b.Downloader().Progress()

	// Return not syncing if the synchronisation already completed
	if progress.CurrentBlock >= progress.HighestBlock {
		return false, nil
	}
	// Otherwise gather the block sync stats
	return map[string]interface{}{
		"startingBlock": hexutil.Uint64(progress.StartingBlock),
		"currentBlock":  hexutil.Uint64(progress.CurrentBlock),
		"highestBlock":  hexutil.Uint64(progress.HighestBlock),
		"pulledStates":  hexutil.Uint64(progress.PulledStates),
		"knownStates":   hexutil.Uint64(progress.KnownStates),
	}, nil
}

func (s *PublicEthereumAPI) GetPrivacyPrecompileAddress() common.Address {
	return common.QuorumPrivacyPrecompileContractAddress()
}

// PublicTxPoolAPI offers and API for the transaction pool. It only operates on data that is non confidential.
type PublicTxPoolAPI struct {
	b Backend
}

// NewPublicTxPoolAPI creates a new tx pool service that gives information about the transaction pool.
func NewPublicTxPoolAPI(b Backend) *PublicTxPoolAPI {
	return &PublicTxPoolAPI{b}
}

// Content returns the transactions contained within the transaction pool.
func (s *PublicTxPoolAPI) Content() map[string]map[string]map[string]*RPCTransaction {
	content := map[string]map[string]map[string]*RPCTransaction{
		"pending": make(map[string]map[string]*RPCTransaction),
		"queued":  make(map[string]map[string]*RPCTransaction),
	}
	pending, queue := s.b.TxPoolContent()

	// Flatten the pending transactions
	for account, txs := range pending {
		dump := make(map[string]*RPCTransaction)
		for _, tx := range txs {
			dump[fmt.Sprintf("%d", tx.Nonce())] = newRPCPendingTransaction(tx)
		}
		content["pending"][account.Hex()] = dump
	}
	// Flatten the queued transactions
	for account, txs := range queue {
		dump := make(map[string]*RPCTransaction)
		for _, tx := range txs {
			dump[fmt.Sprintf("%d", tx.Nonce())] = newRPCPendingTransaction(tx)
		}
		content["queued"][account.Hex()] = dump
	}
	return content
}

// Status returns the number of pending and queued transaction in the pool.
func (s *PublicTxPoolAPI) Status() map[string]hexutil.Uint {
	pending, queue := s.b.Stats()
	return map[string]hexutil.Uint{
		"pending": hexutil.Uint(pending),
		"queued":  hexutil.Uint(queue),
	}
}

// Inspect retrieves the content of the transaction pool and flattens it into an
// easily inspectable list.
func (s *PublicTxPoolAPI) Inspect() map[string]map[string]map[string]string {
	content := map[string]map[string]map[string]string{
		"pending": make(map[string]map[string]string),
		"queued":  make(map[string]map[string]string),
	}
	pending, queue := s.b.TxPoolContent()

	// Define a formatter to flatten a transaction into a string
	var format = func(tx *types.Transaction) string {
		if to := tx.To(); to != nil {
			return fmt.Sprintf("%s: %v wei + %v gas × %v wei", tx.To().Hex(), tx.Value(), tx.Gas(), tx.GasPrice())
		}
		return fmt.Sprintf("contract creation: %v wei + %v gas × %v wei", tx.Value(), tx.Gas(), tx.GasPrice())
	}
	// Flatten the pending transactions
	for account, txs := range pending {
		dump := make(map[string]string)
		for _, tx := range txs {
			dump[fmt.Sprintf("%d", tx.Nonce())] = format(tx)
		}
		content["pending"][account.Hex()] = dump
	}
	// Flatten the queued transactions
	for account, txs := range queue {
		dump := make(map[string]string)
		for _, tx := range txs {
			dump[fmt.Sprintf("%d", tx.Nonce())] = format(tx)
		}
		content["queued"][account.Hex()] = dump
	}
	return content
}

// PublicAccountAPI provides an API to access accounts managed by this node.
// It offers only methods that can retrieve accounts.
type PublicAccountAPI struct {
	am *accounts.Manager
}

// NewPublicAccountAPI creates a new PublicAccountAPI.
func NewPublicAccountAPI(am *accounts.Manager) *PublicAccountAPI {
	return &PublicAccountAPI{am: am}
}

// Accounts returns the collection of accounts this node manages
func (s *PublicAccountAPI) Accounts() []common.Address {
	return s.am.Accounts()
}

// PrivateAccountAPI provides an API to access accounts managed by this node.
// It offers methods to create, (un)lock en list accounts. Some methods accept
// passwords and are therefore considered private by default.
type PrivateAccountAPI struct {
	am        *accounts.Manager
	nonceLock *AddrLocker
	b         Backend
}

// NewPrivateAccountAPI create a new PrivateAccountAPI.
func NewPrivateAccountAPI(b Backend, nonceLock *AddrLocker) *PrivateAccountAPI {
	return &PrivateAccountAPI{
		am:        b.AccountManager(),
		nonceLock: nonceLock,
		b:         b,
	}
}

// listAccounts will return a list of addresses for accounts this node manages.
func (s *PrivateAccountAPI) ListAccounts() []common.Address {
	return s.am.Accounts()
}

// rawWallet is a JSON representation of an accounts.Wallet interface, with its
// data contents extracted into plain fields.
type rawWallet struct {
	URL      string             `json:"url"`
	Status   string             `json:"status"`
	Failure  string             `json:"failure,omitempty"`
	Accounts []accounts.Account `json:"accounts,omitempty"`
}

// ListWallets will return a list of wallets this node manages.
func (s *PrivateAccountAPI) ListWallets() []rawWallet {
	wallets := make([]rawWallet, 0) // return [] instead of nil if empty
	for _, wallet := range s.am.Wallets() {
		status, failure := wallet.Status()

		raw := rawWallet{
			URL:      wallet.URL().String(),
			Status:   status,
			Accounts: wallet.Accounts(),
		}
		if failure != nil {
			raw.Failure = failure.Error()
		}
		wallets = append(wallets, raw)
	}
	return wallets
}

// OpenWallet initiates a hardware wallet opening procedure, establishing a USB
// connection and attempting to authenticate via the provided passphrase. Note,
// the method may return an extra challenge requiring a second open (e.g. the
// Trezor PIN matrix challenge).
func (s *PrivateAccountAPI) OpenWallet(url string, passphrase *string) error {
	wallet, err := s.am.Wallet(url)
	if err != nil {
		return err
	}
	pass := ""
	if passphrase != nil {
		pass = *passphrase
	}
	return wallet.Open(pass)
}

// DeriveAccount requests a HD wallet to derive a new account, optionally pinning
// it for later reuse.
func (s *PrivateAccountAPI) DeriveAccount(url string, path string, pin *bool) (accounts.Account, error) {
	wallet, err := s.am.Wallet(url)
	if err != nil {
		return accounts.Account{}, err
	}
	derivPath, err := accounts.ParseDerivationPath(path)
	if err != nil {
		return accounts.Account{}, err
	}
	if pin == nil {
		pin = new(bool)
	}
	return wallet.Derive(derivPath, *pin)
}

// NewAccount will create a new account and returns the address for the new account.
func (s *PrivateAccountAPI) NewAccount(password string) (common.Address, error) {
	ks, err := fetchKeystore(s.am)
	if err != nil {
		return common.Address{}, err
	}
	acc, err := ks.NewAccount(password)
	if err == nil {
		log.Info("Your new key was generated", "address", acc.Address)
		log.Warn("Please backup your key file!", "path", acc.URL.Path)
		log.Warn("Please remember your password!")
		return acc.Address, nil
	}
	return common.Address{}, err
}

// fetchKeystore retrieves the encrypted keystore from the account manager.
func fetchKeystore(am *accounts.Manager) (*keystore.KeyStore, error) {
	if ks := am.Backends(keystore.KeyStoreType); len(ks) > 0 {
		return ks[0].(*keystore.KeyStore), nil
	}
	return nil, errors.New("local keystore not used")
}

// ImportRawKey stores the given hex encoded ECDSA key into the key directory,
// encrypting it with the passphrase.
func (s *PrivateAccountAPI) ImportRawKey(privkey string, password string) (common.Address, error) {
	key, err := crypto.HexToECDSA(privkey)
	if err != nil {
		return common.Address{}, err
	}
	ks, err := fetchKeystore(s.am)
	if err != nil {
		return common.Address{}, err
	}
	acc, err := ks.ImportECDSA(key, password)
	return acc.Address, err
}

// UnlockAccount will unlock the account associated with the given address with
// the given password for duration seconds. If duration is nil it will use a
// default of 300 seconds. It returns an indication if the account was unlocked.
func (s *PrivateAccountAPI) UnlockAccount(ctx context.Context, addr common.Address, password string, duration *uint64) (bool, error) {
	// When the API is exposed by external RPC(http, ws etc), unless the user
	// explicitly specifies to allow the insecure account unlocking, otherwise
	// it is disabled.
	if s.b.ExtRPCEnabled() && !s.b.AccountManager().Config().InsecureUnlockAllowed {
		return false, errors.New("account unlock with HTTP access is forbidden")
	}

	const max = uint64(time.Duration(math.MaxInt64) / time.Second)
	var d time.Duration
	if duration == nil {
		d = 300 * time.Second
	} else if *duration > max {
		return false, errors.New("unlock duration too large")
	} else {
		d = time.Duration(*duration) * time.Second
	}
	err := s.unlockAccount(addr, password, d)
	if err != nil {
		log.Warn("Failed account unlock attempt", "address", addr, "err", err)
	}
	return err == nil, err
}

func (s *PrivateAccountAPI) unlockAccount(addr common.Address, password string, duration time.Duration) error {
	acct := accounts.Account{Address: addr}

	backend, err := s.am.Backend(acct)
	if err != nil {
		return err
	}

	switch b := backend.(type) {
	case *pluggable.Backend:
		return b.TimedUnlock(acct, password, duration)
	case *keystore.KeyStore:
		return b.TimedUnlock(acct, password, duration)
	default:
		return errors.New("unlock only supported for keystore or plugin wallets")
	}
}

// LockAccount will lock the account associated with the given address when it's unlocked.
func (s *PrivateAccountAPI) LockAccount(addr common.Address) bool {
	if err := s.lockAccount(addr); err != nil {
		log.Warn("Failed account lock attempt", "address", addr, "err", err)
		return false
	}

	return false
}

func (s *PrivateAccountAPI) lockAccount(addr common.Address) error {
	acct := accounts.Account{Address: addr}

	backend, err := s.am.Backend(acct)
	if err != nil {
		return err
	}

	switch b := backend.(type) {
	case *pluggable.Backend:
		return b.Lock(acct)
	case *keystore.KeyStore:
		return b.Lock(addr)
	default:
		return errors.New("lock only supported for keystore or plugin wallets")
	}
}

// signTransaction sets defaults and signs the given transaction
// NOTE: the caller needs to ensure that the nonceLock is held, if applicable,
// and release it after the transaction has been submitted to the tx pool
func (s *PrivateAccountAPI) signTransaction(ctx context.Context, args *SendTxArgs, passwd string) (*types.Transaction, error) {
	// Look up the wallet containing the requested signer
	account := accounts.Account{Address: args.From}
	wallet, err := s.am.Find(account)
	if err != nil {
		return nil, err
	}
	// Set some sanity defaults and terminate on failure
	if err := args.setDefaults(ctx, s.b); err != nil {
		return nil, err
	}
	// Assemble the transaction and sign with the wallet
	tx := args.toTransaction()

	// Quorum
	if args.IsPrivate() {
		tx.SetPrivate()
	}
	var chainID *big.Int
	if config := s.b.ChainConfig(); config.IsEIP155(s.b.CurrentBlock().Number()) && !tx.IsPrivate() {
		chainID = config.ChainID
	}
	// /Quorum

	return wallet.SignTxWithPassphrase(account, passwd, tx, chainID)
}

// SendTransaction will create a transaction from the given arguments and
// tries to sign it with the key associated with args.From. If the given passwd isn't
// able to decrypt the key it fails.
func (s *PrivateAccountAPI) SendTransaction(ctx context.Context, args SendTxArgs, passwd string) (common.Hash, error) {
	if args.Nonce == nil {
		// Hold the addresse's mutex around signing to prevent concurrent assignment of
		// the same nonce to multiple accounts.
		s.nonceLock.LockAddr(args.From)
		defer s.nonceLock.UnlockAddr(args.From)
	}

	// Set some sanity defaults and terminate on failure
	if err := args.setDefaults(ctx, s.b); err != nil {
		return common.Hash{}, err
	}

	// Quorum
	_, replaceDataWithHash, data, err := checkAndHandlePrivateTransaction(ctx, s.b, args.toTransaction(), &args.PrivateTxArgs, args.From, NormalTransaction)
	if err != nil {
		return common.Hash{}, err
	}
	if replaceDataWithHash {
		// replace the original payload with encrypted payload hash
		args.Data = data.BytesTypeRef()
	}
	// /Quorum

	signed, err := s.signTransaction(ctx, &args, passwd)
	if err != nil {
		log.Warn("Failed transaction send attempt", "from", args.From, "to", args.To, "value", args.Value.ToInt(), "err", err)
		return common.Hash{}, err
	}

	// Quorum
	if signed.IsPrivate() && s.b.IsPrivacyMarkerTransactionCreationEnabled() {
		// Look up the wallet containing the requested signer
		account := accounts.Account{Address: args.From}
		wallet, err := s.am.Find(account)
		if err != nil {
			return common.Hash{}, err
		}

		pmt, err := createPrivacyMarkerTransaction(s.b, signed, &args.PrivateTxArgs)
		if err != nil {
			log.Warn("Failed to create privacy marker transaction for private transaction", "from", args.From, "to", args.To, "value", args.Value.ToInt(), "err", err)
			return common.Hash{}, err
		}

		var pmtChainID *big.Int // PMT is public so will have different chainID used in signing compared to the internal tx
		if config := s.b.ChainConfig(); config.IsEIP155(s.b.CurrentBlock().Number()) {
			pmtChainID = config.ChainID
		}

		signed, err = wallet.SignTxWithPassphrase(account, passwd, pmt, pmtChainID)
		if err != nil {
			log.Warn("Failed to sign privacy marker transaction for private transaction", "from", args.From, "to", args.To, "value", args.Value.ToInt(), "err", err)
			return common.Hash{}, err
		}
	}
	// /Quorum

	return SubmitTransaction(ctx, s.b, signed, args.PrivateFrom, false)
}

// SignTransaction will create a transaction from the given arguments and
// tries to sign it with the key associated with args.From. If the given passwd isn't
// able to decrypt the key it fails. The transaction is returned in RLP-form, not broadcast
// to other nodes
func (s *PrivateAccountAPI) SignTransaction(ctx context.Context, args SendTxArgs, passwd string) (*SignTransactionResult, error) {
	// No need to obtain the noncelock mutex, since we won't be sending this
	// tx into the transaction pool, but right back to the user
	if args.Gas == nil {
		return nil, fmt.Errorf("gas not specified")
	}
	if args.GasPrice == nil {
		return nil, fmt.Errorf("gasPrice not specified")
	}
	if args.Nonce == nil {
		return nil, fmt.Errorf("nonce not specified")
	}
	// Before actually sign the transaction, ensure the transaction fee is reasonable.
	if err := checkTxFee(args.GasPrice.ToInt(), uint64(*args.Gas), s.b.RPCTxFeeCap()); err != nil {
		return nil, err
	}
	signed, err := s.signTransaction(ctx, &args, passwd)
	if err != nil {
		log.Warn("Failed transaction sign attempt", "from", args.From, "to", args.To, "value", args.Value.ToInt(), "err", err)
		return nil, err
	}
	data, err := signed.MarshalBinary()
	if err != nil {
		return nil, err
	}
	return &SignTransactionResult{data, signed}, nil
}

// Sign calculates an Ethereum ECDSA signature for:
// keccack256("\x19Ethereum Signed Message:\n" + len(message) + message))
//
// Note, the produced signature conforms to the secp256k1 curve R, S and V values,
// where the V value will be 27 or 28 for legacy reasons.
//
// The key used to calculate the signature is decrypted with the given password.
//
// https://github.com/ethereum/go-ethereum/wiki/Management-APIs#personal_sign
func (s *PrivateAccountAPI) Sign(ctx context.Context, data hexutil.Bytes, addr common.Address, passwd string) (hexutil.Bytes, error) {
	// Look up the wallet containing the requested signer
	account := accounts.Account{Address: addr}

	wallet, err := s.b.AccountManager().Find(account)
	if err != nil {
		return nil, err
	}
	// Assemble sign the data with the wallet
	signature, err := wallet.SignTextWithPassphrase(account, passwd, data)
	if err != nil {
		log.Warn("Failed data sign attempt", "address", addr, "err", err)
		return nil, err
	}
	signature[crypto.RecoveryIDOffset] += 27 // Transform V from 0/1 to 27/28 according to the yellow paper
	return signature, nil
}

// EcRecover returns the address for the account that was used to create the signature.
// Note, this function is compatible with eth_sign and personal_sign. As such it recovers
// the address of:
// hash = keccak256("\x19Ethereum Signed Message:\n"${message length}${message})
// addr = ecrecover(hash, signature)
//
// Note, the signature must conform to the secp256k1 curve R, S and V values, where
// the V value must be 27 or 28 for legacy reasons.
//
// https://github.com/ethereum/go-ethereum/wiki/Management-APIs#personal_ecRecover
func (s *PrivateAccountAPI) EcRecover(ctx context.Context, data, sig hexutil.Bytes) (common.Address, error) {
	if len(sig) != crypto.SignatureLength {
		return common.Address{}, fmt.Errorf("signature must be %d bytes long", crypto.SignatureLength)
	}
	if sig[crypto.RecoveryIDOffset] != 27 && sig[crypto.RecoveryIDOffset] != 28 {
		return common.Address{}, fmt.Errorf("invalid Ethereum signature (V is not 27 or 28)")
	}
	sig[crypto.RecoveryIDOffset] -= 27 // Transform yellow paper V from 27/28 to 0/1

	rpk, err := crypto.SigToPub(accounts.TextHash(data), sig)
	if err != nil {
		return common.Address{}, err
	}
	return crypto.PubkeyToAddress(*rpk), nil
}

// SignAndSendTransaction was renamed to SendTransaction. This method is deprecated
// and will be removed in the future. It primary goal is to give clients time to update.
func (s *PrivateAccountAPI) SignAndSendTransaction(ctx context.Context, args SendTxArgs, passwd string) (common.Hash, error) {
	return s.SendTransaction(ctx, args, passwd)
}

// InitializeWallet initializes a new wallet at the provided URL, by generating and returning a new private key.
func (s *PrivateAccountAPI) InitializeWallet(ctx context.Context, url string) (string, error) {
	wallet, err := s.am.Wallet(url)
	if err != nil {
		return "", err
	}

	entropy, err := bip39.NewEntropy(256)
	if err != nil {
		return "", err
	}

	mnemonic, err := bip39.NewMnemonic(entropy)
	if err != nil {
		return "", err
	}

	seed := bip39.NewSeed(mnemonic, "")

	switch wallet := wallet.(type) {
	case *scwallet.Wallet:
		return mnemonic, wallet.Initialize(seed)
	default:
		return "", fmt.Errorf("specified wallet does not support initialization")
	}
}

// Unpair deletes a pairing between wallet and geth.
func (s *PrivateAccountAPI) Unpair(ctx context.Context, url string, pin string) error {
	wallet, err := s.am.Wallet(url)
	if err != nil {
		return err
	}

	switch wallet := wallet.(type) {
	case *scwallet.Wallet:
		return wallet.Unpair([]byte(pin))
	default:
		return fmt.Errorf("specified wallet does not support pairing")
	}
}

// PublicBlockChainAPI provides an API to access the Ethereum blockchain.
// It offers only methods that operate on public data that is freely available to anyone.
type PublicBlockChainAPI struct {
	b Backend
}

// NewPublicBlockChainAPI creates a new Ethereum blockchain API.
func NewPublicBlockChainAPI(b Backend) *PublicBlockChainAPI {
	return &PublicBlockChainAPI{b}
}

// ChainId is the EIP-155 replay-protection chain id for the current ethereum chain config.
func (api *PublicBlockChainAPI) ChainId() (*hexutil.Big, error) {
	// if current block is at or past the EIP-155 replay-protection fork block, return chainID from config
	if config := api.b.ChainConfig(); config.IsEIP155(api.b.CurrentBlock().Number()) {
		return (*hexutil.Big)(config.ChainID), nil
	}
	return nil, fmt.Errorf("chain not synced beyond EIP-155 replay-protection fork block")
}

// GetPSI - retunrs the PSI that was resolved based on the client request
func (s *PublicBlockChainAPI) GetPSI(ctx context.Context) (string, error) {
	psm, err := s.b.PSMR().ResolveForUserContext(ctx)
	if err != nil {
		return "", err
	}
	return psm.ID.String(), nil
}

// BlockNumber returns the block number of the chain head.
func (s *PublicBlockChainAPI) BlockNumber() hexutil.Uint64 {
	header, _ := s.b.HeaderByNumber(context.Background(), rpc.LatestBlockNumber) // latest header should always be available
	return hexutil.Uint64(header.Number.Uint64())
}

// GetBalance returns the amount of wei for the given address in the state of the
// given block number. The rpc.LatestBlockNumber and rpc.PendingBlockNumber meta
// block numbers are also allowed.
func (s *PublicBlockChainAPI) GetBalance(ctx context.Context, address common.Address, blockNrOrHash rpc.BlockNumberOrHash) (*hexutil.Big, error) {
	state, _, err := s.b.StateAndHeaderByNumberOrHash(ctx, blockNrOrHash)
	if state == nil || err != nil {
		return nil, err
	}
	return (*hexutil.Big)(state.GetBalance(address)), state.Error()
}

// Result structs for GetProof
type AccountResult struct {
	Address      common.Address  `json:"address"`
	AccountProof []string        `json:"accountProof"`
	Balance      *hexutil.Big    `json:"balance"`
	CodeHash     common.Hash     `json:"codeHash"`
	Nonce        hexutil.Uint64  `json:"nonce"`
	StorageHash  common.Hash     `json:"storageHash"`
	StorageProof []StorageResult `json:"storageProof"`
}
type StorageResult struct {
	Key   string       `json:"key"`
	Value *hexutil.Big `json:"value"`
	Proof []string     `json:"proof"`
}

// GetProof returns the Merkle-proof for a given account and optionally some storage keys.
func (s *PublicBlockChainAPI) GetProof(ctx context.Context, address common.Address, storageKeys []string, blockNrOrHash rpc.BlockNumberOrHash) (*AccountResult, error) {
	state, _, err := s.b.StateAndHeaderByNumberOrHash(ctx, blockNrOrHash)
	if state == nil || err != nil {
		return nil, err
	}

	storageTrie := state.StorageTrie(address)
	storageHash := types.EmptyRootHash
	codeHash := state.GetCodeHash(address)
	storageProof := make([]StorageResult, len(storageKeys))

	// if we have a storageTrie, (which means the account exists), we can update the storagehash
	if storageTrie != nil {
		storageHash = storageTrie.Hash()
	} else {
		// no storageTrie means the account does not exist, so the codeHash is the hash of an empty bytearray.
		codeHash = crypto.Keccak256Hash(nil)
	}

	// create the proof for the storageKeys
	for i, key := range storageKeys {
		if storageTrie != nil {
			proof, storageError := state.GetStorageProof(address, common.HexToHash(key))
			if storageError != nil {
				return nil, storageError
			}
			storageProof[i] = StorageResult{key, (*hexutil.Big)(state.GetState(address, common.HexToHash(key)).Big()), toHexSlice(proof)}
		} else {
			storageProof[i] = StorageResult{key, &hexutil.Big{}, []string{}}
		}
	}

	// create the accountProof
	accountProof, proofErr := state.GetProof(address)
	if proofErr != nil {
		return nil, proofErr
	}

	return &AccountResult{
		Address:      address,
		AccountProof: toHexSlice(accountProof),
		Balance:      (*hexutil.Big)(state.GetBalance(address)),
		CodeHash:     codeHash,
		Nonce:        hexutil.Uint64(state.GetNonce(address)),
		StorageHash:  storageHash,
		StorageProof: storageProof,
	}, state.Error()
}

// GetHeaderByNumber returns the requested canonical block header.
// * When blockNr is -1 the chain head is returned.
// * When blockNr is -2 the pending chain head is returned.
func (s *PublicBlockChainAPI) GetHeaderByNumber(ctx context.Context, number rpc.BlockNumber) (map[string]interface{}, error) {
	header, err := s.b.HeaderByNumber(ctx, number)
	if header != nil && err == nil {
		response := s.rpcMarshalHeader(ctx, header)
		if number == rpc.PendingBlockNumber {
			// Pending header need to nil out a few fields
			for _, field := range []string{"hash", "nonce", "miner"} {
				response[field] = nil
			}
		}
		return response, err
	}
	return nil, err
}

// GetHeaderByHash returns the requested header by hash.
func (s *PublicBlockChainAPI) GetHeaderByHash(ctx context.Context, hash common.Hash) map[string]interface{} {
	header, _ := s.b.HeaderByHash(ctx, hash)
	if header != nil {
		return s.rpcMarshalHeader(ctx, header)
	}
	return nil
}

// GetBlockByNumber returns the requested canonical block.
// * When blockNr is -1 the chain head is returned.
// * When blockNr is -2 the pending chain head is returned.
// * When fullTx is true all transactions in the block are returned, otherwise
//   only the transaction hash is returned.
func (s *PublicBlockChainAPI) GetBlockByNumber(ctx context.Context, number rpc.BlockNumber, fullTx bool) (map[string]interface{}, error) {
	block, err := s.b.BlockByNumber(ctx, number)
	if block != nil && err == nil {
		response, err := s.rpcMarshalBlock(ctx, block, true, fullTx)
		if err == nil && number == rpc.PendingBlockNumber {
			// Pending blocks need to nil out a few fields
			for _, field := range []string{"hash", "nonce", "miner"} {
				response[field] = nil
			}
		}
		return response, err
	}
	return nil, err
}

// GetBlockByHash returns the requested block. When fullTx is true all transactions in the block are returned in full
// detail, otherwise only the transaction hash is returned.
func (s *PublicBlockChainAPI) GetBlockByHash(ctx context.Context, hash common.Hash, fullTx bool) (map[string]interface{}, error) {
	block, err := s.b.BlockByHash(ctx, hash)
	if block != nil {
		return s.rpcMarshalBlock(ctx, block, true, fullTx)
	}
	return nil, err
}

// GetUncleByBlockNumberAndIndex returns the uncle block for the given block hash and index. When fullTx is true
// all transactions in the block are returned in full detail, otherwise only the transaction hash is returned.
func (s *PublicBlockChainAPI) GetUncleByBlockNumberAndIndex(ctx context.Context, blockNr rpc.BlockNumber, index hexutil.Uint) (map[string]interface{}, error) {
	block, err := s.b.BlockByNumber(ctx, blockNr)
	if block != nil {
		uncles := block.Uncles()
		if index >= hexutil.Uint(len(uncles)) {
			log.Debug("Requested uncle not found", "number", blockNr, "hash", block.Hash(), "index", index)
			return nil, nil
		}
		block = types.NewBlockWithHeader(uncles[index])
		return s.rpcMarshalBlock(ctx, block, false, false)
	}
	return nil, err
}

// GetUncleByBlockHashAndIndex returns the uncle block for the given block hash and index. When fullTx is true
// all transactions in the block are returned in full detail, otherwise only the transaction hash is returned.
func (s *PublicBlockChainAPI) GetUncleByBlockHashAndIndex(ctx context.Context, blockHash common.Hash, index hexutil.Uint) (map[string]interface{}, error) {
	block, err := s.b.BlockByHash(ctx, blockHash)
	if block != nil {
		uncles := block.Uncles()
		if index >= hexutil.Uint(len(uncles)) {
			log.Debug("Requested uncle not found", "number", block.Number(), "hash", blockHash, "index", index)
			return nil, nil
		}
		block = types.NewBlockWithHeader(uncles[index])
		return s.rpcMarshalBlock(ctx, block, false, false)
	}
	return nil, err
}

// GetUncleCountByBlockNumber returns number of uncles in the block for the given block number
func (s *PublicBlockChainAPI) GetUncleCountByBlockNumber(ctx context.Context, blockNr rpc.BlockNumber) *hexutil.Uint {
	if block, _ := s.b.BlockByNumber(ctx, blockNr); block != nil {
		n := hexutil.Uint(len(block.Uncles()))
		return &n
	}
	return nil
}

// GetUncleCountByBlockHash returns number of uncles in the block for the given block hash
func (s *PublicBlockChainAPI) GetUncleCountByBlockHash(ctx context.Context, blockHash common.Hash) *hexutil.Uint {
	if block, _ := s.b.BlockByHash(ctx, blockHash); block != nil {
		n := hexutil.Uint(len(block.Uncles()))
		return &n
	}
	return nil
}

// GetCode returns the code stored at the given address in the state for the given block number.
func (s *PublicBlockChainAPI) GetCode(ctx context.Context, address common.Address, blockNrOrHash rpc.BlockNumberOrHash) (hexutil.Bytes, error) {
	state, _, err := s.b.StateAndHeaderByNumberOrHash(ctx, blockNrOrHash)
	if state == nil || err != nil {
		return nil, err
	}
	code := state.GetCode(address)
	return code, state.Error()
}

// GetStorageAt returns the storage from the state at the given address, key and
// block number. The rpc.LatestBlockNumber and rpc.PendingBlockNumber meta block
// numbers are also allowed.
func (s *PublicBlockChainAPI) GetStorageAt(ctx context.Context, address common.Address, key string, blockNrOrHash rpc.BlockNumberOrHash) (hexutil.Bytes, error) {
	state, _, err := s.b.StateAndHeaderByNumberOrHash(ctx, blockNrOrHash)
	if state == nil || err != nil {
		return nil, err
	}
	res := state.GetState(address, common.HexToHash(key))
	return res[:], state.Error()
}

// CallArgs represents the arguments for a call.
type CallArgs struct {
	From       *common.Address   `json:"from"`
	To         *common.Address   `json:"to"`
	Gas        *hexutil.Uint64   `json:"gas"`
	GasPrice   *hexutil.Big      `json:"gasPrice"`
	Value      *hexutil.Big      `json:"value"`
	Data       *hexutil.Bytes    `json:"data"`
	AccessList *types.AccessList `json:"accessList"`
}

// ToMessage converts CallArgs to the Message type used by the core evm
func (args *CallArgs) ToMessage(globalGasCap uint64) types.Message {
	// Set sender address or use zero address if none specified.
	var addr common.Address
	if args.From != nil {
		addr = *args.From
	}

	// Set default gas & gas price if none were set
	gas := globalGasCap
	if gas == 0 {
		gas = uint64(math.MaxUint64 / 2)
	}
	if args.Gas != nil {
		gas = uint64(*args.Gas)
	}
	if globalGasCap != 0 && globalGasCap < gas {
		log.Warn("Caller gas above allowance, capping", "requested", gas, "cap", globalGasCap)
		gas = globalGasCap
	}
	gasPrice := new(big.Int)
	if args.GasPrice != nil {
		gasPrice = args.GasPrice.ToInt()
	}
	value := new(big.Int)
	if args.Value != nil {
		value = args.Value.ToInt()
	}
	var data []byte
	if args.Data != nil {
		data = *args.Data
	}
	var accessList types.AccessList
	if args.AccessList != nil {
		accessList = *args.AccessList
	}

	msg := types.NewMessage(addr, args.To, 0, value, gas, gasPrice, data, accessList, false)
	return msg
}

// OverrideAccount indicates the overriding fields of account during the execution
// of a message call.
// Note, state and stateDiff can't be specified at the same time. If state is
// set, message execution will only use the data in the given state. Otherwise
// if statDiff is set, all diff will be applied first and then execute the call
// message.
type OverrideAccount struct {
	Nonce     *hexutil.Uint64              `json:"nonce"`
	Code      *hexutil.Bytes               `json:"code"`
	Balance   **hexutil.Big                `json:"balance"`
	State     *map[common.Hash]common.Hash `json:"state"`
	StateDiff *map[common.Hash]common.Hash `json:"stateDiff"`
}

// StateOverride is the collection of overridden accounts.
type StateOverride map[common.Address]OverrideAccount

// Apply overrides the fields of specified accounts into the given state.
func (diff *StateOverride) Apply(state *state.StateDB) error {
	if diff == nil {
		return nil
	}
	for addr, account := range *diff {
		// Override account nonce.
		if account.Nonce != nil {
			state.SetNonce(addr, uint64(*account.Nonce))
		}
		// Override account(contract) code.
		if account.Code != nil {
			state.SetCode(addr, *account.Code)
		}
		// Override account balance.
		if account.Balance != nil {
			state.SetBalance(addr, (*big.Int)(*account.Balance))
		}
		if account.State != nil && account.StateDiff != nil {
			return fmt.Errorf("account %s has both 'state' and 'stateDiff'", addr.Hex())
		}
		// Replace entire state if caller requires.
		if account.State != nil {
			state.SetStorage(addr, *account.State)
		}
		// Apply state diff into specified accounts.
		if account.StateDiff != nil {
			for key, value := range *account.StateDiff {
				state.SetState(addr, key, value)
			}
		}
	}
	return nil
}

// Quorum - Multitenancy
// Before returning the result, we need to inspect the EVM and
// perform verification check
func DoCall(ctx context.Context, b Backend, args CallArgs, blockNrOrHash rpc.BlockNumberOrHash, overrides *StateOverride, vmCfg vm.Config, timeout time.Duration, globalGasCap uint64) (*core.ExecutionResult, error) {
	defer func(start time.Time) { log.Debug("Executing EVM call finished", "runtime", time.Since(start)) }(time.Now())

	state, header, err := b.StateAndHeaderByNumberOrHash(ctx, blockNrOrHash)
	if state == nil || err != nil {
		return nil, err
	}
<<<<<<< HEAD
	/*if err := overrides.Apply(state); err != nil {
=======
	/*if err := overrides.Apply(state.(eth.EthAPIState)); err != nil {
>>>>>>> 5ef5771c
		return nil, err
	}*/
	// Setup context so it may be cancelled the call has completed
	// or, in case of unmetered gas, setup a context with a timeout.
	var cancel context.CancelFunc
	if timeout > 0 {
		ctx, cancel = context.WithTimeout(ctx, timeout)
	} else {
		ctx, cancel = context.WithCancel(ctx)
	}
	// Make sure the context is cancelled when the call has completed
	// this makes sure resources are cleaned up.
	defer cancel()

	// Get a new instance of the EVM.
	msg := args.ToMessage(globalGasCap)
	evm, vmError, err := b.GetEVM(ctx, msg, state, header, nil)
	if err != nil {
		return nil, err
	}
	// Wait for the context to be done and cancel the evm. Even if the
	// EVM has finished, cancelling may be done (repeatedly)
	go func() {
		<-ctx.Done()
		evm.Cancel()
	}()

	// Execute the message.
	gp := new(core.GasPool).AddGas(math.MaxUint64)
	result, applyErr := core.ApplyMessage(evm, msg, gp)
	if err := vmError(); err != nil {
		return nil, err
	}

	// If the timer caused an abort, return an appropriate error message
	if evm.Cancelled() {
		return nil, fmt.Errorf("execution aborted (timeout = %v)", timeout)
	}
	if applyErr != nil {
		return result, fmt.Errorf("err: %w (supplied gas %d)", applyErr, msg.Gas())
	}
	return result, nil
}

func newRevertError(result *core.ExecutionResult) *revertError {
	reason, errUnpack := abi.UnpackRevert(result.Revert())
	err := errors.New("execution reverted")
	if errUnpack == nil {
		err = fmt.Errorf("execution reverted: %v", reason)
	}
	return &revertError{
		error:  err,
		reason: hexutil.Encode(result.Revert()),
	}
}

// revertError is an API error that encompassas an EVM revertal with JSON error
// code and a binary data blob.
type revertError struct {
	error
	reason string // revert reason hex encoded
}

// ErrorCode returns the JSON error code for a revertal.
// See: https://github.com/ethereum/wiki/wiki/JSON-RPC-Error-Codes-Improvement-Proposal
func (e *revertError) ErrorCode() int {
	return 3
}

// ErrorData returns the hex encoded revert reason.
func (e *revertError) ErrorData() interface{} {
	return e.reason
}

// Call executes the given transaction on the state for the given block number.
//
// Additionally, the caller can specify a batch of contract for fields overriding.
//
// Note, this function doesn't make and changes in the state/blockchain and is
// useful to execute and retrieve values.
// Quorum
// - replaced the default 5s time out with the value passed in vm.calltimeout
// - multi tenancy verification
<<<<<<< HEAD
func (s *PublicBlockChainAPI) Call(ctx context.Context, args CallArgs, blockNrOrHash rpc.BlockNumberOrHash, overrides *map[common.Address]OverrideAccount) (hexutil.Bytes, error) {
	var accounts map[common.Address]OverrideAccount
	if overrides != nil {
		accounts = *overrides
	}

stateOverride := StateOverride(accounts)
	result, err := DoCall(ctx, s.b, args, blockNrOrHash, &stateOverride, vm.Config{}, s.b.CallTimeOut(), s.b.RPCGasCap())
=======
func (s *PublicBlockChainAPI) Call(ctx context.Context, args CallArgs, blockNrOrHash rpc.BlockNumberOrHash, overrides *StateOverride) (hexutil.Bytes, error) {
	result, err := DoCall(ctx, s.b, args, blockNrOrHash, overrides, vm.Config{}, 5*time.Second, s.b.RPCGasCap())
>>>>>>> 5ef5771c
	if err != nil {
		return nil, err
	}
	// If the result contains a revert reason, try to unpack and return it.
	if len(result.Revert()) > 0 {
		return nil, newRevertError(result)
	}
	return result.Return(), result.Err
}

func DoEstimateGas(ctx context.Context, b Backend, args CallArgs, blockNrOrHash rpc.BlockNumberOrHash, gasCap uint64) (hexutil.Uint64, error) {
	// Binary search the gas requirement, as it may be higher than the amount used
	var (
		lo  uint64 = params.TxGas - 1
		hi  uint64
		cap uint64
	)
	// Use zero address if sender unspecified.
	if args.From == nil {
		args.From = new(common.Address)
	}
	// Determine the highest gas limit can be used during the estimation.
	if args.Gas != nil && uint64(*args.Gas) >= params.TxGas {
		hi = uint64(*args.Gas)
	} else {
		// Retrieve the block to act as the gas ceiling
		block, err := b.BlockByNumberOrHash(ctx, blockNrOrHash)
		if err != nil {
			return 0, err
		}
		if block == nil {
			return 0, errors.New("block not found")
		}
		hi = block.GasLimit()
	}
	// Recap the highest gas limit with account's available balance.
	if args.GasPrice != nil && args.GasPrice.ToInt().BitLen() != 0 {
		state, _, err := b.StateAndHeaderByNumberOrHash(ctx, blockNrOrHash)
		if err != nil {
			return 0, err
		}
		balance := state.GetBalance(*args.From) // from can't be nil
		available := new(big.Int).Set(balance)
		if args.Value != nil {
			if args.Value.ToInt().Cmp(available) >= 0 {
				return 0, errors.New("insufficient funds for transfer")
			}
			available.Sub(available, args.Value.ToInt())
		}
		allowance := new(big.Int).Div(available, args.GasPrice.ToInt())

		// If the allowance is larger than maximum uint64, skip checking
		if allowance.IsUint64() && hi > allowance.Uint64() {
			transfer := args.Value
			if transfer == nil {
				transfer = new(hexutil.Big)
			}
			log.Warn("Gas estimation capped by limited funds", "original", hi, "balance", balance,
				"sent", transfer.ToInt(), "gasprice", args.GasPrice.ToInt(), "fundable", allowance)
			hi = allowance.Uint64()
		}
	}
	// Recap the highest gas allowance with specified gascap.
	if gasCap != 0 && hi > gasCap {
		log.Warn("Caller gas above allowance, capping", "requested", hi, "cap", gasCap)
		hi = gasCap
	}
	cap = hi

	// Create a helper to check if a gas allowance results in an executable transaction
	executable := func(gas uint64) (bool, *core.ExecutionResult, error) {
		args.Gas = (*hexutil.Uint64)(&gas)

		result, err := DoCall(ctx, b, args, blockNrOrHash, nil, vm.Config{}, 0, gasCap)
		if err != nil {
			if errors.Is(err, core.ErrIntrinsicGas) {
				return true, nil, nil // Special case, raise gas limit
			}
			return true, nil, err // Bail out
		}
		return result.Failed(), result, nil
	}
	// Execute the binary search and hone in on an executable gas limit
	for lo+1 < hi {
		mid := (hi + lo) / 2
		failed, _, err := executable(mid)

		// If the error is not nil(consensus error), it means the provided message
		// call or transaction will never be accepted no matter how much gas it is
		// assigned. Return the error directly, don't struggle any more.
		if err != nil {
			return 0, err
		}
		if failed {
			lo = mid
		} else {
			hi = mid
		}
	}
	// Reject the transaction as invalid if it still fails at the highest allowance
	if hi == cap {
		failed, result, err := executable(hi)
		if err != nil {
			return 0, err
		}
		if failed {
			if result != nil && result.Err != vm.ErrOutOfGas {
				if len(result.Revert()) > 0 {
					return 0, newRevertError(result)
				}
				return 0, result.Err
			}
			// Otherwise, the specified gas cap is too low
			return 0, fmt.Errorf("gas required exceeds allowance (%d)", cap)
		}
	}

	//QUORUM

	//We don't know if this is going to be a private or public transaction
	//It is possible to have a data field that has a lower intrinsic value than the PTM hash
	//so this checks that if we were to place a PTM hash (with all non-zero values) here then the transaction would
	//still run
	//This makes the return value a potential over-estimate of gas, rather than the exact cost to run right now

	//if the transaction has a value then it cannot be private, so we can skip this check
	if args.Value != nil && args.Value.ToInt().Cmp(big.NewInt(0)) == 0 {
		currentBlockHeight := b.CurrentHeader().Number
		homestead := b.ChainConfig().IsHomestead(currentBlockHeight)
		istanbul := b.ChainConfig().IsIstanbul(currentBlockHeight)

		var data []byte
		if args.Data == nil {
			data = nil
		} else {
			data = []byte(*args.Data)
		}
		var accessList types.AccessList
		if args.AccessList != nil {
			accessList = *args.AccessList
		}
		intrinsicGasPublic, err := core.IntrinsicGas(data, accessList, args.To == nil, homestead, istanbul)
		if err != nil {
			return 0, err
		}
		intrinsicGasPrivate, err := core.IntrinsicGas(common.Hex2Bytes(common.MaxPrivateIntrinsicDataHex), accessList, args.To == nil, homestead, istanbul)
		if err != nil {
			return 0, err
		}

		if intrinsicGasPrivate > intrinsicGasPublic {
			if math.MaxUint64-hi < intrinsicGasPrivate-intrinsicGasPublic {
				return 0, fmt.Errorf("private intrinsic gas addition exceeds allowance")
			}
			return hexutil.Uint64(hi + (intrinsicGasPrivate - intrinsicGasPublic)), nil
		}

	}

	//END QUORUM

	return hexutil.Uint64(hi), nil
}

// EstimateGas returns an estimate of the amount of gas needed to execute the
// given transaction against the current pending block.
func (s *PublicBlockChainAPI) EstimateGas(ctx context.Context, args CallArgs, blockNrOrHash *rpc.BlockNumberOrHash) (hexutil.Uint64, error) {
	bNrOrHash := rpc.BlockNumberOrHashWithNumber(rpc.PendingBlockNumber)
	if blockNrOrHash != nil {
		bNrOrHash = *blockNrOrHash
	}
	return DoEstimateGas(ctx, s.b, args, bNrOrHash, s.b.RPCGasCap())
}

// ExecutionResult groups all structured logs emitted by the EVM
// while replaying a transaction in debug mode as well as transaction
// execution status, the amount of gas used and the return value
type ExecutionResult struct {
	Gas         uint64         `json:"gas"`
	Failed      bool           `json:"failed"`
	ReturnValue string         `json:"returnValue"`
	StructLogs  []StructLogRes `json:"structLogs"`
}

// StructLogRes stores a structured log emitted by the EVM while replaying a
// transaction in debug mode
type StructLogRes struct {
	Pc      uint64             `json:"pc"`
	Op      string             `json:"op"`
	Gas     uint64             `json:"gas"`
	GasCost uint64             `json:"gasCost"`
	Depth   int                `json:"depth"`
	Error   error              `json:"error,omitempty"`
	Stack   *[]string          `json:"stack,omitempty"`
	Memory  *[]string          `json:"memory,omitempty"`
	Storage *map[string]string `json:"storage,omitempty"`
}

// FormatLogs formats EVM returned structured logs for json output
func FormatLogs(logs []vm.StructLog) []StructLogRes {
	formatted := make([]StructLogRes, len(logs))
	for index, trace := range logs {
		formatted[index] = StructLogRes{
			Pc:      trace.Pc,
			Op:      trace.Op.String(),
			Gas:     trace.Gas,
			GasCost: trace.GasCost,
			Depth:   trace.Depth,
			Error:   trace.Err,
		}
		if trace.Stack != nil {
			stack := make([]string, len(trace.Stack))
			for i, stackValue := range trace.Stack {
				stack[i] = fmt.Sprintf("%x", math.PaddedBigBytes(stackValue, 32))
			}
			formatted[index].Stack = &stack
		}
		if trace.Memory != nil {
			memory := make([]string, 0, (len(trace.Memory)+31)/32)
			for i := 0; i+32 <= len(trace.Memory); i += 32 {
				memory = append(memory, fmt.Sprintf("%x", trace.Memory[i:i+32]))
			}
			formatted[index].Memory = &memory
		}
		if trace.Storage != nil {
			storage := make(map[string]string)
			for i, storageValue := range trace.Storage {
				storage[fmt.Sprintf("%x", i)] = fmt.Sprintf("%x", storageValue)
			}
			formatted[index].Storage = &storage
		}
	}
	return formatted
}

// RPCMarshalHeader converts the given header to the RPC output .
func RPCMarshalHeader(head *types.Header) map[string]interface{} {
	return map[string]interface{}{
		"number":           (*hexutil.Big)(head.Number),
		"hash":             head.Hash(),
		"parentHash":       head.ParentHash,
		"nonce":            head.Nonce,
		"mixHash":          head.MixDigest,
		"sha3Uncles":       head.UncleHash,
		"logsBloom":        head.Bloom,
		"stateRoot":        head.Root,
		"miner":            head.Coinbase,
		"difficulty":       (*hexutil.Big)(head.Difficulty),
		"extraData":        hexutil.Bytes(head.Extra),
		"size":             hexutil.Uint64(head.Size()),
		"gasLimit":         hexutil.Uint64(head.GasLimit),
		"gasUsed":          hexutil.Uint64(head.GasUsed),
		"timestamp":        hexutil.Uint64(head.Time),
		"transactionsRoot": head.TxHash,
		"receiptsRoot":     head.ReceiptHash,
	}
}

// RPCMarshalBlock converts the given block to the RPC output which depends on fullTx. If inclTx is true transactions are
// returned. When fullTx is true the returned block contains full transaction details, otherwise it will only contain
// transaction hashes.
func RPCMarshalBlock(block *types.Block, inclTx bool, fullTx bool) (map[string]interface{}, error) {
	fields := RPCMarshalHeader(block.Header())
	fields["size"] = hexutil.Uint64(block.Size())

	if inclTx {
		formatTx := func(tx *types.Transaction) (interface{}, error) {
			return tx.Hash(), nil
		}
		if fullTx {
			formatTx = func(tx *types.Transaction) (interface{}, error) {
				return newRPCTransactionFromBlockHash(block, tx.Hash()), nil
			}
		}
		txs := block.Transactions()
		transactions := make([]interface{}, len(txs))
		var err error
		for i, tx := range txs {
			if transactions[i], err = formatTx(tx); err != nil {
				return nil, err
			}
		}
		fields["transactions"] = transactions
	}
	uncles := block.Uncles()
	uncleHashes := make([]common.Hash, len(uncles))
	for i, uncle := range uncles {
		uncleHashes[i] = uncle.Hash()
	}
	fields["uncles"] = uncleHashes

	return fields, nil
}

// rpcMarshalHeader uses the generalized output filler, then adds the total difficulty field, which requires
// a `PublicBlockchainAPI`.
func (s *PublicBlockChainAPI) rpcMarshalHeader(ctx context.Context, header *types.Header) map[string]interface{} {
	fields := RPCMarshalHeader(header)
	fields["totalDifficulty"] = (*hexutil.Big)(s.b.GetTd(ctx, header.Hash()))
	return fields
}

// rpcMarshalBlock uses the generalized output filler, then adds the total difficulty field, which requires
// a `PublicBlockchainAPI`.
func (s *PublicBlockChainAPI) rpcMarshalBlock(ctx context.Context, b *types.Block, inclTx bool, fullTx bool) (map[string]interface{}, error) {
	fields, err := RPCMarshalBlock(b, inclTx, fullTx)
	if err != nil {
		return nil, err
	}
	if inclTx {
		fields["totalDifficulty"] = (*hexutil.Big)(s.b.GetTd(ctx, b.Hash()))
	}
	return fields, err
}

// RPCTransaction represents a transaction that will serialize to the RPC representation of a transaction
type RPCTransaction struct {
	BlockHash        *common.Hash      `json:"blockHash"`
	BlockNumber      *hexutil.Big      `json:"blockNumber"`
	From             common.Address    `json:"from"`
	Gas              hexutil.Uint64    `json:"gas"`
	GasPrice         *hexutil.Big      `json:"gasPrice"`
	Hash             common.Hash       `json:"hash"`
	Input            hexutil.Bytes     `json:"input"`
	Nonce            hexutil.Uint64    `json:"nonce"`
	To               *common.Address   `json:"to"`
	TransactionIndex *hexutil.Uint64   `json:"transactionIndex"`
	Value            *hexutil.Big      `json:"value"`
	Type             hexutil.Uint64    `json:"type"`
	Accesses         *types.AccessList `json:"accessList,omitempty"`
	ChainID          *hexutil.Big      `json:"chainId,omitempty"`
	V                *hexutil.Big      `json:"v"`
	R                *hexutil.Big      `json:"r"`
	S                *hexutil.Big      `json:"s"`
}

// newRPCTransaction returns a transaction that will serialize to the RPC
// representation, with the given location metadata set (if available).
func newRPCTransaction(tx *types.Transaction, blockHash common.Hash, blockNumber uint64, index uint64) *RPCTransaction {
	// Determine the signer. For replay-protected transactions, use the most permissive
	// signer, because we assume that signers are backwards-compatible with old
	// transactions. For non-protected transactions, the homestead signer signer is used
	// because the return value of ChainId is zero for those transactions.
	var signer types.Signer
	if tx.Protected() && !tx.IsPrivate() {
		signer = types.LatestSignerForChainID(tx.ChainId())
	} else {
		signer = types.HomesteadSigner{}
	}

	from, _ := types.Sender(signer, tx)
	v, r, s := tx.RawSignatureValues()
	result := &RPCTransaction{
		Type:     hexutil.Uint64(tx.Type()),
		From:     from,
		Gas:      hexutil.Uint64(tx.Gas()),
		GasPrice: (*hexutil.Big)(tx.GasPrice()),
		Hash:     tx.Hash(),
		Input:    hexutil.Bytes(tx.Data()),
		Nonce:    hexutil.Uint64(tx.Nonce()),
		To:       tx.To(),
		Value:    (*hexutil.Big)(tx.Value()),
		V:        (*hexutil.Big)(v),
		R:        (*hexutil.Big)(r),
		S:        (*hexutil.Big)(s),
	}
	if blockHash != (common.Hash{}) {
		result.BlockHash = &blockHash
		result.BlockNumber = (*hexutil.Big)(new(big.Int).SetUint64(blockNumber))
		result.TransactionIndex = (*hexutil.Uint64)(&index)
	}
	if tx.Type() == types.AccessListTxType {
		al := tx.AccessList()
		result.Accesses = &al
		result.ChainID = (*hexutil.Big)(tx.ChainId())
	}
	return result
}

// newRPCPendingTransaction returns a pending transaction that will serialize to the RPC representation
func newRPCPendingTransaction(tx *types.Transaction) *RPCTransaction {
	return newRPCTransaction(tx, common.Hash{}, 0, 0)
}

// newRPCTransactionFromBlockIndex returns a transaction that will serialize to the RPC representation.
func newRPCTransactionFromBlockIndex(b *types.Block, index uint64) *RPCTransaction {
	txs := b.Transactions()
	if index >= uint64(len(txs)) {
		return nil
	}
	return newRPCTransaction(txs[index], b.Hash(), b.NumberU64(), index)
}

// newRPCRawTransactionFromBlockIndex returns the bytes of a transaction given a block and a transaction index.
func newRPCRawTransactionFromBlockIndex(b *types.Block, index uint64) hexutil.Bytes {
	txs := b.Transactions()
	if index >= uint64(len(txs)) {
		return nil
	}
	blob, _ := txs[index].MarshalBinary()
	return blob
}

// newRPCTransactionFromBlockHash returns a transaction that will serialize to the RPC representation.
func newRPCTransactionFromBlockHash(b *types.Block, hash common.Hash) *RPCTransaction {
	for idx, tx := range b.Transactions() {
		if tx.Hash() == hash {
			return newRPCTransactionFromBlockIndex(b, uint64(idx))
		}
	}
	return nil
}

// accessListResult returns an optional accesslist
// Its the result of the `debug_createAccessList` RPC call.
// It contains an error if the transaction itself failed.
type accessListResult struct {
	Accesslist *types.AccessList `json:"accessList"`
	Error      string            `json:"error,omitempty"`
	GasUsed    hexutil.Uint64    `json:"gasUsed"`
}

// CreateAccessList creates a EIP-2930 type AccessList for the given transaction.
// Reexec and BlockNrOrHash can be specified to create the accessList on top of a certain state.
func (s *PublicBlockChainAPI) CreateAccessList(ctx context.Context, args SendTxArgs, blockNrOrHash *rpc.BlockNumberOrHash) (*accessListResult, error) {
	bNrOrHash := rpc.BlockNumberOrHashWithNumber(rpc.PendingBlockNumber)
	if blockNrOrHash != nil {
		bNrOrHash = *blockNrOrHash
	}
	acl, gasUsed, vmerr, err := AccessList(ctx, s.b, bNrOrHash, args)
	if err != nil {
		return nil, err
	}
	result := &accessListResult{Accesslist: &acl, GasUsed: hexutil.Uint64(gasUsed)}
	if vmerr != nil {
		result.Error = vmerr.Error()
	}
	return result, nil
}

// AccessList creates an access list for the given transaction.
// If the accesslist creation fails an error is returned.
// If the transaction itself fails, an vmErr is returned.
func AccessList(ctx context.Context, b Backend, blockNrOrHash rpc.BlockNumberOrHash, args SendTxArgs) (acl types.AccessList, gasUsed uint64, vmErr error, err error) {
	// Retrieve the execution context
	db, header, err := b.StateAndHeaderByNumberOrHash(ctx, blockNrOrHash)
	if db == nil || err != nil {
		return nil, 0, nil, err
	}
	// If the gas amount is not set, extract this as it will depend on access
	// lists and we'll need to reestimate every time
	nogas := args.Gas == nil

	// Ensure any missing fields are filled, extract the recipient and input data
	if err := args.setDefaults(ctx, b); err != nil {
		return nil, 0, nil, err
	}
	var to common.Address
	if args.To != nil {
		to = *args.To
	} else {
		to = crypto.CreateAddress(args.From, uint64(*args.Nonce))
	}
	var input []byte
	if args.Input != nil {
		input = *args.Input
	} else if args.Data != nil {
		input = *args.Data
	}
	// Retrieve the precompiles since they don't need to be added to the access list
	precompiles := vm.ActivePrecompiles(b.ChainConfig().Rules(header.Number))

	// Create an initial tracer
	prevTracer := vm.NewAccessListTracer(nil, args.From, to, precompiles)
	if args.AccessList != nil {
		prevTracer = vm.NewAccessListTracer(*args.AccessList, args.From, to, precompiles)
	}
	for {
		// Retrieve the current access list to expand
		accessList := prevTracer.AccessList()
		log.Trace("Creating access list", "input", accessList)

		// If no gas amount was specified, each unique access list needs it's own
		// gas calculation. This is quite expensive, but we need to be accurate
		// and it's convered by the sender only anyway.
		if nogas {
			args.Gas = nil
			if err := args.setDefaults(ctx, b); err != nil {
				return nil, 0, nil, err // shouldn't happen, just in case
			}
		}
		// Copy the original db so we don't modify it
<<<<<<< HEAD
		statedb := db.(*state.StateDB).Copy()
=======
		// statedb := db.Copy()
		statedb := db.(*state.StateDB)
>>>>>>> 5ef5771c
		msg := types.NewMessage(args.From, args.To, uint64(*args.Nonce), args.Value.ToInt(), uint64(*args.Gas), args.GasPrice.ToInt(), input, accessList, false)

		// Apply the transaction with the access list tracer
		tracer := vm.NewAccessListTracer(accessList, args.From, to, precompiles)
		config := vm.Config{Tracer: tracer, Debug: true}
		vmenv, _, err := b.GetEVM(ctx, msg, statedb, header, &config)
		if err != nil {
			return nil, 0, nil, err
		}
		res, err := core.ApplyMessage(vmenv, msg, new(core.GasPool).AddGas(msg.Gas()))
		if err != nil {
			return nil, 0, nil, fmt.Errorf("failed to apply transaction: %v err: %v", args.toTransaction().Hash(), err)
		}
		if tracer.Equal(prevTracer) {
			return accessList, res.UsedGas, res.Err, nil
		}
		prevTracer = tracer
	}
}

// PublicTransactionPoolAPI exposes methods for the RPC interface
type PublicTransactionPoolAPI struct {
	b         Backend
	nonceLock *AddrLocker
	signer    types.Signer
}

// NewPublicTransactionPoolAPI creates a new RPC service with methods specific for the transaction pool.
func NewPublicTransactionPoolAPI(b Backend, nonceLock *AddrLocker) *PublicTransactionPoolAPI {
	// The signer used by the API should always be the 'latest' known one because we expect
	// signers to be backwards-compatible with old transactions.
	signer := types.LatestSigner(b.ChainConfig())
	return &PublicTransactionPoolAPI{b, nonceLock, signer}
}

// GetBlockTransactionCountByNumber returns the number of transactions in the block with the given block number.
func (s *PublicTransactionPoolAPI) GetBlockTransactionCountByNumber(ctx context.Context, blockNr rpc.BlockNumber) *hexutil.Uint {
	if block, _ := s.b.BlockByNumber(ctx, blockNr); block != nil {
		n := hexutil.Uint(len(block.Transactions()))
		return &n
	}
	return nil
}

// GetBlockTransactionCountByHash returns the number of transactions in the block with the given hash.
func (s *PublicTransactionPoolAPI) GetBlockTransactionCountByHash(ctx context.Context, blockHash common.Hash) *hexutil.Uint {
	if block, _ := s.b.BlockByHash(ctx, blockHash); block != nil {
		n := hexutil.Uint(len(block.Transactions()))
		return &n
	}
	return nil
}

// GetTransactionByBlockNumberAndIndex returns the transaction for the given block number and index.
func (s *PublicTransactionPoolAPI) GetTransactionByBlockNumberAndIndex(ctx context.Context, blockNr rpc.BlockNumber, index hexutil.Uint) *RPCTransaction {
	if block, _ := s.b.BlockByNumber(ctx, blockNr); block != nil {
		return newRPCTransactionFromBlockIndex(block, uint64(index))
	}
	return nil
}

// GetTransactionByBlockHashAndIndex returns the transaction for the given block hash and index.
func (s *PublicTransactionPoolAPI) GetTransactionByBlockHashAndIndex(ctx context.Context, blockHash common.Hash, index hexutil.Uint) *RPCTransaction {
	if block, _ := s.b.BlockByHash(ctx, blockHash); block != nil {
		return newRPCTransactionFromBlockIndex(block, uint64(index))
	}
	return nil
}

// GetRawTransactionByBlockNumberAndIndex returns the bytes of the transaction for the given block number and index.
func (s *PublicTransactionPoolAPI) GetRawTransactionByBlockNumberAndIndex(ctx context.Context, blockNr rpc.BlockNumber, index hexutil.Uint) hexutil.Bytes {
	if block, _ := s.b.BlockByNumber(ctx, blockNr); block != nil {
		return newRPCRawTransactionFromBlockIndex(block, uint64(index))
	}
	return nil
}

// GetRawTransactionByBlockHashAndIndex returns the bytes of the transaction for the given block hash and index.
func (s *PublicTransactionPoolAPI) GetRawTransactionByBlockHashAndIndex(ctx context.Context, blockHash common.Hash, index hexutil.Uint) hexutil.Bytes {
	if block, _ := s.b.BlockByHash(ctx, blockHash); block != nil {
		return newRPCRawTransactionFromBlockIndex(block, uint64(index))
	}
	return nil
}

// GetTransactionCount returns the number of transactions the given address has sent for the given block number
func (s *PublicTransactionPoolAPI) GetTransactionCount(ctx context.Context, address common.Address, blockNrOrHash rpc.BlockNumberOrHash) (*hexutil.Uint64, error) {
	// Ask transaction pool for the nonce which includes pending transactions
	if blockNr, ok := blockNrOrHash.Number(); ok && blockNr == rpc.PendingBlockNumber {
		nonce, err := s.b.GetPoolNonce(ctx, address)
		if err != nil {
			return nil, err
		}
		return (*hexutil.Uint64)(&nonce), nil
	}
	// Resolve block number and use its state to ask for the nonce
	state, _, err := s.b.StateAndHeaderByNumberOrHash(ctx, blockNrOrHash)
	if state == nil || err != nil {
		return nil, err
	}
	nonce := state.GetNonce(address)
	return (*hexutil.Uint64)(&nonce), state.Error()
}

// Quorum

type PrivacyMetadataWithMandatoryRecipients struct {
	*state.PrivacyMetadata
	MandatoryRecipients []string `json:"mandatoryFor,omitempty"`
}

func (s *PublicTransactionPoolAPI) GetContractPrivacyMetadata(ctx context.Context, address common.Address) (*PrivacyMetadataWithMandatoryRecipients, error) {
	state, _, err := s.b.StateAndHeaderByNumber(ctx, rpc.LatestBlockNumber)
	if state == nil || err != nil {
		return nil, err
	}
	var mandatoryRecipients []string

	privacyMetadata, err := state.GetPrivacyMetadata(address)
	if privacyMetadata == nil || err != nil {
		return nil, err
	}

	if privacyMetadata.PrivacyFlag == engine.PrivacyFlagMandatoryRecipients {
		mandatoryRecipients, err = private.P.GetMandatory(privacyMetadata.CreationTxHash)
		if len(mandatoryRecipients) == 0 || err != nil {
			return nil, err
		}
	}

	return &PrivacyMetadataWithMandatoryRecipients{privacyMetadata, mandatoryRecipients}, nil
}

// End Quorum

// GetTransactionByHash returns the transaction for the given hash
func (s *PublicTransactionPoolAPI) GetTransactionByHash(ctx context.Context, hash common.Hash) (*RPCTransaction, error) {
	// Try to return an already finalized transaction
	tx, blockHash, blockNumber, index, err := s.b.GetTransaction(ctx, hash)
	if err != nil {
		return nil, err
	}
	if tx != nil {
		return newRPCTransaction(tx, blockHash, blockNumber, index), nil
	}
	// No finalized transaction, try to retrieve it from the pool
	if tx := s.b.GetPoolTransaction(hash); tx != nil {
		return newRPCPendingTransaction(tx), nil
	}

	// Transaction unknown, return as such
	return nil, nil
}

// GetRawTransactionByHash returns the bytes of the transaction for the given hash.
func (s *PublicTransactionPoolAPI) GetRawTransactionByHash(ctx context.Context, hash common.Hash) (hexutil.Bytes, error) {
	// Retrieve a finalized transaction, or a pooled otherwise
	tx, _, _, _, err := s.b.GetTransaction(ctx, hash)
	if err != nil {
		return nil, err
	}
	if tx == nil {
		if tx = s.b.GetPoolTransaction(hash); tx == nil {
			// Transaction not found anywhere, abort
			return nil, nil
		}
	}
	// Serialize to RLP and return
	return tx.MarshalBinary()
}

// GetTransactionReceipt returns the transaction receipt for the given transaction hash.
func (s *PublicTransactionPoolAPI) GetTransactionReceipt(ctx context.Context, hash common.Hash) (map[string]interface{}, error) {
	tx, blockHash, blockNumber, index, err := s.b.GetTransaction(ctx, hash)
	if err != nil {
		return nil, nil
	}
	receipts, err := s.b.GetReceipts(ctx, blockHash)
	if err != nil {
		return nil, err
	}
	if len(receipts) <= int(index) {
		return nil, nil
	}
	receipt := receipts[index]

	// Quorum: note that upstream code has been refactored into this method
	return getTransactionReceiptCommonCode(tx, blockHash, blockNumber, hash, index, receipt)
}

// Quorum
// Common code extracted from GetTransactionReceipt() to enable reuse
func getTransactionReceiptCommonCode(tx *types.Transaction, blockHash common.Hash, blockNumber uint64, hash common.Hash, index uint64, receipt *types.Receipt) (map[string]interface{}, error) {
	fields := map[string]interface{}{
		"blockHash":         blockHash,
		"blockNumber":       hexutil.Uint64(blockNumber),
		"transactionHash":   hash,
		"transactionIndex":  hexutil.Uint64(index),
		"from":              tx.From(),
		"to":                tx.To(),
		"gasUsed":           hexutil.Uint64(receipt.GasUsed),
		"cumulativeGasUsed": hexutil.Uint64(receipt.CumulativeGasUsed),
		"contractAddress":   nil,
		"logs":              receipt.Logs,
		"logsBloom":         receipt.Bloom,
		"type":              hexutil.Uint(tx.Type()),
		// Quorum
		"isPrivacyMarkerTransaction": tx.IsPrivacyMarker(),
	}

	// Quorum
	if len(receipt.RevertReason) > 0 {
		fields["revertReason"] = hexutil.Encode(receipt.RevertReason)
	}
	// End Quorum

	// Assign receipt status or post state.
	if len(receipt.PostState) > 0 {
		fields["root"] = hexutil.Bytes(receipt.PostState)
	} else {
		fields["status"] = hexutil.Uint(receipt.Status)
	}
	if receipt.Logs == nil {
		fields["logs"] = [][]*types.Log{}
	}
	// If the ContractAddress is 20 0x0 bytes, assume it is not a contract creation
	if receipt.ContractAddress != (common.Address{}) {
		fields["contractAddress"] = receipt.ContractAddress
	}
	return fields, nil
}

// Quorum
// GetPrivateTransactionByHash accepts the hash for a privacy marker transaction,
// but returns the associated private transaction
func (s *PublicTransactionPoolAPI) GetPrivateTransactionByHash(ctx context.Context, hash common.Hash) (*RPCTransaction, error) {
	if !private.IsQuorumPrivacyEnabled() {
		return nil, fmt.Errorf("PrivateTransactionManager is not enabled")
	}
	psm, err := s.b.PSMR().ResolveForUserContext(ctx)
	if err != nil {
		return nil, err
	}

	// first need the privacy marker transaction
	pmt, blockHash, blockNumber, index, err := s.b.GetTransaction(ctx, hash)
	if err != nil {
		return nil, err
	}

	// now retrieve the private transaction
	if pmt != nil {
		tx, managedParties, _, err := private.FetchPrivateTransaction(pmt.Data())
		if err != nil {
			return nil, err
		}
		if tx != nil && !s.b.PSMR().NotIncludeAny(psm, managedParties...) {
			return newRPCTransaction(tx, blockHash, blockNumber, index), nil
		}
	}

	// Transaction unknown or not a participant in the private transaction, return as such
	return nil, nil
}

// Quorum
// GetPrivateTransactionReceipt accepts the hash for a privacy marker transaction,
// but returns the receipt of the associated private transaction
func (s *PublicTransactionPoolAPI) GetPrivateTransactionReceipt(ctx context.Context, hash common.Hash) (map[string]interface{}, error) {
	// first need the privacy marker transaction
	pmt, blockHash, blockNumber, index, err := s.b.GetTransaction(ctx, hash)
	if err != nil {
		return nil, err
	}
	if pmt == nil {
		// Transaction unknown, return as such
		return nil, errors.New("privacy marker transaction not found")
	}

	// now retrieve the private transaction
	tx, _, _, err := private.FetchPrivateTransaction(pmt.Data())
	if err != nil {
		return nil, err
	}
	// Transaction not found, or not a participant in the private transaction, return as such
	if tx == nil {
		return nil, errors.New("private transaction not found for this participant")
	}

	// get receipt for the privacy marker transaction
	receipts, err := s.b.GetReceipts(ctx, blockHash)
	if err != nil {
		return nil, err
	}
	if len(receipts) <= int(index) {
		return nil, errors.New("could not find receipt for private transaction")
	}
	pmtReceipt := receipts[index]

	// now extract the receipt for the private transaction
	psm, err := s.b.PSMR().ResolveForUserContext(ctx)
	if err != nil {
		return nil, err
	}
	receipt := pmtReceipt.PSReceipts[psm.ID]
	if receipt == nil {
		return nil, errors.New("could not find receipt for private transaction")
	}

	return getTransactionReceiptCommonCode(tx, blockHash, blockNumber, hash, index, receipt)
}

// Quorum: if signing a private TX, set with tx.SetPrivate() before calling this method.
// sign is a helper function that signs a transaction with the private key of the given address.
func (s *PublicTransactionPoolAPI) sign(addr common.Address, tx *types.Transaction) (*types.Transaction, error) {
	// Look up the wallet containing the requested signer
	account := accounts.Account{Address: addr}

	wallet, err := s.b.AccountManager().Find(account)
	if err != nil {
		return nil, err
	}

	// Quorum
	var chainID *big.Int
	if config := s.b.ChainConfig(); config.IsEIP155(s.b.CurrentBlock().Number()) && !tx.IsPrivate() {
		chainID = config.ChainID
	}
	// /Quorum

	// Request the wallet to sign the transaction
	return wallet.SignTx(account, tx, chainID)
}

// SendTxArgs represents the arguments to sumbit a new transaction into the transaction pool.
// Quorum: introducing additional arguments encapsulated in PrivateTxArgs struct
//		   to support private transactions processing.
type SendTxArgs struct {
	PrivateTxArgs // Quorum

	From     common.Address  `json:"from"`
	To       *common.Address `json:"to"`
	Gas      *hexutil.Uint64 `json:"gas"`
	GasPrice *hexutil.Big    `json:"gasPrice"`
	Value    *hexutil.Big    `json:"value"`
	Nonce    *hexutil.Uint64 `json:"nonce"`
	// We accept "data" and "input" for backwards-compatibility reasons. "input" is the
	// newer name and should be preferred by clients.
	Data  *hexutil.Bytes `json:"data"`
	Input *hexutil.Bytes `json:"input"`

	// For non-legacy transactions
	AccessList *types.AccessList `json:"accessList,omitempty"`
	ChainID    *hexutil.Big      `json:"chainId,omitempty"`
}

func (s SendTxArgs) IsPrivate() bool {
	return s.PrivateFor != nil
}

// SendRawTxArgs represents the arguments to submit a new signed private transaction into the transaction pool.
type SendRawTxArgs struct {
	PrivateTxArgs
}

// Additional arguments used in private transactions
type PrivateTxArgs struct {
	// PrivateFrom is the public key of the sending party.
	// The public key must be available in the Private Transaction Manager (i.e.: Tessera) which is paired with this geth node.
	// Empty value means the Private Transaction Manager will use the first public key
	// in its list of available keys which it maintains.
	PrivateFrom string `json:"privateFrom"`
	// PrivateFor is the list of public keys which are available in the Private Transaction Managers in the network.
	// The transaction payload is only visible to those party to the transaction.
	PrivateFor          []string               `json:"privateFor"`
	PrivateTxType       string                 `json:"restriction"`
	PrivacyFlag         engine.PrivacyFlagType `json:"privacyFlag"`
	MandatoryRecipients []string               `json:"mandatoryFor"`
}

func (args *PrivateTxArgs) SetDefaultPrivateFrom(ctx context.Context, b Backend) error {
	if args.PrivateFor != nil && len(args.PrivateFrom) == 0 && b.ChainConfig().IsMPS {
		psm, err := b.PSMR().ResolveForUserContext(ctx)
		if err != nil {
			return err
		}
		args.PrivateFrom = psm.Addresses[0]
	}
	return nil
}

func (args *PrivateTxArgs) SetRawTransactionPrivateFrom(ctx context.Context, b Backend, tx *types.Transaction) error {
	if args.PrivateFor != nil && b.ChainConfig().IsMPS {
		hash := common.BytesToEncryptedPayloadHash(tx.Data())
		_, retrievedPrivateFrom, _, err := private.P.ReceiveRaw(hash)
		if err != nil {
			return err
		}
		if len(args.PrivateFrom) == 0 {
			args.PrivateFrom = retrievedPrivateFrom
		}
		if args.PrivateFrom != retrievedPrivateFrom {
			return fmt.Errorf("The PrivateFrom address retrieved from the privacy manager does not match private PrivateFrom (%s) specified in transaction arguments.", args.PrivateFrom)
		}
		psm, err := b.PSMR().ResolveForUserContext(ctx)
		if err != nil {
			return err
		}
		if psm.NotIncludeAny(args.PrivateFrom) {
			return fmt.Errorf("The PrivateFrom address does not match the specified private state (%s)", psm.ID)
		}
	}
	return nil
}

// setDefaults fills in default values for unspecified tx fields.
func (args *SendTxArgs) setDefaults(ctx context.Context, b Backend) error {
	if args.GasPrice == nil {
		price, err := b.SuggestPrice(ctx)
		if err != nil {
			return err
		}
		args.GasPrice = (*hexutil.Big)(price)
	}
	if args.Value == nil {
		args.Value = new(hexutil.Big)
	}
	if args.Nonce == nil {
		nonce, err := b.GetPoolNonce(ctx, args.From)
		if err != nil {
			return err
		}
		args.Nonce = (*hexutil.Uint64)(&nonce)
	}
	if args.Data != nil && args.Input != nil && !bytes.Equal(*args.Data, *args.Input) {
		return errors.New(`both "data" and "input" are set and not equal. Please use "input" to pass transaction call data`)
	}
	if args.To == nil {
		// Contract creation
		var input []byte
		if args.Data != nil {
			input = *args.Data
		} else if args.Input != nil {
			input = *args.Input
		}
		if len(input) == 0 {
			return errors.New(`contract creation without any data provided`)
		}
	}
	// Estimate the gas usage if necessary.
	if args.Gas == nil {
		// For backwards-compatibility reason, we try both input and data
		// but input is preferred.
		input := args.Input
		if input == nil {
			input = args.Data
		}
		callArgs := CallArgs{
			From:       &args.From, // From shouldn't be nil
			To:         args.To,
			GasPrice:   args.GasPrice,
			Value:      args.Value,
			Data:       input,
			AccessList: args.AccessList,
		}
		pendingBlockNr := rpc.BlockNumberOrHashWithNumber(rpc.PendingBlockNumber)
		estimated, err := DoEstimateGas(ctx, b, callArgs, pendingBlockNr, b.RPCGasCap())
		if err != nil {
			return err
		}
		args.Gas = &estimated
		log.Trace("Estimate gas usage automatically", "gas", args.Gas)
	}
	if args.ChainID == nil {
		id := (*hexutil.Big)(b.ChainConfig().ChainID)
		args.ChainID = id
	}

	// Quorum
	if args.PrivateTxType == "" {
		args.PrivateTxType = "restricted"
	}
	return args.SetDefaultPrivateFrom(ctx, b)
	// End Quorum
}

// toTransaction converts the arguments to a transaction.
// This assumes that setDefaults has been called.
func (args *SendTxArgs) toTransaction() *types.Transaction {
	var input []byte
	if args.Input != nil {
		input = *args.Input
	} else if args.Data != nil {
		input = *args.Data
	}
	var data types.TxData
	if args.AccessList == nil {
		data = &types.LegacyTx{
			To:       args.To,
			Nonce:    uint64(*args.Nonce),
			Gas:      uint64(*args.Gas),
			GasPrice: (*big.Int)(args.GasPrice),
			Value:    (*big.Int)(args.Value),
			Data:     input,
		}
	} else {
		data = &types.AccessListTx{
			To:         args.To,
			ChainID:    (*big.Int)(args.ChainID),
			Nonce:      uint64(*args.Nonce),
			Gas:        uint64(*args.Gas),
			GasPrice:   (*big.Int)(args.GasPrice),
			Value:      (*big.Int)(args.Value),
			Data:       input,
			AccessList: *args.AccessList,
		}
	}
	return types.NewTx(data)
}

// SubmitTransaction is a helper function that submits tx to txPool and logs a message.
func SubmitTransaction(ctx context.Context, b Backend, tx *types.Transaction, privateFrom string, isRaw bool) (common.Hash, error) {
	// If the transaction fee cap is already specified, ensure the
	// fee of the given transaction is _reasonable_.
	if err := checkTxFee(tx.GasPrice(), tx.Gas(), b.RPCTxFeeCap()); err != nil {
		return common.Hash{}, err
	}
	if !b.UnprotectedAllowed() && !tx.Protected() {
		// Ensure only eip155 signed transactions are submitted if EIP155Required is set.
		return common.Hash{}, errors.New("only replay-protected (EIP-155) transactions allowed over RPC")
	}
	// Print a log with full tx details for manual investigations and interventions
	// Quorum
	var signer types.Signer
	if tx.IsPrivate() {
		signer = types.QuorumPrivateTxSigner{}
	} else {
		signer = types.MakeSigner(b.ChainConfig(), b.CurrentBlock().Number())
	}
	from, err := types.Sender(signer, tx)
	if err != nil {
		return common.Hash{}, err
	}
	// Quorum
	// Need to do authorization check for Ethereum Account being used in signing.
	// We only care about private transactions (or the private transaction relating to a privacy marker)
	if token, ok := b.SupportsMultitenancy(ctx); ok {
		tx := tx
		// If we are sending a Privacy Marker Transaction, then get the private txn details
		if tx.IsPrivacyMarker() {
			tx, _, _, err = private.FetchPrivateTransaction(tx.Data())
			if err != nil {
				return common.Hash{}, err
			}
		}
		innerFrom, err := types.Sender(signer, tx)
		if err != nil {
			return common.Hash{}, err
		}

		if tx.IsPrivate() {
			psm, err := b.PSMR().ResolveForUserContext(ctx)
			if err != nil {
				return common.Hash{}, err
			}
			eoaSecAttr := (&multitenancy.PrivateStateSecurityAttribute{}).WithPSI(psm.ID).WithSelfEOAIf(isRaw, innerFrom)
			psm, err = b.PSMR().ResolveForManagedParty(privateFrom)
			if err != nil {
				return common.Hash{}, err
			}
			privateFromSecAttr := (&multitenancy.PrivateStateSecurityAttribute{}).WithPSI(psm.ID).WithSelfEOAIf(isRaw, innerFrom)
			if isAuthorized, _ := multitenancy.IsAuthorized(token, eoaSecAttr, privateFromSecAttr); !isAuthorized {
				return common.Hash{}, multitenancy.ErrNotAuthorized
			}
		}
	}
	if !b.UnprotectedAllowed() && !tx.Protected() {
		// Ensure only eip155 signed transactions are submitted if EIP155Required is set.
		return common.Hash{}, errors.New("only replay-protected (EIP-155) transactions allowed over RPC")
	}
	if err := b.SendTx(ctx, tx); err != nil {
		return common.Hash{}, err
	}

	if tx.To() == nil {
		addr := crypto.CreateAddress(from, tx.Nonce())
		log.Info("Submitted contract creation", "hash", tx.Hash().Hex(), "from", from, "nonce", tx.Nonce(), "contract", addr.Hex(), "value", tx.Value())
		log.EmitCheckpoint(log.TxCreated, "tx", tx.Hash().Hex(), "to", addr.Hex())
	} else {
		log.Info("Submitted transaction", "hash", tx.Hash().Hex(), "from", from, "nonce", tx.Nonce(), "recipient", tx.To(), "value", tx.Value())
		log.EmitCheckpoint(log.TxCreated, "tx", tx.Hash().Hex(), "to", tx.To().Hex())
	}
	return tx.Hash(), nil
}

// runSimulation runs a simulation of the given transaction.
// It returns the EVM instance upon completion
func runSimulation(ctx context.Context, b Backend, from common.Address, tx *types.Transaction) (*vm.EVM, []byte, error) {
	defer func(start time.Time) {
		log.Debug("Simulated Execution EVM call finished", "runtime", time.Since(start))
	}(time.Now())

	// Set sender address or use a default if none specified
	addr := from
	if addr == (common.Address{}) {
		if wallets := b.AccountManager().Wallets(); len(wallets) > 0 {
			if accountList := wallets[0].Accounts(); len(accountList) > 0 {
				addr = accountList[0].Address
			}
		}
	}

	// Create new call message
	msg := types.NewMessage(addr, tx.To(), tx.Nonce(), tx.Value(), tx.Gas(), tx.GasPrice(), tx.Data(), tx.AccessList(), false)

	// Setup context with timeout as gas un-metered
	var cancel context.CancelFunc
	ctx, cancel = context.WithTimeout(ctx, time.Second*5)
	// Make sure the context is cancelled when the call has completed
	// this makes sure resources are cleaned up.
	defer func() { cancel() }()

	// Get a new instance of the EVM.
	blockNumber := b.CurrentBlock().Number().Uint64()
	stateAtBlock, header, err := b.StateAndHeaderByNumber(ctx, rpc.BlockNumber(blockNumber))
	if stateAtBlock == nil || err != nil {
		return nil, nil, err
	}
	evm, _, err := b.GetEVM(ctx, msg, stateAtBlock, header, &vm.Config{})
	if err != nil {
		return nil, nil, err
	}

	// Wait for the context to be done and cancel the evm. Even if the
	// EVM has finished, cancelling may be done (repeatedly)
	go func() {
		<-ctx.Done()
		evm.Cancel()
	}()

	var contractAddr common.Address

	// even the creation of a contract (init code) can invoke other contracts
	if tx.To() != nil {
		// removed contract availability checks as they are performed in checkAndHandlePrivateTransaction
		data, _, err := evm.Call(vm.AccountRef(addr), *tx.To(), tx.Data(), tx.Gas(), tx.Value())
		return evm, data, err
	} else {
		_, contractAddr, _, err = evm.Create(vm.AccountRef(addr), tx.Data(), tx.Gas(), tx.Value())
		//make sure that nonce is same in simulation as in actual block processing
		//simulation blockNumber will be behind block processing blockNumber by at least 1
		//only guaranteed to work for default config where EIP158=1
		if evm.ChainConfig().IsEIP158(big.NewInt(evm.Context.BlockNumber.Int64() + 1)) {
			evm.StateDB.SetNonce(contractAddr, 1)
		}
	}
	return evm, nil, err
}

// SendTransaction creates a transaction for the given argument, sign it and submit it to the
// transaction pool.
func (s *PublicTransactionPoolAPI) SendTransaction(ctx context.Context, args SendTxArgs) (common.Hash, error) {
	// Look up the wallet containing the requested signer
	account := accounts.Account{Address: args.From}

	wallet, err := s.b.AccountManager().Find(account)
	if err != nil {
		return common.Hash{}, err
	}

	_, replaceDataWithHash, data, err := checkAndHandlePrivateTransaction(ctx, s.b, args.toTransaction(), &args.PrivateTxArgs, args.From, NormalTransaction)
	if err != nil {
		return common.Hash{}, err
	}
	if replaceDataWithHash {
		// replace the original payload with encrypted payload hash
		args.Data = data.BytesTypeRef()
	}
	// /Quorum

	if args.Nonce == nil {
		// Hold the addresse's mutex around signing to prevent concurrent assignment of
		// the same nonce to multiple accounts.
		s.nonceLock.LockAddr(args.From)
		defer s.nonceLock.UnlockAddr(args.From)
	}

	// Set some sanity defaults and terminate on failure
	if err := args.setDefaults(ctx, s.b); err != nil {
		return common.Hash{}, err
	}
	// Assemble the transaction and sign with the wallet
	tx := args.toTransaction()

	// Quorum
	if args.IsPrivate() {
		tx.SetPrivate()
	}

	var chainID *big.Int
	if config := s.b.ChainConfig(); config.IsEIP155(s.b.CurrentBlock().Number()) && !tx.IsPrivate() {
		chainID = config.ChainID
	}
	// /Quorum

	signed, err := wallet.SignTx(account, tx, chainID)
	if err != nil {
		return common.Hash{}, err
	}
	// Quorum
	if signed.IsPrivate() && s.b.IsPrivacyMarkerTransactionCreationEnabled() {
		pmt, err := createPrivacyMarkerTransaction(s.b, signed, &args.PrivateTxArgs)
		if err != nil {
			log.Warn("Failed to create privacy marker transaction for private transaction", "from", args.From, "to", args.To, "value", args.Value.ToInt(), "err", err)
			return common.Hash{}, err
		}

		var pmtChainID *big.Int // PMT is public so will have different chainID used in signing compared to the internal tx
		if config := s.b.ChainConfig(); config.IsEIP155(s.b.CurrentBlock().Number()) {
			pmtChainID = config.ChainID
		}

		signed, err = wallet.SignTx(account, pmt, pmtChainID)
		if err != nil {
			log.Warn("Failed to sign privacy marker transaction for private transaction", "from", args.From, "to", args.To, "value", args.Value.ToInt(), "err", err)
			return common.Hash{}, err
		}
	}

	return SubmitTransaction(ctx, s.b, signed, args.PrivateFrom, false)
}

// FillTransaction fills the defaults (nonce, gas, gasPrice) on a given unsigned transaction,
// and returns it to the caller for further processing (signing + broadcast)
func (s *PublicTransactionPoolAPI) FillTransaction(ctx context.Context, args SendTxArgs) (*SignTransactionResult, error) {
	// Set some sanity defaults and terminate on failure
	if err := args.setDefaults(ctx, s.b); err != nil {
		return nil, err
	}
	// Assemble the transaction and obtain rlp
	// Quorum
	isPrivate, replaceDataWithHash, hash, err := checkAndHandlePrivateTransaction(ctx, s.b, args.toTransaction(), &args.PrivateTxArgs, args.From, FillTransaction)
	if err != nil {
		return nil, err
	}
	if replaceDataWithHash {
		// replace the original payload with encrypted payload hash
		args.Data = hash.BytesTypeRef()
	}
	// /Quorum

	tx := args.toTransaction()

	// Quorum
	if isPrivate {
		tx.SetPrivate()
	}
	// /Quorum
	data, err := tx.MarshalBinary()
	if err != nil {
		return nil, err
	}
	return &SignTransactionResult{data, tx}, nil
}

// SendRawTransaction will add the signed transaction to the transaction pool.
// The sender is responsible for signing the transaction and using the correct nonce.
func (s *PublicTransactionPoolAPI) SendRawTransaction(ctx context.Context, input hexutil.Bytes) (common.Hash, error) {
	tx := new(types.Transaction)
	if err := tx.UnmarshalBinary(input); err != nil {
		return common.Hash{}, err
	}
	return SubmitTransaction(ctx, s.b, tx, "", true)
}

// Quorum
//
// SendRawPrivateTransaction will add the signed transaction to the transaction pool.
// The sender is responsible for signing the transaction and using the correct nonce.
func (s *PublicTransactionPoolAPI) SendRawPrivateTransaction(ctx context.Context, encodedTx hexutil.Bytes, args SendRawTxArgs) (common.Hash, error) {

	tx := new(types.Transaction)
	if err := tx.UnmarshalBinary(encodedTx); err != nil {
		return common.Hash{}, err
	}

	// Quorum
	if err := args.SetRawTransactionPrivateFrom(ctx, s.b, tx); err != nil {
		return common.Hash{}, err
	}
	isPrivate, _, _, err := checkAndHandlePrivateTransaction(ctx, s.b, tx, &args.PrivateTxArgs, common.Address{}, RawTransaction)
	if err != nil {
		return common.Hash{}, err
	}
	if !isPrivate {
		return common.Hash{}, fmt.Errorf("transaction is not private")
	}

	return SubmitTransaction(ctx, s.b, tx, args.PrivateFrom, true)
}

// DistributePrivateTransaction will perform the simulation checks and send the private transactions data to the other
// private participants
// It then submits the entire private transaction to the attached PTM and sends it to other private participants,
// return the PTM generated hash, intended to be used in the Input field of a Privacy Marker Transaction
func (s *PublicTransactionPoolAPI) DistributePrivateTransaction(ctx context.Context, encodedTx hexutil.Bytes, args SendRawTxArgs) (string, error) {
	log.Info("distributing raw private tx")

	tx := new(types.Transaction)
	if err := rlp.DecodeBytes(encodedTx, tx); err != nil {
		return "", err
	}

	log.Debug("deserialised raw private tx", "hash", tx.Hash())

	// Quorum
	if err := args.SetRawTransactionPrivateFrom(ctx, s.b, tx); err != nil {
		return "", err
	}
	isPrivate, _, _, err := checkAndHandlePrivateTransaction(ctx, s.b, tx, &args.PrivateTxArgs, common.Address{}, RawTransaction)
	if err != nil {
		return "", err
	}
	if !isPrivate {
		return "", fmt.Errorf("transaction is not private")
	}

	serialisedTx, err := json.Marshal(tx)
	if err != nil {
		return "", err
	}

	_, _, txnHash, err := private.P.Send(serialisedTx, args.PrivateFrom, args.PrivateFor, &engine.ExtraMetadata{})
	if err != nil {
		return "", err
	}
	log.Debug("private transaction sent to PTM", "generated ptm-hash", txnHash)
	return txnHash.Hex(), nil
}

// /Quorum

// Sign calculates an ECDSA signature for:
// keccack256("\x19Ethereum Signed Message:\n" + len(message) + message).
//
// Note, the produced signature conforms to the secp256k1 curve R, S and V values,
// where the V value will be 27 or 28 for legacy reasons.
//
// The account associated with addr must be unlocked.
//
// https://github.com/ethereum/wiki/wiki/JSON-RPC#eth_sign
func (s *PublicTransactionPoolAPI) Sign(addr common.Address, data hexutil.Bytes) (hexutil.Bytes, error) {
	// Look up the wallet containing the requested signer
	account := accounts.Account{Address: addr}

	wallet, err := s.b.AccountManager().Find(account)
	if err != nil {
		return nil, err
	}
	// Sign the requested hash with the wallet
	signature, err := wallet.SignText(account, data)
	if err == nil {
		signature[64] += 27 // Transform V from 0/1 to 27/28 according to the yellow paper
	}
	return signature, err
}

// SignTransactionResult represents a RLP encoded signed transaction.
type SignTransactionResult struct {
	Raw hexutil.Bytes      `json:"raw"`
	Tx  *types.Transaction `json:"tx"`
}

// SignTransaction will sign the given transaction with the from account.
// The node needs to have the private key of the account corresponding with
// the given from address and it needs to be unlocked.
func (s *PublicTransactionPoolAPI) SignTransaction(ctx context.Context, args SendTxArgs) (*SignTransactionResult, error) {
	if args.Gas == nil {
		return nil, fmt.Errorf("gas not specified")
	}
	if args.GasPrice == nil {
		return nil, fmt.Errorf("gasPrice not specified")
	}
	if args.Nonce == nil {
		return nil, fmt.Errorf("nonce not specified")
	}
	// Quorum
	// setDefaults calls DoEstimateGas in ethereum1.9.0, private transaction is not supported for that feature
	// set gas to constant if nil
	if args.IsPrivate() && args.Gas == nil {
		gas := (hexutil.Uint64)(90000)
		args.Gas = &gas
	}
	// End Quorum
	if err := args.setDefaults(ctx, s.b); err != nil {
		return nil, err
	}
	// Before actually sign the transaction, ensure the transaction fee is reasonable.
	if err := checkTxFee(args.GasPrice.ToInt(), uint64(*args.Gas), s.b.RPCTxFeeCap()); err != nil {
		return nil, err
	}
	// Quorum
	toSign := args.toTransaction()
	if args.IsPrivate() {
		toSign.SetPrivate()
	}
	// End Quorum

	tx, err := s.sign(args.From, toSign)
	if err != nil {
		return nil, err
	}
	data, err := tx.MarshalBinary()
	if err != nil {
		return nil, err
	}
	return &SignTransactionResult{data, tx}, nil
}

// PendingTransactions returns the transactions that are in the transaction pool
// and have a from address that is one of the accounts this node manages.
func (s *PublicTransactionPoolAPI) PendingTransactions() ([]*RPCTransaction, error) {
	pending, err := s.b.GetPoolTransactions()
	if err != nil {
		return nil, err
	}
	accounts := make(map[common.Address]struct{})
	for _, wallet := range s.b.AccountManager().Wallets() {
		for _, account := range wallet.Accounts() {
			accounts[account.Address] = struct{}{}
		}
	}
	transactions := make([]*RPCTransaction, 0, len(pending))
	for _, tx := range pending {
		from, _ := types.Sender(s.signer, tx)
		if _, exists := accounts[from]; exists {
			transactions = append(transactions, newRPCPendingTransaction(tx))
		}
	}
	return transactions, nil
}

// Resend accepts an existing transaction and a new gas price and limit. It will remove
// the given transaction from the pool and reinsert it with the new gas price and limit.
func (s *PublicTransactionPoolAPI) Resend(ctx context.Context, sendArgs SendTxArgs, gasPrice *hexutil.Big, gasLimit *hexutil.Uint64) (common.Hash, error) {
	if sendArgs.Nonce == nil {
		return common.Hash{}, fmt.Errorf("missing transaction nonce in transaction spec")
	}
	// setDefaults calls DoEstimateGas in ethereum1.9.0, private transaction is not supported for that feature
	// set gas to constant if nil
	if sendArgs.IsPrivate() && sendArgs.Gas == nil {
		gas := (hexutil.Uint64)(90000)
		sendArgs.Gas = &gas
	}
	if err := sendArgs.setDefaults(ctx, s.b); err != nil {
		return common.Hash{}, err
	}
	matchTx := sendArgs.toTransaction()

	// Before replacing the old transaction, ensure the _new_ transaction fee is reasonable.
	var price = matchTx.GasPrice()
	if gasPrice != nil {
		price = gasPrice.ToInt()
	}
	var gas = matchTx.Gas()
	if gasLimit != nil {
		gas = uint64(*gasLimit)
	}
	if err := checkTxFee(price, gas, s.b.RPCTxFeeCap()); err != nil {
		return common.Hash{}, err
	}
	// Iterate the pending list for replacement
	pending, err := s.b.GetPoolTransactions()
	if err != nil {
		return common.Hash{}, err
	}
	for _, p := range pending {
		wantSigHash := s.signer.Hash(matchTx)
		pFrom, err := types.Sender(s.signer, p)
		if err == nil && pFrom == sendArgs.From && s.signer.Hash(p) == wantSigHash {
			// Match. Re-sign and send the transaction.
			if gasPrice != nil && (*big.Int)(gasPrice).Sign() != 0 {
				sendArgs.GasPrice = gasPrice
			}
			if gasLimit != nil && *gasLimit != 0 {
				sendArgs.Gas = gasLimit
			}
			newTx := sendArgs.toTransaction()
			// set v param to 37 to indicate private tx before submitting to the signer.
			if sendArgs.IsPrivate() {
				newTx.SetPrivate()
			}
			signedTx, err := s.sign(sendArgs.From, newTx)
			if err != nil {
				return common.Hash{}, err
			}
			if err = s.b.SendTx(ctx, signedTx); err != nil {
				return common.Hash{}, err
			}
			return signedTx.Hash(), nil
		}
	}
	return common.Hash{}, fmt.Errorf("transaction %#x not found", matchTx.Hash())
}

// PublicDebugAPI is the collection of Ethereum APIs exposed over the public
// debugging endpoint.
type PublicDebugAPI struct {
	b Backend
}

// NewPublicDebugAPI creates a new API definition for the public debug methods
// of the Ethereum service.
func NewPublicDebugAPI(b Backend) *PublicDebugAPI {
	return &PublicDebugAPI{b: b}
}

// GetBlockRlp retrieves the RLP encoded for of a single block.
func (api *PublicDebugAPI) GetBlockRlp(ctx context.Context, number uint64) (string, error) {
	block, _ := api.b.BlockByNumber(ctx, rpc.BlockNumber(number))
	if block == nil {
		return "", fmt.Errorf("block #%d not found", number)
	}
	encoded, err := rlp.EncodeToBytes(block)
	if err != nil {
		return "", err
	}
	return fmt.Sprintf("%x", encoded), nil
}

// TestSignCliqueBlock fetches the given block number, and attempts to sign it as a clique header with the
// given address, returning the address of the recovered signature
//
// This is a temporary method to debug the externalsigner integration,
// TODO: Remove this method when the integration is mature
func (api *PublicDebugAPI) TestSignCliqueBlock(ctx context.Context, address common.Address, number uint64) (common.Address, error) {
	block, _ := api.b.BlockByNumber(ctx, rpc.BlockNumber(number))
	if block == nil {
		return common.Address{}, fmt.Errorf("block #%d not found", number)
	}
	header := block.Header()
	header.Extra = make([]byte, 32+65)
	encoded := clique.CliqueRLP(header)

	// Look up the wallet containing the requested signer
	account := accounts.Account{Address: address}
	wallet, err := api.b.AccountManager().Find(account)
	if err != nil {
		return common.Address{}, err
	}

	signature, err := wallet.SignData(account, accounts.MimetypeClique, encoded)
	if err != nil {
		return common.Address{}, err
	}
	sealHash := clique.SealHash(header).Bytes()
	log.Info("test signing of clique block",
		"Sealhash", fmt.Sprintf("%x", sealHash),
		"signature", fmt.Sprintf("%x", signature))
	pubkey, err := crypto.Ecrecover(sealHash, signature)
	if err != nil {
		return common.Address{}, err
	}
	var signer common.Address
	copy(signer[:], crypto.Keccak256(pubkey[1:])[12:])

	return signer, nil
}

// PrintBlock retrieves a block and returns its pretty printed form.
func (api *PublicDebugAPI) PrintBlock(ctx context.Context, number uint64) (string, error) {
	block, _ := api.b.BlockByNumber(ctx, rpc.BlockNumber(number))
	if block == nil {
		return "", fmt.Errorf("block #%d not found", number)
	}
	return spew.Sdump(block), nil
}

// SeedHash retrieves the seed hash of a block.
func (api *PublicDebugAPI) SeedHash(ctx context.Context, number uint64) (string, error) {
	block, _ := api.b.BlockByNumber(ctx, rpc.BlockNumber(number))
	if block == nil {
		return "", fmt.Errorf("block #%d not found", number)
	}
	return fmt.Sprintf("0x%x", ethash.SeedHash(number)), nil
}

// PrivateDebugAPI is the collection of Ethereum APIs exposed over the private
// debugging endpoint.
type PrivateDebugAPI struct {
	b Backend
}

// NewPrivateDebugAPI creates a new API definition for the private debug methods
// of the Ethereum service.
func NewPrivateDebugAPI(b Backend) *PrivateDebugAPI {
	return &PrivateDebugAPI{b: b}
}

// ChaindbProperty returns leveldb properties of the key-value database.
func (api *PrivateDebugAPI) ChaindbProperty(property string) (string, error) {
	if property == "" {
		property = "leveldb.stats"
	} else if !strings.HasPrefix(property, "leveldb.") {
		property = "leveldb." + property
	}
	return api.b.ChainDb().Stat(property)
}

// ChaindbCompact flattens the entire key-value database into a single level,
// removing all unused slots and merging all keys.
func (api *PrivateDebugAPI) ChaindbCompact() error {
	for b := byte(0); b < 255; b++ {
		log.Info("Compacting chain database", "range", fmt.Sprintf("0x%0.2X-0x%0.2X", b, b+1))
		if err := api.b.ChainDb().Compact([]byte{b}, []byte{b + 1}); err != nil {
			log.Error("Database compaction failed", "err", err)
			return err
		}
	}
	return nil
}

// SetHead rewinds the head of the blockchain to a previous block.
func (api *PrivateDebugAPI) SetHead(number hexutil.Uint64) {
	api.b.SetHead(uint64(number))
}

// PublicNetAPI offers network related RPC methods
type PublicNetAPI struct {
	net            *p2p.Server
	networkVersion uint64
}

// NewPublicNetAPI creates a new net API instance.
func NewPublicNetAPI(net *p2p.Server, networkVersion uint64) *PublicNetAPI {
	return &PublicNetAPI{net, networkVersion}
}

// Listening returns an indication if the node is listening for network connections.
func (s *PublicNetAPI) Listening() bool {
	return true // always listening
}

// PeerCount returns the number of connected peers
func (s *PublicNetAPI) PeerCount() hexutil.Uint {
	return hexutil.Uint(s.net.PeerCount())
}

// Version returns the current ethereum protocol version.
func (s *PublicNetAPI) Version() string {
	return fmt.Sprintf("%d", s.networkVersion)
}

// checkTxFee is an internal function used to check whether the fee of
// the given transaction is _reasonable_(under the cap).
func checkTxFee(gasPrice *big.Int, gas uint64, cap float64) error {
	// Short circuit if there is no cap for transaction fee at all.
	if cap == 0 {
		return nil
	}
	feeEth := new(big.Float).Quo(new(big.Float).SetInt(new(big.Int).Mul(gasPrice, new(big.Int).SetUint64(gas))), new(big.Float).SetInt(big.NewInt(params.Ether)))
	feeFloat, _ := feeEth.Float64()
	if feeFloat > cap {
		return fmt.Errorf("tx fee (%.2f ether) exceeds the configured cap (%.2f ether)", feeFloat, cap)
	}
	return nil
}

// toHexSlice creates a slice of hex-strings based on []byte.
func toHexSlice(b [][]byte) []string {
	r := make([]string, len(b))
	for i := range b {
		r[i] = hexutil.Encode(b[i])
	}
	return r
}

// Quorum
// Please note: This is a temporary integration to improve performance in high-latency
// environments when sending many private transactions. It will be removed at a later
// date when account management is handled outside Ethereum.

type AsyncSendTxArgs struct {
	SendTxArgs
	CallbackUrl string `json:"callbackUrl"`
}

type AsyncResultSuccess struct {
	Id     string      `json:"id,omitempty"`
	TxHash common.Hash `json:"txHash"`
}

type AsyncResultFailure struct {
	Id    string `json:"id,omitempty"`
	Error string `json:"error"`
}

type Async struct {
	sync.Mutex
	sem chan struct{}
}

func (s *PublicTransactionPoolAPI) send(ctx context.Context, asyncArgs AsyncSendTxArgs) {

	txHash, err := s.SendTransaction(ctx, asyncArgs.SendTxArgs)

	if asyncArgs.CallbackUrl != "" {

		//don't need to nil check this since id is required for every geth rpc call
		//even though this is stated in the specification as an "optional" parameter
		jsonId := ctx.Value("id").(*json.RawMessage)
		id := string(*jsonId)

		var resultResponse interface{}
		if err != nil {
			resultResponse = &AsyncResultFailure{Id: id, Error: err.Error()}
		} else {
			resultResponse = &AsyncResultSuccess{Id: id, TxHash: txHash}
		}

		buf := new(bytes.Buffer)
		err := json.NewEncoder(buf).Encode(resultResponse)
		if err != nil {
			log.Info("Error encoding callback JSON", "err", err.Error())
			return
		}
		_, err = http.Post(asyncArgs.CallbackUrl, "application/json", buf)
		if err != nil {
			log.Info("Error sending callback", "err", err.Error())
			return
		}
	}

}

func newAsync(n int) *Async {
	a := &Async{
		sem: make(chan struct{}, n),
	}
	return a
}

var async = newAsync(100)

// SendTransactionAsync creates a transaction for the given argument, signs it, and
// submits it to the transaction pool. This call returns immediately to allow sending
// many private transactions/bursts of transactions without waiting for the recipient
// parties to confirm receipt of the encrypted payloads. An optional callbackUrl may
// be specified--when a transaction is submitted to the transaction pool, it will be
// called with a POST request containing either {"error": "error message"} or
// {"txHash": "0x..."}.
//
// Please note: This is a temporary integration to improve performance in high-latency
// environments when sending many private transactions. It will be removed at a later
// date when account management is handled outside Ethereum.
func (s *PublicTransactionPoolAPI) SendTransactionAsync(ctx context.Context, args AsyncSendTxArgs) (common.Hash, error) {

	select {
	case async.sem <- struct{}{}:
		go func() {
			s.send(ctx, args)
			<-async.sem
		}()
		return common.Hash{}, nil
	default:
		return common.Hash{}, errors.New("too many concurrent requests")
	}
}

// GetQuorumPayload returns the contents of a private transaction
func (s *PublicBlockChainAPI) GetQuorumPayload(ctx context.Context, digestHex string) (string, error) {
	if !private.IsQuorumPrivacyEnabled() {
		return "", fmt.Errorf("PrivateTransactionManager is not enabled")
	}
	psm, err := s.b.PSMR().ResolveForUserContext(ctx)
	if err != nil {
		return "", err
	}
	if len(digestHex) < 3 {
		return "", fmt.Errorf("Invalid digest hex")
	}
	if digestHex[:2] == "0x" {
		digestHex = digestHex[2:]
	}
	b, err := hex.DecodeString(digestHex)
	if err != nil {
		return "", err
	}

	if len(b) != common.EncryptedPayloadHashLength {
		return "", fmt.Errorf("Expected a Quorum digest of length 64, but got %d", len(b))
	}
	_, managedParties, data, _, err := private.P.Receive(common.BytesToEncryptedPayloadHash(b))
	if err != nil {
		return "", err
	}
	if s.b.PSMR().NotIncludeAny(psm, managedParties...) {
		return "0x", nil
	}
	return fmt.Sprintf("0x%x", data), nil
}

func (s *PublicBlockChainAPI) GetQuorumPayloadExtra(ctx context.Context, digestHex string) (*engine.QuorumPayloadExtra, error) {
	if !private.IsQuorumPrivacyEnabled() {
		return nil, fmt.Errorf("PrivateTransactionManager is not enabled")
	}
	psm, err := s.b.PSMR().ResolveForUserContext(ctx)
	if err != nil {
		return nil, err
	}
	if len(digestHex) < 3 {
		return nil, fmt.Errorf("Invalid digest hex")
	}
	if digestHex[:2] == "0x" {
		digestHex = digestHex[2:]
	}
	b, err := hex.DecodeString(digestHex)
	if err != nil {
		return nil, err
	}

	if len(b) != common.EncryptedPayloadHashLength {
		return nil, fmt.Errorf("Expected a Quorum digest of length 64, but got %d", len(b))
	}
	_, managedParties, data, extraMetaData, err := private.P.Receive(common.BytesToEncryptedPayloadHash(b))
	if err != nil {
		return nil, err
	}
	if s.b.PSMR().NotIncludeAny(psm, managedParties...) {
		return nil, nil
	}
	isSender := false
	if len(psm.Addresses) == 0 {
		isSender, _ = private.P.IsSender(common.BytesToEncryptedPayloadHash(b))
	} else {
		isSender = !psm.NotIncludeAny(extraMetaData.Sender)
	}
	return &engine.QuorumPayloadExtra{
		Payload:       fmt.Sprintf("0x%x", data),
		ExtraMetaData: extraMetaData,
		IsSender:      isSender,
	}, nil
}

// DecryptQuorumPayload returns the decrypted version of the input transaction
func (s *PublicBlockChainAPI) DecryptQuorumPayload(ctx context.Context, payloadHex string) (*engine.QuorumPayloadExtra, error) {
	if !private.IsQuorumPrivacyEnabled() {
		return nil, fmt.Errorf("PrivateTransactionManager is not enabled")
	}
	psm, err := s.b.PSMR().ResolveForUserContext(ctx)
	if err != nil {
		return nil, err
	}
	if len(payloadHex) < 3 {
		return nil, fmt.Errorf("Invalid payload hex")
	}
	if payloadHex[:2] == "0x" {
		payloadHex = payloadHex[2:]
	}
	b, err := hex.DecodeString(payloadHex)
	if err != nil {
		return nil, err
	}

	var payload common.DecryptRequest
	if err := json.Unmarshal(b, &payload); err != nil {
		return nil, err
	}
	// if we are MPS and the sender is not part of the resolved PSM - return empty
	if len(psm.Addresses) != 0 && psm.NotIncludeAny(base64.StdEncoding.EncodeToString(payload.SenderKey)) {
		return nil, nil
	}
	data, extraMetaData, err := private.P.DecryptPayload(payload)
	if err != nil {
		return nil, err
	}

	return &engine.QuorumPayloadExtra{
		Payload:       fmt.Sprintf("0x%x", data),
		ExtraMetaData: extraMetaData,
		IsSender:      true,
	}, nil
}

// Quorum
// for raw private transaction, privateTxArgs.privateFrom will be updated with value from Tessera when payload is retrieved
func checkAndHandlePrivateTransaction(ctx context.Context, b Backend, tx *types.Transaction, privateTxArgs *PrivateTxArgs, from common.Address, txnType TransactionType) (isPrivate bool, replaceDataWithHash bool, hash common.EncryptedPayloadHash, err error) {
	replaceDataWithHash = false
	isPrivate = privateTxArgs != nil && privateTxArgs.PrivateFor != nil
	if !isPrivate {
		return
	}

	if err = privateTxArgs.PrivacyFlag.Validate(); err != nil {
		return
	}

	if !b.ChainConfig().IsPrivacyEnhancementsEnabled(b.CurrentBlock().Number()) && privateTxArgs.PrivacyFlag.IsNotStandardPrivate() {
		err = fmt.Errorf("PrivacyEnhancements are disabled. Can only accept transactions with PrivacyFlag=0(StandardPrivate).")
		return
	}

	if engine.PrivacyFlagMandatoryRecipients == privateTxArgs.PrivacyFlag && len(privateTxArgs.MandatoryRecipients) == 0 {
		err = fmt.Errorf("missing mandatory recipients data. if no mandatory recipients required consider using PrivacyFlag=1(PartyProtection)")
		return
	}

	if engine.PrivacyFlagMandatoryRecipients != privateTxArgs.PrivacyFlag && len(privateTxArgs.MandatoryRecipients) > 0 {
		err = fmt.Errorf("privacy metadata invalid. mandatory recipients are only applicable for PrivacyFlag=2(MandatoryRecipients)")
		return
	}

	// validate that PrivateFrom is one of the addresses of the private state resolved from the user context
	if b.ChainConfig().IsMPS {
		var psm *mps.PrivateStateMetadata
		psm, err = b.PSMR().ResolveForUserContext(ctx)
		if err != nil {
			return
		}
		if psm.NotIncludeAny(privateTxArgs.PrivateFrom) {
			err = fmt.Errorf("The PrivateFrom (%s) address does not match the specified private state (%s) ", privateTxArgs.PrivateFrom, psm.ID)
			return
		}
	}

	if len(tx.Data()) > 0 {
		// check private contract exists on the node initiating the transaction
		if tx.To() != nil && privateTxArgs.PrivacyFlag.IsNotStandardPrivate() {
			state, _, lerr := b.StateAndHeaderByNumber(ctx, rpc.BlockNumber(b.CurrentBlock().Number().Uint64()))
			if lerr != nil && state == nil {
				err = fmt.Errorf("state not found")
				return
			}
			if state.GetCode(*tx.To()) == nil {
				err = fmt.Errorf("contract not found. cannot transact")
				return
			}
		}

		replaceDataWithHash = true
		hash, err = handlePrivateTransaction(ctx, b, tx, privateTxArgs, from, txnType)
	}

	return
}

// Quorum
// If transaction is raw, the tx payload is indeed the hash of the encrypted payload.
// Then the sender key will set to privateTxArgs.privateFrom.
//
// For private transaction, run a simulated execution in order to
// 1. Find all affected private contract accounts then retrieve encrypted payload hashes of their creation txs
// 2. Calculate Merkle Root as the result of the simulated execution
// The above information along with private originating payload are sent to Transaction Manager
// to obtain hash of the encrypted private payload
func handlePrivateTransaction(ctx context.Context, b Backend, tx *types.Transaction, privateTxArgs *PrivateTxArgs, from common.Address, txnType TransactionType) (hash common.EncryptedPayloadHash, err error) {
	defer func(start time.Time) {
		log.Debug("Handle Private Transaction finished", "took", time.Since(start))
	}(time.Now())

	data := tx.Data()

	log.Debug("sending private tx", "txnType", txnType, "data", common.FormatTerminalString(data), "privatefrom", privateTxArgs.PrivateFrom, "privatefor", privateTxArgs.PrivateFor, "privacyFlag", privateTxArgs.PrivacyFlag, "mandatoryfor", privateTxArgs.MandatoryRecipients)

	switch txnType {
	case FillTransaction:
		hash, err = private.P.StoreRaw(data, privateTxArgs.PrivateFrom)
	case RawTransaction:
		hash, err = handleRawPrivateTransaction(ctx, b, tx, privateTxArgs, from)
	case NormalTransaction:
		hash, err = handleNormalPrivateTransaction(ctx, b, tx, data, privateTxArgs, from)
	}
	return
}

// Quorum
func handleRawPrivateTransaction(ctx context.Context, b Backend, tx *types.Transaction, privateTxArgs *PrivateTxArgs, from common.Address) (hash common.EncryptedPayloadHash, err error) {
	data := tx.Data()
	hash = common.BytesToEncryptedPayloadHash(data)
	privatePayload, privateFrom, _, revErr := private.P.ReceiveRaw(hash)
	if revErr != nil {
		return common.EncryptedPayloadHash{}, revErr
	}
	log.Trace("received raw payload", "hash", hash, "privatepayload", common.FormatTerminalString(privatePayload), "privateFrom", privateFrom)

	privateTxArgs.PrivateFrom = privateFrom
	var privateTx *types.Transaction
	if tx.To() == nil {
		privateTx = types.NewContractCreation(tx.Nonce(), tx.Value(), tx.Gas(), tx.GasPrice(), privatePayload)
	} else {
		privateTx = types.NewTransaction(tx.Nonce(), *tx.To(), tx.Value(), tx.Gas(), tx.GasPrice(), privatePayload)
	}

	affectedCATxHashes, merkleRoot, err := simulateExecutionForPE(ctx, b, from, privateTx, privateTxArgs)
	log.Trace("after simulation", "affectedCATxHashes", affectedCATxHashes, "merkleRoot", merkleRoot, "privacyFlag", privateTxArgs.PrivacyFlag, "error", err)
	if err != nil {
		return
	}

	metadata := engine.ExtraMetadata{
		ACHashes:            affectedCATxHashes,
		ACMerkleRoot:        merkleRoot,
		PrivacyFlag:         privateTxArgs.PrivacyFlag,
		MandatoryRecipients: privateTxArgs.MandatoryRecipients,
	}
	_, _, data, err = private.P.SendSignedTx(hash, privateTxArgs.PrivateFor, &metadata)
	if err != nil {
		return
	}

	log.Info("sent raw private signed tx",
		"data", common.FormatTerminalString(data),
		"hash", hash,
		"privatefrom", privateTxArgs.PrivateFrom,
		"privatefor", privateTxArgs.PrivateFor,
		"affectedCATxHashes", metadata.ACHashes,
		"merkleroot", metadata.ACHashes,
		"privacyflag", metadata.PrivacyFlag,
		"mandatoryrecipients", metadata.MandatoryRecipients)
	return
}

// Quorum
func handleNormalPrivateTransaction(ctx context.Context, b Backend, tx *types.Transaction, data []byte, privateTxArgs *PrivateTxArgs, from common.Address) (hash common.EncryptedPayloadHash, err error) {
	affectedCATxHashes, merkleRoot, err := simulateExecutionForPE(ctx, b, from, tx, privateTxArgs)
	log.Trace("after simulation", "affectedCATxHashes", affectedCATxHashes, "merkleRoot", merkleRoot, "privacyFlag", privateTxArgs.PrivacyFlag, "error", err)
	if err != nil {
		return
	}

	metadata := engine.ExtraMetadata{
		ACHashes:            affectedCATxHashes,
		ACMerkleRoot:        merkleRoot,
		PrivacyFlag:         privateTxArgs.PrivacyFlag,
		MandatoryRecipients: privateTxArgs.MandatoryRecipients,
	}
	_, _, hash, err = private.P.Send(data, privateTxArgs.PrivateFrom, privateTxArgs.PrivateFor, &metadata)
	if err != nil {
		return
	}

	log.Info("sent private signed tx",
		"data", common.FormatTerminalString(data),
		"hash", hash,
		"privatefrom", privateTxArgs.PrivateFrom,
		"privatefor", privateTxArgs.PrivateFor,
		"affectedCATxHashes", metadata.ACHashes,
		"merkleroot", metadata.ACHashes,
		"privacyflag", metadata.PrivacyFlag,
		"mandatoryrecipients", metadata.MandatoryRecipients)
	return
}

// (Quorum) createPrivacyMarkerTransaction creates a new privacy marker transaction (PMT) with the given signed privateTx.
// The private tx is sent only to the privateFor recipients. The resulting PMT's 'to' is the privacy precompile address and its 'data' is the
// privacy manager hash for the private tx.
func createPrivacyMarkerTransaction(b Backend, privateTx *types.Transaction, privateTxArgs *PrivateTxArgs) (*types.Transaction, error) {
	log.Trace("creating privacy marker transaction", "from", privateTx.From(), "to", privateTx.To())

	data := new(bytes.Buffer)
	err := json.NewEncoder(data).Encode(privateTx)
	if err != nil {
		return nil, err
	}

	_, _, ptmHash, err := private.P.Send(data.Bytes(), privateTxArgs.PrivateFrom, privateTxArgs.PrivateFor, &engine.ExtraMetadata{})
	if err != nil {
		return nil, err
	}

	currentBlockHeight := b.CurrentHeader().Number
	istanbul := b.ChainConfig().IsIstanbul(currentBlockHeight)
	intrinsicGas, err := core.IntrinsicGas(ptmHash.Bytes(), privateTx.AccessList(), false, true, istanbul)
	if err != nil {
		return nil, err
	}

	pmt := types.NewTransaction(privateTx.Nonce(), common.QuorumPrivacyPrecompileContractAddress(), privateTx.Value(), intrinsicGas, privateTx.GasPrice(), ptmHash.Bytes())

	return pmt, nil
}

// Quorum
// simulateExecutionForPE simulates execution of a private transaction for enhanced privacy
//
// Returns hashes of encrypted payload of creation transactions for all affected contract accounts
// and the merkle root combining all affected contract accounts after the simulation
func simulateExecutionForPE(ctx context.Context, b Backend, from common.Address, privateTx *types.Transaction, privateTxArgs *PrivateTxArgs) (common.EncryptedPayloadHashes, common.Hash, error) {
	// skip simulation if privacy enhancements are disabled
	if !b.ChainConfig().IsPrivacyEnhancementsEnabled(b.CurrentBlock().Number()) {
		return nil, common.Hash{}, nil
	}

	evm, data, err := runSimulation(ctx, b, from, privateTx)
	if evm == nil {
		log.Debug("TX Simulation setup failed", "error", err)
		return nil, common.Hash{}, err
	}
	if err != nil {
		if privateTxArgs.PrivacyFlag.IsStandardPrivate() {
			log.Debug("An error occurred during StandardPrivate transaction simulation. "+
				"Continuing to simulation checks.", "error", err)
		} else {
			log.Trace("Simulated execution", "error", err)
			if len(data) > 0 && errors.Is(err, vm.ErrExecutionReverted) {
				reason, errUnpack := abi.UnpackRevert(data)

				reasonError := errors.New("execution reverted")
				if errUnpack == nil {
					reasonError = fmt.Errorf("execution reverted: %v", reason)
				}
				err = &revertError{
					error:  reasonError,
					reason: hexutil.Encode(data),
				}

			}
			return nil, common.Hash{}, err
		}
	}
	affectedContractsHashes := make(common.EncryptedPayloadHashes)
	var merkleRoot common.Hash
	addresses := evm.AffectedContracts()
	privacyFlag := privateTxArgs.PrivacyFlag
	log.Trace("after simulation run", "numberOfAffectedContracts", len(addresses), "privacyFlag", privacyFlag)
	for _, addr := range addresses {
		// GetPrivacyMetadata is invoked directly on the privateState (as the tx is private) and it returns:
		// 1. public contacts: privacyMetadata = nil, err = nil
		// 2. private contracts of type:
		// 2.1. StandardPrivate:     privacyMetadata = nil, err = "The provided contract does not have privacy metadata"
		// 2.2. PartyProtection/PSV: privacyMetadata = <data>, err = nil
		privacyMetadata, err := evm.StateDB.GetPrivacyMetadata(addr)
		log.Debug("Found affected contract", "address", addr.Hex(), "privacyMetadata", privacyMetadata)
		//privacyMetadata not found=non-party, or another db error
		if err != nil && privacyFlag.IsNotStandardPrivate() {
			return nil, common.Hash{}, errors.New("PrivacyMetadata not found: " + err.Error())
		}
		// when we run simulation, it's possible that affected contracts may contain public ones
		// public contract will not have any privacyMetadata attached
		// standard private will be nil
		if privacyMetadata == nil {
			continue
		}
		//if affecteds are not all the same return an error
		if privacyFlag != privacyMetadata.PrivacyFlag {
			return nil, common.Hash{}, errors.New("sent privacy flag doesn't match all affected contract flags")
		}

		affectedContractsHashes.Add(privacyMetadata.CreationTxHash)
	}
	//only calculate the merkle root if all contracts are psv
	if privacyFlag.Has(engine.PrivacyFlagStateValidation) {
		merkleRoot, err = evm.CalculateMerkleRoot()
		if err != nil {
			return nil, common.Hash{}, err
		}
	}
	log.Trace("post-execution run", "merkleRoot", merkleRoot, "affectedhashes", affectedContractsHashes)
	return affectedContractsHashes, merkleRoot, nil
}

//End-Quorum<|MERGE_RESOLUTION|>--- conflicted
+++ resolved
@@ -986,11 +986,7 @@
 	if state == nil || err != nil {
 		return nil, err
 	}
-<<<<<<< HEAD
-	/*if err := overrides.Apply(state); err != nil {
-=======
 	/*if err := overrides.Apply(state.(eth.EthAPIState)); err != nil {
->>>>>>> 5ef5771c
 		return nil, err
 	}*/
 	// Setup context so it may be cancelled the call has completed
@@ -1074,19 +1070,8 @@
 // Quorum
 // - replaced the default 5s time out with the value passed in vm.calltimeout
 // - multi tenancy verification
-<<<<<<< HEAD
-func (s *PublicBlockChainAPI) Call(ctx context.Context, args CallArgs, blockNrOrHash rpc.BlockNumberOrHash, overrides *map[common.Address]OverrideAccount) (hexutil.Bytes, error) {
-	var accounts map[common.Address]OverrideAccount
-	if overrides != nil {
-		accounts = *overrides
-	}
-
-stateOverride := StateOverride(accounts)
-	result, err := DoCall(ctx, s.b, args, blockNrOrHash, &stateOverride, vm.Config{}, s.b.CallTimeOut(), s.b.RPCGasCap())
-=======
 func (s *PublicBlockChainAPI) Call(ctx context.Context, args CallArgs, blockNrOrHash rpc.BlockNumberOrHash, overrides *StateOverride) (hexutil.Bytes, error) {
 	result, err := DoCall(ctx, s.b, args, blockNrOrHash, overrides, vm.Config{}, 5*time.Second, s.b.RPCGasCap())
->>>>>>> 5ef5771c
 	if err != nil {
 		return nil, err
 	}
@@ -1579,12 +1564,8 @@
 			}
 		}
 		// Copy the original db so we don't modify it
-<<<<<<< HEAD
+		// statedb := db.Copy()
 		statedb := db.(*state.StateDB).Copy()
-=======
-		// statedb := db.Copy()
-		statedb := db.(*state.StateDB)
->>>>>>> 5ef5771c
 		msg := types.NewMessage(args.From, args.To, uint64(*args.Nonce), args.Value.ToInt(), uint64(*args.Gas), args.GasPrice.ToInt(), input, accessList, false)
 
 		// Apply the transaction with the access list tracer
