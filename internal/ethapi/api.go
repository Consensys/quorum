// Copyright 2015 The go-ethereum Authors
// This file is part of the go-ethereum library.
//
// The go-ethereum library is free software: you can redistribute it and/or modify
// it under the terms of the GNU Lesser General Public License as published by
// the Free Software Foundation, either version 3 of the License, or
// (at your option) any later version.
//
// The go-ethereum library is distributed in the hope that it will be useful,
// but WITHOUT ANY WARRANTY; without even the implied warranty of
// MERCHANTABILITY or FITNESS FOR A PARTICULAR PURPOSE. See the
// GNU Lesser General Public License for more details.
//
// You should have received a copy of the GNU Lesser General Public License
// along with the go-ethereum library. If not, see <http://www.gnu.org/licenses/>.

package ethapi

import (
	"bytes"
	"context"
	"errors"
	"fmt"
	"math/big"
	"strings"
	"time"

	"github.com/ethereum/go-ethereum/core/state"

	"github.com/ethereum/go-ethereum/private/engine"

	"encoding/hex"
	"encoding/json"
	"net/http"

	"sync"

	"github.com/davecgh/go-spew/spew"

	"github.com/ethereum/go-ethereum/accounts"
	"github.com/ethereum/go-ethereum/accounts/keystore"
	"github.com/ethereum/go-ethereum/common"
	"github.com/ethereum/go-ethereum/common/hexutil"
	"github.com/ethereum/go-ethereum/common/math"
	"github.com/ethereum/go-ethereum/consensus/ethash"
	"github.com/ethereum/go-ethereum/core"
	"github.com/ethereum/go-ethereum/core/rawdb"
	"github.com/ethereum/go-ethereum/core/types"
	"github.com/ethereum/go-ethereum/core/vm"
	"github.com/ethereum/go-ethereum/crypto"
	"github.com/ethereum/go-ethereum/log"
	"github.com/ethereum/go-ethereum/p2p"
	"github.com/ethereum/go-ethereum/params"
	"github.com/ethereum/go-ethereum/private"
	"github.com/ethereum/go-ethereum/rlp"
	"github.com/ethereum/go-ethereum/rpc"
	"github.com/syndtr/goleveldb/leveldb"
	"github.com/syndtr/goleveldb/leveldb/util"
)

const (
	defaultGasPrice = 50 * params.Shannon

	//Hex-encoded 64 byte array of "17" values
	maxPrivateIntrinsicDataHex = "11111111111111111111111111111111111111111111111111111111111111111111111111111111111111111111111111111111111111111111111111111111"
)

// PublicEthereumAPI provides an API to access Ethereum related information.
// It offers only methods that operate on public data that is freely available to anyone.
type PublicEthereumAPI struct {
	b Backend
}

// NewPublicEthereumAPI creates a new Ethereum protocol API.
func NewPublicEthereumAPI(b Backend) *PublicEthereumAPI {
	return &PublicEthereumAPI{b}
}

// GasPrice returns a suggestion for a gas price.
func (s *PublicEthereumAPI) GasPrice(ctx context.Context) (*hexutil.Big, error) {
	price, err := s.b.SuggestPrice(ctx)
	return (*hexutil.Big)(price), err
}

// ProtocolVersion returns the current Ethereum protocol version this node supports
func (s *PublicEthereumAPI) ProtocolVersion() hexutil.Uint {
	return hexutil.Uint(s.b.ProtocolVersion())
}

// Syncing returns false in case the node is currently not syncing with the network. It can be up to date or has not
// yet received the latest block headers from its pears. In case it is synchronizing:
// - startingBlock: block number this node started to synchronise from
// - currentBlock:  block number this node is currently importing
// - highestBlock:  block number of the highest block header this node has received from peers
// - pulledStates:  number of state entries processed until now
// - knownStates:   number of known state entries that still need to be pulled
func (s *PublicEthereumAPI) Syncing() (interface{}, error) {
	progress := s.b.Downloader().Progress()

	// Return not syncing if the synchronisation already completed
	if progress.CurrentBlock >= progress.HighestBlock {
		return false, nil
	}
	// Otherwise gather the block sync stats
	return map[string]interface{}{
		"startingBlock": hexutil.Uint64(progress.StartingBlock),
		"currentBlock":  hexutil.Uint64(progress.CurrentBlock),
		"highestBlock":  hexutil.Uint64(progress.HighestBlock),
		"pulledStates":  hexutil.Uint64(progress.PulledStates),
		"knownStates":   hexutil.Uint64(progress.KnownStates),
	}, nil
}

// PublicTxPoolAPI offers and API for the transaction pool. It only operates on data that is non confidential.
type PublicTxPoolAPI struct {
	b Backend
}

// NewPublicTxPoolAPI creates a new tx pool service that gives information about the transaction pool.
func NewPublicTxPoolAPI(b Backend) *PublicTxPoolAPI {
	return &PublicTxPoolAPI{b}
}

// Content returns the transactions contained within the transaction pool.
func (s *PublicTxPoolAPI) Content() map[string]map[string]map[string]*RPCTransaction {
	content := map[string]map[string]map[string]*RPCTransaction{
		"pending": make(map[string]map[string]*RPCTransaction),
		"queued":  make(map[string]map[string]*RPCTransaction),
	}
	pending, queue := s.b.TxPoolContent()

	// Flatten the pending transactions
	for account, txs := range pending {
		dump := make(map[string]*RPCTransaction)
		for _, tx := range txs {
			dump[fmt.Sprintf("%d", tx.Nonce())] = newRPCPendingTransaction(tx)
		}
		content["pending"][account.Hex()] = dump
	}
	// Flatten the queued transactions
	for account, txs := range queue {
		dump := make(map[string]*RPCTransaction)
		for _, tx := range txs {
			dump[fmt.Sprintf("%d", tx.Nonce())] = newRPCPendingTransaction(tx)
		}
		content["queued"][account.Hex()] = dump
	}
	return content
}

// Status returns the number of pending and queued transaction in the pool.
func (s *PublicTxPoolAPI) Status() map[string]hexutil.Uint {
	pending, queue := s.b.Stats()
	return map[string]hexutil.Uint{
		"pending": hexutil.Uint(pending),
		"queued":  hexutil.Uint(queue),
	}
}

// Inspect retrieves the content of the transaction pool and flattens it into an
// easily inspectable list.
func (s *PublicTxPoolAPI) Inspect() map[string]map[string]map[string]string {
	content := map[string]map[string]map[string]string{
		"pending": make(map[string]map[string]string),
		"queued":  make(map[string]map[string]string),
	}
	pending, queue := s.b.TxPoolContent()

	// Define a formatter to flatten a transaction into a string
	var format = func(tx *types.Transaction) string {
		if to := tx.To(); to != nil {
			return fmt.Sprintf("%s: %v wei + %v gas × %v wei", tx.To().Hex(), tx.Value(), tx.Gas(), tx.GasPrice())
		}
		return fmt.Sprintf("contract creation: %v wei + %v gas × %v wei", tx.Value(), tx.Gas(), tx.GasPrice())
	}
	// Flatten the pending transactions
	for account, txs := range pending {
		dump := make(map[string]string)
		for _, tx := range txs {
			dump[fmt.Sprintf("%d", tx.Nonce())] = format(tx)
		}
		content["pending"][account.Hex()] = dump
	}
	// Flatten the queued transactions
	for account, txs := range queue {
		dump := make(map[string]string)
		for _, tx := range txs {
			dump[fmt.Sprintf("%d", tx.Nonce())] = format(tx)
		}
		content["queued"][account.Hex()] = dump
	}
	return content
}

// PublicAccountAPI provides an API to access accounts managed by this node.
// It offers only methods that can retrieve accounts.
type PublicAccountAPI struct {
	am *accounts.Manager
}

// NewPublicAccountAPI creates a new PublicAccountAPI.
func NewPublicAccountAPI(am *accounts.Manager) *PublicAccountAPI {
	return &PublicAccountAPI{am: am}
}

// Accounts returns the collection of accounts this node manages
func (s *PublicAccountAPI) Accounts() []common.Address {
	addresses := make([]common.Address, 0) // return [] instead of nil if empty
	for _, wallet := range s.am.Wallets() {
		for _, account := range wallet.Accounts() {
			addresses = append(addresses, account.Address)
		}
	}
	return addresses
}

// PrivateAccountAPI provides an API to access accounts managed by this node.
// It offers methods to create, (un)lock en list accounts. Some methods accept
// passwords and are therefore considered private by default.
type PrivateAccountAPI struct {
	am        *accounts.Manager
	nonceLock *AddrLocker
	b         Backend
}

// NewPrivateAccountAPI create a new PrivateAccountAPI.
func NewPrivateAccountAPI(b Backend, nonceLock *AddrLocker) *PrivateAccountAPI {
	return &PrivateAccountAPI{
		am:        b.AccountManager(),
		nonceLock: nonceLock,
		b:         b,
	}
}

// ListAccounts will return a list of addresses for accounts this node manages.
func (s *PrivateAccountAPI) ListAccounts() []common.Address {
	addresses := make([]common.Address, 0) // return [] instead of nil if empty
	for _, wallet := range s.am.Wallets() {
		for _, account := range wallet.Accounts() {
			addresses = append(addresses, account.Address)
		}
	}
	return addresses
}

// rawWallet is a JSON representation of an accounts.Wallet interface, with its
// data contents extracted into plain fields.
type rawWallet struct {
	URL      string             `json:"url"`
	Status   string             `json:"status"`
	Failure  string             `json:"failure,omitempty"`
	Accounts []accounts.Account `json:"accounts,omitempty"`
}

// ListWallets will return a list of wallets this node manages.
func (s *PrivateAccountAPI) ListWallets() []rawWallet {
	wallets := make([]rawWallet, 0) // return [] instead of nil if empty
	for _, wallet := range s.am.Wallets() {
		status, failure := wallet.Status()

		raw := rawWallet{
			URL:      wallet.URL().String(),
			Status:   status,
			Accounts: wallet.Accounts(),
		}
		if failure != nil {
			raw.Failure = failure.Error()
		}
		wallets = append(wallets, raw)
	}
	return wallets
}

// OpenWallet initiates a hardware wallet opening procedure, establishing a USB
// connection and attempting to authenticate via the provided passphrase. Note,
// the method may return an extra challenge requiring a second open (e.g. the
// Trezor PIN matrix challenge).
func (s *PrivateAccountAPI) OpenWallet(url string, passphrase *string) error {
	wallet, err := s.am.Wallet(url)
	if err != nil {
		return err
	}
	pass := ""
	if passphrase != nil {
		pass = *passphrase
	}
	return wallet.Open(pass)
}

// DeriveAccount requests a HD wallet to derive a new account, optionally pinning
// it for later reuse.
func (s *PrivateAccountAPI) DeriveAccount(url string, path string, pin *bool) (accounts.Account, error) {
	wallet, err := s.am.Wallet(url)
	if err != nil {
		return accounts.Account{}, err
	}
	derivPath, err := accounts.ParseDerivationPath(path)
	if err != nil {
		return accounts.Account{}, err
	}
	if pin == nil {
		pin = new(bool)
	}
	return wallet.Derive(derivPath, *pin)
}

// NewAccount will create a new account and returns the address for the new account.
func (s *PrivateAccountAPI) NewAccount(password string) (common.Address, error) {
	acc, err := fetchKeystore(s.am).NewAccount(password)
	if err == nil {
		return acc.Address, nil
	}
	return common.Address{}, err
}

// fetchKeystore retrives the encrypted keystore from the account manager.
func fetchKeystore(am *accounts.Manager) *keystore.KeyStore {
	return am.Backends(keystore.KeyStoreType)[0].(*keystore.KeyStore)
}

// ImportRawKey stores the given hex encoded ECDSA key into the key directory,
// encrypting it with the passphrase.
func (s *PrivateAccountAPI) ImportRawKey(privkey string, password string) (common.Address, error) {
	key, err := crypto.HexToECDSA(privkey)
	if err != nil {
		return common.Address{}, err
	}
	acc, err := fetchKeystore(s.am).ImportECDSA(key, password)
	return acc.Address, err
}

// UnlockAccount will unlock the account associated with the given address with
// the given password for duration seconds. If duration is nil it will use a
// default of 300 seconds. It returns an indication if the account was unlocked.
func (s *PrivateAccountAPI) UnlockAccount(addr common.Address, password string, duration *uint64) (bool, error) {
	const max = uint64(time.Duration(math.MaxInt64) / time.Second)
	var d time.Duration
	if duration == nil {
		d = 300 * time.Second
	} else if *duration > max {
		return false, errors.New("unlock duration too large")
	} else {
		d = time.Duration(*duration) * time.Second
	}
	err := fetchKeystore(s.am).TimedUnlock(accounts.Account{Address: addr}, password, d)
	if err != nil {
		log.Warn("Failed account unlock attempt", "address", addr, "err", err)
	}
	return err == nil, err
}

// LockAccount will lock the account associated with the given address when it's unlocked.
func (s *PrivateAccountAPI) LockAccount(addr common.Address) bool {
	return fetchKeystore(s.am).Lock(addr) == nil
}

// signTransactions sets defaults and signs the given transaction
// NOTE: the caller needs to ensure that the nonceLock is held, if applicable,
// and release it after the transaction has been submitted to the tx pool
func (s *PrivateAccountAPI) signTransaction(ctx context.Context, args *SendTxArgs, passwd string) (*types.Transaction, error) {
	// Look up the wallet containing the requested signer
	account := accounts.Account{Address: args.From}
	wallet, err := s.am.Find(account)
	if err != nil {
		return nil, err
	}
	// Set some sanity defaults and terminate on failure
	if err := args.setDefaults(ctx, s.b); err != nil {
		return nil, err
	}
	// Assemble the transaction and sign with the wallet
	tx := args.toTransaction()

	var chainID *big.Int
	if config := s.b.ChainConfig(); config.IsEIP155(s.b.CurrentBlock().Number()) {
		chainID = config.ChainID
	}
	return wallet.SignTxWithPassphrase(account, passwd, tx, chainID)
}

// SendTransaction will create a transaction from the given arguments and
// tries to sign it with the key associated with args.To. If the given passwd isn't
// able to decrypt the key it fails.
func (s *PrivateAccountAPI) SendTransaction(ctx context.Context, args SendTxArgs, passwd string) (common.Hash, error) {
	if args.Nonce == nil {
		// Hold the addresse's mutex around signing to prevent concurrent assignment of
		// the same nonce to multiple accounts.
		s.nonceLock.LockAddr(args.From)
		defer s.nonceLock.UnlockAddr(args.From)
	}

<<<<<<< HEAD
=======
	isPrivate := args.PrivateFor != nil

	if isPrivate {
		data := []byte(*args.Data)
		if len(data) > 0 {
			log.Info("sending private tx", "data", fmt.Sprintf("%x", data), "privatefrom", args.PrivateFrom, "privatefor", args.PrivateFor)
			data, err = private.P.Send(data, args.PrivateFrom, args.PrivateFor)
			log.Info("sent private tx", "data", fmt.Sprintf("%x", data), "privatefrom", args.PrivateFrom, "privatefor", args.PrivateFor)
			if err != nil {
				return common.Hash{}, err
			}
		}
		// zekun: HACK
		d := hexutil.Bytes(data)
		args.Data = &d
	}

>>>>>>> 2c9811ff
	// Set some sanity defaults and terminate on failure
	if err := args.setDefaults(ctx, s.b); err != nil {
		return common.Hash{}, err
	}
	isPrivate, data, err := handlePrivateTransaction(ctx, s.b, args.toTransaction(), &args.PrivateTxArgs, args.From, false)
	if err != nil {
		return common.Hash{}, err
	}
	if isPrivate {
		// replace the original payload with encrypted payload hash
		args.Data = data.BytesTypeRef()
	}

	signed, err := s.signTransaction(ctx, &args, passwd)
	if err != nil {
		log.Warn("Failed transaction send attempt", "from", args.From, "to", args.To, "value", args.Value.ToInt(), "err", err)
		return common.Hash{}, err
	}

	return submitTransaction(ctx, s.b, signed, isPrivate)
}

// SignTransaction will create a transaction from the given arguments and
// tries to sign it with the key associated with args.To. If the given passwd isn't
// able to decrypt the key it fails. The transaction is returned in RLP-form, not broadcast
// to other nodes
func (s *PrivateAccountAPI) SignTransaction(ctx context.Context, args SendTxArgs, passwd string) (*SignTransactionResult, error) {
	// No need to obtain the noncelock mutex, since we won't be sending this
	// tx into the transaction pool, but right back to the user
	if args.Gas == nil {
		return nil, fmt.Errorf("gas not specified")
	}
	if args.GasPrice == nil {
		return nil, fmt.Errorf("gasPrice not specified")
	}
	if args.Nonce == nil {
		return nil, fmt.Errorf("nonce not specified")
	}
	signed, err := s.signTransaction(ctx, &args, passwd)
	if err != nil {
		log.Warn("Failed transaction sign attempt", "from", args.From, "to", args.To, "value", args.Value.ToInt(), "err", err)
		return nil, err
	}
	data, err := rlp.EncodeToBytes(signed)
	if err != nil {
		return nil, err
	}
	return &SignTransactionResult{data, signed}, nil
}

// signHash is a helper function that calculates a hash for the given message that can be
// safely used to calculate a signature from.
//
// The hash is calulcated as
//   keccak256("\x19Ethereum Signed Message:\n"${message length}${message}).
//
// This gives context to the signed message and prevents signing of transactions.
func signHash(data []byte) []byte {
	msg := fmt.Sprintf("\x19Ethereum Signed Message:\n%d%s", len(data), data)
	return crypto.Keccak256([]byte(msg))
}

// Sign calculates an Ethereum ECDSA signature for:
// keccack256("\x19Ethereum Signed Message:\n" + len(message) + message))
//
// Note, the produced signature conforms to the secp256k1 curve R, S and V values,
// where the V value will be 27 or 28 for legacy reasons.
//
// The key used to calculate the signature is decrypted with the given password.
//
// https://github.com/ethereum/go-ethereum/wiki/Management-APIs#personal_sign
func (s *PrivateAccountAPI) Sign(ctx context.Context, data hexutil.Bytes, addr common.Address, passwd string) (hexutil.Bytes, error) {
	// Look up the wallet containing the requested signer
	account := accounts.Account{Address: addr}

	wallet, err := s.b.AccountManager().Find(account)
	if err != nil {
		return nil, err
	}
	// Assemble sign the data with the wallet
	signature, err := wallet.SignHashWithPassphrase(account, passwd, signHash(data))
	if err != nil {
		log.Warn("Failed data sign attempt", "address", addr, "err", err)
		return nil, err
	}
	signature[64] += 27 // Transform V from 0/1 to 27/28 according to the yellow paper
	return signature, nil
}

// EcRecover returns the address for the account that was used to create the signature.
// Note, this function is compatible with eth_sign and personal_sign. As such it recovers
// the address of:
// hash = keccak256("\x19Ethereum Signed Message:\n"${message length}${message})
// addr = ecrecover(hash, signature)
//
// Note, the signature must conform to the secp256k1 curve R, S and V values, where
// the V value must be 27 or 28 for legacy reasons.
//
// https://github.com/ethereum/go-ethereum/wiki/Management-APIs#personal_ecRecover
func (s *PrivateAccountAPI) EcRecover(ctx context.Context, data, sig hexutil.Bytes) (common.Address, error) {
	if len(sig) != 65 {
		return common.Address{}, fmt.Errorf("signature must be 65 bytes long")
	}
	if sig[64] != 27 && sig[64] != 28 {
		return common.Address{}, fmt.Errorf("invalid Ethereum signature (V is not 27 or 28)")
	}
	sig[64] -= 27 // Transform yellow paper V from 27/28 to 0/1

	rpk, err := crypto.SigToPub(signHash(data), sig)
	if err != nil {
		return common.Address{}, err
	}
	return crypto.PubkeyToAddress(*rpk), nil
}

// SignAndSendTransaction was renamed to SendTransaction. This method is deprecated
// and will be removed in the future. It primary goal is to give clients time to update.
func (s *PrivateAccountAPI) SignAndSendTransaction(ctx context.Context, args SendTxArgs, passwd string) (common.Hash, error) {
	return s.SendTransaction(ctx, args, passwd)
}

// PublicBlockChainAPI provides an API to access the Ethereum blockchain.
// It offers only methods that operate on public data that is freely available to anyone.
type PublicBlockChainAPI struct {
	b Backend
}

// NewPublicBlockChainAPI creates a new Ethereum blockchain API.
func NewPublicBlockChainAPI(b Backend) *PublicBlockChainAPI {
	return &PublicBlockChainAPI{b}
}

// BlockNumber returns the block number of the chain head.
func (s *PublicBlockChainAPI) BlockNumber() hexutil.Uint64 {
	header, _ := s.b.HeaderByNumber(context.Background(), rpc.LatestBlockNumber) // latest header should always be available
	return hexutil.Uint64(header.Number.Uint64())
}

// GetBalance returns the amount of wei for the given address in the state of the
// given block number. The rpc.LatestBlockNumber and rpc.PendingBlockNumber meta
// block numbers are also allowed.
func (s *PublicBlockChainAPI) GetBalance(ctx context.Context, address common.Address, blockNr rpc.BlockNumber) (*hexutil.Big, error) {
	state, _, err := s.b.StateAndHeaderByNumber(ctx, blockNr)
	if state == nil || err != nil {
		return nil, err
	}
	return (*hexutil.Big)(state.GetBalance(address)), nil
}

// Result structs for GetProof
type AccountResult struct {
	Address      common.Address  `json:"address"`
	AccountProof []string        `json:"accountProof"`
	Balance      *hexutil.Big    `json:"balance"`
	CodeHash     common.Hash     `json:"codeHash"`
	Nonce        hexutil.Uint64  `json:"nonce"`
	StorageHash  common.Hash     `json:"storageHash"`
	StorageProof []StorageResult `json:"storageProof"`
}
type StorageResult struct {
	Key   string       `json:"key"`
	Value *hexutil.Big `json:"value"`
	Proof []string     `json:"proof"`
}

// GetProof returns the Merkle-proof for a given account and optionally some storage keys.
func (s *PublicBlockChainAPI) GetProof(ctx context.Context, address common.Address, storageKeys []string, blockNr rpc.BlockNumber) (*AccountResult, error) {
	state, _, err := s.b.StateAndHeaderByNumber(ctx, blockNr)
	if state == nil || err != nil {
		return nil, err
	}

	storageTrie := state.StorageTrie(address)
	storageHash := types.EmptyRootHash
	codeHash := state.GetCodeHash(address)
	storageProof := make([]StorageResult, len(storageKeys))

	// if we have a storageTrie, (which means the account exists), we can update the storagehash
	if storageTrie != nil {
		storageHash = storageTrie.Hash()
	} else {
		// no storageTrie means the account does not exist, so the codeHash is the hash of an empty bytearray.
		codeHash = crypto.Keccak256Hash(nil)
	}

	// create the proof for the storageKeys
	for i, key := range storageKeys {
		if storageTrie != nil {
			proof, storageError := state.GetStorageProof(address, common.HexToHash(key))
			if storageError != nil {
				return nil, storageError
			}
			storageProof[i] = StorageResult{key, (*hexutil.Big)(state.GetState(address, common.HexToHash(key)).Big()), common.ToHexArray(proof)}
		} else {
			storageProof[i] = StorageResult{key, &hexutil.Big{}, []string{}}
		}
	}

	// create the accountProof
	accountProof, proofErr := state.GetProof(address)
	if proofErr != nil {
		return nil, proofErr
	}

	return &AccountResult{
		Address:      address,
		AccountProof: common.ToHexArray(accountProof),
		Balance:      (*hexutil.Big)(state.GetBalance(address)),
		CodeHash:     codeHash,
		Nonce:        hexutil.Uint64(state.GetNonce(address)),
		StorageHash:  storageHash,
		StorageProof: storageProof,
	}, state.Error()
}

// GetBlockByNumber returns the requested block. When blockNr is -1 the chain head is returned. When fullTx is true all
// transactions in the block are returned in full detail, otherwise only the transaction hash is returned.
func (s *PublicBlockChainAPI) GetBlockByNumber(ctx context.Context, blockNr rpc.BlockNumber, fullTx bool) (map[string]interface{}, error) {
	block, err := s.b.BlockByNumber(ctx, blockNr)
	if block != nil {
		response, err := s.rpcOutputBlock(block, true, fullTx)
		if err == nil && blockNr == rpc.PendingBlockNumber {
			// Pending blocks need to nil out a few fields
			for _, field := range []string{"hash", "nonce", "miner"} {
				response[field] = nil
			}
		}
		return response, err
	}
	return nil, err
}

// GetBlockByHash returns the requested block. When fullTx is true all transactions in the block are returned in full
// detail, otherwise only the transaction hash is returned.
func (s *PublicBlockChainAPI) GetBlockByHash(ctx context.Context, blockHash common.Hash, fullTx bool) (map[string]interface{}, error) {
	block, err := s.b.GetBlock(ctx, blockHash)
	if block != nil {
		return s.rpcOutputBlock(block, true, fullTx)
	}
	return nil, err
}

// GetUncleByBlockNumberAndIndex returns the uncle block for the given block hash and index. When fullTx is true
// all transactions in the block are returned in full detail, otherwise only the transaction hash is returned.
func (s *PublicBlockChainAPI) GetUncleByBlockNumberAndIndex(ctx context.Context, blockNr rpc.BlockNumber, index hexutil.Uint) (map[string]interface{}, error) {
	block, err := s.b.BlockByNumber(ctx, blockNr)
	if block != nil {
		uncles := block.Uncles()
		if index >= hexutil.Uint(len(uncles)) {
			log.Debug("Requested uncle not found", "number", blockNr, "hash", block.Hash(), "index", index)
			return nil, nil
		}
		block = types.NewBlockWithHeader(uncles[index])
		return s.rpcOutputBlock(block, false, false)
	}
	return nil, err
}

// GetUncleByBlockHashAndIndex returns the uncle block for the given block hash and index. When fullTx is true
// all transactions in the block are returned in full detail, otherwise only the transaction hash is returned.
func (s *PublicBlockChainAPI) GetUncleByBlockHashAndIndex(ctx context.Context, blockHash common.Hash, index hexutil.Uint) (map[string]interface{}, error) {
	block, err := s.b.GetBlock(ctx, blockHash)
	if block != nil {
		uncles := block.Uncles()
		if index >= hexutil.Uint(len(uncles)) {
			log.Debug("Requested uncle not found", "number", block.Number(), "hash", blockHash, "index", index)
			return nil, nil
		}
		block = types.NewBlockWithHeader(uncles[index])
		return s.rpcOutputBlock(block, false, false)
	}
	return nil, err
}

// GetUncleCountByBlockNumber returns number of uncles in the block for the given block number
func (s *PublicBlockChainAPI) GetUncleCountByBlockNumber(ctx context.Context, blockNr rpc.BlockNumber) *hexutil.Uint {
	if block, _ := s.b.BlockByNumber(ctx, blockNr); block != nil {
		n := hexutil.Uint(len(block.Uncles()))
		return &n
	}
	return nil
}

// GetUncleCountByBlockHash returns number of uncles in the block for the given block hash
func (s *PublicBlockChainAPI) GetUncleCountByBlockHash(ctx context.Context, blockHash common.Hash) *hexutil.Uint {
	if block, _ := s.b.GetBlock(ctx, blockHash); block != nil {
		n := hexutil.Uint(len(block.Uncles()))
		return &n
	}
	return nil
}

// GetCode returns the code stored at the given address in the state for the given block number.
func (s *PublicBlockChainAPI) GetCode(ctx context.Context, address common.Address, blockNr rpc.BlockNumber) (hexutil.Bytes, error) {
	state, _, err := s.b.StateAndHeaderByNumber(ctx, blockNr)
	if state == nil || err != nil {
		return nil, err
	}
	code := state.GetCode(address)
	return code, nil
}

// GetStorageAt returns the storage from the state at the given address, key and
// block number. The rpc.LatestBlockNumber and rpc.PendingBlockNumber meta block
// numbers are also allowed.
func (s *PublicBlockChainAPI) GetStorageAt(ctx context.Context, address common.Address, key string, blockNr rpc.BlockNumber) (hexutil.Bytes, error) {
	state, _, err := s.b.StateAndHeaderByNumber(ctx, blockNr)
	if state == nil || err != nil {
		return nil, err
	}
	res := state.GetState(address, common.HexToHash(key))
	return res[:], nil
}

// CallArgs represents the arguments for a call.
type CallArgs struct {
	From     common.Address  `json:"from"`
	To       *common.Address `json:"to"`
	Gas      hexutil.Uint64  `json:"gas"`
	GasPrice hexutil.Big     `json:"gasPrice"`
	Value    hexutil.Big     `json:"value"`
	Data     hexutil.Bytes   `json:"data"`
}

func (s *PublicBlockChainAPI) doCall(ctx context.Context, args CallArgs, blockNr rpc.BlockNumber, vmCfg vm.Config, timeout time.Duration) ([]byte, uint64, bool, error) {
	defer func(start time.Time) { log.Debug("Executing EVM call finished", "runtime", time.Since(start)) }(time.Now())

	state, header, err := s.b.StateAndHeaderByNumber(ctx, blockNr)
	if state == nil || err != nil {
		return nil, 0, false, err
	}
	// Set sender address or use a default if none specified
	addr := args.From
	if addr == (common.Address{}) {
		if wallets := s.b.AccountManager().Wallets(); len(wallets) > 0 {
			if accounts := wallets[0].Accounts(); len(accounts) > 0 {
				addr = accounts[0].Address
			}
		}
	}
	// Set default gas & gas price if none were set
	gas, gasPrice := uint64(args.Gas), args.GasPrice.ToInt()
	if gas == 0 {
		gas = math.MaxUint64 / 2
	}

	if gasPrice.Sign() == 0 && !s.b.ChainConfig().IsQuorum {
		gasPrice = new(big.Int).SetUint64(defaultGasPrice)
	}

	// Create new call message
	msg := types.NewMessage(addr, args.To, 0, args.Value.ToInt(), gas, gasPrice, args.Data, false)

	// Setup context so it may be cancelled the call has completed
	// or, in case of unmetered gas, setup a context with a timeout.
	var cancel context.CancelFunc
	if timeout > 0 {
		ctx, cancel = context.WithTimeout(ctx, timeout)
	} else {
		ctx, cancel = context.WithCancel(ctx)
	}
	// Make sure the context is cancelled when the call has completed
	// this makes sure resources are cleaned up.
	defer cancel()

	// Get a new instance of the EVM.
	evm, vmError, err := s.b.GetEVM(ctx, msg, state, header, vmCfg)
	if err != nil {
		return nil, 0, false, err
	}
	// Wait for the context to be done and cancel the evm. Even if the
	// EVM has finished, cancelling may be done (repeatedly)
	go func() {
		<-ctx.Done()
		evm.Cancel()
	}()

	// Setup the gas pool (also for unmetered requests)
	// and apply the message.
	gp := new(core.GasPool).AddGas(math.MaxUint64)
	res, gas, failed, err := core.ApplyMessage(evm, msg, gp)
	if err := vmError(); err != nil {
		return nil, 0, false, err
	}
	return res, gas, failed, err
}

// Call executes the given transaction on the state for the given block number.
// It doesn't make and changes in the state/blockchain and is useful to execute and retrieve values.
func (s *PublicBlockChainAPI) Call(ctx context.Context, args CallArgs, blockNr rpc.BlockNumber) (hexutil.Bytes, error) {
	result, _, _, err := s.doCall(ctx, args, blockNr, vm.Config{}, 5*time.Second)
	return (hexutil.Bytes)(result), err
}

// EstimateGas returns an estimate of the amount of gas needed to execute the
// given transaction against the current pending block.
func (s *PublicBlockChainAPI) EstimateGas(ctx context.Context, args CallArgs) (hexutil.Uint64, error) {
	// Binary search the gas requirement, as it may be higher than the amount used
	var (
		lo  uint64 = params.TxGas - 1
		hi  uint64
		cap uint64
	)
	if uint64(args.Gas) >= params.TxGas {
		hi = uint64(args.Gas)
	} else {
		// Retrieve the current pending block to act as the gas ceiling
		block, err := s.b.BlockByNumber(ctx, rpc.PendingBlockNumber)
		if err != nil {
			return 0, err
		}
		hi = block.GasLimit()
	}
	cap = hi

	// Create a helper to check if a gas allowance results in an executable transaction
	executable := func(gas uint64) bool {
		args.Gas = hexutil.Uint64(gas)

		_, _, failed, err := s.doCall(ctx, args, rpc.PendingBlockNumber, vm.Config{}, 0)
		if err != nil || failed {
			return false
		}
		return true
	}
	// Execute the binary search and hone in on an executable gas limit
	for lo+1 < hi {
		mid := (hi + lo) / 2
		if !executable(mid) {
			lo = mid
		} else {
			hi = mid
		}
	}
	// Reject the transaction as invalid if it still fails at the highest allowance
	if hi == cap {
		if !executable(hi) {
			return 0, fmt.Errorf("gas required exceeds allowance or always failing transaction")
		}
	}

	//QUORUM

	//We don't know if this is going to be a private or public transaction
	//It is possible to have a data field that has a lower intrinsic value than the PTM hash
	//so this checks that if we were to place a PTM hash (with all non-zero values) here then the transaction would
	//still run
	//This makes the return value a potential over-estimate of gas, rather than the exact cost to run right now

	//if the transaction has a value then it cannot be private, so we can skip this check
	if args.Value.ToInt().Cmp(big.NewInt(0)) == 0 {

		isHomestead := s.b.ChainConfig().IsHomestead(new(big.Int).SetInt64(int64(rpc.PendingBlockNumber)))
		intrinsicGasPublic, _ := core.IntrinsicGas(args.Data, args.To == nil, isHomestead)
		intrinsicGasPrivate, _ := core.IntrinsicGas(common.Hex2Bytes(maxPrivateIntrinsicDataHex), args.To == nil, isHomestead)

		if intrinsicGasPrivate > intrinsicGasPublic {
			if math.MaxUint64-hi < intrinsicGasPrivate-intrinsicGasPublic {
				return 0, fmt.Errorf("private intrinsic gas addition exceeds allowance")
			}
			return hexutil.Uint64(hi + (intrinsicGasPrivate - intrinsicGasPublic)), nil
		}

	}

	//END QUORUM

	return hexutil.Uint64(hi), nil
}

// ExecutionResult groups all structured logs emitted by the EVM
// while replaying a transaction in debug mode as well as transaction
// execution status, the amount of gas used and the return value
type ExecutionResult struct {
	Gas         uint64         `json:"gas"`
	Failed      bool           `json:"failed"`
	ReturnValue string         `json:"returnValue"`
	StructLogs  []StructLogRes `json:"structLogs"`
}

// StructLogRes stores a structured log emitted by the EVM while replaying a
// transaction in debug mode
type StructLogRes struct {
	Pc      uint64             `json:"pc"`
	Op      string             `json:"op"`
	Gas     uint64             `json:"gas"`
	GasCost uint64             `json:"gasCost"`
	Depth   int                `json:"depth"`
	Error   error              `json:"error,omitempty"`
	Stack   *[]string          `json:"stack,omitempty"`
	Memory  *[]string          `json:"memory,omitempty"`
	Storage *map[string]string `json:"storage,omitempty"`
}

// formatLogs formats EVM returned structured logs for json output
func FormatLogs(logs []vm.StructLog) []StructLogRes {
	formatted := make([]StructLogRes, len(logs))
	for index, trace := range logs {
		formatted[index] = StructLogRes{
			Pc:      trace.Pc,
			Op:      trace.Op.String(),
			Gas:     trace.Gas,
			GasCost: trace.GasCost,
			Depth:   trace.Depth,
			Error:   trace.Err,
		}
		if trace.Stack != nil {
			stack := make([]string, len(trace.Stack))
			for i, stackValue := range trace.Stack {
				stack[i] = fmt.Sprintf("%x", math.PaddedBigBytes(stackValue, 32))
			}
			formatted[index].Stack = &stack
		}
		if trace.Memory != nil {
			memory := make([]string, 0, (len(trace.Memory)+31)/32)
			for i := 0; i+32 <= len(trace.Memory); i += 32 {
				memory = append(memory, fmt.Sprintf("%x", trace.Memory[i:i+32]))
			}
			formatted[index].Memory = &memory
		}
		if trace.Storage != nil {
			storage := make(map[string]string)
			for i, storageValue := range trace.Storage {
				storage[fmt.Sprintf("%x", i)] = fmt.Sprintf("%x", storageValue)
			}
			formatted[index].Storage = &storage
		}
	}
	return formatted
}

// RPCMarshalBlock converts the given block to the RPC output which depends on fullTx. If inclTx is true transactions are
// returned. When fullTx is true the returned block contains full transaction details, otherwise it will only contain
// transaction hashes.
func RPCMarshalBlock(b *types.Block, inclTx bool, fullTx bool) (map[string]interface{}, error) {
	head := b.Header() // copies the header once
	fields := map[string]interface{}{
		"number":           (*hexutil.Big)(head.Number),
		"hash":             b.Hash(),
		"parentHash":       head.ParentHash,
		"nonce":            head.Nonce,
		"mixHash":          head.MixDigest,
		"sha3Uncles":       head.UncleHash,
		"logsBloom":        head.Bloom,
		"stateRoot":        head.Root,
		"miner":            head.Coinbase,
		"difficulty":       (*hexutil.Big)(head.Difficulty),
		"extraData":        hexutil.Bytes(head.Extra),
		"size":             hexutil.Uint64(b.Size()),
		"gasLimit":         hexutil.Uint64(head.GasLimit),
		"gasUsed":          hexutil.Uint64(head.GasUsed),
		"timestamp":        (*hexutil.Big)(head.Time),
		"transactionsRoot": head.TxHash,
		"receiptsRoot":     head.ReceiptHash,
	}

	if inclTx {
		formatTx := func(tx *types.Transaction) (interface{}, error) {
			return tx.Hash(), nil
		}
		if fullTx {
			formatTx = func(tx *types.Transaction) (interface{}, error) {
				return newRPCTransactionFromBlockHash(b, tx.Hash()), nil
			}
		}
		txs := b.Transactions()
		transactions := make([]interface{}, len(txs))
		var err error
		for i, tx := range txs {
			if transactions[i], err = formatTx(tx); err != nil {
				return nil, err
			}
		}
		fields["transactions"] = transactions
	}

	uncles := b.Uncles()
	uncleHashes := make([]common.Hash, len(uncles))
	for i, uncle := range uncles {
		uncleHashes[i] = uncle.Hash()
	}
	fields["uncles"] = uncleHashes

	return fields, nil
}

// rpcOutputBlock uses the generalized output filler, then adds the total difficulty field, which requires
// a `PublicBlockchainAPI`.
func (s *PublicBlockChainAPI) rpcOutputBlock(b *types.Block, inclTx bool, fullTx bool) (map[string]interface{}, error) {
	fields, err := RPCMarshalBlock(b, inclTx, fullTx)
	if err != nil {
		return nil, err
	}
	fields["totalDifficulty"] = (*hexutil.Big)(s.b.GetTd(b.Hash()))
	return fields, err
}

// RPCTransaction represents a transaction that will serialize to the RPC representation of a transaction
type RPCTransaction struct {
	BlockHash        common.Hash     `json:"blockHash"`
	BlockNumber      *hexutil.Big    `json:"blockNumber"`
	From             common.Address  `json:"from"`
	Gas              hexutil.Uint64  `json:"gas"`
	GasPrice         *hexutil.Big    `json:"gasPrice"`
	Hash             common.Hash     `json:"hash"`
	Input            hexutil.Bytes   `json:"input"`
	Nonce            hexutil.Uint64  `json:"nonce"`
	To               *common.Address `json:"to"`
	TransactionIndex hexutil.Uint    `json:"transactionIndex"`
	Value            *hexutil.Big    `json:"value"`
	V                *hexutil.Big    `json:"v"`
	R                *hexutil.Big    `json:"r"`
	S                *hexutil.Big    `json:"s"`
}

// newRPCTransaction returns a transaction that will serialize to the RPC
// representation, with the given location metadata set (if available).
func newRPCTransaction(tx *types.Transaction, blockHash common.Hash, blockNumber uint64, index uint64) *RPCTransaction {
	var signer types.Signer = types.HomesteadSigner{}
	// joel: this is one of the two places we used a wrong signer to print txes
	if tx.Protected() && !tx.IsPrivate() {
		signer = types.NewEIP155Signer(tx.ChainId())
	}
	from, _ := types.Sender(signer, tx)
	v, r, s := tx.RawSignatureValues()

	result := &RPCTransaction{
		From:     from,
		Gas:      hexutil.Uint64(tx.Gas()),
		GasPrice: (*hexutil.Big)(tx.GasPrice()),
		Hash:     tx.Hash(),
		Input:    hexutil.Bytes(tx.Data()),
		Nonce:    hexutil.Uint64(tx.Nonce()),
		To:       tx.To(),
		Value:    (*hexutil.Big)(tx.Value()),
		V:        (*hexutil.Big)(v),
		R:        (*hexutil.Big)(r),
		S:        (*hexutil.Big)(s),
	}
	if blockHash != (common.Hash{}) {
		result.BlockHash = blockHash
		result.BlockNumber = (*hexutil.Big)(new(big.Int).SetUint64(blockNumber))
		result.TransactionIndex = hexutil.Uint(index)
	}
	return result
}

// newRPCPendingTransaction returns a pending transaction that will serialize to the RPC representation
func newRPCPendingTransaction(tx *types.Transaction) *RPCTransaction {
	return newRPCTransaction(tx, common.Hash{}, 0, 0)
}

// newRPCTransactionFromBlockIndex returns a transaction that will serialize to the RPC representation.
func newRPCTransactionFromBlockIndex(b *types.Block, index uint64) *RPCTransaction {
	txs := b.Transactions()
	if index >= uint64(len(txs)) {
		return nil
	}
	return newRPCTransaction(txs[index], b.Hash(), b.NumberU64(), index)
}

// newRPCRawTransactionFromBlockIndex returns the bytes of a transaction given a block and a transaction index.
func newRPCRawTransactionFromBlockIndex(b *types.Block, index uint64) hexutil.Bytes {
	txs := b.Transactions()
	if index >= uint64(len(txs)) {
		return nil
	}
	blob, _ := rlp.EncodeToBytes(txs[index])
	return blob
}

// newRPCTransactionFromBlockHash returns a transaction that will serialize to the RPC representation.
func newRPCTransactionFromBlockHash(b *types.Block, hash common.Hash) *RPCTransaction {
	for idx, tx := range b.Transactions() {
		if tx.Hash() == hash {
			return newRPCTransactionFromBlockIndex(b, uint64(idx))
		}
	}
	return nil
}

// PublicTransactionPoolAPI exposes methods for the RPC interface
type PublicTransactionPoolAPI struct {
	b         Backend
	nonceLock *AddrLocker
}

// NewPublicTransactionPoolAPI creates a new RPC service with methods specific for the transaction pool.
func NewPublicTransactionPoolAPI(b Backend, nonceLock *AddrLocker) *PublicTransactionPoolAPI {
	return &PublicTransactionPoolAPI{b, nonceLock}
}

// GetBlockTransactionCountByNumber returns the number of transactions in the block with the given block number.
func (s *PublicTransactionPoolAPI) GetBlockTransactionCountByNumber(ctx context.Context, blockNr rpc.BlockNumber) *hexutil.Uint {
	if block, _ := s.b.BlockByNumber(ctx, blockNr); block != nil {
		n := hexutil.Uint(len(block.Transactions()))
		return &n
	}
	return nil
}

// GetBlockTransactionCountByHash returns the number of transactions in the block with the given hash.
func (s *PublicTransactionPoolAPI) GetBlockTransactionCountByHash(ctx context.Context, blockHash common.Hash) *hexutil.Uint {
	if block, _ := s.b.GetBlock(ctx, blockHash); block != nil {
		n := hexutil.Uint(len(block.Transactions()))
		return &n
	}
	return nil
}

// GetTransactionByBlockNumberAndIndex returns the transaction for the given block number and index.
func (s *PublicTransactionPoolAPI) GetTransactionByBlockNumberAndIndex(ctx context.Context, blockNr rpc.BlockNumber, index hexutil.Uint) *RPCTransaction {
	if block, _ := s.b.BlockByNumber(ctx, blockNr); block != nil {
		return newRPCTransactionFromBlockIndex(block, uint64(index))
	}
	return nil
}

// GetTransactionByBlockHashAndIndex returns the transaction for the given block hash and index.
func (s *PublicTransactionPoolAPI) GetTransactionByBlockHashAndIndex(ctx context.Context, blockHash common.Hash, index hexutil.Uint) *RPCTransaction {
	if block, _ := s.b.GetBlock(ctx, blockHash); block != nil {
		return newRPCTransactionFromBlockIndex(block, uint64(index))
	}
	return nil
}

// GetRawTransactionByBlockNumberAndIndex returns the bytes of the transaction for the given block number and index.
func (s *PublicTransactionPoolAPI) GetRawTransactionByBlockNumberAndIndex(ctx context.Context, blockNr rpc.BlockNumber, index hexutil.Uint) hexutil.Bytes {
	if block, _ := s.b.BlockByNumber(ctx, blockNr); block != nil {
		return newRPCRawTransactionFromBlockIndex(block, uint64(index))
	}
	return nil
}

// GetRawTransactionByBlockHashAndIndex returns the bytes of the transaction for the given block hash and index.
func (s *PublicTransactionPoolAPI) GetRawTransactionByBlockHashAndIndex(ctx context.Context, blockHash common.Hash, index hexutil.Uint) hexutil.Bytes {
	if block, _ := s.b.GetBlock(ctx, blockHash); block != nil {
		return newRPCRawTransactionFromBlockIndex(block, uint64(index))
	}
	return nil
}

// GetTransactionCount returns the number of transactions the given address has sent for the given block number
func (s *PublicTransactionPoolAPI) GetTransactionCount(ctx context.Context, address common.Address, blockNr rpc.BlockNumber) (*hexutil.Uint64, error) {
	state, _, err := s.b.StateAndHeaderByNumber(ctx, blockNr)
	if state == nil || err != nil {
		return nil, err
	}
	nonce := state.GetNonce(address)
	return (*hexutil.Uint64)(&nonce), nil
}

func (s *PublicTransactionPoolAPI) GetContractPrivacyMetadata(ctx context.Context, address common.Address) (*state.PrivacyMetadata, error) {
	state, _, err := s.b.StateAndHeaderByNumber(ctx, rpc.LatestBlockNumber)
	if state == nil || err != nil {
		return nil, err
	}
	pm, err := state.GetStatePrivacyMetadata(address)
	if err != nil {
		return nil, err
	}
	return pm, nil
}

// GetTransactionByHash returns the transaction for the given hash
func (s *PublicTransactionPoolAPI) GetTransactionByHash(ctx context.Context, hash common.Hash) *RPCTransaction {
	// Try to return an already finalized transaction
	if tx, blockHash, blockNumber, index := rawdb.ReadTransaction(s.b.ChainDb(), hash); tx != nil {
		return newRPCTransaction(tx, blockHash, blockNumber, index)
	}
	// No finalized transaction, try to retrieve it from the pool
	if tx := s.b.GetPoolTransaction(hash); tx != nil {
		return newRPCPendingTransaction(tx)
	}
	// Transaction unknown, return as such
	return nil
}

// GetRawTransactionByHash returns the bytes of the transaction for the given hash.
func (s *PublicTransactionPoolAPI) GetRawTransactionByHash(ctx context.Context, hash common.Hash) (hexutil.Bytes, error) {
	var tx *types.Transaction

	// Retrieve a finalized transaction, or a pooled otherwise
	if tx, _, _, _ = rawdb.ReadTransaction(s.b.ChainDb(), hash); tx == nil {
		if tx = s.b.GetPoolTransaction(hash); tx == nil {
			// Transaction not found anywhere, abort
			return nil, nil
		}
	}
	// Serialize to RLP and return
	return rlp.EncodeToBytes(tx)
}

// GetTransactionReceipt returns the transaction receipt for the given transaction hash.
func (s *PublicTransactionPoolAPI) GetTransactionReceipt(ctx context.Context, hash common.Hash) (map[string]interface{}, error) {
	tx, blockHash, blockNumber, index := rawdb.ReadTransaction(s.b.ChainDb(), hash)
	if tx == nil {
		return nil, nil
	}
	receipts, err := s.b.GetReceipts(ctx, blockHash)
	if err != nil {
		return nil, err
	}
	if len(receipts) <= int(index) {
		return nil, nil
	}
	receipt := receipts[index]

	var signer types.Signer = types.HomesteadSigner{}
	if tx.Protected() && !tx.IsPrivate() {
		signer = types.NewEIP155Signer(tx.ChainId())
	}
	from, _ := types.Sender(signer, tx)

	fields := map[string]interface{}{
		"blockHash":         blockHash,
		"blockNumber":       hexutil.Uint64(blockNumber),
		"transactionHash":   hash,
		"transactionIndex":  hexutil.Uint64(index),
		"from":              from,
		"to":                tx.To(),
		"gasUsed":           hexutil.Uint64(receipt.GasUsed),
		"cumulativeGasUsed": hexutil.Uint64(receipt.CumulativeGasUsed),
		"contractAddress":   nil,
		"logs":              receipt.Logs,
		"logsBloom":         receipt.Bloom,
	}

	// Assign receipt status or post state.
	if len(receipt.PostState) > 0 {
		fields["root"] = hexutil.Bytes(receipt.PostState)
	} else {
		fields["status"] = hexutil.Uint(receipt.Status)
	}
	if receipt.Logs == nil {
		fields["logs"] = [][]*types.Log{}
	}
	// If the ContractAddress is 20 0x0 bytes, assume it is not a contract creation
	if receipt.ContractAddress != (common.Address{}) {
		fields["contractAddress"] = receipt.ContractAddress
	}
	return fields, nil
}

// sign is a helper function that signs a transaction with the private key of the given address.
func (s *PublicTransactionPoolAPI) sign(addr common.Address, tx *types.Transaction) (*types.Transaction, error) {
	// Look up the wallet containing the requested signer
	account := accounts.Account{Address: addr}

	wallet, err := s.b.AccountManager().Find(account)
	if err != nil {
		return nil, err
	}
	// Request the wallet to sign the transaction
	var chainID *big.Int
	isQuorum := tx.IsPrivate()
	if config := s.b.ChainConfig(); config.IsEIP155(s.b.CurrentBlock().Number()) && !tx.IsPrivate() {
		chainID = config.ChainID
	}
	return wallet.SignTx(account, tx, chainID, isQuorum)
}

// SendTxArgs represents the arguments to sumbit a new transaction into the transaction pool.
type SendTxArgs struct {
	PrivateTxArgs
	From     common.Address  `json:"from"`
	To       *common.Address `json:"to"`
	Gas      *hexutil.Uint64 `json:"gas"`
	GasPrice *hexutil.Big    `json:"gasPrice"`
	Value    *hexutil.Big    `json:"value"`
	Nonce    *hexutil.Uint64 `json:"nonce"`
	// We accept "data" and "input" for backwards-compatibility reasons. "input" is the
	// newer name and should be preferred by clients.
	Data  *hexutil.Bytes `json:"data"`
	Input *hexutil.Bytes `json:"input"`
}

// SendRawTxArgs represents the arguments to submit a new signed private transaction into the transaction pool.
type SendRawTxArgs struct {
	PrivateTxArgs
}

// Additional arguments dedicated to private transactions
type PrivateTxArgs struct {
	PrivateFrom   string                 `json:"privateFrom"`
	PrivateFor    []string               `json:"privateFor"`
	PrivateTxType string                 `json:"restriction"`
	PrivacyFlag   engine.PrivacyFlagType `json:"privacyFlag"`
}

// setDefaults is a helper function that fills in default values for unspecified tx fields.
func (args *SendTxArgs) setDefaults(ctx context.Context, b Backend) error {
	if args.Gas == nil {
		args.Gas = new(hexutil.Uint64)
		*(*uint64)(args.Gas) = 90000
	}
	if args.GasPrice == nil {
		price, err := b.SuggestPrice(ctx)
		if err != nil {
			return err
		}
		args.GasPrice = (*hexutil.Big)(price)
	}
	if args.Value == nil {
		args.Value = new(hexutil.Big)
	}
	if args.Nonce == nil {
		nonce, err := b.GetPoolNonce(ctx, args.From)
		if err != nil {
			return err
		}
		args.Nonce = (*hexutil.Uint64)(&nonce)
	}
	//Quorum
	if args.PrivateTxType == "" {
		args.PrivateTxType = "restricted"
	}
	//End-Quorum
	return nil
}

func (args *SendTxArgs) toTransaction() *types.Transaction {
	var input []byte
	if args.Data != nil {
		input = *args.Data
	} else if args.Input != nil {
		input = *args.Input
	}
	if args.To == nil {
		return types.NewContractCreation(uint64(*args.Nonce), (*big.Int)(args.Value), uint64(*args.Gas), (*big.Int)(args.GasPrice), input)
	}
	return types.NewTransaction(uint64(*args.Nonce), *args.To, (*big.Int)(args.Value), uint64(*args.Gas), (*big.Int)(args.GasPrice), input)
}

// submitTransaction is a helper function that submits tx to txPool and logs a message.
func submitTransaction(ctx context.Context, b Backend, tx *types.Transaction, isPrivate bool) (common.Hash, error) {
	if isPrivate {
		tx.SetPrivate()
	}

	if err := b.SendTx(ctx, tx); err != nil {
		return common.Hash{}, err
	}
	if tx.To() == nil {
		signer := types.MakeSigner(b.ChainConfig(), b.CurrentBlock().Number())
		from, err := types.Sender(signer, tx)
		if err != nil {
			return common.Hash{}, err
		}
		addr := crypto.CreateAddress(from, tx.Nonce())
		log.Info("Submitted contract creation", "fullhash", tx.Hash().Hex(), "to", addr.Hex())
		log.EmitCheckpoint(log.TxCreated, "tx", tx.Hash().Hex(), "to", addr.Hex())
	} else {
		log.Info("Submitted transaction", "fullhash", tx.Hash().Hex(), "recipient", tx.To())
		log.EmitCheckpoint(log.TxCreated, "tx", tx.Hash().Hex(), "to", tx.To().Hex())
	}
	return tx.Hash(), nil
}

// SendTransaction creates a transaction for the given argument, sign it and submit it to the
// transaction pool.
func (s *PublicTransactionPoolAPI) SendTransaction(ctx context.Context, args SendTxArgs) (common.Hash, error) {

	// Look up the wallet containing the requested signer
	account := accounts.Account{Address: args.From}

	wallet, err := s.b.AccountManager().Find(account)
	if err != nil {
		return common.Hash{}, err
	}

	if args.Nonce == nil {
		// Hold the addresse's mutex around signing to prevent concurrent assignment of
		// the same nonce to multiple accounts.
		s.nonceLock.LockAddr(args.From)
		defer s.nonceLock.UnlockAddr(args.From)
	}

	// Set some sanity defaults and terminate on failure
	if err := args.setDefaults(ctx, s.b); err != nil {
		return common.Hash{}, err
	}
	isPrivate, data, err := handlePrivateTransaction(ctx, s.b, args.toTransaction(), &args.PrivateTxArgs, args.From, false)

	if err != nil {
		return common.Hash{}, err
	}
	if isPrivate {
		// replace the original payload with encrypted payload hash
		args.Data = data.BytesTypeRef()
	}

	// Assemble the transaction and sign with the wallet
	tx := args.toTransaction()

	var chainID *big.Int
	isQuorum := tx.IsPrivate()
	if config := s.b.ChainConfig(); config.IsEIP155(s.b.CurrentBlock().Number()) && !isPrivate {
		chainID = config.ChainID
	}
	signed, err := wallet.SignTx(account, tx, chainID, isQuorum)
	if err != nil {
		return common.Hash{}, err
	}
	return submitTransaction(ctx, s.b, signed, isPrivate)
}

// SendRawTransaction will add the signed transaction to the transaction pool.
// The sender is responsible for signing the transaction and using the correct nonce.
func (s *PublicTransactionPoolAPI) SendRawTransaction(ctx context.Context, encodedTx hexutil.Bytes) (common.Hash, error) {
	tx := new(types.Transaction)
	if err := rlp.DecodeBytes(encodedTx, tx); err != nil {
		return common.Hash{}, err
	}
	return submitTransaction(ctx, s.b, tx, tx.IsPrivate())
}

// SendRawPrivateTransaction will add the signed transaction to the transaction pool.
// The sender is responsible for signing the transaction and using the correct nonce.
func (s *PublicTransactionPoolAPI) SendRawPrivateTransaction(ctx context.Context, encodedTx hexutil.Bytes, args SendRawTxArgs) (common.Hash, error) {

	tx := new(types.Transaction)
	if err := rlp.DecodeBytes(encodedTx, tx); err != nil {
		return common.Hash{}, err
	}
	isPrivate, _, err := handlePrivateTransaction(ctx, s.b, tx, &args.PrivateTxArgs, common.Address{}, true)
	if err != nil {
		return common.Hash{}, err
	}
	if !isPrivate {
		return common.Hash{}, fmt.Errorf("transaction is not private")
	}

	return submitTransaction(ctx, s.b, tx, isPrivate)
}

// Sign calculates an ECDSA signature for:
// keccack256("\x19Ethereum Signed Message:\n" + len(message) + message).
//
// Note, the produced signature conforms to the secp256k1 curve R, S and V values,
// where the V value will be 27 or 28 for legacy reasons.
//
// The account associated with addr must be unlocked.
//
// https://github.com/ethereum/wiki/wiki/JSON-RPC#eth_sign
func (s *PublicTransactionPoolAPI) Sign(addr common.Address, data hexutil.Bytes) (hexutil.Bytes, error) {
	// Look up the wallet containing the requested signer
	account := accounts.Account{Address: addr}

	wallet, err := s.b.AccountManager().Find(account)
	if err != nil {
		return nil, err
	}
	// Sign the requested hash with the wallet
	signature, err := wallet.SignHash(account, signHash(data))
	if err == nil {
		signature[64] += 27 // Transform V from 0/1 to 27/28 according to the yellow paper
	}
	return signature, err
}

// SignTransactionResult represents a RLP encoded signed transaction.
type SignTransactionResult struct {
	Raw hexutil.Bytes      `json:"raw"`
	Tx  *types.Transaction `json:"tx"`
}

// SignTransaction will sign the given transaction with the from account.
// The node needs to have the private key of the account corresponding with
// the given from address and it needs to be unlocked.
func (s *PublicTransactionPoolAPI) SignTransaction(ctx context.Context, args SendTxArgs) (*SignTransactionResult, error) {
	if args.Gas == nil {
		return nil, fmt.Errorf("gas not specified")
	}
	if args.GasPrice == nil {
		return nil, fmt.Errorf("gasPrice not specified")
	}
	if args.Nonce == nil {
		return nil, fmt.Errorf("nonce not specified")
	}
	if err := args.setDefaults(ctx, s.b); err != nil {
		return nil, err
	}
	tx, err := s.sign(args.From, args.toTransaction())
	if err != nil {
		return nil, err
	}
	if args.PrivateFor != nil {
		tx.SetPrivate()
	}
	data, err := rlp.EncodeToBytes(tx)
	if err != nil {
		return nil, err
	}
	return &SignTransactionResult{data, tx}, nil
}

// PendingTransactions returns the transactions that are in the transaction pool
// and have a from address that is one of the accounts this node manages.
func (s *PublicTransactionPoolAPI) PendingTransactions() ([]*RPCTransaction, error) {
	pending, err := s.b.GetPoolTransactions()
	if err != nil {
		return nil, err
	}
	accounts := make(map[common.Address]struct{})
	for _, wallet := range s.b.AccountManager().Wallets() {
		for _, account := range wallet.Accounts() {
			accounts[account.Address] = struct{}{}
		}
	}
	transactions := make([]*RPCTransaction, 0, len(pending))
	for _, tx := range pending {
		var signer types.Signer = types.HomesteadSigner{}
		if tx.Protected() && !tx.IsPrivate() {
			signer = types.NewEIP155Signer(tx.ChainId())
		}
		from, _ := types.Sender(signer, tx)
		if _, exists := accounts[from]; exists {
			transactions = append(transactions, newRPCPendingTransaction(tx))
		}
	}
	return transactions, nil
}

// Resend accepts an existing transaction and a new gas price and limit. It will remove
// the given transaction from the pool and reinsert it with the new gas price and limit.
func (s *PublicTransactionPoolAPI) Resend(ctx context.Context, sendArgs SendTxArgs, gasPrice *hexutil.Big, gasLimit *hexutil.Uint64) (common.Hash, error) {
	if sendArgs.Nonce == nil {
		return common.Hash{}, fmt.Errorf("missing transaction nonce in transaction spec")
	}
	if err := sendArgs.setDefaults(ctx, s.b); err != nil {
		return common.Hash{}, err
	}
	matchTx := sendArgs.toTransaction()
	pending, err := s.b.GetPoolTransactions()
	if err != nil {
		return common.Hash{}, err
	}

	for _, p := range pending {
		var signer types.Signer = types.HomesteadSigner{}
		if p.Protected() && !p.IsPrivate() {
			signer = types.NewEIP155Signer(p.ChainId())
		}
		wantSigHash := signer.Hash(matchTx)

		if pFrom, err := types.Sender(signer, p); err == nil && pFrom == sendArgs.From && signer.Hash(p) == wantSigHash {
			// Match. Re-sign and send the transaction.
			if gasPrice != nil && (*big.Int)(gasPrice).Sign() != 0 {
				sendArgs.GasPrice = gasPrice
			}
			if gasLimit != nil && *gasLimit != 0 {
				sendArgs.Gas = gasLimit
			}
			newTx := sendArgs.toTransaction()
			if len(sendArgs.PrivateFor) > 0 {
				newTx.SetPrivate()
			}

			signedTx, err := s.sign(sendArgs.From, newTx)
			if err != nil {
				return common.Hash{}, err
			}
			if err = s.b.SendTx(ctx, signedTx); err != nil {
				return common.Hash{}, err
			}
			return signedTx.Hash(), nil
		}
	}

	return common.Hash{}, fmt.Errorf("Transaction %#x not found", matchTx.Hash())
}

// PublicDebugAPI is the collection of Ethereum APIs exposed over the public
// debugging endpoint.
type PublicDebugAPI struct {
	b Backend
}

// NewPublicDebugAPI creates a new API definition for the public debug methods
// of the Ethereum service.
func NewPublicDebugAPI(b Backend) *PublicDebugAPI {
	return &PublicDebugAPI{b: b}
}

// GetBlockRlp retrieves the RLP encoded for of a single block.
func (api *PublicDebugAPI) GetBlockRlp(ctx context.Context, number uint64) (string, error) {
	block, _ := api.b.BlockByNumber(ctx, rpc.BlockNumber(number))
	if block == nil {
		return "", fmt.Errorf("block #%d not found", number)
	}
	encoded, err := rlp.EncodeToBytes(block)
	if err != nil {
		return "", err
	}
	return fmt.Sprintf("%x", encoded), nil
}

// PrintBlock retrieves a block and returns its pretty printed form.
func (api *PublicDebugAPI) PrintBlock(ctx context.Context, number uint64) (string, error) {
	block, _ := api.b.BlockByNumber(ctx, rpc.BlockNumber(number))
	if block == nil {
		return "", fmt.Errorf("block #%d not found", number)
	}
	return spew.Sdump(block), nil
}

// SeedHash retrieves the seed hash of a block.
func (api *PublicDebugAPI) SeedHash(ctx context.Context, number uint64) (string, error) {
	block, _ := api.b.BlockByNumber(ctx, rpc.BlockNumber(number))
	if block == nil {
		return "", fmt.Errorf("block #%d not found", number)
	}
	return fmt.Sprintf("0x%x", ethash.SeedHash(number)), nil
}

// PrivateDebugAPI is the collection of Ethereum APIs exposed over the private
// debugging endpoint.
type PrivateDebugAPI struct {
	b Backend
}

// NewPrivateDebugAPI creates a new API definition for the private debug methods
// of the Ethereum service.
func NewPrivateDebugAPI(b Backend) *PrivateDebugAPI {
	return &PrivateDebugAPI{b: b}
}

// ChaindbProperty returns leveldb properties of the chain database.
func (api *PrivateDebugAPI) ChaindbProperty(property string) (string, error) {
	ldb, ok := api.b.ChainDb().(interface {
		LDB() *leveldb.DB
	})
	if !ok {
		return "", fmt.Errorf("chaindbProperty does not work for memory databases")
	}
	if property == "" {
		property = "leveldb.stats"
	} else if !strings.HasPrefix(property, "leveldb.") {
		property = "leveldb." + property
	}
	return ldb.LDB().GetProperty(property)
}

func (api *PrivateDebugAPI) ChaindbCompact() error {
	ldb, ok := api.b.ChainDb().(interface {
		LDB() *leveldb.DB
	})
	if !ok {
		return fmt.Errorf("chaindbCompact does not work for memory databases")
	}
	for b := byte(0); b < 255; b++ {
		log.Info("Compacting chain database", "range", fmt.Sprintf("0x%0.2X-0x%0.2X", b, b+1))
		err := ldb.LDB().CompactRange(util.Range{Start: []byte{b}, Limit: []byte{b + 1}})
		if err != nil {
			log.Error("Database compaction failed", "err", err)
			return err
		}
	}
	return nil
}

// SetHead rewinds the head of the blockchain to a previous block.
func (api *PrivateDebugAPI) SetHead(number hexutil.Uint64) {
	api.b.SetHead(uint64(number))
}

// PublicNetAPI offers network related RPC methods
type PublicNetAPI struct {
	net            *p2p.Server
	networkVersion uint64
}

// NewPublicNetAPI creates a new net API instance.
func NewPublicNetAPI(net *p2p.Server, networkVersion uint64) *PublicNetAPI {
	return &PublicNetAPI{net, networkVersion}
}

// Listening returns an indication if the node is listening for network connections.
func (s *PublicNetAPI) Listening() bool {
	return true // always listening
}

// PeerCount returns the number of connected peers
func (s *PublicNetAPI) PeerCount() hexutil.Uint {
	return hexutil.Uint(s.net.PeerCount())
}

// Version returns the current ethereum protocol version.
func (s *PublicNetAPI) Version() string {
	return fmt.Sprintf("%d", s.networkVersion)
}

// Quorum
// Please note: This is a temporary integration to improve performance in high-latency
// environments when sending many private transactions. It will be removed at a later
// date when account management is handled outside Ethereum.

type AsyncSendTxArgs struct {
	SendTxArgs
	CallbackUrl string `json:"callbackUrl"`
}

type AsyncResultSuccess struct {
	Id     string      `json:"id,omitempty"`
	TxHash common.Hash `json:"txHash"`
}

type AsyncResultFailure struct {
	Id    string `json:"id,omitempty"`
	Error string `json:"error"`
}

type Async struct {
	sync.Mutex
	sem chan struct{}
}

func (s *PublicTransactionPoolAPI) send(ctx context.Context, asyncArgs AsyncSendTxArgs) {

	txHash, err := s.SendTransaction(ctx, asyncArgs.SendTxArgs)

	if asyncArgs.CallbackUrl != "" {

		//don't need to nil check this since id is required for every geth rpc call
		//even though this is stated in the specification as an "optional" parameter
		jsonId := ctx.Value("id").(*json.RawMessage)
		id := string(*jsonId)

		var resultResponse interface{}
		if err != nil {
			resultResponse = &AsyncResultFailure{Id: id, Error: err.Error()}
		} else {
			resultResponse = &AsyncResultSuccess{Id: id, TxHash: txHash}
		}

		buf := new(bytes.Buffer)
		err := json.NewEncoder(buf).Encode(resultResponse)
		if err != nil {
			log.Info("Error encoding callback JSON: %v", err)
			return
		}
		_, err = http.Post(asyncArgs.CallbackUrl, "application/json", buf)
		if err != nil {
			log.Info("Error sending callback: %v", err)
			return
		}
	}

}

func newAsync(n int) *Async {
	a := &Async{
		sem: make(chan struct{}, n),
	}
	return a
}

var async = newAsync(100)

// SendTransactionAsync creates a transaction for the given argument, signs it, and
// submits it to the transaction pool. This call returns immediately to allow sending
// many private transactions/bursts of transactions without waiting for the recipient
// parties to confirm receipt of the encrypted payloads. An optional callbackUrl may
// be specified--when a transaction is submitted to the transaction pool, it will be
// called with a POST request containing either {"error": "error message"} or
// {"txHash": "0x..."}.
//
// Please note: This is a temporary integration to improve performance in high-latency
// environments when sending many private transactions. It will be removed at a later
// date when account management is handled outside Ethereum.
func (s *PublicTransactionPoolAPI) SendTransactionAsync(ctx context.Context, args AsyncSendTxArgs) (common.Hash, error) {

	select {
	case async.sem <- struct{}{}:
		go func() {
			s.send(ctx, args)
			<-async.sem
		}()
		return common.Hash{}, nil
	default:
		return common.Hash{}, errors.New("too many concurrent requests")
	}
}

// GetQuorumPayload returns the contents of a private transaction
func (s *PublicBlockChainAPI) GetQuorumPayload(digestHex string) (string, error) {
	if private.P == nil {
		return "", fmt.Errorf("PrivateTransactionManager is not enabled")
	}
	if len(digestHex) < 3 {
		return "", fmt.Errorf("Invalid digest hex")
	}
	if digestHex[:2] == "0x" {
		digestHex = digestHex[2:]
	}
	b, err := hex.DecodeString(digestHex)
	if err != nil {
		return "", err
	}
	if len(b) != common.EncryptedPayloadHashLength {
		return "", fmt.Errorf("Expected a Quorum digest of length 64, but got %d", len(b))
	}
	data, _, err := private.P.Receive(common.BytesToEncryptedPayloadHash(b))
	if err != nil {
		return "", err
	}
	return fmt.Sprintf("0x%x", data), nil
}

// If transaction is raw, the tx payload is indeed the hash of the encrypted payload
//
// For private transaction, run a simulated execution in order to
// 1. Find all affected private contract accounts then retrieve encrypted payload hases of their creation txs
// 2. Calculate Merkle Root as the result of the simulated execution
// The above information along with private originating payload are sent to Transaction Manager
// to obtain hash of the encrypted private payload
func handlePrivateTransaction(ctx context.Context, b Backend, tx *types.Transaction, privateTxArgs *PrivateTxArgs, from common.Address, isRaw bool) (isPrivate bool, hash common.EncryptedPayloadHash, err error) {
	defer func(start time.Time) {
		log.Debug("Handle Private Transaction finished", "took", time.Since(start))
	}(time.Now())
	isPrivate = privateTxArgs != nil && privateTxArgs.PrivateFor != nil
	if isPrivate {
		if err = privateTxArgs.PrivacyFlag.Validate(); err != nil {
			return
		}
		data := tx.Data()
		if len(data) > 0 { // only support non-value-transfer transaction
			var affectedCATxHashes common.EncryptedPayloadHashes // of affected contract accounts
			var merkleRoot common.Hash
			var privacyFlag engine.PrivacyFlagType
			log.Info("sending private tx", "isRaw", isRaw, "data", common.FormatTerminalString(data), "privatefrom", privateTxArgs.PrivateFrom, "privatefor", privateTxArgs.PrivateFor, "privacyFlag", privateTxArgs.PrivacyFlag)
			if isRaw {
				hash = common.BytesToEncryptedPayloadHash(data)
				privatePayload, _, revErr := private.P.ReceiveRaw(hash)
				if revErr != nil {
					return isPrivate, common.EncryptedPayloadHash{}, revErr
				}
				log.Trace("received raw payload", "hash", hash, "privatepayload", common.FormatTerminalString(privatePayload))
				var privateTx *types.Transaction
				if tx.To() == nil {
					privateTx = types.NewContractCreation(tx.Nonce(), tx.Value(), tx.Gas(), tx.GasPrice(), privatePayload)
				} else {
					privateTx = types.NewTransaction(tx.Nonce(), *tx.To(), tx.Value(), tx.Gas(), tx.GasPrice(), privatePayload)
				}
				affectedCATxHashes, merkleRoot, privacyFlag, err = simulateExecution(ctx, b, from, privateTx, privateTxArgs)
				log.Trace("after simulation", "affectedCATxHashes", affectedCATxHashes, "merkleRoot", merkleRoot, "privacyFlag", privacyFlag, "error", err)
				if err != nil {
					return
				}

				data, err = private.P.SendSignedTx(hash, privateTxArgs.PrivateFor, &engine.ExtraMetadata{
					ACHashes:     affectedCATxHashes,
					ACMerkleRoot: merkleRoot,
					PrivacyFlag:  privacyFlag,
				})
				if err != nil {
					return
				}
			} else {
				affectedCATxHashes, merkleRoot, privacyFlag, err = simulateExecution(ctx, b, from, tx, privateTxArgs)
				log.Trace("after simulation", "affectedCATxHashes", affectedCATxHashes, "merkleRoot", merkleRoot, "privacyFlag", privacyFlag, "error", err)
				if err != nil {
					return
				}

				hash, err = private.P.Send(data, privateTxArgs.PrivateFrom, privateTxArgs.PrivateFor, &engine.ExtraMetadata{
					ACHashes:     affectedCATxHashes,
					ACMerkleRoot: merkleRoot,
					PrivacyFlag:  privacyFlag,
				})
				if err != nil {
					return
				}
			}
			log.Info("sent private signed tx",
				"data", common.FormatTerminalString(data),
				"hash", hash,
				"privatefrom", privateTxArgs.PrivateFrom,
				"privatefor", privateTxArgs.PrivateFor,
				"affectedCATxHashes", affectedCATxHashes,
				"merkleroot", merkleRoot,
				"privacyflag", privacyFlag)
		}
	}
	return
}

// Simulate excution of a private transaction
// Returns hashes of encrypted payload of creation transactions for all affected contract accounts
// and the merkle root combining all affected contract accounts after the simulation
//
func simulateExecution(ctx context.Context, b Backend, from common.Address, privateTx *types.Transaction, privateTxArgs *PrivateTxArgs) (common.EncryptedPayloadHashes, common.Hash, engine.PrivacyFlagType, error) {
	defer func(start time.Time) {
		log.Debug("Simulated Execution EVM call finished", "runtime", time.Since(start))
	}(time.Now())
	var contractAddr common.Address
	blockNumber := b.CurrentBlock().Number().Uint64()
	state, header, err := b.StateAndHeaderByNumber(ctx, rpc.BlockNumber(blockNumber))
	if state == nil || err != nil {
		return nil, common.Hash{}, 0, err
	}
	// Set sender address or use a default if none specified
	addr := from
	if addr == (common.Address{}) {
		if wallets := b.AccountManager().Wallets(); len(wallets) > 0 {
			if accounts := wallets[0].Accounts(); len(accounts) > 0 {
				addr = accounts[0].Address
			}
		}
	}

	// Create new call message
	msg := types.NewMessage(addr, privateTx.To(), privateTx.Nonce(), privateTx.Value(), privateTx.Gas(), privateTx.GasPrice(), privateTx.Data(), false)

	// Setup context with timeout as gas un-metered
	var cancel context.CancelFunc
	ctx, cancel = context.WithTimeout(ctx, time.Second*5)
	// Make sure the context is cancelled when the call has completed
	// this makes sure resources are cleaned up.
	defer func() { cancel() }()

	// Get a new instance of the EVM.
	evm, _, err := b.GetEVM(ctx, msg, state, header, vm.Config{})
	if err != nil {
		return nil, common.Hash{}, 0, err
	}
	// Wait for the context to be done and cancel the evm. Even if the
	// EVM has finished, cancelling may be done (repeatedly)
	go func() {
		<-ctx.Done()
		evm.Cancel()
	}()

	// even the creation of a contract (init code) can invoke other contracts
	if privateTx.To() != nil {
		if !evm.StateDB.Exist(*privateTx.To()) {
			err = fmt.Errorf("no access to contract account %s", privateTx.To().Hex())
		} else {
			_, _, err = evm.Call(vm.AccountRef(addr), *privateTx.To(), privateTx.Data(), privateTx.Gas(), privateTx.Value())
		}
	} else {
		_, contractAddr, _, err = evm.Create(vm.AccountRef(addr), privateTx.Data(), privateTx.Gas(), privateTx.Value())
		//make sure that nonce is same in simulation as in actual block processing
		//simulation blockNumber will be behind block processing blockNumber by at least 1
		//only guaranteed to work for default config where EIP158=1
		if evm.ChainConfig().IsEIP158(big.NewInt(evm.BlockNumber.Int64() + 1)) {
			evm.StateDB.SetNonce(contractAddr, 1)
		}
	}

	if err != nil {
		log.Error("Simulated execution", "error", err)
		return nil, common.Hash{}, 0, err
	}
	affectedContractsHashes := make(common.EncryptedPayloadHashes)
	var merkleRoot common.Hash
	addresses := evm.AffectedContracts()
	privacyFlag := privateTxArgs.PrivacyFlag
	log.Trace("after simulation run", "numberOfAffectedContracts", len(addresses), "privacyFlag", privacyFlag)
	for _, addr := range addresses {
		privacyMetadata, err := evm.StateDB.GetStatePrivacyMetadata(addr)
		log.Debug("Found affected contract", "address", addr.Hex(), "privacyMetadata", privacyMetadata)
		//privacyMetadata not found=non-party, or another db error
		if err != nil && privacyFlag.IsNotLegacy() {
			return nil, common.Hash{}, privacyFlag, errors.New("PrivacyMetadata unable to be found: " + err.Error())
		}
		// when we run simulation, it's possible that affected contracts may contain public ones
		// public contract will not have any privacyMetadata attached
		// legacy will be nil
		if privacyMetadata == nil {
			continue
		}
		//if affecteds are not all the same return an error
		if privacyFlag != privacyMetadata.PrivacyFlag {
			return nil, common.Hash{}, privacyFlag, errors.New("sent privacy flag doesn't match all affected contract flags")
		}

		affectedContractsHashes.Add(privacyMetadata.CreationTxHash)
	}
	//only calculate the merkle root if all contracts are psv
	if privacyFlag.Has(engine.PrivacyFlagStateValidation) {
		merkleRoot, err = evm.CalculateMerkleRoot()
		if err != nil {
			return nil, common.Hash{}, privacyFlag, err
		}
	}
	log.Trace("post-execution run", "merkleRoot", merkleRoot, "affectedhashes", affectedContractsHashes)
	return affectedContractsHashes, merkleRoot, privacyFlag, nil
}

//End-Quorum<|MERGE_RESOLUTION|>--- conflicted
+++ resolved
@@ -389,30 +389,11 @@
 		defer s.nonceLock.UnlockAddr(args.From)
 	}
 
-<<<<<<< HEAD
-=======
-	isPrivate := args.PrivateFor != nil
-
-	if isPrivate {
-		data := []byte(*args.Data)
-		if len(data) > 0 {
-			log.Info("sending private tx", "data", fmt.Sprintf("%x", data), "privatefrom", args.PrivateFrom, "privatefor", args.PrivateFor)
-			data, err = private.P.Send(data, args.PrivateFrom, args.PrivateFor)
-			log.Info("sent private tx", "data", fmt.Sprintf("%x", data), "privatefrom", args.PrivateFrom, "privatefor", args.PrivateFor)
-			if err != nil {
-				return common.Hash{}, err
-			}
-		}
-		// zekun: HACK
-		d := hexutil.Bytes(data)
-		args.Data = &d
-	}
-
->>>>>>> 2c9811ff
 	// Set some sanity defaults and terminate on failure
 	if err := args.setDefaults(ctx, s.b); err != nil {
 		return common.Hash{}, err
 	}
+
 	isPrivate, data, err := handlePrivateTransaction(ctx, s.b, args.toTransaction(), &args.PrivateTxArgs, args.From, false)
 	if err != nil {
 		return common.Hash{}, err
