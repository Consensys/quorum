// Copyright 2015 The go-ethereum Authors
// This file is part of the go-ethereum library.
//
// The go-ethereum library is free software: you can redistribute it and/or modify
// it under the terms of the GNU Lesser General Public License as published by
// the Free Software Foundation, either version 3 of the License, or
// (at your option) any later version.
//
// The go-ethereum library is distributed in the hope that it will be useful,
// but WITHOUT ANY WARRANTY; without even the implied warranty of
// MERCHANTABILITY or FITNESS FOR A PARTICULAR PURPOSE. See the
// GNU Lesser General Public License for more details.
//
// You should have received a copy of the GNU Lesser General Public License
// along with the go-ethereum library. If not, see <http://www.gnu.org/licenses/>.

package ethapi

import (
	"bytes"
	"context"
	"errors"
	"fmt"
	"math/big"
	"strings"
	"time"

	"github.com/ethereum/go-ethereum/private/engine"

	"encoding/hex"
	"encoding/json"
	"net/http"

	"sync"

	"github.com/davecgh/go-spew/spew"

	"github.com/ethereum/go-ethereum/accounts"
	"github.com/ethereum/go-ethereum/accounts/keystore"
	"github.com/ethereum/go-ethereum/common"
	"github.com/ethereum/go-ethereum/common/hexutil"
	"github.com/ethereum/go-ethereum/common/math"
	"github.com/ethereum/go-ethereum/consensus/ethash"
	"github.com/ethereum/go-ethereum/core"
	"github.com/ethereum/go-ethereum/core/rawdb"
	"github.com/ethereum/go-ethereum/core/types"
	"github.com/ethereum/go-ethereum/core/vm"
	"github.com/ethereum/go-ethereum/crypto"
	"github.com/ethereum/go-ethereum/log"
	"github.com/ethereum/go-ethereum/p2p"
	"github.com/ethereum/go-ethereum/params"
	"github.com/ethereum/go-ethereum/private"
	"github.com/ethereum/go-ethereum/rlp"
	"github.com/ethereum/go-ethereum/rpc"
	"github.com/syndtr/goleveldb/leveldb"
	"github.com/syndtr/goleveldb/leveldb/util"
)

const (
	defaultGasPrice = 50 * params.Shannon

	//Hex-encoded 64 byte array of "17" values
	maxPrivateIntrinsicDataHex = "11111111111111111111111111111111111111111111111111111111111111111111111111111111111111111111111111111111111111111111111111111111"
)

// PublicEthereumAPI provides an API to access Ethereum related information.
// It offers only methods that operate on public data that is freely available to anyone.
type PublicEthereumAPI struct {
	b Backend
}

// NewPublicEthereumAPI creates a new Ethereum protocol API.
func NewPublicEthereumAPI(b Backend) *PublicEthereumAPI {
	return &PublicEthereumAPI{b}
}

// GasPrice returns a suggestion for a gas price.
func (s *PublicEthereumAPI) GasPrice(ctx context.Context) (*hexutil.Big, error) {
	price, err := s.b.SuggestPrice(ctx)
	return (*hexutil.Big)(price), err
}

// ProtocolVersion returns the current Ethereum protocol version this node supports
func (s *PublicEthereumAPI) ProtocolVersion() hexutil.Uint {
	return hexutil.Uint(s.b.ProtocolVersion())
}

// Syncing returns false in case the node is currently not syncing with the network. It can be up to date or has not
// yet received the latest block headers from its pears. In case it is synchronizing:
// - startingBlock: block number this node started to synchronise from
// - currentBlock:  block number this node is currently importing
// - highestBlock:  block number of the highest block header this node has received from peers
// - pulledStates:  number of state entries processed until now
// - knownStates:   number of known state entries that still need to be pulled
func (s *PublicEthereumAPI) Syncing() (interface{}, error) {
	progress := s.b.Downloader().Progress()

	// Return not syncing if the synchronisation already completed
	if progress.CurrentBlock >= progress.HighestBlock {
		return false, nil
	}
	// Otherwise gather the block sync stats
	return map[string]interface{}{
		"startingBlock": hexutil.Uint64(progress.StartingBlock),
		"currentBlock":  hexutil.Uint64(progress.CurrentBlock),
		"highestBlock":  hexutil.Uint64(progress.HighestBlock),
		"pulledStates":  hexutil.Uint64(progress.PulledStates),
		"knownStates":   hexutil.Uint64(progress.KnownStates),
	}, nil
}

// PublicTxPoolAPI offers and API for the transaction pool. It only operates on data that is non confidential.
type PublicTxPoolAPI struct {
	b Backend
}

// NewPublicTxPoolAPI creates a new tx pool service that gives information about the transaction pool.
func NewPublicTxPoolAPI(b Backend) *PublicTxPoolAPI {
	return &PublicTxPoolAPI{b}
}

// Content returns the transactions contained within the transaction pool.
func (s *PublicTxPoolAPI) Content() map[string]map[string]map[string]*RPCTransaction {
	content := map[string]map[string]map[string]*RPCTransaction{
		"pending": make(map[string]map[string]*RPCTransaction),
		"queued":  make(map[string]map[string]*RPCTransaction),
	}
	pending, queue := s.b.TxPoolContent()

	// Flatten the pending transactions
	for account, txs := range pending {
		dump := make(map[string]*RPCTransaction)
		for _, tx := range txs {
			dump[fmt.Sprintf("%d", tx.Nonce())] = newRPCPendingTransaction(tx)
		}
		content["pending"][account.Hex()] = dump
	}
	// Flatten the queued transactions
	for account, txs := range queue {
		dump := make(map[string]*RPCTransaction)
		for _, tx := range txs {
			dump[fmt.Sprintf("%d", tx.Nonce())] = newRPCPendingTransaction(tx)
		}
		content["queued"][account.Hex()] = dump
	}
	return content
}

// Status returns the number of pending and queued transaction in the pool.
func (s *PublicTxPoolAPI) Status() map[string]hexutil.Uint {
	pending, queue := s.b.Stats()
	return map[string]hexutil.Uint{
		"pending": hexutil.Uint(pending),
		"queued":  hexutil.Uint(queue),
	}
}

// Inspect retrieves the content of the transaction pool and flattens it into an
// easily inspectable list.
func (s *PublicTxPoolAPI) Inspect() map[string]map[string]map[string]string {
	content := map[string]map[string]map[string]string{
		"pending": make(map[string]map[string]string),
		"queued":  make(map[string]map[string]string),
	}
	pending, queue := s.b.TxPoolContent()

	// Define a formatter to flatten a transaction into a string
	var format = func(tx *types.Transaction) string {
		if to := tx.To(); to != nil {
			return fmt.Sprintf("%s: %v wei + %v gas × %v wei", tx.To().Hex(), tx.Value(), tx.Gas(), tx.GasPrice())
		}
		return fmt.Sprintf("contract creation: %v wei + %v gas × %v wei", tx.Value(), tx.Gas(), tx.GasPrice())
	}
	// Flatten the pending transactions
	for account, txs := range pending {
		dump := make(map[string]string)
		for _, tx := range txs {
			dump[fmt.Sprintf("%d", tx.Nonce())] = format(tx)
		}
		content["pending"][account.Hex()] = dump
	}
	// Flatten the queued transactions
	for account, txs := range queue {
		dump := make(map[string]string)
		for _, tx := range txs {
			dump[fmt.Sprintf("%d", tx.Nonce())] = format(tx)
		}
		content["queued"][account.Hex()] = dump
	}
	return content
}

// PublicAccountAPI provides an API to access accounts managed by this node.
// It offers only methods that can retrieve accounts.
type PublicAccountAPI struct {
	am *accounts.Manager
}

// NewPublicAccountAPI creates a new PublicAccountAPI.
func NewPublicAccountAPI(am *accounts.Manager) *PublicAccountAPI {
	return &PublicAccountAPI{am: am}
}

// Accounts returns the collection of accounts this node manages
func (s *PublicAccountAPI) Accounts() []common.Address {
	addresses := make([]common.Address, 0) // return [] instead of nil if empty
	for _, wallet := range s.am.Wallets() {
		for _, account := range wallet.Accounts() {
			addresses = append(addresses, account.Address)
		}
	}
	return addresses
}

// PrivateAccountAPI provides an API to access accounts managed by this node.
// It offers methods to create, (un)lock en list accounts. Some methods accept
// passwords and are therefore considered private by default.
type PrivateAccountAPI struct {
	am        *accounts.Manager
	nonceLock *AddrLocker
	b         Backend
}

// NewPrivateAccountAPI create a new PrivateAccountAPI.
func NewPrivateAccountAPI(b Backend, nonceLock *AddrLocker) *PrivateAccountAPI {
	return &PrivateAccountAPI{
		am:        b.AccountManager(),
		nonceLock: nonceLock,
		b:         b,
	}
}

// ListAccounts will return a list of addresses for accounts this node manages.
func (s *PrivateAccountAPI) ListAccounts() []common.Address {
	addresses := make([]common.Address, 0) // return [] instead of nil if empty
	for _, wallet := range s.am.Wallets() {
		for _, account := range wallet.Accounts() {
			addresses = append(addresses, account.Address)
		}
	}
	return addresses
}

// rawWallet is a JSON representation of an accounts.Wallet interface, with its
// data contents extracted into plain fields.
type rawWallet struct {
	URL      string             `json:"url"`
	Status   string             `json:"status"`
	Failure  string             `json:"failure,omitempty"`
	Accounts []accounts.Account `json:"accounts,omitempty"`
}

// ListWallets will return a list of wallets this node manages.
func (s *PrivateAccountAPI) ListWallets() []rawWallet {
	wallets := make([]rawWallet, 0) // return [] instead of nil if empty
	for _, wallet := range s.am.Wallets() {
		status, failure := wallet.Status()

		raw := rawWallet{
			URL:      wallet.URL().String(),
			Status:   status,
			Accounts: wallet.Accounts(),
		}
		if failure != nil {
			raw.Failure = failure.Error()
		}
		wallets = append(wallets, raw)
	}
	return wallets
}

// OpenWallet initiates a hardware wallet opening procedure, establishing a USB
// connection and attempting to authenticate via the provided passphrase. Note,
// the method may return an extra challenge requiring a second open (e.g. the
// Trezor PIN matrix challenge).
func (s *PrivateAccountAPI) OpenWallet(url string, passphrase *string) error {
	wallet, err := s.am.Wallet(url)
	if err != nil {
		return err
	}
	pass := ""
	if passphrase != nil {
		pass = *passphrase
	}
	return wallet.Open(pass)
}

// DeriveAccount requests a HD wallet to derive a new account, optionally pinning
// it for later reuse.
func (s *PrivateAccountAPI) DeriveAccount(url string, path string, pin *bool) (accounts.Account, error) {
	wallet, err := s.am.Wallet(url)
	if err != nil {
		return accounts.Account{}, err
	}
	derivPath, err := accounts.ParseDerivationPath(path)
	if err != nil {
		return accounts.Account{}, err
	}
	if pin == nil {
		pin = new(bool)
	}
	return wallet.Derive(derivPath, *pin)
}

// NewAccount will create a new account and returns the address for the new account.
func (s *PrivateAccountAPI) NewAccount(password string) (common.Address, error) {
	acc, err := fetchKeystore(s.am).NewAccount(password)
	if err == nil {
		return acc.Address, nil
	}
	return common.Address{}, err
}

// fetchKeystore retrives the encrypted keystore from the account manager.
func fetchKeystore(am *accounts.Manager) *keystore.KeyStore {
	return am.Backends(keystore.KeyStoreType)[0].(*keystore.KeyStore)
}

// ImportRawKey stores the given hex encoded ECDSA key into the key directory,
// encrypting it with the passphrase.
func (s *PrivateAccountAPI) ImportRawKey(privkey string, password string) (common.Address, error) {
	key, err := crypto.HexToECDSA(privkey)
	if err != nil {
		return common.Address{}, err
	}
	acc, err := fetchKeystore(s.am).ImportECDSA(key, password)
	return acc.Address, err
}

// UnlockAccount will unlock the account associated with the given address with
// the given password for duration seconds. If duration is nil it will use a
// default of 300 seconds. It returns an indication if the account was unlocked.
func (s *PrivateAccountAPI) UnlockAccount(addr common.Address, password string, duration *uint64) (bool, error) {
	const max = uint64(time.Duration(math.MaxInt64) / time.Second)
	var d time.Duration
	if duration == nil {
		d = 300 * time.Second
	} else if *duration > max {
		return false, errors.New("unlock duration too large")
	} else {
		d = time.Duration(*duration) * time.Second
	}
	err := fetchKeystore(s.am).TimedUnlock(accounts.Account{Address: addr}, password, d)
	return err == nil, err
}

// LockAccount will lock the account associated with the given address when it's unlocked.
func (s *PrivateAccountAPI) LockAccount(addr common.Address) bool {
	return fetchKeystore(s.am).Lock(addr) == nil
}

// signTransactions sets defaults and signs the given transaction
// NOTE: the caller needs to ensure that the nonceLock is held, if applicable,
// and release it after the transaction has been submitted to the tx pool
func (s *PrivateAccountAPI) signTransaction(ctx context.Context, args SendTxArgs, passwd string) (*types.Transaction, error) {
	// Look up the wallet containing the requested signer
	account := accounts.Account{Address: args.From}
	wallet, err := s.am.Find(account)
	if err != nil {
		return nil, err
	}
	// Set some sanity defaults and terminate on failure
	if err := args.setDefaults(ctx, s.b); err != nil {
		return nil, err
	}
	// Assemble the transaction and sign with the wallet
	tx := args.toTransaction()

	var chainID *big.Int
	if config := s.b.ChainConfig(); config.IsEIP155(s.b.CurrentBlock().Number()) {
		chainID = config.ChainID
	}
	return wallet.SignTxWithPassphrase(account, passwd, tx, chainID)
}

// SendTransaction will create a transaction from the given arguments and
// tries to sign it with the key associated with args.To. If the given passwd isn't
// able to decrypt the key it fails.
func (s *PrivateAccountAPI) SendTransaction(ctx context.Context, args SendTxArgs, passwd string) (common.Hash, error) {
	if args.Nonce == nil {
		// Hold the addresse's mutex around signing to prevent concurrent assignment of
		// the same nonce to multiple accounts.
		s.nonceLock.LockAddr(args.From)
		defer s.nonceLock.UnlockAddr(args.From)
	}

	// Set some sanity defaults and terminate on failure
	if err := args.setDefaults(ctx, s.b); err != nil {
		return common.Hash{}, err
	}
	isPrivate, data, err := handlePrivateTransaction(ctx, s.b, args.toTransaction(), &args.PrivateTxArgs, args.From, false)
	if err != nil {
		return common.Hash{}, err
	}
	if isPrivate {
		// replace the original payload with encrypted payload hash
		args.Data = data.BytesTypeRef()
	}

	signed, err := s.signTransaction(ctx, args, passwd)
	if err != nil {
		return common.Hash{}, err
	}

	return submitTransaction(ctx, s.b, signed, isPrivate)
}

// SignTransaction will create a transaction from the given arguments and
// tries to sign it with the key associated with args.To. If the given passwd isn't
// able to decrypt the key it fails. The transaction is returned in RLP-form, not broadcast
// to other nodes
func (s *PrivateAccountAPI) SignTransaction(ctx context.Context, args SendTxArgs, passwd string) (*SignTransactionResult, error) {
	// No need to obtain the noncelock mutex, since we won't be sending this
	// tx into the transaction pool, but right back to the user
	if args.Gas == nil {
		return nil, fmt.Errorf("gas not specified")
	}
	if args.GasPrice == nil {
		return nil, fmt.Errorf("gasPrice not specified")
	}
	if args.Nonce == nil {
		return nil, fmt.Errorf("nonce not specified")
	}
	signed, err := s.signTransaction(ctx, args, passwd)
	if err != nil {
		return nil, err
	}
	data, err := rlp.EncodeToBytes(signed)
	if err != nil {
		return nil, err
	}
	return &SignTransactionResult{data, signed}, nil
}

// signHash is a helper function that calculates a hash for the given message that can be
// safely used to calculate a signature from.
//
// The hash is calulcated as
//   keccak256("\x19Ethereum Signed Message:\n"${message length}${message}).
//
// This gives context to the signed message and prevents signing of transactions.
func signHash(data []byte) []byte {
	msg := fmt.Sprintf("\x19Ethereum Signed Message:\n%d%s", len(data), data)
	return crypto.Keccak256([]byte(msg))
}

// Sign calculates an Ethereum ECDSA signature for:
// keccack256("\x19Ethereum Signed Message:\n" + len(message) + message))
//
// Note, the produced signature conforms to the secp256k1 curve R, S and V values,
// where the V value will be 27 or 28 for legacy reasons.
//
// The key used to calculate the signature is decrypted with the given password.
//
// https://github.com/ethereum/go-ethereum/wiki/Management-APIs#personal_sign
func (s *PrivateAccountAPI) Sign(ctx context.Context, data hexutil.Bytes, addr common.Address, passwd string) (hexutil.Bytes, error) {
	// Look up the wallet containing the requested signer
	account := accounts.Account{Address: addr}

	wallet, err := s.b.AccountManager().Find(account)
	if err != nil {
		return nil, err
	}
	// Assemble sign the data with the wallet
	signature, err := wallet.SignHashWithPassphrase(account, passwd, signHash(data))
	if err != nil {
		return nil, err
	}
	signature[64] += 27 // Transform V from 0/1 to 27/28 according to the yellow paper
	return signature, nil
}

// EcRecover returns the address for the account that was used to create the signature.
// Note, this function is compatible with eth_sign and personal_sign. As such it recovers
// the address of:
// hash = keccak256("\x19Ethereum Signed Message:\n"${message length}${message})
// addr = ecrecover(hash, signature)
//
// Note, the signature must conform to the secp256k1 curve R, S and V values, where
// the V value must be be 27 or 28 for legacy reasons.
//
// https://github.com/ethereum/go-ethereum/wiki/Management-APIs#personal_ecRecover
func (s *PrivateAccountAPI) EcRecover(ctx context.Context, data, sig hexutil.Bytes) (common.Address, error) {
	if len(sig) != 65 {
		return common.Address{}, fmt.Errorf("signature must be 65 bytes long")
	}
	if sig[64] != 27 && sig[64] != 28 {
		return common.Address{}, fmt.Errorf("invalid Ethereum signature (V is not 27 or 28)")
	}
	sig[64] -= 27 // Transform yellow paper V from 27/28 to 0/1

	rpk, err := crypto.SigToPub(signHash(data), sig)
	if err != nil {
		return common.Address{}, err
	}
	return crypto.PubkeyToAddress(*rpk), nil
}

// SignAndSendTransaction was renamed to SendTransaction. This method is deprecated
// and will be removed in the future. It primary goal is to give clients time to update.
func (s *PrivateAccountAPI) SignAndSendTransaction(ctx context.Context, args SendTxArgs, passwd string) (common.Hash, error) {
	return s.SendTransaction(ctx, args, passwd)
}

// PublicBlockChainAPI provides an API to access the Ethereum blockchain.
// It offers only methods that operate on public data that is freely available to anyone.
type PublicBlockChainAPI struct {
	b Backend
}

// NewPublicBlockChainAPI creates a new Ethereum blockchain API.
func NewPublicBlockChainAPI(b Backend) *PublicBlockChainAPI {
	return &PublicBlockChainAPI{b}
}

// BlockNumber returns the block number of the chain head.
func (s *PublicBlockChainAPI) BlockNumber() hexutil.Uint64 {
	header, _ := s.b.HeaderByNumber(context.Background(), rpc.LatestBlockNumber) // latest header should always be available
	return hexutil.Uint64(header.Number.Uint64())
}

// GetBalance returns the amount of wei for the given address in the state of the
// given block number. The rpc.LatestBlockNumber and rpc.PendingBlockNumber meta
// block numbers are also allowed.
func (s *PublicBlockChainAPI) GetBalance(ctx context.Context, address common.Address, blockNr rpc.BlockNumber) (*hexutil.Big, error) {
	state, _, err := s.b.StateAndHeaderByNumber(ctx, blockNr)
	if state == nil || err != nil {
		return nil, err
	}
	return (*hexutil.Big)(state.GetBalance(address)), nil
}

// GetBlockByNumber returns the requested block. When blockNr is -1 the chain head is returned. When fullTx is true all
// transactions in the block are returned in full detail, otherwise only the transaction hash is returned.
func (s *PublicBlockChainAPI) GetBlockByNumber(ctx context.Context, blockNr rpc.BlockNumber, fullTx bool) (map[string]interface{}, error) {
	block, err := s.b.BlockByNumber(ctx, blockNr)
	if block != nil {
		response, err := s.rpcOutputBlock(block, true, fullTx)
		if err == nil && blockNr == rpc.PendingBlockNumber {
			// Pending blocks need to nil out a few fields
			for _, field := range []string{"hash", "nonce", "miner"} {
				response[field] = nil
			}
		}
		return response, err
	}
	return nil, err
}

// GetBlockByHash returns the requested block. When fullTx is true all transactions in the block are returned in full
// detail, otherwise only the transaction hash is returned.
func (s *PublicBlockChainAPI) GetBlockByHash(ctx context.Context, blockHash common.Hash, fullTx bool) (map[string]interface{}, error) {
	block, err := s.b.GetBlock(ctx, blockHash)
	if block != nil {
		return s.rpcOutputBlock(block, true, fullTx)
	}
	return nil, err
}

// GetUncleByBlockNumberAndIndex returns the uncle block for the given block hash and index. When fullTx is true
// all transactions in the block are returned in full detail, otherwise only the transaction hash is returned.
func (s *PublicBlockChainAPI) GetUncleByBlockNumberAndIndex(ctx context.Context, blockNr rpc.BlockNumber, index hexutil.Uint) (map[string]interface{}, error) {
	block, err := s.b.BlockByNumber(ctx, blockNr)
	if block != nil {
		uncles := block.Uncles()
		if index >= hexutil.Uint(len(uncles)) {
			log.Debug("Requested uncle not found", "number", blockNr, "hash", block.Hash(), "index", index)
			return nil, nil
		}
		block = types.NewBlockWithHeader(uncles[index])
		return s.rpcOutputBlock(block, false, false)
	}
	return nil, err
}

// GetUncleByBlockHashAndIndex returns the uncle block for the given block hash and index. When fullTx is true
// all transactions in the block are returned in full detail, otherwise only the transaction hash is returned.
func (s *PublicBlockChainAPI) GetUncleByBlockHashAndIndex(ctx context.Context, blockHash common.Hash, index hexutil.Uint) (map[string]interface{}, error) {
	block, err := s.b.GetBlock(ctx, blockHash)
	if block != nil {
		uncles := block.Uncles()
		if index >= hexutil.Uint(len(uncles)) {
			log.Debug("Requested uncle not found", "number", block.Number(), "hash", blockHash, "index", index)
			return nil, nil
		}
		block = types.NewBlockWithHeader(uncles[index])
		return s.rpcOutputBlock(block, false, false)
	}
	return nil, err
}

// GetUncleCountByBlockNumber returns number of uncles in the block for the given block number
func (s *PublicBlockChainAPI) GetUncleCountByBlockNumber(ctx context.Context, blockNr rpc.BlockNumber) *hexutil.Uint {
	if block, _ := s.b.BlockByNumber(ctx, blockNr); block != nil {
		n := hexutil.Uint(len(block.Uncles()))
		return &n
	}
	return nil
}

// GetUncleCountByBlockHash returns number of uncles in the block for the given block hash
func (s *PublicBlockChainAPI) GetUncleCountByBlockHash(ctx context.Context, blockHash common.Hash) *hexutil.Uint {
	if block, _ := s.b.GetBlock(ctx, blockHash); block != nil {
		n := hexutil.Uint(len(block.Uncles()))
		return &n
	}
	return nil
}

// GetCode returns the code stored at the given address in the state for the given block number.
func (s *PublicBlockChainAPI) GetCode(ctx context.Context, address common.Address, blockNr rpc.BlockNumber) (hexutil.Bytes, error) {
	state, _, err := s.b.StateAndHeaderByNumber(ctx, blockNr)
	if state == nil || err != nil {
		return nil, err
	}
	code := state.GetCode(address)
	return code, nil
}

// GetStorageAt returns the storage from the state at the given address, key and
// block number. The rpc.LatestBlockNumber and rpc.PendingBlockNumber meta block
// numbers are also allowed.
func (s *PublicBlockChainAPI) GetStorageAt(ctx context.Context, address common.Address, key string, blockNr rpc.BlockNumber) (hexutil.Bytes, error) {
	state, _, err := s.b.StateAndHeaderByNumber(ctx, blockNr)
	if state == nil || err != nil {
		return nil, err
	}
	res := state.GetState(address, common.HexToHash(key))
	return res[:], nil
}

// CallArgs represents the arguments for a call.
type CallArgs struct {
	From     common.Address  `json:"from"`
	To       *common.Address `json:"to"`
	Gas      hexutil.Uint64  `json:"gas"`
	GasPrice hexutil.Big     `json:"gasPrice"`
	Value    hexutil.Big     `json:"value"`
	Data     hexutil.Bytes   `json:"data"`
}

func (s *PublicBlockChainAPI) doCall(ctx context.Context, args CallArgs, blockNr rpc.BlockNumber, vmCfg vm.Config, timeout time.Duration) ([]byte, uint64, bool, error) {
	defer func(start time.Time) { log.Debug("Executing EVM call finished", "runtime", time.Since(start)) }(time.Now())

	state, header, err := s.b.StateAndHeaderByNumber(ctx, blockNr)
	if state == nil || err != nil {
		return nil, 0, false, err
	}
	// Set sender address or use a default if none specified
	addr := args.From
	if addr == (common.Address{}) {
		if wallets := s.b.AccountManager().Wallets(); len(wallets) > 0 {
			if accounts := wallets[0].Accounts(); len(accounts) > 0 {
				addr = accounts[0].Address
			}
		}
	}
	// Set default gas & gas price if none were set
	gas, gasPrice := uint64(args.Gas), args.GasPrice.ToInt()
	if gas == 0 {
		gas = math.MaxUint64 / 2
	}

	if gasPrice.Sign() == 0 && !s.b.ChainConfig().IsQuorum {
		gasPrice = new(big.Int).SetUint64(defaultGasPrice)
	}

	// Create new call message
	msg := types.NewMessage(addr, args.To, 0, args.Value.ToInt(), gas, gasPrice, args.Data, false)

	// Setup context so it may be cancelled the call has completed
	// or, in case of unmetered gas, setup a context with a timeout.
	var cancel context.CancelFunc
	if timeout > 0 {
		ctx, cancel = context.WithTimeout(ctx, timeout)
	} else {
		ctx, cancel = context.WithCancel(ctx)
	}
	// Make sure the context is cancelled when the call has completed
	// this makes sure resources are cleaned up.
	defer cancel()

	// Get a new instance of the EVM.
	evm, vmError, err := s.b.GetEVM(ctx, msg, state, header, vmCfg)
	if err != nil {
		return nil, 0, false, err
	}
	// Wait for the context to be done and cancel the evm. Even if the
	// EVM has finished, cancelling may be done (repeatedly)
	go func() {
		<-ctx.Done()
		evm.Cancel()
	}()

	// Setup the gas pool (also for unmetered requests)
	// and apply the message.
	gp := new(core.GasPool).AddGas(math.MaxUint64)
	res, gas, failed, err := core.ApplyMessage(evm, msg, gp)
	if err := vmError(); err != nil {
		return nil, 0, false, err
	}
	return res, gas, failed, err
}

// Call executes the given transaction on the state for the given block number.
// It doesn't make and changes in the state/blockchain and is useful to execute and retrieve values.
func (s *PublicBlockChainAPI) Call(ctx context.Context, args CallArgs, blockNr rpc.BlockNumber) (hexutil.Bytes, error) {
	result, _, _, err := s.doCall(ctx, args, blockNr, vm.Config{}, 5*time.Second)
	return (hexutil.Bytes)(result), err
}

// EstimateGas returns an estimate of the amount of gas needed to execute the
// given transaction against the current pending block.
func (s *PublicBlockChainAPI) EstimateGas(ctx context.Context, args CallArgs) (hexutil.Uint64, error) {
	// Binary search the gas requirement, as it may be higher than the amount used
	var (
		lo  uint64 = params.TxGas - 1
		hi  uint64
		cap uint64
	)
	if uint64(args.Gas) >= params.TxGas {
		hi = uint64(args.Gas)
	} else {
		// Retrieve the current pending block to act as the gas ceiling
		block, err := s.b.BlockByNumber(ctx, rpc.PendingBlockNumber)
		if err != nil {
			return 0, err
		}
		hi = block.GasLimit()
	}
	cap = hi

	// Create a helper to check if a gas allowance results in an executable transaction
	executable := func(gas uint64) bool {
		args.Gas = hexutil.Uint64(gas)

		_, _, failed, err := s.doCall(ctx, args, rpc.PendingBlockNumber, vm.Config{}, 0)
		if err != nil || failed {
			return false
		}
		return true
	}
	// Execute the binary search and hone in on an executable gas limit
	for lo+1 < hi {
		mid := (hi + lo) / 2
		if !executable(mid) {
			lo = mid
		} else {
			hi = mid
		}
	}
	// Reject the transaction as invalid if it still fails at the highest allowance
	if hi == cap {
		if !executable(hi) {
			return 0, fmt.Errorf("gas required exceeds allowance or always failing transaction")
		}
	}

	//QUORUM

	//We don't know if this is going to be a private or public transaction
	//It is possible to have a data field that has a lower intrinsic value than the PTM hash
	//so this checks that if we were to place a PTM hash (with all non-zero values) here then the transaction would
	//still run
	//This makes the return value a potential over-estimate of gas, rather than the exact cost to run right now

	//if the transaction has a value then it cannot be private, so we can skip this check
	if args.Value.ToInt().Cmp(big.NewInt(0)) == 0 {

		isHomestead := s.b.ChainConfig().IsHomestead(new(big.Int).SetInt64(int64(rpc.PendingBlockNumber)))
		intrinsicGasPublic, _ := core.IntrinsicGas(args.Data, args.To == nil, isHomestead)
		intrinsicGasPrivate, _ := core.IntrinsicGas(common.Hex2Bytes(maxPrivateIntrinsicDataHex), args.To == nil, isHomestead)

		if intrinsicGasPrivate > intrinsicGasPublic {
			if math.MaxUint64-hi < intrinsicGasPrivate-intrinsicGasPublic {
				return 0, fmt.Errorf("private intrinsic gas addition exceeds allowance")
			}
			return hexutil.Uint64(hi + (intrinsicGasPrivate - intrinsicGasPublic)), nil
		}

	}

	//END QUORUM

	return hexutil.Uint64(hi), nil
}

// ExecutionResult groups all structured logs emitted by the EVM
// while replaying a transaction in debug mode as well as transaction
// execution status, the amount of gas used and the return value
type ExecutionResult struct {
	Gas         uint64         `json:"gas"`
	Failed      bool           `json:"failed"`
	ReturnValue string         `json:"returnValue"`
	StructLogs  []StructLogRes `json:"structLogs"`
}

// StructLogRes stores a structured log emitted by the EVM while replaying a
// transaction in debug mode
type StructLogRes struct {
	Pc      uint64             `json:"pc"`
	Op      string             `json:"op"`
	Gas     uint64             `json:"gas"`
	GasCost uint64             `json:"gasCost"`
	Depth   int                `json:"depth"`
	Error   error              `json:"error,omitempty"`
	Stack   *[]string          `json:"stack,omitempty"`
	Memory  *[]string          `json:"memory,omitempty"`
	Storage *map[string]string `json:"storage,omitempty"`
}

// formatLogs formats EVM returned structured logs for json output
func FormatLogs(logs []vm.StructLog) []StructLogRes {
	formatted := make([]StructLogRes, len(logs))
	for index, trace := range logs {
		formatted[index] = StructLogRes{
			Pc:      trace.Pc,
			Op:      trace.Op.String(),
			Gas:     trace.Gas,
			GasCost: trace.GasCost,
			Depth:   trace.Depth,
			Error:   trace.Err,
		}
		if trace.Stack != nil {
			stack := make([]string, len(trace.Stack))
			for i, stackValue := range trace.Stack {
				stack[i] = fmt.Sprintf("%x", math.PaddedBigBytes(stackValue, 32))
			}
			formatted[index].Stack = &stack
		}
		if trace.Memory != nil {
			memory := make([]string, 0, (len(trace.Memory)+31)/32)
			for i := 0; i+32 <= len(trace.Memory); i += 32 {
				memory = append(memory, fmt.Sprintf("%x", trace.Memory[i:i+32]))
			}
			formatted[index].Memory = &memory
		}
		if trace.Storage != nil {
			storage := make(map[string]string)
			for i, storageValue := range trace.Storage {
				storage[fmt.Sprintf("%x", i)] = fmt.Sprintf("%x", storageValue)
			}
			formatted[index].Storage = &storage
		}
	}
	return formatted
}

// RPCMarshalBlock converts the given block to the RPC output which depends on fullTx. If inclTx is true transactions are
// returned. When fullTx is true the returned block contains full transaction details, otherwise it will only contain
// transaction hashes.
func RPCMarshalBlock(b *types.Block, inclTx bool, fullTx bool) (map[string]interface{}, error) {
	head := b.Header() // copies the header once
	fields := map[string]interface{}{
		"number":           (*hexutil.Big)(head.Number),
		"hash":             b.Hash(),
		"parentHash":       head.ParentHash,
		"nonce":            head.Nonce,
		"mixHash":          head.MixDigest,
		"sha3Uncles":       head.UncleHash,
		"logsBloom":        head.Bloom,
		"stateRoot":        head.Root,
		"miner":            head.Coinbase,
		"difficulty":       (*hexutil.Big)(head.Difficulty),
		"extraData":        hexutil.Bytes(head.Extra),
		"size":             hexutil.Uint64(b.Size()),
		"gasLimit":         hexutil.Uint64(head.GasLimit),
		"gasUsed":          hexutil.Uint64(head.GasUsed),
		"timestamp":        (*hexutil.Big)(head.Time),
		"transactionsRoot": head.TxHash,
		"receiptsRoot":     head.ReceiptHash,
	}

	if inclTx {
		formatTx := func(tx *types.Transaction) (interface{}, error) {
			return tx.Hash(), nil
		}
		if fullTx {
			formatTx = func(tx *types.Transaction) (interface{}, error) {
				return newRPCTransactionFromBlockHash(b, tx.Hash()), nil
			}
		}
		txs := b.Transactions()
		transactions := make([]interface{}, len(txs))
		var err error
		for i, tx := range txs {
			if transactions[i], err = formatTx(tx); err != nil {
				return nil, err
			}
		}
		fields["transactions"] = transactions
	}

	uncles := b.Uncles()
	uncleHashes := make([]common.Hash, len(uncles))
	for i, uncle := range uncles {
		uncleHashes[i] = uncle.Hash()
	}
	fields["uncles"] = uncleHashes

	return fields, nil
}

// rpcOutputBlock uses the generalized output filler, then adds the total difficulty field, which requires
// a `PublicBlockchainAPI`.
func (s *PublicBlockChainAPI) rpcOutputBlock(b *types.Block, inclTx bool, fullTx bool) (map[string]interface{}, error) {
	fields, err := RPCMarshalBlock(b, inclTx, fullTx)
	if err != nil {
		return nil, err
	}
	fields["totalDifficulty"] = (*hexutil.Big)(s.b.GetTd(b.Hash()))
	return fields, err
}

// RPCTransaction represents a transaction that will serialize to the RPC representation of a transaction
type RPCTransaction struct {
	BlockHash        common.Hash     `json:"blockHash"`
	BlockNumber      *hexutil.Big    `json:"blockNumber"`
	From             common.Address  `json:"from"`
	Gas              hexutil.Uint64  `json:"gas"`
	GasPrice         *hexutil.Big    `json:"gasPrice"`
	Hash             common.Hash     `json:"hash"`
	Input            hexutil.Bytes   `json:"input"`
	Nonce            hexutil.Uint64  `json:"nonce"`
	To               *common.Address `json:"to"`
	TransactionIndex hexutil.Uint    `json:"transactionIndex"`
	Value            *hexutil.Big    `json:"value"`
	V                *hexutil.Big    `json:"v"`
	R                *hexutil.Big    `json:"r"`
	S                *hexutil.Big    `json:"s"`
}

// newRPCTransaction returns a transaction that will serialize to the RPC
// representation, with the given location metadata set (if available).
func newRPCTransaction(tx *types.Transaction, blockHash common.Hash, blockNumber uint64, index uint64) *RPCTransaction {
	var signer types.Signer = types.HomesteadSigner{}
	// joel: this is one of the two places we used a wrong signer to print txes
	if tx.Protected() && !tx.IsPrivate() {
		signer = types.NewEIP155Signer(tx.ChainId())
	}
	from, _ := types.Sender(signer, tx)
	v, r, s := tx.RawSignatureValues()

	result := &RPCTransaction{
		From:     from,
		Gas:      hexutil.Uint64(tx.Gas()),
		GasPrice: (*hexutil.Big)(tx.GasPrice()),
		Hash:     tx.Hash(),
		Input:    hexutil.Bytes(tx.Data()),
		Nonce:    hexutil.Uint64(tx.Nonce()),
		To:       tx.To(),
		Value:    (*hexutil.Big)(tx.Value()),
		V:        (*hexutil.Big)(v),
		R:        (*hexutil.Big)(r),
		S:        (*hexutil.Big)(s),
	}
	if blockHash != (common.Hash{}) {
		result.BlockHash = blockHash
		result.BlockNumber = (*hexutil.Big)(new(big.Int).SetUint64(blockNumber))
		result.TransactionIndex = hexutil.Uint(index)
	}
	return result
}

// newRPCPendingTransaction returns a pending transaction that will serialize to the RPC representation
func newRPCPendingTransaction(tx *types.Transaction) *RPCTransaction {
	return newRPCTransaction(tx, common.Hash{}, 0, 0)
}

// newRPCTransactionFromBlockIndex returns a transaction that will serialize to the RPC representation.
func newRPCTransactionFromBlockIndex(b *types.Block, index uint64) *RPCTransaction {
	txs := b.Transactions()
	if index >= uint64(len(txs)) {
		return nil
	}
	return newRPCTransaction(txs[index], b.Hash(), b.NumberU64(), index)
}

// newRPCRawTransactionFromBlockIndex returns the bytes of a transaction given a block and a transaction index.
func newRPCRawTransactionFromBlockIndex(b *types.Block, index uint64) hexutil.Bytes {
	txs := b.Transactions()
	if index >= uint64(len(txs)) {
		return nil
	}
	blob, _ := rlp.EncodeToBytes(txs[index])
	return blob
}

// newRPCTransactionFromBlockHash returns a transaction that will serialize to the RPC representation.
func newRPCTransactionFromBlockHash(b *types.Block, hash common.Hash) *RPCTransaction {
	for idx, tx := range b.Transactions() {
		if tx.Hash() == hash {
			return newRPCTransactionFromBlockIndex(b, uint64(idx))
		}
	}
	return nil
}

// PublicTransactionPoolAPI exposes methods for the RPC interface
type PublicTransactionPoolAPI struct {
	b         Backend
	nonceLock *AddrLocker
}

// NewPublicTransactionPoolAPI creates a new RPC service with methods specific for the transaction pool.
func NewPublicTransactionPoolAPI(b Backend, nonceLock *AddrLocker) *PublicTransactionPoolAPI {
	return &PublicTransactionPoolAPI{b, nonceLock}
}

// GetBlockTransactionCountByNumber returns the number of transactions in the block with the given block number.
func (s *PublicTransactionPoolAPI) GetBlockTransactionCountByNumber(ctx context.Context, blockNr rpc.BlockNumber) *hexutil.Uint {
	if block, _ := s.b.BlockByNumber(ctx, blockNr); block != nil {
		n := hexutil.Uint(len(block.Transactions()))
		return &n
	}
	return nil
}

// GetBlockTransactionCountByHash returns the number of transactions in the block with the given hash.
func (s *PublicTransactionPoolAPI) GetBlockTransactionCountByHash(ctx context.Context, blockHash common.Hash) *hexutil.Uint {
	if block, _ := s.b.GetBlock(ctx, blockHash); block != nil {
		n := hexutil.Uint(len(block.Transactions()))
		return &n
	}
	return nil
}

// GetTransactionByBlockNumberAndIndex returns the transaction for the given block number and index.
func (s *PublicTransactionPoolAPI) GetTransactionByBlockNumberAndIndex(ctx context.Context, blockNr rpc.BlockNumber, index hexutil.Uint) *RPCTransaction {
	if block, _ := s.b.BlockByNumber(ctx, blockNr); block != nil {
		return newRPCTransactionFromBlockIndex(block, uint64(index))
	}
	return nil
}

// GetTransactionByBlockHashAndIndex returns the transaction for the given block hash and index.
func (s *PublicTransactionPoolAPI) GetTransactionByBlockHashAndIndex(ctx context.Context, blockHash common.Hash, index hexutil.Uint) *RPCTransaction {
	if block, _ := s.b.GetBlock(ctx, blockHash); block != nil {
		return newRPCTransactionFromBlockIndex(block, uint64(index))
	}
	return nil
}

// GetRawTransactionByBlockNumberAndIndex returns the bytes of the transaction for the given block number and index.
func (s *PublicTransactionPoolAPI) GetRawTransactionByBlockNumberAndIndex(ctx context.Context, blockNr rpc.BlockNumber, index hexutil.Uint) hexutil.Bytes {
	if block, _ := s.b.BlockByNumber(ctx, blockNr); block != nil {
		return newRPCRawTransactionFromBlockIndex(block, uint64(index))
	}
	return nil
}

// GetRawTransactionByBlockHashAndIndex returns the bytes of the transaction for the given block hash and index.
func (s *PublicTransactionPoolAPI) GetRawTransactionByBlockHashAndIndex(ctx context.Context, blockHash common.Hash, index hexutil.Uint) hexutil.Bytes {
	if block, _ := s.b.GetBlock(ctx, blockHash); block != nil {
		return newRPCRawTransactionFromBlockIndex(block, uint64(index))
	}
	return nil
}

// GetTransactionCount returns the number of transactions the given address has sent for the given block number
func (s *PublicTransactionPoolAPI) GetTransactionCount(ctx context.Context, address common.Address, blockNr rpc.BlockNumber) (*hexutil.Uint64, error) {
	state, _, err := s.b.StateAndHeaderByNumber(ctx, blockNr)
	if state == nil || err != nil {
		return nil, err
	}
	nonce := state.GetNonce(address)
	return (*hexutil.Uint64)(&nonce), nil
}

func (s *PublicTransactionPoolAPI) GetContractOrigTransactionHash(ctx context.Context, address common.Address) (hexutil.Bytes, error) {
	state, _, err := s.b.StateAndHeaderByNumber(ctx, rpc.LatestBlockNumber)
	if state == nil || err != nil {
		return nil, err
	}
	origTx, err := state.GetStatePrivacyMetadata(address)
	if origTx == nil || err != nil {
		return nil, err
	}
	return origTx.CreationTxHash.Bytes(), nil
}

// GetTransactionByHash returns the transaction for the given hash
func (s *PublicTransactionPoolAPI) GetTransactionByHash(ctx context.Context, hash common.Hash) *RPCTransaction {
	// Try to return an already finalized transaction
	if tx, blockHash, blockNumber, index := rawdb.ReadTransaction(s.b.ChainDb(), hash); tx != nil {
		return newRPCTransaction(tx, blockHash, blockNumber, index)
	}
	// No finalized transaction, try to retrieve it from the pool
	if tx := s.b.GetPoolTransaction(hash); tx != nil {
		return newRPCPendingTransaction(tx)
	}
	// Transaction unknown, return as such
	return nil
}

// GetRawTransactionByHash returns the bytes of the transaction for the given hash.
func (s *PublicTransactionPoolAPI) GetRawTransactionByHash(ctx context.Context, hash common.Hash) (hexutil.Bytes, error) {
	var tx *types.Transaction

	// Retrieve a finalized transaction, or a pooled otherwise
	if tx, _, _, _ = rawdb.ReadTransaction(s.b.ChainDb(), hash); tx == nil {
		if tx = s.b.GetPoolTransaction(hash); tx == nil {
			// Transaction not found anywhere, abort
			return nil, nil
		}
	}
	// Serialize to RLP and return
	return rlp.EncodeToBytes(tx)
}

// GetTransactionReceipt returns the transaction receipt for the given transaction hash.
func (s *PublicTransactionPoolAPI) GetTransactionReceipt(ctx context.Context, hash common.Hash) (map[string]interface{}, error) {
	tx, blockHash, blockNumber, index := rawdb.ReadTransaction(s.b.ChainDb(), hash)
	if tx == nil {
		return nil, nil
	}
	receipts, err := s.b.GetReceipts(ctx, blockHash)
	if err != nil {
		return nil, err
	}
	if len(receipts) <= int(index) {
		return nil, nil
	}
	receipt := receipts[index]

	var signer types.Signer = types.HomesteadSigner{}
	if tx.Protected() && !tx.IsPrivate() {
		signer = types.NewEIP155Signer(tx.ChainId())
	}
	from, _ := types.Sender(signer, tx)

	fields := map[string]interface{}{
		"blockHash":         blockHash,
		"blockNumber":       hexutil.Uint64(blockNumber),
		"transactionHash":   hash,
		"transactionIndex":  hexutil.Uint64(index),
		"from":              from,
		"to":                tx.To(),
		"gasUsed":           hexutil.Uint64(receipt.GasUsed),
		"cumulativeGasUsed": hexutil.Uint64(receipt.CumulativeGasUsed),
		"contractAddress":   nil,
		"logs":              receipt.Logs,
		"logsBloom":         receipt.Bloom,
	}

	// Assign receipt status or post state.
	if len(receipt.PostState) > 0 {
		fields["root"] = hexutil.Bytes(receipt.PostState)
	} else {
		fields["status"] = hexutil.Uint(receipt.Status)
	}
	if receipt.Logs == nil {
		fields["logs"] = [][]*types.Log{}
	}
	// If the ContractAddress is 20 0x0 bytes, assume it is not a contract creation
	if receipt.ContractAddress != (common.Address{}) {
		fields["contractAddress"] = receipt.ContractAddress
	}
	return fields, nil
}

// sign is a helper function that signs a transaction with the private key of the given address.
func (s *PublicTransactionPoolAPI) sign(addr common.Address, tx *types.Transaction) (*types.Transaction, error) {
	// Look up the wallet containing the requested signer
	account := accounts.Account{Address: addr}

	wallet, err := s.b.AccountManager().Find(account)
	if err != nil {
		return nil, err
	}
	// Request the wallet to sign the transaction
	var chainID *big.Int
	isQuorum := tx.IsPrivate()
	if config := s.b.ChainConfig(); config.IsEIP155(s.b.CurrentBlock().Number()) && !tx.IsPrivate() {
		chainID = config.ChainID
	}
	return wallet.SignTx(account, tx, chainID, isQuorum)
}

// SendTxArgs represents the arguments to sumbit a new transaction into the transaction pool.
type SendTxArgs struct {
	PrivateTxArgs
	From     common.Address  `json:"from"`
	To       *common.Address `json:"to"`
	Gas      *hexutil.Uint64 `json:"gas"`
	GasPrice *hexutil.Big    `json:"gasPrice"`
	Value    *hexutil.Big    `json:"value"`
	Nonce    *hexutil.Uint64 `json:"nonce"`
	// We accept "data" and "input" for backwards-compatibility reasons. "input" is the
	// newer name and should be preferred by clients.
	Data  *hexutil.Bytes `json:"data"`
	Input *hexutil.Bytes `json:"input"`
}

// SendRawTxArgs represents the arguments to submit a new signed private transaction into the transaction pool.
type SendRawTxArgs struct {
	PrivateTxArgs
}

// Additional arguments dedicated to private transactions
type PrivateTxArgs struct {
	PrivateFrom            string   `json:"privateFrom"`
	PrivateFor             []string `json:"privateFor"`
	PrivateTxType          string   `json:"restriction"`
	PrivateStateValidation bool     `json:"psv"`
}

// setDefaults is a helper function that fills in default values for unspecified tx fields.
func (args *SendTxArgs) setDefaults(ctx context.Context, b Backend) error {
	if args.Gas == nil {
		args.Gas = new(hexutil.Uint64)
		*(*uint64)(args.Gas) = 90000
	}
	if args.GasPrice == nil {
		price, err := b.SuggestPrice(ctx)
		if err != nil {
			return err
		}
		args.GasPrice = (*hexutil.Big)(price)
	}
	if args.Value == nil {
		args.Value = new(hexutil.Big)
	}
	if args.Nonce == nil {
		nonce, err := b.GetPoolNonce(ctx, args.From)
		if err != nil {
			return err
		}
		args.Nonce = (*hexutil.Uint64)(&nonce)
	}
	//Quorum
	if args.PrivateTxType == "" {
		args.PrivateTxType = "restricted"
	}
	//End-Quorum
	return nil
}

func (args *SendTxArgs) toTransaction() *types.Transaction {
	var input []byte
	if args.Data != nil {
		input = *args.Data
	} else if args.Input != nil {
		input = *args.Input
	}
	if args.To == nil {
		return types.NewContractCreation(uint64(*args.Nonce), (*big.Int)(args.Value), uint64(*args.Gas), (*big.Int)(args.GasPrice), input)
	}
	return types.NewTransaction(uint64(*args.Nonce), *args.To, (*big.Int)(args.Value), uint64(*args.Gas), (*big.Int)(args.GasPrice), input)
}

// submitTransaction is a helper function that submits tx to txPool and logs a message.
func submitTransaction(ctx context.Context, b Backend, tx *types.Transaction, isPrivate bool) (common.Hash, error) {
	if isPrivate {
		tx.SetPrivate()
	}

	if err := b.SendTx(ctx, tx); err != nil {
		return common.Hash{}, err
	}
	if tx.To() == nil {
		signer := types.MakeSigner(b.ChainConfig(), b.CurrentBlock().Number())
		from, err := types.Sender(signer, tx)
		if err != nil {
			return common.Hash{}, err
		}
		addr := crypto.CreateAddress(from, tx.Nonce())
		log.Info("Submitted contract creation", "fullhash", tx.Hash().Hex(), "to", addr.Hex())
		log.EmitCheckpoint(log.TxCreated, "tx", tx.Hash().Hex(), "to", addr.Hex())
	} else {
		log.Info("Submitted transaction", "fullhash", tx.Hash().Hex(), "recipient", tx.To())
		log.EmitCheckpoint(log.TxCreated, "tx", tx.Hash().Hex(), "to", tx.To().Hex())
	}
	return tx.Hash(), nil
}

// SendTransaction creates a transaction for the given argument, sign it and submit it to the
// transaction pool.
func (s *PublicTransactionPoolAPI) SendTransaction(ctx context.Context, args SendTxArgs) (common.Hash, error) {

	// Look up the wallet containing the requested signer
	account := accounts.Account{Address: args.From}

	wallet, err := s.b.AccountManager().Find(account)
	if err != nil {
		return common.Hash{}, err
	}

	if args.Nonce == nil {
		// Hold the addresse's mutex around signing to prevent concurrent assignment of
		// the same nonce to multiple accounts.
		s.nonceLock.LockAddr(args.From)
		defer s.nonceLock.UnlockAddr(args.From)
	}

	// Set some sanity defaults and terminate on failure
	if err := args.setDefaults(ctx, s.b); err != nil {
		return common.Hash{}, err
	}
	isPrivate, data, err := handlePrivateTransaction(ctx, s.b, args.toTransaction(), &args.PrivateTxArgs, args.From, false)

	if err != nil {
		return common.Hash{}, err
	}
	if isPrivate {
		// replace the original payload with encrypted payload hash
		args.Data = data.BytesTypeRef()
	}

	// Assemble the transaction and sign with the wallet
	tx := args.toTransaction()

	var chainID *big.Int
	isQuorum := tx.IsPrivate()
	if config := s.b.ChainConfig(); config.IsEIP155(s.b.CurrentBlock().Number()) && !isPrivate {
		chainID = config.ChainID
	}
	signed, err := wallet.SignTx(account, tx, chainID, isQuorum)
	if err != nil {
		return common.Hash{}, err
	}
	return submitTransaction(ctx, s.b, signed, isPrivate)
}

// SendRawTransaction will add the signed transaction to the transaction pool.
// The sender is responsible for signing the transaction and using the correct nonce.
func (s *PublicTransactionPoolAPI) SendRawTransaction(ctx context.Context, encodedTx hexutil.Bytes) (common.Hash, error) {
	tx := new(types.Transaction)
	if err := rlp.DecodeBytes(encodedTx, tx); err != nil {
		return common.Hash{}, err
	}
	return submitTransaction(ctx, s.b, tx, tx.IsPrivate())
}

// SendRawPrivateTransaction will add the signed transaction to the transaction pool.
// The sender is responsible for signing the transaction and using the correct nonce.
func (s *PublicTransactionPoolAPI) SendRawPrivateTransaction(ctx context.Context, encodedTx hexutil.Bytes, args SendRawTxArgs) (common.Hash, error) {

	tx := new(types.Transaction)
	if err := rlp.DecodeBytes(encodedTx, tx); err != nil {
		return common.Hash{}, err
	}
	isPrivate, _, err := handlePrivateTransaction(ctx, s.b, tx, &args.PrivateTxArgs, common.Address{}, true)
	if err != nil {
		return common.Hash{}, err
	}
	if !isPrivate {
		return common.Hash{}, fmt.Errorf("transaction is not private")
	}

	return submitTransaction(ctx, s.b, tx, isPrivate)
}

// Sign calculates an ECDSA signature for:
// keccack256("\x19Ethereum Signed Message:\n" + len(message) + message).
//
// Note, the produced signature conforms to the secp256k1 curve R, S and V values,
// where the V value will be 27 or 28 for legacy reasons.
//
// The account associated with addr must be unlocked.
//
// https://github.com/ethereum/wiki/wiki/JSON-RPC#eth_sign
func (s *PublicTransactionPoolAPI) Sign(addr common.Address, data hexutil.Bytes) (hexutil.Bytes, error) {
	// Look up the wallet containing the requested signer
	account := accounts.Account{Address: addr}

	wallet, err := s.b.AccountManager().Find(account)
	if err != nil {
		return nil, err
	}
	// Sign the requested hash with the wallet
	signature, err := wallet.SignHash(account, signHash(data))
	if err == nil {
		signature[64] += 27 // Transform V from 0/1 to 27/28 according to the yellow paper
	}
	return signature, err
}

// SignTransactionResult represents a RLP encoded signed transaction.
type SignTransactionResult struct {
	Raw hexutil.Bytes      `json:"raw"`
	Tx  *types.Transaction `json:"tx"`
}

// SignTransaction will sign the given transaction with the from account.
// The node needs to have the private key of the account corresponding with
// the given from address and it needs to be unlocked.
func (s *PublicTransactionPoolAPI) SignTransaction(ctx context.Context, args SendTxArgs) (*SignTransactionResult, error) {
	if args.Gas == nil {
		return nil, fmt.Errorf("gas not specified")
	}
	if args.GasPrice == nil {
		return nil, fmt.Errorf("gasPrice not specified")
	}
	if args.Nonce == nil {
		return nil, fmt.Errorf("nonce not specified")
	}
	if err := args.setDefaults(ctx, s.b); err != nil {
		return nil, err
	}
	tx, err := s.sign(args.From, args.toTransaction())
	if err != nil {
		return nil, err
	}
	if args.PrivateFor != nil {
		tx.SetPrivate()
	}
	data, err := rlp.EncodeToBytes(tx)
	if err != nil {
		return nil, err
	}
	return &SignTransactionResult{data, tx}, nil
}

// PendingTransactions returns the transactions that are in the transaction pool
// and have a from address that is one of the accounts this node manages.
func (s *PublicTransactionPoolAPI) PendingTransactions() ([]*RPCTransaction, error) {
	pending, err := s.b.GetPoolTransactions()
	if err != nil {
		return nil, err
	}
	accounts := make(map[common.Address]struct{})
	for _, wallet := range s.b.AccountManager().Wallets() {
		for _, account := range wallet.Accounts() {
			accounts[account.Address] = struct{}{}
		}
	}
	transactions := make([]*RPCTransaction, 0, len(pending))
	for _, tx := range pending {
		var signer types.Signer = types.HomesteadSigner{}
		if tx.Protected() && !tx.IsPrivate() {
			signer = types.NewEIP155Signer(tx.ChainId())
		}
		from, _ := types.Sender(signer, tx)
		if _, exists := accounts[from]; exists {
			transactions = append(transactions, newRPCPendingTransaction(tx))
		}
	}
	return transactions, nil
}

// Resend accepts an existing transaction and a new gas price and limit. It will remove
// the given transaction from the pool and reinsert it with the new gas price and limit.
func (s *PublicTransactionPoolAPI) Resend(ctx context.Context, sendArgs SendTxArgs, gasPrice *hexutil.Big, gasLimit *hexutil.Uint64) (common.Hash, error) {
	if sendArgs.Nonce == nil {
		return common.Hash{}, fmt.Errorf("missing transaction nonce in transaction spec")
	}
	if err := sendArgs.setDefaults(ctx, s.b); err != nil {
		return common.Hash{}, err
	}
	matchTx := sendArgs.toTransaction()
	pending, err := s.b.GetPoolTransactions()
	if err != nil {
		return common.Hash{}, err
	}

	for _, p := range pending {
		var signer types.Signer = types.HomesteadSigner{}
		if p.Protected() && !p.IsPrivate() {
			signer = types.NewEIP155Signer(p.ChainId())
		}
		wantSigHash := signer.Hash(matchTx)

		if pFrom, err := types.Sender(signer, p); err == nil && pFrom == sendArgs.From && signer.Hash(p) == wantSigHash {
			// Match. Re-sign and send the transaction.
			if gasPrice != nil && (*big.Int)(gasPrice).Sign() != 0 {
				sendArgs.GasPrice = gasPrice
			}
			if gasLimit != nil && *gasLimit != 0 {
				sendArgs.Gas = gasLimit
			}
			newTx := sendArgs.toTransaction()
			if len(sendArgs.PrivateFor) > 0 {
				newTx.SetPrivate()
			}

			signedTx, err := s.sign(sendArgs.From, newTx)
			if err != nil {
				return common.Hash{}, err
			}
			if err = s.b.SendTx(ctx, signedTx); err != nil {
				return common.Hash{}, err
			}
			return signedTx.Hash(), nil
		}
	}

	return common.Hash{}, fmt.Errorf("Transaction %#x not found", matchTx.Hash())
}

// PublicDebugAPI is the collection of Ethereum APIs exposed over the public
// debugging endpoint.
type PublicDebugAPI struct {
	b Backend
}

// NewPublicDebugAPI creates a new API definition for the public debug methods
// of the Ethereum service.
func NewPublicDebugAPI(b Backend) *PublicDebugAPI {
	return &PublicDebugAPI{b: b}
}

// GetBlockRlp retrieves the RLP encoded for of a single block.
func (api *PublicDebugAPI) GetBlockRlp(ctx context.Context, number uint64) (string, error) {
	block, _ := api.b.BlockByNumber(ctx, rpc.BlockNumber(number))
	if block == nil {
		return "", fmt.Errorf("block #%d not found", number)
	}
	encoded, err := rlp.EncodeToBytes(block)
	if err != nil {
		return "", err
	}
	return fmt.Sprintf("%x", encoded), nil
}

// PrintBlock retrieves a block and returns its pretty printed form.
func (api *PublicDebugAPI) PrintBlock(ctx context.Context, number uint64) (string, error) {
	block, _ := api.b.BlockByNumber(ctx, rpc.BlockNumber(number))
	if block == nil {
		return "", fmt.Errorf("block #%d not found", number)
	}
	return spew.Sdump(block), nil
}

// SeedHash retrieves the seed hash of a block.
func (api *PublicDebugAPI) SeedHash(ctx context.Context, number uint64) (string, error) {
	block, _ := api.b.BlockByNumber(ctx, rpc.BlockNumber(number))
	if block == nil {
		return "", fmt.Errorf("block #%d not found", number)
	}
	return fmt.Sprintf("0x%x", ethash.SeedHash(number)), nil
}

// PrivateDebugAPI is the collection of Ethereum APIs exposed over the private
// debugging endpoint.
type PrivateDebugAPI struct {
	b Backend
}

// NewPrivateDebugAPI creates a new API definition for the private debug methods
// of the Ethereum service.
func NewPrivateDebugAPI(b Backend) *PrivateDebugAPI {
	return &PrivateDebugAPI{b: b}
}

// ChaindbProperty returns leveldb properties of the chain database.
func (api *PrivateDebugAPI) ChaindbProperty(property string) (string, error) {
	ldb, ok := api.b.ChainDb().(interface {
		LDB() *leveldb.DB
	})
	if !ok {
		return "", fmt.Errorf("chaindbProperty does not work for memory databases")
	}
	if property == "" {
		property = "leveldb.stats"
	} else if !strings.HasPrefix(property, "leveldb.") {
		property = "leveldb." + property
	}
	return ldb.LDB().GetProperty(property)
}

func (api *PrivateDebugAPI) ChaindbCompact() error {
	ldb, ok := api.b.ChainDb().(interface {
		LDB() *leveldb.DB
	})
	if !ok {
		return fmt.Errorf("chaindbCompact does not work for memory databases")
	}
	for b := byte(0); b < 255; b++ {
		log.Info("Compacting chain database", "range", fmt.Sprintf("0x%0.2X-0x%0.2X", b, b+1))
		err := ldb.LDB().CompactRange(util.Range{Start: []byte{b}, Limit: []byte{b + 1}})
		if err != nil {
			log.Error("Database compaction failed", "err", err)
			return err
		}
	}
	return nil
}

// SetHead rewinds the head of the blockchain to a previous block.
func (api *PrivateDebugAPI) SetHead(number hexutil.Uint64) {
	api.b.SetHead(uint64(number))
}

// PublicNetAPI offers network related RPC methods
type PublicNetAPI struct {
	net            *p2p.Server
	networkVersion uint64
}

// NewPublicNetAPI creates a new net API instance.
func NewPublicNetAPI(net *p2p.Server, networkVersion uint64) *PublicNetAPI {
	return &PublicNetAPI{net, networkVersion}
}

// Listening returns an indication if the node is listening for network connections.
func (s *PublicNetAPI) Listening() bool {
	return true // always listening
}

// PeerCount returns the number of connected peers
func (s *PublicNetAPI) PeerCount() hexutil.Uint {
	return hexutil.Uint(s.net.PeerCount())
}

// Version returns the current ethereum protocol version.
func (s *PublicNetAPI) Version() string {
	return fmt.Sprintf("%d", s.networkVersion)
}

// Quorum
// Please note: This is a temporary integration to improve performance in high-latency
// environments when sending many private transactions. It will be removed at a later
// date when account management is handled outside Ethereum.

type AsyncSendTxArgs struct {
	SendTxArgs
	CallbackUrl string `json:"callbackUrl"`
}

type AsyncResultSuccess struct {
	Id     string      `json:"id,omitempty"`
	TxHash common.Hash `json:"txHash"`
}

type AsyncResultFailure struct {
	Id    string `json:"id,omitempty"`
	Error string `json:"error"`
}

type Async struct {
	sync.Mutex
	sem chan struct{}
}

func (s *PublicTransactionPoolAPI) send(ctx context.Context, asyncArgs AsyncSendTxArgs) {

	txHash, err := s.SendTransaction(ctx, asyncArgs.SendTxArgs)

	if asyncArgs.CallbackUrl != "" {

		//don't need to nil check this since id is required for every geth rpc call
		//even though this is stated in the specification as an "optional" parameter
		jsonId := ctx.Value("id").(*json.RawMessage)
		id := string(*jsonId)

		var resultResponse interface{}
		if err != nil {
			resultResponse = &AsyncResultFailure{Id: id, Error: err.Error()}
		} else {
			resultResponse = &AsyncResultSuccess{Id: id, TxHash: txHash}
		}

		buf := new(bytes.Buffer)
		err := json.NewEncoder(buf).Encode(resultResponse)
		if err != nil {
			log.Info("Error encoding callback JSON: %v", err)
			return
		}
		_, err = http.Post(asyncArgs.CallbackUrl, "application/json", buf)
		if err != nil {
			log.Info("Error sending callback: %v", err)
			return
		}
	}

}

func newAsync(n int) *Async {
	a := &Async{
		sem: make(chan struct{}, n),
	}
	return a
}

var async = newAsync(100)

// SendTransactionAsync creates a transaction for the given argument, signs it, and
// submits it to the transaction pool. This call returns immediately to allow sending
// many private transactions/bursts of transactions without waiting for the recipient
// parties to confirm receipt of the encrypted payloads. An optional callbackUrl may
// be specified--when a transaction is submitted to the transaction pool, it will be
// called with a POST request containing either {"error": "error message"} or
// {"txHash": "0x..."}.
//
// Please note: This is a temporary integration to improve performance in high-latency
// environments when sending many private transactions. It will be removed at a later
// date when account management is handled outside Ethereum.
func (s *PublicTransactionPoolAPI) SendTransactionAsync(ctx context.Context, args AsyncSendTxArgs) (common.Hash, error) {

	select {
	case async.sem <- struct{}{}:
		go func() {
			s.send(ctx, args)
			<-async.sem
		}()
		return common.Hash{}, nil
	default:
		return common.Hash{}, errors.New("too many concurrent requests")
	}
}

// GetQuorumPayload returns the contents of a private transaction
func (s *PublicBlockChainAPI) GetQuorumPayload(digestHex string) (string, error) {
	if private.P == nil {
		return "", fmt.Errorf("PrivateTransactionManager is not enabled")
	}
	if len(digestHex) < 3 {
		return "", fmt.Errorf("Invalid digest hex")
	}
	if digestHex[:2] == "0x" {
		digestHex = digestHex[2:]
	}
	b, err := hex.DecodeString(digestHex)
	if err != nil {
		return "", err
	}
	if len(b) != common.EncryptedPayloadHashLength {
		return "", fmt.Errorf("Expected a Quorum digest of length 64, but got %d", len(b))
	}
	data, _, err := private.P.Receive(common.BytesToEncryptedPayloadHash(b))
	if err != nil {
		return "", err
	}
	return fmt.Sprintf("0x%x", data), nil
}

// If transaction is raw, the tx payload is indeed the hash of the encrypted payload
//
// For private transaction, run a simulated execution in order to
// 1. Find all affected private contract accounts then retrieve encrypted payload hases of their creation txs
// 2. Calculate Merkle Root as the result of the simulated execution
// The above information along with private originating payload are sent to Transaction Manager
// to obtain hash of the encrypted private payload
func handlePrivateTransaction(ctx context.Context, b Backend, tx *types.Transaction, privateTxArgs *PrivateTxArgs, from common.Address, isRaw bool) (isPrivate bool, hash common.EncryptedPayloadHash, err error) {
	defer func(start time.Time) {
		log.Debug("Handle Private Transaction finished", "took", time.Since(start))
	}(time.Now())
	isPrivate = privateTxArgs != nil && privateTxArgs.PrivateFor != nil
	if isPrivate {
		isMessageCall := tx.To() != nil
		data := tx.Data()
		if len(data) > 0 { // only support non-value-transfer transaction
			var creationTxEncryptedPayloadHashes common.EncryptedPayloadHashes // of affected contract accounts
			var merkleRoot common.Hash
			log.Info("sending private tx", "isRaw", isRaw, "data", common.FormatTerminalString(data), "privatefrom", privateTxArgs.PrivateFrom, "privatefor", privateTxArgs.PrivateFor, "psvsender", privateTxArgs.PrivateStateValidation, "messageCall", isMessageCall)
			if isRaw {
				hash = common.BytesToEncryptedPayloadHash(data)
				privatePayload, _, revErr := private.P.ReceiveRaw(hash)
				if revErr != nil {
					return isPrivate, common.EncryptedPayloadHash{}, revErr
				}
				log.Trace("received raw payload", "hash", hash, "privatepayload", common.FormatTerminalString(privatePayload))
				var privateTx *types.Transaction
				if tx.To() == nil {
					privateTx = types.NewContractCreation(tx.Nonce(), tx.Value(), tx.Gas(), tx.GasPrice(), privatePayload)
				} else {
					privateTx = types.NewTransaction(tx.Nonce(), *tx.To(), tx.Value(), tx.Gas(), tx.GasPrice(), privatePayload)
				}
				creationTxEncryptedPayloadHashes, merkleRoot, err = simulateExecution(ctx, b, from, privateTx)
				log.Trace("after simulation", "creationTxEncryptedPayloadHashes", creationTxEncryptedPayloadHashes, "merkleRoot", merkleRoot, "error", err)
				if err != nil {
					return
				}

				if !isMessageCall && !privateTxArgs.PrivateStateValidation {
					merkleRoot = common.Hash{}
				}

				data, err = private.P.SendSignedTx(hash, privateTxArgs.PrivateFor, &engine.ExtraMetadata{
					ACHashes:     creationTxEncryptedPayloadHashes,
					ACMerkleRoot: merkleRoot,
				})
			} else {
<<<<<<< HEAD
				creationTxEncryptedPayloadHashes, merkleRoot, err = simulateExecution(ctx, b, from, tx, privateTxArgs)

=======
				creationTxEncryptedPayloadHashes, merkleRoot, err = simulateExecution(ctx, b, from, tx)
				log.Trace("after simulation", "creationTxEncryptedPayloadHashes", creationTxEncryptedPayloadHashes, "merkleRoot", merkleRoot, "error", err)
				if err != nil {
					return
				}
				// preemptive check if this node is party to contracts
				if isMessageCall && len(creationTxEncryptedPayloadHashes) == 0 {
					return isPrivate, common.EncryptedPayloadHash{}, errors.New("non-party to message call")
				}
>>>>>>> 6d472d78
				//if creation and psv=false, dont send merkleRoot
				if !isMessageCall && !privateTxArgs.PrivateStateValidation {
					merkleRoot = common.Hash{}
				}
				hash, err = private.P.Send(data, privateTxArgs.PrivateFrom, privateTxArgs.PrivateFor, &engine.ExtraMetadata{
					ACHashes:     creationTxEncryptedPayloadHashes,
					ACMerkleRoot: merkleRoot,
				})
				if err != nil {
					return
				}
			}
			log.Info("sent private tx", "isRaw", isRaw, "data", common.FormatTerminalString(data), "privatefrom", privateTxArgs.PrivateFrom, "privatefor", privateTxArgs.PrivateFor, "merkleroot", merkleRoot, "ismessagecall", isMessageCall, "error", err, "encryptedhahses", creationTxEncryptedPayloadHashes, "hash", hash)
			if err != nil {
				return isPrivate, common.EncryptedPayloadHash{}, err
			}
		}
	}
	return
}

// Simulate excution of a private transaction
// Returns hashes of encrypted payload of creation transactions for all affected contract accounts
// and the merkle root combining all affected contract accounts after the simulation
//
func simulateExecution(ctx context.Context, b Backend, from common.Address, privateTx *types.Transaction, privateTxArgs *PrivateTxArgs) (common.EncryptedPayloadHashes, common.Hash, error) {
	defer func(start time.Time) {
		log.Debug("Simulated Execution EVM call finished", "runtime", time.Since(start))
	}(time.Now())
	blockNumber := b.CurrentBlock().Number().Uint64()
	state, header, err := b.StateAndHeaderByNumber(ctx, rpc.BlockNumber(blockNumber))
	if state == nil || err != nil {
		return nil, common.Hash{}, err
	}
	// Set sender address or use a default if none specified
	addr := from
	if addr == (common.Address{}) {
		if wallets := b.AccountManager().Wallets(); len(wallets) > 0 {
			if accounts := wallets[0].Accounts(); len(accounts) > 0 {
				addr = accounts[0].Address
			}
		}
	}

	// Create new call message
	msg := types.NewMessage(addr, privateTx.To(), privateTx.Nonce(), privateTx.Value(), privateTx.Gas(), privateTx.GasPrice(), privateTx.Data(), false)

	// Setup context with timeout as gas un-metered
	var cancel context.CancelFunc
	ctx, cancel = context.WithTimeout(ctx, time.Second*5)
	// Make sure the context is cancelled when the call has completed
	// this makes sure resources are cleaned up.
	defer func() { cancel() }()

	// Get a new instance of the EVM.
	evm, _, err := b.GetEVM(ctx, msg, state, header, vm.Config{})
	if err != nil {
		return nil, common.Hash{}, err
	}
	// Wait for the context to be done and cancel the evm. Even if the
	// EVM has finished, cancelling may be done (repeatedly)
	go func() {
		<-ctx.Done()
		evm.Cancel()
	}()

	// even the creation of a contract (init code) can invoke other contracts
	if privateTx.To() != nil {
		if !evm.StateDB.Exist(*privateTx.To()) {
			err = fmt.Errorf("no access to contract account %s", privateTx.To().Hex())
		} else {
			_, _, err = evm.Call(vm.AccountRef(addr), *privateTx.To(), privateTx.Data(), privateTx.Gas(), privateTx.Value())
		}
	} else {
		_, _, _, err = evm.Create(vm.AccountRef(addr), privateTx.Data(), privateTx.Gas(), privateTx.Value())
	}

	if err != nil {
		log.Error("Simulated execution", "error", err)
		return nil, common.Hash{}, err
	}
	affectedContractsHashes := make(common.EncryptedPayloadHashes)
	addresses := evm.AffectedContracts()
<<<<<<< HEAD
	psv := privateTxArgs.PrivateStateValidation
=======
	psv := true
	log.Trace("simulation", "affectedaddresses", addresses)
>>>>>>> 6d472d78
	for _, addr := range addresses {
		privacyMetadata, err := evm.StateDB.GetStatePrivacyMetadata(addr)
		log.Debug("Found affected contract", "address", addr.Hex(), "privacyMetadata", privacyMetadata)
		// when we run simulation, it's possible that affected contracts may contain public ones
		// public contract will not have any privacyMetadata attached
		if err != nil {
			//TODO - if decoding privacyMetadata fails
		}
		if privacyMetadata == nil {
			continue
		}
		affectedContractsHashes.Add(privacyMetadata.CreationTxHash)
		//if one of affected contracts is psv=false, entire transaction is psv=false
		if privacyMetadata.PrivateStateValidation != psv {
			return nil, common.Hash{}, errors.New("psv flag doesn't match")
		}
	}
	var merkleRoot common.Hash
	if psv {
		merkleRoot, err = evm.CalculateMerkleRoot()
		if err != nil {
			return nil, common.Hash{}, err
		}
	}
	log.Trace("simulation end", "mr", merkleRoot, "affectedhashes", affectedContractsHashes)
	return affectedContractsHashes, merkleRoot, nil
}

//End-Quorum<|MERGE_RESOLUTION|>--- conflicted
+++ resolved
@@ -1757,14 +1757,10 @@
 				} else {
 					privateTx = types.NewTransaction(tx.Nonce(), *tx.To(), tx.Value(), tx.Gas(), tx.GasPrice(), privatePayload)
 				}
-				creationTxEncryptedPayloadHashes, merkleRoot, err = simulateExecution(ctx, b, from, privateTx)
+				creationTxEncryptedPayloadHashes, merkleRoot, err = simulateExecution(ctx, b, from, privateTx, privateTxArgs)
 				log.Trace("after simulation", "creationTxEncryptedPayloadHashes", creationTxEncryptedPayloadHashes, "merkleRoot", merkleRoot, "error", err)
 				if err != nil {
 					return
-				}
-
-				if !isMessageCall && !privateTxArgs.PrivateStateValidation {
-					merkleRoot = common.Hash{}
 				}
 
 				data, err = private.P.SendSignedTx(hash, privateTxArgs.PrivateFor, &engine.ExtraMetadata{
@@ -1772,11 +1768,7 @@
 					ACMerkleRoot: merkleRoot,
 				})
 			} else {
-<<<<<<< HEAD
 				creationTxEncryptedPayloadHashes, merkleRoot, err = simulateExecution(ctx, b, from, tx, privateTxArgs)
-
-=======
-				creationTxEncryptedPayloadHashes, merkleRoot, err = simulateExecution(ctx, b, from, tx)
 				log.Trace("after simulation", "creationTxEncryptedPayloadHashes", creationTxEncryptedPayloadHashes, "merkleRoot", merkleRoot, "error", err)
 				if err != nil {
 					return
@@ -1785,11 +1777,7 @@
 				if isMessageCall && len(creationTxEncryptedPayloadHashes) == 0 {
 					return isPrivate, common.EncryptedPayloadHash{}, errors.New("non-party to message call")
 				}
->>>>>>> 6d472d78
-				//if creation and psv=false, dont send merkleRoot
-				if !isMessageCall && !privateTxArgs.PrivateStateValidation {
-					merkleRoot = common.Hash{}
-				}
+
 				hash, err = private.P.Send(data, privateTxArgs.PrivateFrom, privateTxArgs.PrivateFor, &engine.ExtraMetadata{
 					ACHashes:     creationTxEncryptedPayloadHashes,
 					ACMerkleRoot: merkleRoot,
@@ -1869,12 +1857,8 @@
 	}
 	affectedContractsHashes := make(common.EncryptedPayloadHashes)
 	addresses := evm.AffectedContracts()
-<<<<<<< HEAD
 	psv := privateTxArgs.PrivateStateValidation
-=======
-	psv := true
 	log.Trace("simulation", "affectedaddresses", addresses)
->>>>>>> 6d472d78
 	for _, addr := range addresses {
 		privacyMetadata, err := evm.StateDB.GetStatePrivacyMetadata(addr)
 		log.Debug("Found affected contract", "address", addr.Hex(), "privacyMetadata", privacyMetadata)
