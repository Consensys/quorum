--- conflicted
+++ resolved
@@ -42,10 +42,7 @@
 	"github.com/ethereum/go-ethereum/consensus/clique"
 	"github.com/ethereum/go-ethereum/consensus/ethash"
 	"github.com/ethereum/go-ethereum/core"
-<<<<<<< HEAD
 	"github.com/ethereum/go-ethereum/core/mps"
-=======
->>>>>>> 991384a7
 	"github.com/ethereum/go-ethereum/core/state"
 	"github.com/ethereum/go-ethereum/core/types"
 	"github.com/ethereum/go-ethereum/core/vm"
@@ -652,7 +649,6 @@
 		return (*hexutil.Big)(config.ChainID), nil
 	}
 	return nil, fmt.Errorf("chain not synced beyond EIP-155 replay-protection fork block")
-<<<<<<< HEAD
 }
 
 // GetPSI - retunrs the PSI that was resolved based on the client request
@@ -662,8 +658,6 @@
 		return "", err
 	}
 	return psm.ID.String(), nil
-=======
->>>>>>> 991384a7
 }
 
 // BlockNumber returns the block number of the chain head.
@@ -944,16 +938,15 @@
 	StateDiff *map[common.Hash]common.Hash `json:"stateDiff"`
 }
 
-<<<<<<< HEAD
 // Quorum - Multitenancy
 // Before returning the result, we need to inspect the EVM and
 // perform verification check
-func DoCall(ctx context.Context, b Backend, args CallArgs, blockNrOrHash rpc.BlockNumberOrHash, overrides map[common.Address]account, vmCfg vm.Config, timeout time.Duration, globalGasCap uint64) (*core.ExecutionResult, error) {
+/*func DoCall(ctx context.Context, b Backend, args CallArgs, blockNrOrHash rpc.BlockNumberOrHash, overrides map[common.Address]account, vmCfg vm.Config, timeout time.Duration, globalGasCap uint64) (*core.ExecutionResult, error) {
 	defer func(start time.Time) { log.Debug("Executing EVM call finished", "runtime", time.Since(start)) }(time.Now())
-=======
+}*/
+
 // StateOverride is the collection of overridden accounts.
 type StateOverride map[common.Address]OverrideAccount
->>>>>>> 991384a7
 
 // Apply overrides the fields of specified accounts into the given state.
 func (diff *StateOverride) Apply(state *state.StateDB) error {
@@ -997,9 +990,9 @@
 	if state == nil || err != nil {
 		return nil, err
 	}
-	if err := overrides.Apply(state); err != nil {
-		return nil, err
-	}
+	/*if err := overrides.Apply(state); err != nil {
+		return nil, err
+	}*/
 	// Setup context so it may be cancelled the call has completed
 	// or, in case of unmetered gas, setup a context with a timeout.
 	var cancel context.CancelFunc
@@ -1013,10 +1006,6 @@
 	defer cancel()
 
 	msg := args.ToMessage(globalGasCap)
-<<<<<<< HEAD
-	// Get a new instance of the EVM.
-=======
->>>>>>> 991384a7
 	evm, vmError, err := b.GetEVM(ctx, msg, state, header, nil)
 	if err != nil {
 		return nil, err
@@ -1081,21 +1070,16 @@
 //
 // Note, this function doesn't make and changes in the state/blockchain and is
 // useful to execute and retrieve values.
-<<<<<<< HEAD
 // Quorum
 // - replaced the default 5s time out with the value passed in vm.calltimeout
 // - multi tenancy verification
-func (s *PublicBlockChainAPI) Call(ctx context.Context, args CallArgs, blockNrOrHash rpc.BlockNumberOrHash, overrides *map[common.Address]account) (hexutil.Bytes, error) {
-	var accounts map[common.Address]account
+func (s *PublicBlockChainAPI) Call(ctx context.Context, args CallArgs, blockNrOrHash rpc.BlockNumberOrHash, overrides *map[common.Address]OverrideAccount) (hexutil.Bytes, error) {
+	var accounts map[common.Address]OverrideAccount
 	if overrides != nil {
 		accounts = *overrides
 	}
-
-	result, err := DoCall(ctx, s.b, args, blockNrOrHash, accounts, vm.Config{}, s.b.CallTimeOut(), s.b.RPCGasCap())
-=======
-func (s *PublicBlockChainAPI) Call(ctx context.Context, args CallArgs, blockNrOrHash rpc.BlockNumberOrHash, overrides *StateOverride) (hexutil.Bytes, error) {
-	result, err := DoCall(ctx, s.b, args, blockNrOrHash, overrides, vm.Config{}, 5*time.Second, s.b.RPCGasCap())
->>>>>>> 991384a7
+	stateOverride := StateOverride(accounts)
+	result, err := DoCall(ctx, s.b, args, blockNrOrHash, &stateOverride, vm.Config{}, s.b.CallTimeOut(), s.b.RPCGasCap())
 	if err != nil {
 		return nil, err
 	}
@@ -1440,11 +1424,7 @@
 	// transactions. For non-protected transactions, the homestead signer signer is used
 	// because the return value of ChainId is zero for those transactions.
 	var signer types.Signer
-<<<<<<< HEAD
 	if tx.Protected() && !tx.IsPrivate() {
-=======
-	if tx.Protected() {
->>>>>>> 991384a7
 		signer = types.LatestSignerForChainID(tx.ChainId())
 	} else {
 		signer = types.HomesteadSigner{}
@@ -1592,11 +1572,7 @@
 			}
 		}
 		// Copy the original db so we don't modify it
-<<<<<<< HEAD
-		statedb := db.(*state.StateDB)
-=======
-		statedb := db.Copy()
->>>>>>> 991384a7
+		statedb := db.(*state.StateDB).Copy()
 		msg := types.NewMessage(args.From, args.To, uint64(*args.Nonce), args.Value.ToInt(), uint64(*args.Gas), args.GasPrice.ToInt(), input, accessList, false)
 
 		// Apply the transaction with the access list tracer
@@ -1783,16 +1759,9 @@
 	}
 	receipt := receipts[index]
 
-<<<<<<< HEAD
 	// Quorum: note that upstream code has been refactored into this method
 	return getTransactionReceiptCommonCode(tx, blockHash, blockNumber, hash, index, receipt)
 }
-=======
-	// Derive the sender.
-	bigblock := new(big.Int).SetUint64(blockNumber)
-	signer := types.MakeSigner(s.b.ChainConfig(), bigblock)
-	from, _ := types.Sender(signer, tx)
->>>>>>> 991384a7
 
 // Quorum
 // Common code extracted from GetTransactionReceipt() to enable reuse
@@ -1810,7 +1779,6 @@
 		"logs":              receipt.Logs,
 		"logsBloom":         receipt.Bloom,
 		"type":              hexutil.Uint(tx.Type()),
-<<<<<<< HEAD
 		// Quorum
 		"isPrivacyMarkerTransaction": tx.IsPrivacyMarker(),
 	}
@@ -1818,8 +1786,6 @@
 	// Quorum
 	if len(receipt.RevertReason) > 0 {
 		fields["revertReason"] = hexutil.Encode(receipt.RevertReason)
-=======
->>>>>>> 991384a7
 	}
 	// End Quorum
 
@@ -1961,7 +1927,6 @@
 	// For non-legacy transactions
 	AccessList *types.AccessList `json:"accessList,omitempty"`
 	ChainID    *hexutil.Big      `json:"chainId,omitempty"`
-<<<<<<< HEAD
 }
 
 func (s SendTxArgs) IsPrivate() bool {
@@ -2021,8 +1986,6 @@
 		}
 	}
 	return nil
-=======
->>>>>>> 991384a7
 }
 
 // setDefaults fills in default values for unspecified tx fields.
@@ -2088,16 +2051,12 @@
 		id := (*hexutil.Big)(b.ChainConfig().ChainID)
 		args.ChainID = id
 	}
-<<<<<<< HEAD
 	// Quorum
 	if args.PrivateTxType == "" {
 		args.PrivateTxType = "restricted"
 	}
 	return args.SetDefaultPrivateFrom(ctx, b)
 	// End Quorum
-=======
-	return nil
->>>>>>> 991384a7
 }
 
 // toTransaction converts the arguments to a transaction.
@@ -2146,7 +2105,6 @@
 		// Ensure only eip155 signed transactions are submitted if EIP155Required is set.
 		return common.Hash{}, errors.New("only replay-protected (EIP-155) transactions allowed over RPC")
 	}
-<<<<<<< HEAD
 	// Print a log with full tx details for manual investigations and interventions
 	// Quorum
 	var signer types.Signer
@@ -2197,30 +2155,24 @@
 		return common.Hash{}, errors.New("only replay-protected (EIP-155) transactions allowed over RPC")
 	}
 	if err := b.SendTx(ctx, tx); err != nil {
-=======
-	if err := b.SendTx(ctx, tx); err != nil {
 		return common.Hash{}, err
 	}
+	/* old TODO check merge
 	// Print a log with full tx details for manual investigations and interventions
 	signer := types.MakeSigner(b.ChainConfig(), b.CurrentBlock().Number())
 	from, err := types.Sender(signer, tx)
 	if err != nil {
->>>>>>> 991384a7
 		return common.Hash{}, err
 	}
+	*/
 
 	if tx.To() == nil {
 		addr := crypto.CreateAddress(from, tx.Nonce())
 		log.Info("Submitted contract creation", "hash", tx.Hash().Hex(), "from", from, "nonce", tx.Nonce(), "contract", addr.Hex(), "value", tx.Value())
-<<<<<<< HEAD
 		log.EmitCheckpoint(log.TxCreated, "tx", tx.Hash().Hex(), "to", addr.Hex())
 	} else {
 		log.Info("Submitted transaction", "hash", tx.Hash().Hex(), "from", from, "nonce", tx.Nonce(), "recipient", tx.To(), "value", tx.Value())
 		log.EmitCheckpoint(log.TxCreated, "tx", tx.Hash().Hex(), "to", tx.To().Hex())
-=======
-	} else {
-		log.Info("Submitted transaction", "hash", tx.Hash().Hex(), "from", from, "nonce", tx.Nonce(), "recipient", tx.To(), "value", tx.Value())
->>>>>>> 991384a7
 	}
 	return tx.Hash(), nil
 
@@ -2385,7 +2337,6 @@
 	// /Quorum
 
 	tx := args.toTransaction()
-<<<<<<< HEAD
 
 	// Quorum
 	if isPrivate {
@@ -2393,8 +2344,6 @@
 	}
 	// /Quorum
 
-=======
->>>>>>> 991384a7
 	data, err := tx.MarshalBinary()
 	if err != nil {
 		return nil, err
@@ -2405,7 +2354,6 @@
 // SendRawTransaction will add the signed transaction to the transaction pool.
 // The sender is responsible for signing the transaction and using the correct nonce.
 func (s *PublicTransactionPoolAPI) SendRawTransaction(ctx context.Context, input hexutil.Bytes) (common.Hash, error) {
-<<<<<<< HEAD
 	tx := new(types.Transaction)
 	if err := tx.UnmarshalBinary(input); err != nil {
 		return common.Hash{}, err
@@ -2419,10 +2367,8 @@
 // The sender is responsible for signing the transaction and using the correct nonce.
 func (s *PublicTransactionPoolAPI) SendRawPrivateTransaction(ctx context.Context, encodedTx hexutil.Bytes, args SendRawTxArgs) (common.Hash, error) {
 
-=======
->>>>>>> 991384a7
 	tx := new(types.Transaction)
-	if err := tx.UnmarshalBinary(input); err != nil {
+	if err := tx.UnmarshalBinary(encodedTx); err != nil {
 		return common.Hash{}, err
 	}
 
