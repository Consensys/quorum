// Copyright 2016 The go-ethereum Authors
// This file is part of the go-ethereum library.
//
// The go-ethereum library is free software: you can redistribute it and/or modify
// it under the terms of the GNU Lesser General Public License as published by
// the Free Software Foundation, either version 3 of the License, or
// (at your option) any later version.
//
// The go-ethereum library is distributed in the hope that it will be useful,
// but WITHOUT ANY WARRANTY; without even the implied warranty of
// MERCHANTABILITY or FITNESS FOR A PARTICULAR PURPOSE. See the
// GNU Lesser General Public License for more details.
//
// You should have received a copy of the GNU Lesser General Public License
// along with the go-ethereum library. If not, see <http://www.gnu.org/licenses/>.

package ethclient

import (
	"context"
	"errors"
	"fmt"
	"math/big"
	"reflect"
	"testing"
	"time"

	"github.com/ethereum/go-ethereum"
	"github.com/ethereum/go-ethereum/common"
	"github.com/ethereum/go-ethereum/consensus/ethash"
	"github.com/ethereum/go-ethereum/core"
	"github.com/ethereum/go-ethereum/core/rawdb"
	"github.com/ethereum/go-ethereum/core/types"
	"github.com/ethereum/go-ethereum/crypto"
	"github.com/ethereum/go-ethereum/eth"
	"github.com/ethereum/go-ethereum/node"
	"github.com/ethereum/go-ethereum/params"
<<<<<<< HEAD
=======
	"github.com/stretchr/testify/assert"
>>>>>>> 011c4d29
)

// Verify that Client implements the ethereum interfaces.
var (
	_ = ethereum.ChainReader(&Client{})
	_ = ethereum.TransactionReader(&Client{})
	_ = ethereum.ChainStateReader(&Client{})
	_ = ethereum.ChainSyncReader(&Client{})
	_ = ethereum.ContractCaller(&Client{})
	_ = ethereum.GasEstimator(&Client{})
	_ = ethereum.GasPricer(&Client{})
	_ = ethereum.LogFilterer(&Client{})
	_ = ethereum.PendingStateReader(&Client{})
	// _ = ethereum.PendingStateEventer(&Client{})
	_ = ethereum.PendingContractCaller(&Client{})
)

func TestToFilterArg(t *testing.T) {
	blockHashErr := fmt.Errorf("cannot specify both BlockHash and FromBlock/ToBlock")
	addresses := []common.Address{
		common.HexToAddress("0xD36722ADeC3EdCB29c8e7b5a47f352D701393462"),
	}
	blockHash := common.HexToHash(
		"0xeb94bb7d78b73657a9d7a99792413f50c0a45c51fc62bdcb08a53f18e9a2b4eb",
	)

	for _, testCase := range []struct {
		name   string
		input  ethereum.FilterQuery
		output interface{}
		err    error
	}{
		{
			"without BlockHash",
			ethereum.FilterQuery{
				Addresses: addresses,
				FromBlock: big.NewInt(1),
				ToBlock:   big.NewInt(2),
				Topics:    [][]common.Hash{},
			},
			map[string]interface{}{
				"address":   addresses,
				"fromBlock": "0x1",
				"toBlock":   "0x2",
				"topics":    [][]common.Hash{},
			},
			nil,
		},
		{
			"with nil fromBlock and nil toBlock",
			ethereum.FilterQuery{
				Addresses: addresses,
				Topics:    [][]common.Hash{},
			},
			map[string]interface{}{
				"address":   addresses,
				"fromBlock": "0x0",
				"toBlock":   "latest",
				"topics":    [][]common.Hash{},
			},
			nil,
		},
		{
			"with blockhash",
			ethereum.FilterQuery{
				Addresses: addresses,
				BlockHash: &blockHash,
				Topics:    [][]common.Hash{},
			},
			map[string]interface{}{
				"address":   addresses,
				"blockHash": blockHash,
				"topics":    [][]common.Hash{},
			},
			nil,
		},
		{
			"with blockhash and from block",
			ethereum.FilterQuery{
				Addresses: addresses,
				BlockHash: &blockHash,
				FromBlock: big.NewInt(1),
				Topics:    [][]common.Hash{},
			},
			nil,
			blockHashErr,
		},
		{
			"with blockhash and to block",
			ethereum.FilterQuery{
				Addresses: addresses,
				BlockHash: &blockHash,
				ToBlock:   big.NewInt(1),
				Topics:    [][]common.Hash{},
			},
			nil,
			blockHashErr,
		},
		{
			"with blockhash and both from / to block",
			ethereum.FilterQuery{
				Addresses: addresses,
				BlockHash: &blockHash,
				FromBlock: big.NewInt(1),
				ToBlock:   big.NewInt(2),
				Topics:    [][]common.Hash{},
			},
			nil,
			blockHashErr,
		},
	} {
		t.Run(testCase.name, func(t *testing.T) {
			output, err := toFilterArg(testCase.input)
			if (testCase.err == nil) != (err == nil) {
				t.Fatalf("expected error %v but got %v", testCase.err, err)
			}
			if testCase.err != nil {
				if testCase.err.Error() != err.Error() {
					t.Fatalf("expected error %v but got %v", testCase.err, err)
				}
			} else if !reflect.DeepEqual(testCase.output, output) {
				t.Fatalf("expected filter arg %v but got %v", testCase.output, output)
			}
		})
	}
}

var (
	testKey, _  = crypto.HexToECDSA("b71c71a67e1177ad4e901695e1b4b9ee17ae16c6668d313eac2f96dbcda3f291")
	testAddr    = crypto.PubkeyToAddress(testKey.PublicKey)
	testBalance = big.NewInt(2e10)
)

func newTestBackend(t *testing.T) (*node.Node, []*types.Block) {
	// Generate test chain.
	genesis, blocks := generateTestChain()

	// Start Ethereum service.
	var ethservice *eth.Ethereum
	n, err := node.New(&node.Config{})
	n.Register(func(ctx *node.ServiceContext) (node.Service, error) {
		config := &eth.Config{Genesis: genesis}
		config.Ethash.PowMode = ethash.ModeFake
		ethservice, err = eth.New(ctx, config)
		return ethservice, err
	})

	// Import the test chain.
	if err := n.Start(); err != nil {
		t.Fatalf("can't start test node: %v", err)
	}
	if _, err := ethservice.BlockChain().InsertChain(blocks[1:]); err != nil {
		t.Fatalf("can't import test blocks: %v", err)
	}
	return n, blocks
}

func generateTestChain() (*core.Genesis, []*types.Block) {
	db := rawdb.NewMemoryDatabase()
	config := params.AllEthashProtocolChanges
	genesis := &core.Genesis{
		Config:    config,
		Alloc:     core.GenesisAlloc{testAddr: {Balance: testBalance}},
		ExtraData: []byte("test genesis"),
		Timestamp: 9000,
	}
	generate := func(i int, g *core.BlockGen) {
		g.OffsetTime(5)
		g.SetExtra([]byte("test"))
	}
	gblock := genesis.ToBlock(db)
	engine := ethash.NewFaker()
	blocks, _ := core.GenerateChain(config, gblock, engine, db, 1, generate)
	blocks = append([]*types.Block{gblock}, blocks...)
	return genesis, blocks
}

func TestHeader(t *testing.T) {
	backend, chain := newTestBackend(t)
	client, _ := backend.Attach()
	defer backend.Stop()
	defer client.Close()

	tests := map[string]struct {
		block   *big.Int
		want    *types.Header
		wantErr error
	}{
		"genesis": {
			block: big.NewInt(0),
			want:  chain[0].Header(),
		},
		"first_block": {
			block: big.NewInt(1),
			want:  chain[1].Header(),
		},
		"future_block": {
			block: big.NewInt(1000000000),
			want:  nil,
		},
	}
	for name, tt := range tests {
		t.Run(name, func(t *testing.T) {
			ec := NewClient(client)
			ctx, cancel := context.WithTimeout(context.Background(), 100*time.Millisecond)
			defer cancel()

			got, err := ec.HeaderByNumber(ctx, tt.block)
			if tt.wantErr != nil && (err == nil || err.Error() != tt.wantErr.Error()) {
				t.Fatalf("HeaderByNumber(%v) error = %q, want %q", tt.block, err, tt.wantErr)
			}
			if got != nil && got.Number.Sign() == 0 {
				got.Number = big.NewInt(0) // hack to make DeepEqual work
			}
			if !reflect.DeepEqual(got, tt.want) {
				t.Fatalf("HeaderByNumber(%v)\n   = %v\nwant %v", tt.block, got, tt.want)
			}
		})
	}
}

func TestBalanceAt(t *testing.T) {
	backend, _ := newTestBackend(t)
	client, _ := backend.Attach()
	defer backend.Stop()
	defer client.Close()

	tests := map[string]struct {
		account common.Address
		block   *big.Int
		want    *big.Int
		wantErr error
	}{
		"valid_account": {
			account: testAddr,
			block:   big.NewInt(1),
			want:    testBalance,
		},
		"non_existent_account": {
			account: common.Address{1},
			block:   big.NewInt(1),
			want:    big.NewInt(0),
		},
		"future_block": {
			account: testAddr,
			block:   big.NewInt(1000000000),
			want:    big.NewInt(0),
			wantErr: errors.New("header not found"),
		},
	}
	for name, tt := range tests {
		t.Run(name, func(t *testing.T) {
			ec := NewClient(client)
			ctx, cancel := context.WithTimeout(context.Background(), 100*time.Millisecond)
			defer cancel()

			got, err := ec.BalanceAt(ctx, tt.account, tt.block)
			if tt.wantErr != nil && (err == nil || err.Error() != tt.wantErr.Error()) {
				t.Fatalf("BalanceAt(%x, %v) error = %q, want %q", tt.account, tt.block, err, tt.wantErr)
			}
			if got.Cmp(tt.want) != 0 {
				t.Fatalf("BalanceAt(%x, %v) = %v, want %v", tt.account, tt.block, got, tt.want)
			}
		})
	}
}

func TestTransactionInBlockInterrupted(t *testing.T) {
	backend, _ := newTestBackend(t)
	client, _ := backend.Attach()
	defer backend.Stop()
	defer client.Close()

	ec := NewClient(client)
	ctx, cancel := context.WithCancel(context.Background())
	cancel()
	tx, err := ec.TransactionInBlock(ctx, common.Hash{1}, 1)
	if tx != nil {
		t.Fatal("transaction should be nil")
	}
	if err == nil {
		t.Fatal("error should not be nil")
	}
}

func TestChainID(t *testing.T) {
	backend, _ := newTestBackend(t)
	client, _ := backend.Attach()
	defer backend.Stop()
	defer client.Close()
	ec := NewClient(client)

	id, err := ec.ChainID(context.Background())
	if err != nil {
		t.Fatalf("unexpected error: %v", err)
	}
	if id == nil || id.Cmp(params.AllEthashProtocolChanges.ChainID) != 0 {
		t.Fatalf("ChainID returned wrong number: %+v", id)
	}
<<<<<<< HEAD
=======
}

func TestClient_PreparePrivateTransaction_whenTypical(t *testing.T) {
	testObject := NewClient(nil)

	_, err := testObject.PreparePrivateTransaction([]byte("arbitrary payload"), "arbitrary private from")

	assert.Error(t, err)
}

func TestClient_PreparePrivateTransaction_whenClientIsConfigured(t *testing.T) {
	expectedData := []byte("arbitrary data")
	testObject := NewClient(nil)
	testObject.pc = &privateTransactionManagerStubClient{expectedData}

	actualData, err := testObject.PreparePrivateTransaction([]byte("arbitrary payload"), "arbitrary private from")

	assert.NoError(t, err)
	assert.Equal(t, expectedData, actualData)
}

type privateTransactionManagerStubClient struct {
	expectedData []byte
}

func (s *privateTransactionManagerStubClient) storeRaw(data []byte, privateFrom string) ([]byte, error) {
	return s.expectedData, nil
>>>>>>> 011c4d29
}<|MERGE_RESOLUTION|>--- conflicted
+++ resolved
@@ -35,10 +35,7 @@
 	"github.com/ethereum/go-ethereum/eth"
 	"github.com/ethereum/go-ethereum/node"
 	"github.com/ethereum/go-ethereum/params"
-<<<<<<< HEAD
-=======
 	"github.com/stretchr/testify/assert"
->>>>>>> 011c4d29
 )
 
 // Verify that Client implements the ethereum interfaces.
@@ -338,8 +335,6 @@
 	if id == nil || id.Cmp(params.AllEthashProtocolChanges.ChainID) != 0 {
 		t.Fatalf("ChainID returned wrong number: %+v", id)
 	}
-<<<<<<< HEAD
-=======
 }
 
 func TestClient_PreparePrivateTransaction_whenTypical(t *testing.T) {
@@ -367,5 +362,4 @@
 
 func (s *privateTransactionManagerStubClient) storeRaw(data []byte, privateFrom string) ([]byte, error) {
 	return s.expectedData, nil
->>>>>>> 011c4d29
 }