--- conflicted
+++ resolved
@@ -14,14 +14,7 @@
       PATH: C:\msys64\mingw32\bin;C:\Program Files (x86)\NSIS\;%PATH%
 
 install:
-<<<<<<< HEAD
-  - git submodule update --init
-  - rmdir C:\go /s /q
-  - appveyor DownloadFile https://dl.google.com/go/go1.16.windows-%GETH_ARCH%.zip
-  - 7z x go1.16.windows-%GETH_ARCH%.zip -y -oC:\ > NUL
-=======
   - git submodule update --init --depth 1
->>>>>>> 8d2b8b5e
   - go version
   - "%GETH_CC% --version"
 
