--- conflicted
+++ resolved
@@ -15,10 +15,6 @@
 
 	"github.com/ethereum/go-ethereum/private/engine/notinuse"
 
-<<<<<<< HEAD
-	"github.com/ethereum/go-ethereum/common"
-	"github.com/ethereum/go-ethereum/private/privatetransactionmanager"
-=======
 	"github.com/ethereum/go-ethereum/private/engine"
 
 	"github.com/ethereum/go-ethereum/log"
@@ -32,7 +28,6 @@
 	// global variable to be accessed by other packages
 	// singleton gateway to interact with private transaction manager
 	P = FromEnvironmentOrNil("PRIVATE_CONFIG")
->>>>>>> 18454807
 )
 
 type Identifiable interface {
@@ -41,15 +36,6 @@
 }
 
 type PrivateTransactionManager interface {
-<<<<<<< HEAD
-	Send(data []byte, from string, to []string) ([]byte, error)
-	StoreRaw(data []byte, from string) ([]byte, error)
-	SendSignedTx(data []byte, to []string) ([]byte, error)
-	Receive(data []byte) ([]byte, error)
-
-	IsSender(txHash common.EncryptedPayloadHash) (bool, error)
-	GetParticipants(txHash common.EncryptedPayloadHash) ([]string, error)
-=======
 	Identifiable
 
 	Send(data []byte, from string, to []string, extra *engine.ExtraMetadata) (common.EncryptedPayloadHash, error)
@@ -59,7 +45,8 @@
 	Receive(data common.EncryptedPayloadHash) ([]byte, *engine.ExtraMetadata, error)
 	// Returns nil payload if not found
 	ReceiveRaw(data common.EncryptedPayloadHash) ([]byte, *engine.ExtraMetadata, error)
->>>>>>> 18454807
+	IsSender(txHash common.EncryptedPayloadHash) (bool, error)
+	GetParticipants(txHash common.EncryptedPayloadHash) ([]string, error)
 }
 
 func FromEnvironmentOrNil(name string) PrivateTransactionManager {
