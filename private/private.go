--- conflicted
+++ resolved
@@ -7,15 +7,9 @@
 )
 
 type PrivateTransactionManager interface {
-<<<<<<< HEAD
-	Send(data []byte, from string, to []string, affectedCATransactions []string) ([]byte, error)
-	SendSignedTx(data []byte, to []string, affectedCATransactions []string) ([]byte, error)
-	Receive(data []byte) ([]byte, []string, error)
-=======
-	Send(data []byte, from string, to []string, execHash string) ([]byte, error)
-	SendSignedTx(data []byte, to []string, execHash string) ([]byte, error)
-	Receive(data []byte) ([]byte, string, error)
->>>>>>> a7c8c0c4
+	Send(data []byte, from string, to []string, affectedCATransactions []string, execHash string) ([]byte, error)
+	SendSignedTx(data []byte, to []string, affectedCATransactions []string, execHash string) ([]byte, error)
+	Receive(data []byte) ([]byte, []string, string, error)
 }
 
 func FromEnvironmentOrNil(name string) PrivateTransactionManager {
