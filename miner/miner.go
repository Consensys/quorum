--- conflicted
+++ resolved
@@ -52,11 +52,7 @@
 	GasCeil    uint64         // Target gas ceiling for mined blocks.
 	GasPrice   *big.Int       // Minimum gas price for mining a transaction
 	Recommit   time.Duration  // The time interval for miner to re-create mining work.
-<<<<<<< HEAD
-	Noverify   bool           // Disable remote mining solution verification(only useful in ethash).AllowedFutureBlockTime uint64         // Max time (in seconds) from current time allowed for blocks, before they're considered future blocks
-=======
 	Noverify   bool           // Disable remote mining solution verification(only useful in ethash).
->>>>>>> 9c76ee9a
 
 	// Quorum
 	AllowedFutureBlockTime uint64 // Max time (in seconds) from current time allowed for blocks, before they're considered future blocks
