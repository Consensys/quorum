// Copyright 2015 The go-ethereum Authors
// This file is part of the go-ethereum library.
//
// The go-ethereum library is free software: you can redistribute it and/or modify
// it under the terms of the GNU Lesser General Public License as published by
// the Free Software Foundation, either version 3 of the License, or
// (at your option) any later version.
//
// The go-ethereum library is distributed in the hope that it will be useful,
// but WITHOUT ANY WARRANTY; without even the implied warranty of
// MERCHANTABILITY or FITNESS FOR A PARTICULAR PURPOSE. See the
// GNU Lesser General Public License for more details.
//
// You should have received a copy of the GNU Lesser General Public License
// along with the go-ethereum library. If not, see <http://www.gnu.org/licenses/>.

package miner

import (
	"bytes"
	"errors"
	"math/big"
	"sync"
	"sync/atomic"
	"time"

	mapset "github.com/deckarep/golang-set"
	"github.com/ethereum/go-ethereum/common"
	"github.com/ethereum/go-ethereum/consensus"
	"github.com/ethereum/go-ethereum/consensus/misc"
	"github.com/ethereum/go-ethereum/core"
	"github.com/ethereum/go-ethereum/core/mps"
	"github.com/ethereum/go-ethereum/core/rawdb"
	"github.com/ethereum/go-ethereum/core/state"
	"github.com/ethereum/go-ethereum/core/types"
	"github.com/ethereum/go-ethereum/event"
	"github.com/ethereum/go-ethereum/log"
	"github.com/ethereum/go-ethereum/params"
	"github.com/ethereum/go-ethereum/trie"
)

const (
	// resultQueueSize is the size of channel listening to sealing result.
	resultQueueSize = 10

	// txChanSize is the size of channel listening to NewTxsEvent.
	// The number is referenced from the size of tx pool.
	txChanSize = 4096

	// chainHeadChanSize is the size of channel listening to ChainHeadEvent.
	chainHeadChanSize = 10

	// chainSideChanSize is the size of channel listening to ChainSideEvent.
	chainSideChanSize = 10

	// resubmitAdjustChanSize is the size of resubmitting interval adjustment channel.
	resubmitAdjustChanSize = 10

	// miningLogAtDepth is the number of confirmations before logging successful mining.
	miningLogAtDepth = 7

	// minRecommitInterval is the minimal time interval to recreate the mining block with
	// any newly arrived transactions.
	minRecommitInterval = 1 * time.Second

	// maxRecommitInterval is the maximum time interval to recreate the mining block with
	// any newly arrived transactions.
	maxRecommitInterval = 15 * time.Second

	// intervalAdjustRatio is the impact a single interval adjustment has on sealing work
	// resubmitting interval.
	intervalAdjustRatio = 0.1

	// intervalAdjustBias is applied during the new resubmit interval calculation in favor of
	// increasing upper limit or decreasing lower limit so that the limit can be reachable.
	intervalAdjustBias = 200 * 1000.0 * 1000.0

	// staleThreshold is the maximum depth of the acceptable stale block.
	staleThreshold = 7
)

// environment is the worker's current environment and holds all of the current state information.
type environment struct {
	signer types.Signer

	state     *state.StateDB // apply state changes here
	ancestors mapset.Set     // ancestor set (used for checking uncle parent validity)
	family    mapset.Set     // family set (used for checking uncle invalidity)
	uncles    mapset.Set     // uncle set
	tcount    int            // tx count in cycle
	gasPool   *core.GasPool  // available gas used to pack transactions

	header   *types.Header
	txs      []*types.Transaction
	receipts []*types.Receipt

	// Quorum
	privateReceipts  []*types.Receipt
	privateStateRepo mps.PrivateStateRepository
	// End Quorum
}

// task contains all information for consensus engine sealing and result submitting.
type task struct {
	receipts  []*types.Receipt
	state     *state.StateDB
	block     *types.Block
	createdAt time.Time

	// Quorum
	privateReceipts  []*types.Receipt
	privateStateRepo mps.PrivateStateRepository
	// End Quorum
}

const (
	commitInterruptNone int32 = iota
	commitInterruptNewHead
	commitInterruptResubmit
)

// newWorkReq represents a request for new sealing work submitting with relative interrupt notifier.
type newWorkReq struct {
	interrupt *int32
	noempty   bool
	timestamp int64
}

// intervalAdjust represents a resubmitting interval adjustment.
type intervalAdjust struct {
	ratio float64
	inc   bool
}

// worker is the main object which takes care of submitting new work to consensus engine
// and gathering the sealing result.
type worker struct {
	config      *Config
	chainConfig *params.ChainConfig
	engine      consensus.Engine
	eth         Backend
	chain       *core.BlockChain

	// Feeds
	pendingLogsFeed event.Feed

	// Subscriptions
	mux          *event.TypeMux
	txsCh        chan core.NewTxsEvent
	txsSub       event.Subscription
	chainHeadCh  chan core.ChainHeadEvent
	chainHeadSub event.Subscription
	chainSideCh  chan core.ChainSideEvent
	chainSideSub event.Subscription

	// Channels
	newWorkCh          chan *newWorkReq
	taskCh             chan *task
	resultCh           chan *types.Block
	startCh            chan struct{}
	exitCh             chan struct{}
	resubmitIntervalCh chan time.Duration
	resubmitAdjustCh   chan *intervalAdjust

	current      *environment                 // An environment for current running cycle.
	localUncles  map[common.Hash]*types.Block // A set of side blocks generated locally as the possible uncle blocks.
	remoteUncles map[common.Hash]*types.Block // A set of side blocks as the possible uncle blocks.
	unconfirmed  *unconfirmedBlocks           // A set of locally mined blocks pending canonicalness confirmations.

	mu       sync.RWMutex // The lock used to protect the coinbase and extra fields
	coinbase common.Address
	extra    []byte

	pendingMu    sync.RWMutex
	pendingTasks map[common.Hash]*task

	snapshotMu    sync.RWMutex // The lock used to protect the block snapshot and state snapshot
	snapshotBlock *types.Block
	snapshotState *state.StateDB

	// atomic status counters
	running int32 // The indicator whether the consensus engine is running or not.
	newTxs  int32 // New arrival transaction count since last sealing work submitting.

	// noempty is the flag used to control whether the feature of pre-seal empty
	// block is enabled. The default value is false(pre-seal is enabled by default).
	// But in some special scenario the consensus engine will seal blocks instantaneously,
	// in this case this feature will add all empty blocks into canonical chain
	// non-stop and no real transaction will be included.
	noempty uint32

	// External functions
	isLocalBlock func(block *types.Block) bool // Function used to determine whether the specified block is mined by local miner.

	// Test hooks
	newTaskHook  func(*task)                        // Method to call upon receiving a new sealing task.
	skipSealHook func(*task) bool                   // Method to decide whether skipping the sealing.
	fullTaskHook func()                             // Method to call before pushing the full sealing task.
	resubmitHook func(time.Duration, time.Duration) // Method to call upon updating resubmitting interval.
}

func newWorker(config *Config, chainConfig *params.ChainConfig, engine consensus.Engine, eth Backend, mux *event.TypeMux, isLocalBlock func(*types.Block) bool, init bool) *worker {
	worker := &worker{
		config:             config,
		chainConfig:        chainConfig,
		engine:             engine,
		eth:                eth,
		mux:                mux,
		chain:              eth.BlockChain(),
		isLocalBlock:       isLocalBlock,
		localUncles:        make(map[common.Hash]*types.Block),
		remoteUncles:       make(map[common.Hash]*types.Block),
		unconfirmed:        newUnconfirmedBlocks(eth.BlockChain(), miningLogAtDepth),
		pendingTasks:       make(map[common.Hash]*task),
		txsCh:              make(chan core.NewTxsEvent, txChanSize),
		chainHeadCh:        make(chan core.ChainHeadEvent, chainHeadChanSize),
		chainSideCh:        make(chan core.ChainSideEvent, chainSideChanSize),
		newWorkCh:          make(chan *newWorkReq),
		taskCh:             make(chan *task),
		resultCh:           make(chan *types.Block, resultQueueSize),
		exitCh:             make(chan struct{}),
		startCh:            make(chan struct{}, 1),
		resubmitIntervalCh: make(chan time.Duration),
		resubmitAdjustCh:   make(chan *intervalAdjust, resubmitAdjustChanSize),
	}
	if _, ok := engine.(consensus.Istanbul); ok || !chainConfig.IsQuorum || chainConfig.Clique != nil {
		// Subscribe NewTxsEvent for tx pool
		worker.txsSub = eth.TxPool().SubscribeNewTxsEvent(worker.txsCh)
		// Subscribe events for blockchain
		worker.chainHeadSub = eth.BlockChain().SubscribeChainHeadEvent(worker.chainHeadCh)
		worker.chainSideSub = eth.BlockChain().SubscribeChainSideEvent(worker.chainSideCh)
		// Sanitize recommit interval if the user-specified one is too short.
		recommit := worker.config.Recommit
		if recommit < minRecommitInterval {
			log.Warn("Sanitizing miner recommit interval", "provided", recommit, "updated", minRecommitInterval)
			recommit = minRecommitInterval
		}

		go worker.mainLoop()
		go worker.newWorkLoop(recommit)
		go worker.resultLoop()
		go worker.taskLoop()

		// Submit first work to initialize pending state.
		if init {
			worker.startCh <- struct{}{}
		}
	}
	return worker
}

// setEtherbase sets the etherbase used to initialize the block coinbase field.
func (w *worker) setEtherbase(addr common.Address) {
	w.mu.Lock()
	defer w.mu.Unlock()
	w.coinbase = addr
}

// setExtra sets the content used to initialize the block extra field.
func (w *worker) setExtra(extra []byte) {
	w.mu.Lock()
	defer w.mu.Unlock()
	w.extra = extra
}

// setRecommitInterval updates the interval for miner sealing work recommitting.
func (w *worker) setRecommitInterval(interval time.Duration) {
	w.resubmitIntervalCh <- interval
}

// disablePreseal disables pre-sealing mining feature
func (w *worker) disablePreseal() {
	atomic.StoreUint32(&w.noempty, 1)
}

// enablePreseal enables pre-sealing mining feature
func (w *worker) enablePreseal() {
	atomic.StoreUint32(&w.noempty, 0)
}

// pending returns the pending state and corresponding block.
func (w *worker) pending(psi types.PrivateStateIdentifier) (*types.Block, *state.StateDB, *state.StateDB) {
	// return a snapshot to avoid contention on currentMu mutex
	w.snapshotMu.RLock()
	defer w.snapshotMu.RUnlock()
	if w.snapshotState == nil {
		return nil, nil, nil
	}
	privateState, err := w.current.privateStateRepo.StatePSI(psi)
	if err != nil {
		log.Error("Unable to retrieve private state", "psi", psi, "err", err)
		return nil, nil, nil
	}
	return w.snapshotBlock, w.snapshotState.Copy(), privateState.Copy()
}

// pendingBlock returns pending block.
func (w *worker) pendingBlock() *types.Block {
	// return a snapshot to avoid contention on currentMu mutex
	w.snapshotMu.RLock()
	defer w.snapshotMu.RUnlock()
	return w.snapshotBlock
}

// start sets the running status as 1 and triggers new work submitting.
func (w *worker) start() {
	atomic.StoreInt32(&w.running, 1)
	if istanbul, ok := w.engine.(consensus.Istanbul); ok {
		istanbul.Start(w.chain, w.chain.CurrentBlock, w.chain.HasBadBlock)
	}
	w.startCh <- struct{}{}
}

// stop sets the running status as 0.
func (w *worker) stop() {
	if istanbul, ok := w.engine.(consensus.Istanbul); ok {
		istanbul.Stop()
	}
	atomic.StoreInt32(&w.running, 0)
}

// isRunning returns an indicator whether worker is running or not.
func (w *worker) isRunning() bool {
	return atomic.LoadInt32(&w.running) == 1
}

// close terminates all background threads maintained by the worker.
// Note the worker does not support being closed multiple times.
func (w *worker) close() {
	if w.current != nil && w.current.state != nil {
		w.current.state.StopPrefetcher()
	}
	atomic.StoreInt32(&w.running, 0)
	close(w.exitCh)
}

// recalcRecommit recalculates the resubmitting interval upon feedback.
func recalcRecommit(minRecommit, prev time.Duration, target float64, inc bool) time.Duration {
	var (
		prevF = float64(prev.Nanoseconds())
		next  float64
	)
	if inc {
		next = prevF*(1-intervalAdjustRatio) + intervalAdjustRatio*(target+intervalAdjustBias)
		max := float64(maxRecommitInterval.Nanoseconds())
		if next > max {
			next = max
		}
	} else {
		next = prevF*(1-intervalAdjustRatio) + intervalAdjustRatio*(target-intervalAdjustBias)
		min := float64(minRecommit.Nanoseconds())
		if next < min {
			next = min
		}
	}
	return time.Duration(int64(next))
}

// newWorkLoop is a standalone goroutine to submit new mining work upon received events.
func (w *worker) newWorkLoop(recommit time.Duration) {
	var (
		interrupt   *int32
		minRecommit = recommit // minimal resubmit interval specified by user.
		timestamp   int64      // timestamp for each round of mining.
	)

	timer := time.NewTimer(0)
	defer timer.Stop()
	<-timer.C // discard the initial tick

	// commit aborts in-flight transaction execution with given signal and resubmits a new one.
	commit := func(noempty bool, s int32) {
		if interrupt != nil {
			atomic.StoreInt32(interrupt, s)
		}
		interrupt = new(int32)
		select {
		case w.newWorkCh <- &newWorkReq{interrupt: interrupt, noempty: noempty, timestamp: timestamp}:
		case <-w.exitCh:
			return
		}
		timer.Reset(recommit)
		atomic.StoreInt32(&w.newTxs, 0)
	}
	// clearPending cleans the stale pending tasks.
	clearPending := func(number uint64) {
		w.pendingMu.Lock()
		for h, t := range w.pendingTasks {
			if t.block.NumberU64()+staleThreshold <= number {
				delete(w.pendingTasks, h)
			}
		}
		w.pendingMu.Unlock()
	}

	for {
		select {
		case <-w.startCh:
			clearPending(w.chain.CurrentBlock().NumberU64())
			timestamp = time.Now().Unix()
			commit(false, commitInterruptNewHead)

		case head := <-w.chainHeadCh:
			if h, ok := w.engine.(consensus.Handler); ok {
				h.NewChainHead()
			}
			clearPending(head.Block.NumberU64())
			timestamp = time.Now().Unix()
			commit(false, commitInterruptNewHead)

		case <-timer.C:
			// If mining is running resubmit a new work cycle periodically to pull in
			// higher priced transactions. Disable this overhead for pending blocks.
			if w.isRunning() && (w.chainConfig.Clique == nil || w.chainConfig.Clique.Period > 0) {
				// Short circuit if no new transaction arrives.
				if atomic.LoadInt32(&w.newTxs) == 0 {
					timer.Reset(recommit)
					continue
				}
				commit(true, commitInterruptResubmit)
			}

		case interval := <-w.resubmitIntervalCh:
			// Adjust resubmit interval explicitly by user.
			if interval < minRecommitInterval {
				log.Warn("Sanitizing miner recommit interval", "provided", interval, "updated", minRecommitInterval)
				interval = minRecommitInterval
			}
			log.Info("Miner recommit interval update", "from", minRecommit, "to", interval)
			minRecommit, recommit = interval, interval

			if w.resubmitHook != nil {
				w.resubmitHook(minRecommit, recommit)
			}

		case adjust := <-w.resubmitAdjustCh:
			// Adjust resubmit interval by feedback.
			if adjust.inc {
				before := recommit
				target := float64(recommit.Nanoseconds()) / adjust.ratio
				recommit = recalcRecommit(minRecommit, recommit, target, true)
				log.Trace("Increase miner recommit interval", "from", before, "to", recommit)
			} else {
				before := recommit
				recommit = recalcRecommit(minRecommit, recommit, float64(minRecommit.Nanoseconds()), false)
				log.Trace("Decrease miner recommit interval", "from", before, "to", recommit)
			}

			if w.resubmitHook != nil {
				w.resubmitHook(minRecommit, recommit)
			}

		case <-w.exitCh:
			return
		}
	}
}

// mainLoop is a standalone goroutine to regenerate the sealing task based on the received event.
func (w *worker) mainLoop() {
	defer w.txsSub.Unsubscribe()
	defer w.chainHeadSub.Unsubscribe()
	defer w.chainSideSub.Unsubscribe()

	for {
		select {
		case req := <-w.newWorkCh:
			w.commitNewWork(req.interrupt, req.noempty, req.timestamp)

		case ev := <-w.chainSideCh:
			// Short circuit for duplicate side blocks
			if _, exist := w.localUncles[ev.Block.Hash()]; exist {
				continue
			}
			if _, exist := w.remoteUncles[ev.Block.Hash()]; exist {
				continue
			}
			// Add side block to possible uncle block set depending on the author.
			if w.isLocalBlock != nil && w.isLocalBlock(ev.Block) {
				w.localUncles[ev.Block.Hash()] = ev.Block
			} else {
				w.remoteUncles[ev.Block.Hash()] = ev.Block
			}
			// If our mining block contains less than 2 uncle blocks,
			// add the new uncle block if valid and regenerate a mining block.
			if w.isRunning() && w.current != nil && w.current.uncles.Cardinality() < 2 {
				start := time.Now()
				if err := w.commitUncle(w.current, ev.Block.Header()); err == nil {
					var uncles []*types.Header
					w.current.uncles.Each(func(item interface{}) bool {
						hash, ok := item.(common.Hash)
						if !ok {
							return false
						}
						uncle, exist := w.localUncles[hash]
						if !exist {
							uncle, exist = w.remoteUncles[hash]
						}
						if !exist {
							return false
						}
						uncles = append(uncles, uncle.Header())
						return false
					})
					w.commit(uncles, nil, true, start)
				}
			}

		case ev := <-w.txsCh:
			// Apply transactions to the pending state if we're not mining.
			//
			// Note all transactions received may not be continuous with transactions
			// already included in the current mining block. These transactions will
			// be automatically eliminated.
			if !w.isRunning() && w.current != nil {
				// If block is already full, abort
				if gp := w.current.gasPool; gp != nil && gp.Gas() < params.TxGas {
					continue
				}
				w.mu.RLock()
				coinbase := w.coinbase
				w.mu.RUnlock()

				txs := make(map[common.Address]types.Transactions)
				for _, tx := range ev.Txs {
					acc, _ := types.Sender(w.current.signer, tx)
					txs[acc] = append(txs[acc], tx)
				}
				txset := types.NewTransactionsByPriceAndNonce(w.current.signer, txs)
				tcount := w.current.tcount
				w.commitTransactions(txset, coinbase, nil)
				// Only update the snapshot if any new transactons were added
				// to the pending block
				if tcount != w.current.tcount {
					w.updateSnapshot()
				}
			} else {
				// Special case, if the consensus engine is 0 period clique(dev mode),
				// submit mining work here since all empty submission will be rejected
				// by clique. Of course the advance sealing(empty submission) is disabled.
				if w.chainConfig.Clique != nil && w.chainConfig.Clique.Period == 0 {
					w.commitNewWork(nil, true, time.Now().Unix())
				}
			}
			atomic.AddInt32(&w.newTxs, int32(len(ev.Txs)))

			// System stopped
		case <-w.exitCh:
			return
		case <-w.txsSub.Err():
			return
		case <-w.chainHeadSub.Err():
			return
		case <-w.chainSideSub.Err():
			return
		}
	}
}

// taskLoop is a standalone goroutine to fetch sealing task from the generator and
// push them to consensus engine.
func (w *worker) taskLoop() {
	var (
		stopCh chan struct{}
		prev   common.Hash
	)

	// interrupt aborts the in-flight sealing task.
	interrupt := func() {
		if stopCh != nil {
			close(stopCh)
			stopCh = nil
		}
	}
	for {
		select {
		case task := <-w.taskCh:
			if w.newTaskHook != nil {
				w.newTaskHook(task)
			}
			// Reject duplicate sealing work due to resubmitting.
			sealHash := w.engine.SealHash(task.block.Header())
			if sealHash == prev {
				continue
			}
			// Interrupt previous sealing operation
			interrupt()
			stopCh, prev = make(chan struct{}), sealHash

			if w.skipSealHook != nil && w.skipSealHook(task) {
				continue
			}
			w.pendingMu.Lock()
			w.pendingTasks[sealHash] = task
			w.pendingMu.Unlock()

			if err := w.engine.Seal(w.chain, task.block, w.resultCh, stopCh); err != nil {
				log.Warn("Block sealing failed", "err", err)
			}
		case <-w.exitCh:
			interrupt()
			return
		}
	}
}

// resultLoop is a standalone goroutine to handle sealing result submitting
// and flush relative data to the database.
func (w *worker) resultLoop() {
	for {
		select {
		case block := <-w.resultCh:
			// Short circuit when receiving empty result.
			if block == nil {
				continue
			}
			// Short circuit when receiving duplicate result caused by resubmitting.
			if w.chain.HasBlock(block.Hash(), block.NumberU64()) {
				continue
			}
			var (
				sealhash = w.engine.SealHash(block.Header())
				hash     = block.Hash()
			)
			w.pendingMu.RLock()
			task, exist := w.pendingTasks[sealhash]
			w.pendingMu.RUnlock()
			if !exist {
				log.Error("Block found but no relative pending task", "number", block.Number(), "sealhash", sealhash, "hash", hash)
				continue
			}
			// Different block could share same sealhash, deep copy here to prevent write-write conflict.
			var (
				pubReceipts = make([]*types.Receipt, len(task.receipts))
				prvReceipts = make([]*types.Receipt, len(task.privateReceipts))
				logs        []*types.Log
			)
			offset := len(task.receipts)
			for i, receipt := range task.receipts {
				// add block location fields
				receipt.BlockHash = hash
				receipt.BlockNumber = block.Number()
				receipt.TransactionIndex = uint(i)

				pubReceipts[i] = new(types.Receipt)
				*pubReceipts[i] = *receipt
				// Update the block hash in all logs since it is now available and not when the
				// receipt/log of individual transactions were created.
				for _, log := range receipt.Logs {
					log.BlockHash = hash
				}
				logs = append(logs, receipt.Logs...)

				// If this was a public privacy marker transaction then there will be an associated private receipt to handle.
				if receipt.PSReceipts != nil {
					tx := block.Transaction(receipt.TxHash)
					if tx.IsPrivacyMarker() {
						for _, markerReceipt := range receipt.PSReceipts {
							markerReceipt.BlockHash = hash
							markerReceipt.BlockNumber = block.Number()
							markerReceipt.TransactionIndex = uint(i)

							// Update the block hash in all logs since it is now available and not when the
							// receipt/log of individual transactions were created.
							for _, log := range markerReceipt.Logs {
								log.BlockHash = hash
							}
							// Note that we don't append logs here, else will get duplicates.
						}
					}
				}
			}

			for i, receipt := range task.privateReceipts {
				// add block location fields
				receipt.BlockHash = hash
				receipt.BlockNumber = block.Number()
				receipt.TransactionIndex = uint(i + offset)

				prvReceipts[i] = new(types.Receipt)
				*prvReceipts[i] = *receipt
				// Update the block hash in all logs since it is now available and not when the
				// receipt/log of individual transactions were created.
				for _, log := range receipt.Logs {
					log.BlockHash = hash
				}
				logs = append(logs, receipt.Logs...)

				for _, psReceipt := range receipt.PSReceipts {
					// if block location fields are already populated then this is a privacy marker receipt and it is
					// already handled - skip processing it again
					if psReceipt.BlockNumber != nil {
						continue
					}
					// add block location fields
					psReceipt.BlockHash = hash
					psReceipt.BlockNumber = block.Number()
					psReceipt.TransactionIndex = uint(i + offset)

					// Update the block hash in all logs since it is now available and not when the
					// receipt/log of individual transactions were created.
					for _, log := range psReceipt.Logs {
						log.BlockHash = hash
					}
					logs = append(logs, psReceipt.Logs...)
				}
			}

			allReceipts := task.privateStateRepo.MergeReceipts(pubReceipts, prvReceipts)

			// Commit block and state to database.
			_, err := w.chain.WriteBlockWithState(block, allReceipts, logs, task.state, task.privateStateRepo, true)
			if err != nil {
				log.Error("Failed writing block to chain", "err", err)
				continue
			}
			if err := rawdb.WritePrivateBlockBloom(w.eth.ChainDb(), block.NumberU64(), prvReceipts); err != nil {
				log.Error("Failed writing private block bloom", "err", err)
				continue
			}
			log.Info("Successfully sealed new block", "number", block.Number(), "sealhash", sealhash, "hash", hash,
				"elapsed", common.PrettyDuration(time.Since(task.createdAt)))

			// Broadcast the block and announce chain insertion event
			w.mux.Post(core.NewMinedBlockEvent{Block: block})

			// Insert the block into the set of pending ones to resultLoop for confirmations
			w.unconfirmed.Insert(block.NumberU64(), block.Hash())

		case <-w.exitCh:
			return
		}
	}
}

// makeCurrent creates a new environment for the current cycle.
func (w *worker) makeCurrent(parent *types.Block, header *types.Header) error {
<<<<<<< HEAD
	// Retrieve the parent state to execute on top and start a prefetcher for
	// the miner to speed block sealing up a bit
	state, err := w.chain.StateAt(parent.Root())
=======
	publicState, privateStateRepo, err := w.chain.StateAt(parent.Root())
>>>>>>> 155bcdb4
	if err != nil {
		return err
	}
	state.StartPrefetcher("miner")

	env := &environment{
<<<<<<< HEAD
		signer:    types.MakeSigner(w.chainConfig, header.Number),
		state:     state,
		ancestors: mapset.NewSet(),
		family:    mapset.NewSet(),
		uncles:    mapset.NewSet(),
		header:    header,
=======
		signer:           types.MakeSigner(w.chainConfig, header.Number),
		state:            publicState,
		ancestors:        mapset.NewSet(),
		family:           mapset.NewSet(),
		uncles:           mapset.NewSet(),
		header:           header,
		privateStateRepo: privateStateRepo,
>>>>>>> 155bcdb4
	}
	// when 08 is processed ancestors contain 07 (quick block)
	for _, ancestor := range w.chain.GetBlocksFromHash(parent.Hash(), 7) {
		for _, uncle := range ancestor.Uncles() {
			env.family.Add(uncle.Hash())
		}
		env.family.Add(ancestor.Hash())
		env.ancestors.Add(ancestor.Hash())
	}
	// Keep track of transactions which return errors so they can be removed
	env.tcount = 0

	// Swap out the old work with the new one, terminating any leftover prefetcher
	// processes in the mean time and starting a new one.
	if w.current != nil && w.current.state != nil {
		w.current.state.StopPrefetcher()
	}
	w.current = env
	return nil
}

// commitUncle adds the given block to uncle block set, returns error if failed to add.
func (w *worker) commitUncle(env *environment, uncle *types.Header) error {
	hash := uncle.Hash()
	if env.uncles.Contains(hash) {
		return errors.New("uncle not unique")
	}
	if env.header.ParentHash == uncle.ParentHash {
		return errors.New("uncle is sibling")
	}
	if !env.ancestors.Contains(uncle.ParentHash) {
		return errors.New("uncle's parent unknown")
	}
	if env.family.Contains(hash) {
		return errors.New("uncle already included")
	}
	env.uncles.Add(uncle.Hash())
	return nil
}

// updateSnapshot updates pending snapshot block and state.
// Note this function assumes the current variable is thread safe.
func (w *worker) updateSnapshot() {
	w.snapshotMu.Lock()
	defer w.snapshotMu.Unlock()

	var uncles []*types.Header
	w.current.uncles.Each(func(item interface{}) bool {
		hash, ok := item.(common.Hash)
		if !ok {
			return false
		}
		uncle, exist := w.localUncles[hash]
		if !exist {
			uncle, exist = w.remoteUncles[hash]
		}
		if !exist {
			return false
		}
		uncles = append(uncles, uncle.Header())
		return false
	})

	w.snapshotBlock = types.NewBlock(
		w.current.header,
		w.current.txs,
		uncles,
		w.current.receipts,
		trie.NewStackTrie(nil),
	)
	w.snapshotState = w.current.state.Copy()
}

func (w *worker) commitTransaction(tx *types.Transaction, coinbase common.Address) ([]*types.Log, error) {
	workerEnv := w.current
	publicStateDB := workerEnv.state
	snap := publicStateDB.Snapshot()
	privateStateRepo := workerEnv.privateStateRepo
	txnStart := time.Now()

	mpsReceipt, privateStateSnaphots, err := w.handleMPS(tx, coinbase, false)
	if err != nil {
		w.revertToPrivateStateSnapshots(privateStateSnaphots)
		return nil, err
	}
	privateStateDB, err := privateStateRepo.DefaultState()
	if err != nil {
		w.revertToPrivateStateSnapshots(privateStateSnaphots)
		return nil, err
	}
	privateStateDB.Prepare(tx.Hash(), common.Hash{}, workerEnv.tcount)
	publicStateDB.Prepare(tx.Hash(), common.Hash{}, workerEnv.tcount)
	privateStateSnaphots[privateStateRepo.DefaultStateMetadata().ID] = privateStateDB.Snapshot()
	receipt, privateReceipt, err := core.ApplyTransaction(w.chainConfig, w.chain, &coinbase, workerEnv.gasPool, publicStateDB, privateStateDB, workerEnv.header, tx, &workerEnv.header.GasUsed, *w.chain.GetVMConfig(), privateStateRepo.IsMPS(), privateStateRepo)
	if err != nil {
		publicStateDB.RevertToSnapshot(snap)
		w.revertToPrivateStateSnapshots(privateStateSnaphots)
		return nil, err
	}
	workerEnv.txs = append(workerEnv.txs, tx)
	workerEnv.receipts = append(workerEnv.receipts, receipt)
	log.EmitCheckpoint(log.TxCompleted, "tx", tx.Hash().Hex(), "time", time.Since(txnStart))

	logs := receipt.Logs

	// Quorum
	if privateReceipt != nil {
		newPrivateReceipt, privateLogs := core.HandlePrivateReceipt(receipt, privateReceipt, mpsReceipt, tx, privateStateDB, privateStateRepo, w.chain)
		workerEnv.privateReceipts = append(workerEnv.privateReceipts, newPrivateReceipt)
		logs = append(logs, privateLogs...)
	}
	// End Quorum

	return logs, nil
}

func (w *worker) commitTransactions(txs *types.TransactionsByPriceAndNonce, coinbase common.Address, interrupt *int32) bool {
	// Short circuit if current is nil
	if w.current == nil {
		return true
	}

	if w.current.gasPool == nil {
		w.current.gasPool = new(core.GasPool).AddGas(w.current.header.GasLimit)
	}

	var coalescedLogs []*types.Log

	loopStartTime := time.Now() // Quorum
	for {
		// In the following three cases, we will interrupt the execution of the transaction.
		// (1) new head block event arrival, the interrupt signal is 1
		// (2) worker start or restart, the interrupt signal is 1
		// (3) worker recreate the mining block with any newly arrived transactions, the interrupt signal is 2.
		// For the first two cases, the semi-finished work will be discarded.
		// For the third case, the semi-finished work will be submitted to the consensus engine.
		if interrupt != nil && atomic.LoadInt32(interrupt) != commitInterruptNone {
			log.Info("Aborting transaction processing due to 'commitInterruptNewHead',", "elapsed time", time.Since(loopStartTime)) // Quorum
			// Notify resubmit loop to increase resubmitting interval due to too frequent commits.
			if atomic.LoadInt32(interrupt) == commitInterruptResubmit {
				ratio := float64(w.current.header.GasLimit-w.current.gasPool.Gas()) / float64(w.current.header.GasLimit)
				if ratio < 0.1 {
					ratio = 0.1
				}
				w.resubmitAdjustCh <- &intervalAdjust{
					ratio: ratio,
					inc:   true,
				}
			}
			return atomic.LoadInt32(interrupt) == commitInterruptNewHead
		}
		// If we don't have enough gas for any further transactions then we're done
		if w.current.gasPool.Gas() < params.TxGas {
			log.Trace("Not enough gas for further transactions", "have", w.current.gasPool, "want", params.TxGas)
			break
		}
		// Retrieve the next transaction and abort if all done
		tx := txs.Peek()
		if tx == nil {
			break
		}
		// Error may be ignored here. The error has already been checked
		// during transaction acceptance is the transaction pool.
		//
		// We use the eip155 signer regardless of the current hf.
		from, _ := types.Sender(w.current.signer, tx)
		// Check whether the tx is replay protected. If we're not in the EIP155 hf
		// phase, start ignoring the sender until we do.
		if tx.Protected() && !w.chainConfig.IsEIP155(w.current.header.Number) && !tx.IsPrivate() {
			log.Trace("Ignoring reply protected transaction", "hash", tx.Hash(), "eip155", w.chainConfig.EIP155Block)

			txs.Pop()
			continue
		}
		// Start executing the transaction
		logs, err := w.commitTransaction(tx, coinbase)
		switch {
		case errors.Is(err, core.ErrGasLimitReached):
			// Pop the current out-of-gas transaction without shifting in the next from the account
			log.Trace("Gas limit exceeded for current block", "sender", from)
			txs.Pop()

		case errors.Is(err, core.ErrNonceTooLow):
			// New head notification data race between the transaction pool and miner, shift
			log.Trace("Skipping transaction with low nonce", "sender", from, "nonce", tx.Nonce())
			txs.Shift()

		case errors.Is(err, core.ErrNonceTooHigh):
			// Reorg notification data race between the transaction pool and miner, skip account =
			log.Trace("Skipping account with hight nonce", "sender", from, "nonce", tx.Nonce())
			txs.Pop()

		case errors.Is(err, nil):
			// Everything ok, collect the logs and shift in the next transaction from the same account
			coalescedLogs = append(coalescedLogs, logs...)
			w.current.tcount++
			txs.Shift()

		case errors.Is(err, core.ErrTxTypeNotSupported):
			// Pop the unsupported transaction without shifting in the next from the account
			log.Trace("Skipping unsupported transaction type", "sender", from, "type", tx.Type())
			txs.Pop()

		default:
			// Strange error, discard the transaction and get the next in line (note, the
			// nonce-too-high clause will prevent us from executing in vain).
			log.Debug("Transaction failed, account skipped", "hash", tx.Hash(), "err", err)
			txs.Shift()
		}
	}

	if !w.isRunning() && len(coalescedLogs) > 0 {
		// We don't push the pendingLogsEvent while we are mining. The reason is that
		// when we are mining, the worker will regenerate a mining block every 3 seconds.
		// In order to avoid pushing the repeated pendingLog, we disable the pending log pushing.

		// make a copy, the state caches the logs and these logs get "upgraded" from pending to mined
		// logs by filling in the block hash when the block was mined by the local miner. This can
		// cause a race condition if a log was "upgraded" before the PendingLogsEvent is processed.
		cpy := make([]*types.Log, len(coalescedLogs))
		for i, l := range coalescedLogs {
			cpy[i] = new(types.Log)
			*cpy[i] = *l
		}
		w.pendingLogsFeed.Send(cpy)
	}
	// Notify resubmit loop to decrease resubmitting interval if current interval is larger
	// than the user-specified one.
	if interrupt != nil {
		w.resubmitAdjustCh <- &intervalAdjust{inc: false}
	}
	return false
}

// commitNewWork generates several new sealing tasks based on the parent block.
func (w *worker) commitNewWork(interrupt *int32, noempty bool, timestamp int64) {
	w.mu.RLock()
	defer w.mu.RUnlock()

	tstart := time.Now()
	parent := w.chain.CurrentBlock()

	if parent.Time() >= uint64(timestamp) {
		timestamp = int64(parent.Time() + 1)
	}
<<<<<<< HEAD
=======

	allowedFutureBlockTime := int64(w.config.AllowedFutureBlockTime) //Quorum - get AllowedFutureBlockTime to fix issue # 1004

	// this will ensure we're not going off too far in the future
	if now := time.Now().Unix(); timestamp > now+1+allowedFutureBlockTime {
		wait := time.Duration(timestamp-now) * time.Second
		log.Info("Mining too far in the future", "wait", common.PrettyDuration(wait))
		time.Sleep(wait)
	}

>>>>>>> 155bcdb4
	num := parent.Number()
	header := &types.Header{
		ParentHash: parent.Hash(),
		Number:     num.Add(num, common.Big1),
		GasLimit:   core.CalcGasLimit(parent, w.config.GasFloor, w.config.GasCeil),
		Extra:      w.extra,
		Time:       uint64(timestamp),
	}
	// Only set the coinbase if our consensus engine is running (avoid spurious block rewards)
	if w.isRunning() {
		if w.coinbase == (common.Address{}) {
			log.Error("Refusing to mine without etherbase")
			return
		}
		header.Coinbase = w.coinbase
	}
	if err := w.engine.Prepare(w.chain, header); err != nil {
		log.Error("Failed to prepare header for mining", "err", err)
		return
	}
	// If we are care about TheDAO hard-fork check whether to override the extra-data or not
	if daoBlock := w.chainConfig.DAOForkBlock; daoBlock != nil {
		// Check whether the block is among the fork extra-override range
		limit := new(big.Int).Add(daoBlock, params.DAOForkExtraRange)
		if header.Number.Cmp(daoBlock) >= 0 && header.Number.Cmp(limit) < 0 {
			// Depending whether we support or oppose the fork, override differently
			if w.chainConfig.DAOForkSupport {
				header.Extra = common.CopyBytes(params.DAOForkBlockExtra)
			} else if bytes.Equal(header.Extra, params.DAOForkBlockExtra) {
				header.Extra = []byte{} // If miner opposes, don't let it use the reserved extra-data
			}
		}
	}
	// Could potentially happen if starting to mine in an odd state.
	err := w.makeCurrent(parent, header)
	if err != nil {
		log.Error("Failed to create mining context", "err", err)
		return
	}
	// Create the current work task and check any fork transitions needed
	env := w.current
	if w.chainConfig.DAOForkSupport && w.chainConfig.DAOForkBlock != nil && w.chainConfig.DAOForkBlock.Cmp(header.Number) == 0 {
		misc.ApplyDAOHardFork(env.state)
	}
	// Accumulate the uncles for the current block
	uncles := make([]*types.Header, 0, 2)
	commitUncles := func(blocks map[common.Hash]*types.Block) {
		// Clean up stale uncle blocks first
		for hash, uncle := range blocks {
			if uncle.NumberU64()+staleThreshold <= header.Number.Uint64() {
				delete(blocks, hash)
			}
		}
		for hash, uncle := range blocks {
			if len(uncles) == 2 {
				break
			}
			if err := w.commitUncle(env, uncle.Header()); err != nil {
				log.Trace("Possible uncle rejected", "hash", hash, "reason", err)
			} else {
				log.Debug("Committing new uncle to block", "hash", hash)
				uncles = append(uncles, uncle.Header())
			}
		}
	}
	// Prefer to locally generated uncle
	commitUncles(w.localUncles)
	commitUncles(w.remoteUncles)

	// Create an empty block based on temporary copied state for
	// sealing in advance without waiting block execution finished.
	if !noempty && atomic.LoadUint32(&w.noempty) == 0 {
		w.commit(uncles, nil, false, tstart)
	}

	// Fill the block with all available pending transactions.
	pending, err := w.eth.TxPool().Pending()
	if err != nil {
		log.Error("Failed to fetch pending transactions", "err", err)
		return
	}
	// Short circuit if there is no available pending transactions.
	// But if we disable empty precommit already, ignore it. Since
	// empty block is necessary to keep the liveness of the network.
	if len(pending) == 0 && atomic.LoadUint32(&w.noempty) == 0 {
		w.updateSnapshot()
		return
	}
	// Split the pending transactions into locals and remotes
	localTxs, remoteTxs := make(map[common.Address]types.Transactions), pending
	for _, account := range w.eth.TxPool().Locals() {
		if txs := remoteTxs[account]; len(txs) > 0 {
			delete(remoteTxs, account)
			localTxs[account] = txs
		}
	}
	if len(localTxs) > 0 {
		txs := types.NewTransactionsByPriceAndNonce(w.current.signer, localTxs)
		if w.commitTransactions(txs, w.coinbase, interrupt) {
			return
		}
	}
	if len(remoteTxs) > 0 {
		txs := types.NewTransactionsByPriceAndNonce(w.current.signer, remoteTxs)
		if w.commitTransactions(txs, w.coinbase, interrupt) {
			return
		}
	}
	w.commit(uncles, w.fullTaskHook, true, tstart)
}

// commit runs any post-transaction state modifications, assembles the final block
// and commits new work if consensus engine is running.
func (w *worker) commit(uncles []*types.Header, interval func(), update bool, start time.Time) error {
	// Deep copy receipts here to avoid interaction between different tasks.
	receipts := copyReceipts(w.current.receipts)
	privateReceipts := copyReceipts(w.current.privateReceipts) // Quorum

	s := w.current.state.Copy()
	psrCopy := w.current.privateStateRepo.Copy()
	block, err := w.engine.FinalizeAndAssemble(w.chain, w.current.header, s, w.current.txs, uncles, receipts)
	if err != nil {
		return err
	}
	if w.isRunning() {
		if interval != nil {
			interval()
		}
		select {
		case w.taskCh <- &task{receipts: receipts, privateReceipts: privateReceipts, state: s, privateStateRepo: psrCopy, block: block, createdAt: time.Now()}:
			w.unconfirmed.Shift(block.NumberU64() - 1)
			log.Info("Commit new mining work", "number", block.Number(), "sealhash", w.engine.SealHash(block.Header()),
				"uncles", len(uncles), "txs", w.current.tcount,
				"gas", block.GasUsed(), "fees", totalFees(block, receipts),
				"elapsed", common.PrettyDuration(time.Since(start)))

		case <-w.exitCh:
			log.Info("Worker has exited")
		}
	}
	if update {
		w.updateSnapshot()
	}
	return nil
}

// copyReceipts makes a deep copy of the given receipts.
func copyReceipts(receipts []*types.Receipt) []*types.Receipt {
	result := make([]*types.Receipt, len(receipts))
	for i, l := range receipts {
		cpy := *l
		result[i] = &cpy
	}
	return result
}

// postSideBlock fires a side chain event, only use it for testing.
func (w *worker) postSideBlock(event core.ChainSideEvent) {
	select {
	case w.chainSideCh <- event:
	case <-w.exitCh:
	}
}

// totalFees computes total consumed fees in ETH. Block transactions and receipts have to have the same order.
func totalFees(block *types.Block, receipts []*types.Receipt) *big.Float {
	feesWei := new(big.Int)
	for i, tx := range block.Transactions() {
		feesWei.Add(feesWei, new(big.Int).Mul(new(big.Int).SetUint64(receipts[i].GasUsed), tx.GasPrice()))
	}
	return new(big.Float).Quo(new(big.Float).SetInt(feesWei), new(big.Float).SetInt(big.NewInt(params.Ether)))
}

// Quorum
//
// revertToPrivateStateSnapshots attempts to revert all private states to the provided snapshots
func (w *worker) revertToPrivateStateSnapshots(snapshots map[types.PrivateStateIdentifier]int) {
	for psi, snapshot := range snapshots {
		privateState, err := w.current.privateStateRepo.StatePSI(psi)
		if err == nil {
			privateState.RevertToSnapshot(snapshot)
		} else {
			log.Warn("unable to revert to snapshot", "psi", psi, "snapshot", snapshot, "err", err)
		}
	}
}

// Quorum
//
// handling MPS scenario for a private transaction. It also captures the snapshot
// before applying the transaction
//
// handleMPS returns the auxiliary receipt and the non-nil snapshots.
//
// Caller must check for error and reverts private states.
func (w *worker) handleMPS(tx *types.Transaction, coinbase common.Address, applyOnPartyOnly bool) (mpsReceipt *types.Receipt, privateStateSnaphots map[types.PrivateStateIdentifier]int, err error) {
	workerEnv := w.current
	privateStateRepo := workerEnv.privateStateRepo
	// make sure we don't return NIL map
	privateStateSnaphots = make(map[types.PrivateStateIdentifier]int)
	if tx.IsPrivate() && privateStateRepo.IsMPS() {
		publicStateDBFactory := func() *state.StateDB {
			db := workerEnv.state.Copy()
			db.Prepare(tx.Hash(), common.Hash{}, workerEnv.tcount)
			return db
		}
		privateStateDBFactory := func(psi types.PrivateStateIdentifier) (*state.StateDB, error) {
			db, err := privateStateRepo.StatePSI(psi)
			if err != nil {
				return nil, err
			}
			db.Prepare(tx.Hash(), common.Hash{}, workerEnv.tcount)
			privateStateSnaphots[psi] = db.Snapshot()
			return db, nil
		}
		mpsReceipt, err = core.ApplyTransactionOnMPS(w.chainConfig, w.chain, &coinbase, workerEnv.gasPool, publicStateDBFactory, privateStateDBFactory, workerEnv.header, tx, &workerEnv.header.GasUsed, *w.chain.GetVMConfig(), privateStateRepo, applyOnPartyOnly)
	}
	return
}<|MERGE_RESOLUTION|>--- conflicted
+++ resolved
@@ -306,7 +306,7 @@
 func (w *worker) start() {
 	atomic.StoreInt32(&w.running, 1)
 	if istanbul, ok := w.engine.(consensus.Istanbul); ok {
-		istanbul.Start(w.chain, w.chain.CurrentBlock, w.chain.HasBadBlock)
+		istanbul.Start(w.chain, w.chain.CurrentBlock, rawdb.HasBadBlock)
 	}
 	w.startCh <- struct{}{}
 }
@@ -544,7 +544,7 @@
 			}
 			atomic.AddInt32(&w.newTxs, int32(len(ev.Txs)))
 
-			// System stopped
+		// System stopped
 		case <-w.exitCh:
 			return
 		case <-w.txsSub.Err():
@@ -735,27 +735,15 @@
 
 // makeCurrent creates a new environment for the current cycle.
 func (w *worker) makeCurrent(parent *types.Block, header *types.Header) error {
-<<<<<<< HEAD
 	// Retrieve the parent state to execute on top and start a prefetcher for
 	// the miner to speed block sealing up a bit
-	state, err := w.chain.StateAt(parent.Root())
-=======
 	publicState, privateStateRepo, err := w.chain.StateAt(parent.Root())
->>>>>>> 155bcdb4
 	if err != nil {
 		return err
 	}
-	state.StartPrefetcher("miner")
+	publicState.StartPrefetcher("miner")
 
 	env := &environment{
-<<<<<<< HEAD
-		signer:    types.MakeSigner(w.chainConfig, header.Number),
-		state:     state,
-		ancestors: mapset.NewSet(),
-		family:    mapset.NewSet(),
-		uncles:    mapset.NewSet(),
-		header:    header,
-=======
 		signer:           types.MakeSigner(w.chainConfig, header.Number),
 		state:            publicState,
 		ancestors:        mapset.NewSet(),
@@ -763,7 +751,6 @@
 		uncles:           mapset.NewSet(),
 		header:           header,
 		privateStateRepo: privateStateRepo,
->>>>>>> 155bcdb4
 	}
 	// when 08 is processed ancestors contain 07 (quick block)
 	for _, ancestor := range w.chain.GetBlocksFromHash(parent.Hash(), 7) {
@@ -1009,8 +996,6 @@
 	if parent.Time() >= uint64(timestamp) {
 		timestamp = int64(parent.Time() + 1)
 	}
-<<<<<<< HEAD
-=======
 
 	allowedFutureBlockTime := int64(w.config.AllowedFutureBlockTime) //Quorum - get AllowedFutureBlockTime to fix issue # 1004
 
@@ -1021,7 +1006,6 @@
 		time.Sleep(wait)
 	}
 
->>>>>>> 155bcdb4
 	num := parent.Number()
 	header := &types.Header{
 		ParentHash: parent.Hash(),
