// Copyright 2014 The go-ethereum Authors
// This file is part of the go-ethereum library.
//
// The go-ethereum library is free software: you can redistribute it and/or modify
// it under the terms of the GNU Lesser General Public License as published by
// the Free Software Foundation, either version 3 of the License, or
// (at your option) any later version.
//
// The go-ethereum library is distributed in the hope that it will be useful,
// but WITHOUT ANY WARRANTY; without even the implied warranty of
// MERCHANTABILITY or FITNESS FOR A PARTICULAR PURPOSE. See the
// GNU Lesser General Public License for more details.
//
// You should have received a copy of the GNU Lesser General Public License
// along with the go-ethereum library. If not, see <http://www.gnu.org/licenses/>.

// Package eth implements the Ethereum protocol.
package eth

import (
	"errors"
	"fmt"
	"math/big"
	"runtime"
	"sync"
	"sync/atomic"

	"github.com/ethereum/go-ethereum/accounts"
	"github.com/ethereum/go-ethereum/common"
	"github.com/ethereum/go-ethereum/common/hexutil"
	"github.com/ethereum/go-ethereum/consensus"
	"github.com/ethereum/go-ethereum/consensus/clique"
	"github.com/ethereum/go-ethereum/consensus/ethash"
	"github.com/ethereum/go-ethereum/consensus/istanbul"
	istanbulBackend "github.com/ethereum/go-ethereum/consensus/istanbul/backend"
	"github.com/ethereum/go-ethereum/core"
	"github.com/ethereum/go-ethereum/core/bloombits"
	"github.com/ethereum/go-ethereum/core/rawdb"
	"github.com/ethereum/go-ethereum/core/types"
	"github.com/ethereum/go-ethereum/core/vm"
	"github.com/ethereum/go-ethereum/crypto"
	"github.com/ethereum/go-ethereum/eth/downloader"
	"github.com/ethereum/go-ethereum/eth/filters"
	"github.com/ethereum/go-ethereum/eth/gasprice"
	"github.com/ethereum/go-ethereum/ethdb"
	"github.com/ethereum/go-ethereum/event"
	"github.com/ethereum/go-ethereum/internal/ethapi"
	"github.com/ethereum/go-ethereum/log"
	"github.com/ethereum/go-ethereum/miner"
	"github.com/ethereum/go-ethereum/node"
	"github.com/ethereum/go-ethereum/p2p"
	"github.com/ethereum/go-ethereum/p2p/enode"
	"github.com/ethereum/go-ethereum/p2p/enr"
	"github.com/ethereum/go-ethereum/params"
	"github.com/ethereum/go-ethereum/rlp"
	"github.com/ethereum/go-ethereum/rpc"
)

// Ethereum implements the Ethereum full node service.
type Ethereum struct {
	config *Config

	// Handlers
	txPool          *core.TxPool
	blockchain      *core.BlockChain
	protocolManager *ProtocolManager
	dialCandidates  enode.Iterator

	// DB interfaces
	chainDb ethdb.Database // Block chain database

	eventMux       *event.TypeMux
	engine         consensus.Engine
	accountManager *accounts.Manager

	bloomRequests     chan chan *bloombits.Retrieval // Channel receiving bloom data retrieval requests
	bloomIndexer      *core.ChainIndexer             // Bloom indexer operating during block imports
	closeBloomHandler chan struct{}

	APIBackend *EthAPIBackend

	miner     *miner.Miner
	gasPrice  *big.Int
	etherbase common.Address

	networkID     uint64
	netRPCService *ethapi.PublicNetAPI

	p2pServer *p2p.Server

	lock sync.RWMutex // Protects the variadic fields (e.g. gas price and etherbase)

	// Quorum - consensus as eth-service (e.g. raft)
	consensusServicePendingLogsFeed *event.Feed
}

// New creates a new Ethereum object (including the
// initialisation of the common Ethereum object)
func New(stack *node.Node, config *Config) (*Ethereum, error) {
	// Ensure configuration values are compatible and sane
	if config.SyncMode == downloader.LightSync {
		return nil, errors.New("can't run eth.Ethereum in light sync mode, use les.LightEthereum")
	}
	if !config.SyncMode.IsValid() {
		return nil, fmt.Errorf("invalid sync mode %d", config.SyncMode)
	}
	if config.Miner.GasPrice == nil || config.Miner.GasPrice.Cmp(common.Big0) <= 0 {
		log.Warn("Sanitizing invalid miner gas price", "provided", config.Miner.GasPrice, "updated", DefaultConfig.Miner.GasPrice)
		config.Miner.GasPrice = new(big.Int).Set(DefaultConfig.Miner.GasPrice)
	}
	if config.NoPruning && config.TrieDirtyCache > 0 {
		if config.SnapshotCache > 0 {
			config.TrieCleanCache += config.TrieDirtyCache * 3 / 5
			config.SnapshotCache += config.TrieDirtyCache * 2 / 5
		} else {
			config.TrieCleanCache += config.TrieDirtyCache
		}
		config.TrieDirtyCache = 0
	}
	log.Info("Allocated trie memory caches", "clean", common.StorageSize(config.TrieCleanCache)*1024*1024, "dirty", common.StorageSize(config.TrieDirtyCache)*1024*1024)

	// Assemble the Ethereum object
	chainDb, err := stack.OpenDatabaseWithFreezer("chaindata", config.DatabaseCache, config.DatabaseHandles, config.DatabaseFreezer, "eth/db/chaindata/")
	if err != nil {
		return nil, err
	}
	chainConfig, genesisHash, genesisErr := core.SetupGenesisBlock(chainDb, config.Genesis)
	if _, ok := genesisErr.(*params.ConfigCompatError); genesisErr != nil && !ok {
		return nil, genesisErr
	}
	log.Info("Initialised chain configuration", "config", chainConfig)

	// changes to manipulate the chain id for migration from 2.0.2 and below version to 2.0.3
	// version of Quorum  - this is applicable for v2.0.3 onwards
	if chainConfig.IsQuorum {
		if (chainConfig.ChainID != nil && chainConfig.ChainID.Int64() == 1) || config.NetworkId == 1 {
			return nil, errors.New("Cannot have chain id or network id as 1.")
		}
	}

	if !rawdb.GetIsQuorumEIP155Activated(chainDb) && chainConfig.ChainID != nil {
		//Upon starting the node, write the flag to disallow changing ChainID/EIP155 block after HF
		rawdb.WriteQuorumEIP155Activation(chainDb)
	}

	eth := &Ethereum{
		config:                          config,
		chainDb:                         chainDb,
		eventMux:                        stack.EventMux(),
		accountManager:                  stack.AccountManager(),
		engine:                          CreateConsensusEngine(stack, chainConfig, config, config.Miner.Notify, config.Miner.Noverify, chainDb),
		closeBloomHandler:               make(chan struct{}),
		networkID:                       config.NetworkId,
		gasPrice:                        config.Miner.GasPrice,
		etherbase:                       config.Miner.Etherbase,
		bloomRequests:                   make(chan chan *bloombits.Retrieval),
		bloomIndexer:                    NewBloomIndexer(chainDb, params.BloomBitsBlocks, params.BloomConfirms),
		p2pServer:                       stack.Server(),
		consensusServicePendingLogsFeed: new(event.Feed),
	}

	// Quorum: Set protocol Name/Version
	// keep `var protocolName = "eth"` as is, and only update the quorum consensus specific protocol
	// This is used to enable the eth service to return multiple devp2p subprotocols.
	// Previously, for istanbul/64 istnbul/99 and clique (v2.6) `protocolName` would be overridden and
	// set to the consensus subprotocol name instead of "eth", meaning the node would no longer
	// communicate over the "eth" subprotocol, e.g. "eth" or "istanbul/99" but not eth" and "istanbul/99".
	// With this change, support is added so that the "eth" subprotocol remains and optionally a consensus subprotocol
	// can be added allowing the node to communicate over "eth" and an optional consensus subprotocol, e.g. "eth" and "istanbul/100"
	if chainConfig.IsQuorum {
		quorumProtocol := eth.engine.Protocol()
		// set the quorum specific consensus devp2p subprotocol, eth subprotocol remains set to protocolName as in upstream geth.
		quorumConsensusProtocolName = quorumProtocol.Name
		quorumConsensusProtocolVersions = quorumProtocol.Versions
		quorumConsensusProtocolLengths = quorumProtocol.Lengths
	}

	// force to set the istanbul etherbase to node key address
	if chainConfig.Istanbul != nil {
		eth.etherbase = crypto.PubkeyToAddress(stack.GetNodeKey().PublicKey)
	}
	bcVersion := rawdb.ReadDatabaseVersion(chainDb)
	var dbVer = "<nil>"
	if bcVersion != nil {
		dbVer = fmt.Sprintf("%d", *bcVersion)
	}
	log.Info("Initialising Ethereum protocol", "name", protocolName, "versions", ProtocolVersions, "network", config.NetworkId, "dbversion", dbVer)
	if chainConfig.IsQuorum {
		log.Info("Initialising Quorum consensus protocol", "name", quorumConsensusProtocolName, "versions", quorumConsensusProtocolVersions, "network", config.NetworkId, "dbversion", dbVer)
	}

	if !config.SkipBcVersionCheck {
		if bcVersion != nil && *bcVersion > core.BlockChainVersion {
			return nil, fmt.Errorf("database version is v%d, Geth %s only supports v%d", *bcVersion, params.VersionWithMeta, core.BlockChainVersion)
		} else if bcVersion == nil || *bcVersion < core.BlockChainVersion {
			log.Warn("Upgrade blockchain database version", "from", dbVer, "to", core.BlockChainVersion)
			rawdb.WriteDatabaseVersion(chainDb, core.BlockChainVersion)
		}
	}
	var (
		vmConfig = vm.Config{
			EnablePreimageRecording: config.EnablePreimageRecording,
			EWASMInterpreter:        config.EWASMInterpreter,
			EVMInterpreter:          config.EVMInterpreter,
		}
		cacheConfig = &core.CacheConfig{
			TrieCleanLimit:      config.TrieCleanCache,
			TrieCleanJournal:    stack.ResolvePath(config.TrieCleanCacheJournal),
			TrieCleanRejournal:  config.TrieCleanCacheRejournal,
			TrieCleanNoPrefetch: config.NoPrefetch,
			TrieDirtyLimit:      config.TrieDirtyCache,
			TrieDirtyDisabled:   config.NoPruning,
			TrieTimeLimit:       config.TrieTimeout,
			SnapshotLimit:       config.SnapshotCache,
		}
		privateCacheConfig = &core.CacheConfig{
			TrieCleanLimit:      config.PrivateTrieCleanCache,
			TrieCleanJournal:    stack.ResolvePath(config.PrivateTrieCleanCacheJournal),
			TrieCleanRejournal:  config.PrivateTrieCleanCacheRejournal,
			TrieCleanNoPrefetch: config.PrivateNoPrefetch,
			TrieDirtyLimit:      config.PrivateTrieDirtyCache,
			TrieDirtyDisabled:   config.PrivateNoPruning,
			TrieTimeLimit:       config.PrivateTrieTimeout,
			SnapshotLimit:       config.PrivateSnapshotCache,
		}
	)
	newBlockChainFunc := core.NewBlockChain
	if config.EnableMultitenancy {
		newBlockChainFunc = core.NewMultitenantBlockChain
	}
<<<<<<< HEAD
	eth.blockchain, err = newBlockChainFunc(chainDb, cacheConfig, privateCacheConfig, chainConfig, eth.engine, vmConfig, eth.shouldPreserve, &config.TxLookupLimit)
=======
	eth.blockchain, err = newBlockChainFunc(chainDb, cacheConfig, chainConfig, eth.engine, vmConfig, eth.shouldPreserve, &config.TxLookupLimit)

	// Quorum
	eth.blockchain.SetSaveRevertReason(config.SaveRevertReason)

>>>>>>> df03f0d0
	if err != nil {
		return nil, err
	}
	// Rewind the chain in case of an incompatible config upgrade.
	if compat, ok := genesisErr.(*params.ConfigCompatError); ok {
		log.Warn("Rewinding chain to upgrade configuration", "err", compat)
		eth.blockchain.SetHead(compat.RewindTo)
		rawdb.WriteChainConfig(chainDb, genesisHash, chainConfig)
	}
	eth.bloomIndexer.Start(eth.blockchain)

	if config.TxPool.Journal != "" {
		config.TxPool.Journal = stack.ResolvePath(config.TxPool.Journal)
	}
	eth.txPool = core.NewTxPool(config.TxPool, chainConfig, eth.blockchain)

	// Permit the downloader to use the trie cache allowance during fast sync
	cacheLimit := cacheConfig.TrieCleanLimit + cacheConfig.TrieDirtyLimit + cacheConfig.SnapshotLimit
	checkpoint := config.Checkpoint
	if checkpoint == nil {
		checkpoint = params.TrustedCheckpoints[genesisHash]
	}
	if eth.protocolManager, err = NewProtocolManager(chainConfig, checkpoint, config.SyncMode, config.NetworkId, eth.eventMux, eth.txPool, eth.engine, eth.blockchain, chainDb, cacheLimit, config.Whitelist, config.RaftMode); err != nil {
		return nil, err
	}
	eth.miner = miner.New(eth, &config.Miner, chainConfig, eth.EventMux(), eth.engine, eth.isLocalBlock)
	eth.miner.SetExtra(makeExtraData(config.Miner.ExtraData, eth.blockchain.Config().IsQuorum))

	hexNodeId := fmt.Sprintf("%x", crypto.FromECDSAPub(&stack.GetNodeKey().PublicKey)[1:]) // Quorum
	eth.APIBackend = &EthAPIBackend{stack.Config().ExtRPCEnabled(), eth, nil, hexNodeId, config.EVMCallTimeOut}
	gpoParams := config.GPO
	if gpoParams.Default == nil {
		gpoParams.Default = config.Miner.GasPrice
	}
	eth.APIBackend.gpo = gasprice.NewOracle(eth.APIBackend, gpoParams)

	eth.dialCandidates, err = eth.setupDiscovery(&stack.Config().P2P)
	if err != nil {
		return nil, err
	}

	// Start the RPC service
	eth.netRPCService = ethapi.NewPublicNetAPI(eth.p2pServer, eth.NetVersion())

	// Register the backend on the node
	stack.RegisterAPIs(eth.APIs())
	stack.RegisterProtocols(eth.Protocols())
	stack.RegisterLifecycle(eth)
	return eth, nil
}

func makeExtraData(extra []byte, isQuorum bool) []byte {
	if len(extra) == 0 {
		// create default extradata
		extra, _ = rlp.EncodeToBytes([]interface{}{
			uint(params.VersionMajor<<16 | params.VersionMinor<<8 | params.VersionPatch),
			"geth",
			runtime.Version(),
			runtime.GOOS,
		})
	}
	if uint64(len(extra)) > params.GetMaximumExtraDataSize(isQuorum) {
		log.Warn("Miner extra data exceed limit", "extra", hexutil.Bytes(extra), "limit", params.GetMaximumExtraDataSize(isQuorum))
		extra = nil
	}
	return extra
}

// CreateConsensusEngine creates the required type of consensus engine instance for an Ethereum service
func CreateConsensusEngine(stack *node.Node, chainConfig *params.ChainConfig, config *Config, notify []string, noverify bool, db ethdb.Database) consensus.Engine {
	// If proof-of-authority is requested, set it up
	if chainConfig.Clique != nil {
		chainConfig.Clique.AllowedFutureBlockTime = config.Miner.AllowedFutureBlockTime //Quorum
		return clique.New(chainConfig.Clique, db)
	}
	// If Istanbul is requested, set it up
	if chainConfig.Istanbul != nil {
		if chainConfig.Istanbul.Epoch != 0 {
			config.Istanbul.Epoch = chainConfig.Istanbul.Epoch
		}
		config.Istanbul.ProposerPolicy = istanbul.ProposerPolicy(chainConfig.Istanbul.ProposerPolicy)
		config.Istanbul.Ceil2Nby3Block = chainConfig.Istanbul.Ceil2Nby3Block
		config.Istanbul.AllowedFutureBlockTime = config.Miner.AllowedFutureBlockTime //Quorum

		return istanbulBackend.New(&config.Istanbul, stack.GetNodeKey(), db)
	}

	// Otherwise assume proof-of-work
	switch config.Ethash.PowMode {
	case ethash.ModeFake:
		log.Warn("Ethash used in fake mode")
		return ethash.NewFaker()
	case ethash.ModeTest:
		log.Warn("Ethash used in test mode")
		return ethash.NewTester(nil, noverify)
	case ethash.ModeShared:
		log.Warn("Ethash used in shared mode")
		return ethash.NewShared()
	default:
		// For Quorum, Raft run as a separate service, so
		// the Ethereum service still needs a consensus engine,
		// use the consensus with the lightest overhead
		log.Warn("Ethash used in full fake mode")
		return ethash.NewFullFaker()
	}
}

// APIs return the collection of RPC services the ethereum package offers.
// NOTE, some of these services probably need to be moved to somewhere else.
func (s *Ethereum) APIs() []rpc.API {
	apis := ethapi.GetAPIs(s.APIBackend)

	// Append any APIs exposed explicitly by the consensus engine
	apis = append(apis, s.engine.APIs(s.BlockChain())...)

	// Append all the local APIs and return
	apis = append(apis, []rpc.API{
		{
			Namespace: "eth",
			Version:   "1.0",
			Service:   NewPublicEthereumAPI(s),
			Public:    true,
		}, {
			Namespace: "eth",
			Version:   "1.0",
			Service:   NewPublicMinerAPI(s),
			Public:    true,
		}, {
			Namespace: "eth",
			Version:   "1.0",
			Service:   downloader.NewPublicDownloaderAPI(s.protocolManager.downloader, s.eventMux),
			Public:    true,
		}, {
			Namespace: "miner",
			Version:   "1.0",
			Service:   NewPrivateMinerAPI(s),
			Public:    false,
		}, {
			Namespace: "eth",
			Version:   "1.0",
			Service:   filters.NewPublicFilterAPI(s.APIBackend, false),
			Public:    true,
		}, {
			Namespace: "admin",
			Version:   "1.0",
			Service:   NewPrivateAdminAPI(s),
		}, {
			Namespace: "debug",
			Version:   "1.0",
			Service:   NewPublicDebugAPI(s),
			Public:    true,
		}, {
			Namespace: "debug",
			Version:   "1.0",
			Service:   NewPrivateDebugAPI(s),
		}, {
			Namespace: "net",
			Version:   "1.0",
			Service:   s.netRPCService,
			Public:    true,
		},
	}...)
	return apis
}

func (s *Ethereum) ResetWithGenesisBlock(gb *types.Block) {
	s.blockchain.ResetWithGenesisBlock(gb)
}

func (s *Ethereum) Etherbase() (eb common.Address, err error) {
	s.lock.RLock()
	etherbase := s.etherbase
	s.lock.RUnlock()

	if etherbase != (common.Address{}) {
		return etherbase, nil
	}
	if wallets := s.AccountManager().Wallets(); len(wallets) > 0 {
		if accounts := wallets[0].Accounts(); len(accounts) > 0 {
			etherbase := accounts[0].Address

			s.lock.Lock()
			s.etherbase = etherbase
			s.lock.Unlock()

			log.Info("Etherbase automatically configured", "address", etherbase)
			return etherbase, nil
		}
	}
	return common.Address{}, fmt.Errorf("etherbase must be explicitly specified")
}

// isLocalBlock checks whether the specified block is mined
// by local miner accounts.
//
// We regard two types of accounts as local miner account: etherbase
// and accounts specified via `txpool.locals` flag.
func (s *Ethereum) isLocalBlock(block *types.Block) bool {
	author, err := s.engine.Author(block.Header())
	if err != nil {
		log.Warn("Failed to retrieve block author", "number", block.NumberU64(), "hash", block.Hash(), "err", err)
		return false
	}
	// Check whether the given address is etherbase.
	s.lock.RLock()
	etherbase := s.etherbase
	s.lock.RUnlock()
	if author == etherbase {
		return true
	}
	// Check whether the given address is specified by `txpool.local`
	// CLI flag.
	for _, account := range s.config.TxPool.Locals {
		if account == author {
			return true
		}
	}
	return false
}

// shouldPreserve checks whether we should preserve the given block
// during the chain reorg depending on whether the author of block
// is a local account.
func (s *Ethereum) shouldPreserve(block *types.Block) bool {
	// The reason we need to disable the self-reorg preserving for clique
	// is it can be probable to introduce a deadlock.
	//
	// e.g. If there are 7 available signers
	//
	// r1   A
	// r2     B
	// r3       C
	// r4         D
	// r5   A      [X] F G
	// r6    [X]
	//
	// In the round5, the inturn signer E is offline, so the worst case
	// is A, F and G sign the block of round5 and reject the block of opponents
	// and in the round6, the last available signer B is offline, the whole
	// network is stuck.
	if _, ok := s.engine.(*clique.Clique); ok {
		return false
	}
	return s.isLocalBlock(block)
}

// SetEtherbase sets the mining reward address.
func (s *Ethereum) SetEtherbase(etherbase common.Address) {
	s.lock.Lock()
	defer s.lock.Unlock()
	if _, ok := s.engine.(consensus.Istanbul); ok {
		log.Error("Cannot set etherbase in Istanbul consensus")
		return
	}
	s.etherbase = etherbase

	s.miner.SetEtherbase(etherbase)
}

// StartMining starts the miner with the given number of CPU threads. If mining
// is already running, this method adjust the number of threads allowed to use
// and updates the minimum price required by the transaction pool.
func (s *Ethereum) StartMining(threads int) error {
	// Update the thread count within the consensus engine
	type threaded interface {
		SetThreads(threads int)
	}
	if th, ok := s.engine.(threaded); ok {
		log.Info("Updated mining threads", "threads", threads)
		if threads == 0 {
			threads = -1 // Disable the miner from within
		}
		th.SetThreads(threads)
	}
	// If the miner was not running, initialize it
	if !s.IsMining() {
		// Propagate the initial price point to the transaction pool
		s.lock.RLock()
		price := s.gasPrice
		s.lock.RUnlock()
		s.txPool.SetGasPrice(price)

		// Configure the local mining address
		eb, err := s.Etherbase()
		if err != nil {
			log.Error("Cannot start mining without etherbase", "err", err)
			return fmt.Errorf("etherbase missing: %v", err)
		}
		if clique, ok := s.engine.(*clique.Clique); ok {
			wallet, err := s.accountManager.Find(accounts.Account{Address: eb})
			if wallet == nil || err != nil {
				log.Error("Etherbase account unavailable locally", "err", err)
				return fmt.Errorf("signer missing: %v", err)
			}
			clique.Authorize(eb, wallet.SignData)
		}
		// If mining is started, we can disable the transaction rejection mechanism
		// introduced to speed sync times.
		atomic.StoreUint32(&s.protocolManager.acceptTxs, 1)

		go s.miner.Start(eb)
	}
	return nil
}

// StopMining terminates the miner, both at the consensus engine level as well as
// at the block creation level.
func (s *Ethereum) StopMining() {
	// Update the thread count within the consensus engine
	type threaded interface {
		SetThreads(threads int)
	}
	if th, ok := s.engine.(threaded); ok {
		th.SetThreads(-1)
	}
	// Stop the block creating itself
	s.miner.Stop()
}

func (s *Ethereum) IsMining() bool      { return s.miner.Mining() }
func (s *Ethereum) Miner() *miner.Miner { return s.miner }

func (s *Ethereum) AccountManager() *accounts.Manager  { return s.accountManager }
func (s *Ethereum) BlockChain() *core.BlockChain       { return s.blockchain }
func (s *Ethereum) TxPool() *core.TxPool               { return s.txPool }
func (s *Ethereum) EventMux() *event.TypeMux           { return s.eventMux }
func (s *Ethereum) Engine() consensus.Engine           { return s.engine }
func (s *Ethereum) ChainDb() ethdb.Database            { return s.chainDb }
func (s *Ethereum) IsListening() bool                  { return true } // Always listening
func (s *Ethereum) EthVersion() int                    { return int(ProtocolVersions[0]) }
func (s *Ethereum) NetVersion() uint64                 { return s.networkID }
func (s *Ethereum) Downloader() *downloader.Downloader { return s.protocolManager.downloader }
func (s *Ethereum) Synced() bool                       { return atomic.LoadUint32(&s.protocolManager.acceptTxs) == 1 }
func (s *Ethereum) ArchiveMode() bool                  { return s.config.NoPruning }
func (s *Ethereum) BloomIndexer() *core.ChainIndexer   { return s.bloomIndexer }

// Quorum
// adds quorum specific protocols to the Protocols() function which in the associated upstream geth version returns
// only one subprotocol, "eth", and the supported versions of the "eth" protocol.
// Quorum uses the eth service to run configurable consensus protocols, e.g. istanbul. Thru release v20.10.0
// the "eth" subprotocol would be replaced with a modified subprotocol, e.g. "istanbul/99" which would contain all the "eth"
// messages + the istanbul message and be communicated over the consensus specific subprotocol ("istanbul"), and
// not over "eth".
// Now the eth service supports multiple protocols, e.g. "eth" and an optional consensus
// protocol, e.g. "istanbul/100".
// /Quorum

// Protocols returns all the currently configured
// network protocols to start.
func (s *Ethereum) Protocols() []p2p.Protocol {
	protos := make([]p2p.Protocol, len(ProtocolVersions))
	for i, vsn := range ProtocolVersions {
		protos[i] = s.protocolManager.makeProtocol(vsn)
		protos[i].Attributes = []enr.Entry{s.currentEthEntry()}
		protos[i].DialCandidates = s.dialCandidates
	}

	// /Quorum
	// add additional quorum consensus protocol if set and if not set to "eth", e.g. istanbul
	if quorumConsensusProtocolName != "" && quorumConsensusProtocolName != protocolName {
		quorumProtos := s.quorumConsensusProtocols()
		protos = append(protos, quorumProtos...)
	}
	// /end Quorum

	return protos
}

// Start implements node.Lifecycle, starting all internal goroutines needed by the
// Ethereum protocol implementation.
func (s *Ethereum) Start() error {
	s.startEthEntryUpdate(s.p2pServer.LocalNode())

	// Start the bloom bits servicing goroutines
	s.startBloomHandlers(params.BloomBitsBlocks)

	// Figure out a max peers count based on the server limits
	maxPeers := s.p2pServer.MaxPeers
	if s.config.LightServ > 0 {
		if s.config.LightPeers >= s.p2pServer.MaxPeers {
			return fmt.Errorf("invalid peer config: light peer count (%d) >= total peer count (%d)", s.config.LightPeers, s.p2pServer.MaxPeers)
		}
		maxPeers -= s.config.LightPeers
	}
	// Start the networking layer and the light server if requested
	s.protocolManager.Start(maxPeers)
	return nil
}

// Stop implements node.Lifecycle, terminating all internal goroutines used by the
// Ethereum protocol.
func (s *Ethereum) Stop() error {
	// Stop all the peer-related stuff first.
	s.protocolManager.Stop()

	// Then stop everything else.
	s.bloomIndexer.Close()
	close(s.closeBloomHandler)
	s.txPool.Stop()
	s.miner.Stop()
	s.blockchain.Stop()
	s.engine.Close()
	s.chainDb.Close()
	s.eventMux.Stop()
	return nil
}

func (s *Ethereum) CalcGasLimit(block *types.Block) uint64 {
	return core.CalcGasLimit(block, s.config.Miner.GasFloor, s.config.Miner.GasCeil)
}

// (Quorum)
// ConsensusServicePendingLogsFeed returns an event.Feed.  When the consensus protocol does not use eth.worker (e.g. raft), the event.Feed should be used to send logs from transactions included in the pending block
func (s *Ethereum) ConsensusServicePendingLogsFeed() *event.Feed {
	return s.consensusServicePendingLogsFeed
}

// (Quorum)
// SubscribePendingLogs starts delivering logs from transactions included in the consensus engine's pending block to the given channel.
func (s *Ethereum) SubscribePendingLogs(ch chan<- []*types.Log) event.Subscription {
	if s.config.RaftMode {
		return s.consensusServicePendingLogsFeed.Subscribe(ch)
	}
	return s.miner.SubscribePendingLogs(ch)
}<|MERGE_RESOLUTION|>--- conflicted
+++ resolved
@@ -228,15 +228,11 @@
 	if config.EnableMultitenancy {
 		newBlockChainFunc = core.NewMultitenantBlockChain
 	}
-<<<<<<< HEAD
-	eth.blockchain, err = newBlockChainFunc(chainDb, cacheConfig, privateCacheConfig, chainConfig, eth.engine, vmConfig, eth.shouldPreserve, &config.TxLookupLimit)
-=======
 	eth.blockchain, err = newBlockChainFunc(chainDb, cacheConfig, chainConfig, eth.engine, vmConfig, eth.shouldPreserve, &config.TxLookupLimit)
 
 	// Quorum
 	eth.blockchain.SetSaveRevertReason(config.SaveRevertReason)
 
->>>>>>> df03f0d0
 	if err != nil {
 		return nil, err
 	}
