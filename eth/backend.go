// Copyright 2014 The go-ethereum Authors
// This file is part of the go-ethereum library.
//
// The go-ethereum library is free software: you can redistribute it and/or modify
// it under the terms of the GNU Lesser General Public License as published by
// the Free Software Foundation, either version 3 of the License, or
// (at your option) any later version.
//
// The go-ethereum library is distributed in the hope that it will be useful,
// but WITHOUT ANY WARRANTY; without even the implied warranty of
// MERCHANTABILITY or FITNESS FOR A PARTICULAR PURPOSE. See the
// GNU Lesser General Public License for more details.
//
// You should have received a copy of the GNU Lesser General Public License
// along with the go-ethereum library. If not, see <http://www.gnu.org/licenses/>.

// Package eth implements the Ethereum protocol.
package eth

import (
	"errors"
	"fmt"
	"math/big"
	"runtime"
	"sync"
	"sync/atomic"

	"github.com/ethereum/go-ethereum/accounts"
	"github.com/ethereum/go-ethereum/common"
	"github.com/ethereum/go-ethereum/common/hexutil"
	"github.com/ethereum/go-ethereum/consensus"
	"github.com/ethereum/go-ethereum/consensus/clique"
	"github.com/ethereum/go-ethereum/consensus/ethash"
	"github.com/ethereum/go-ethereum/consensus/istanbul"
	istanbulBackend "github.com/ethereum/go-ethereum/consensus/istanbul/backend"
	"github.com/ethereum/go-ethereum/core"
	"github.com/ethereum/go-ethereum/core/bloombits"
	"github.com/ethereum/go-ethereum/core/rawdb"
	"github.com/ethereum/go-ethereum/core/types"
	"github.com/ethereum/go-ethereum/core/vm"
	"github.com/ethereum/go-ethereum/crypto"
	"github.com/ethereum/go-ethereum/eth/downloader"
	"github.com/ethereum/go-ethereum/eth/filters"
	"github.com/ethereum/go-ethereum/eth/gasprice"
	"github.com/ethereum/go-ethereum/ethdb"
	"github.com/ethereum/go-ethereum/event"
	"github.com/ethereum/go-ethereum/internal/ethapi"
	"github.com/ethereum/go-ethereum/log"
	"github.com/ethereum/go-ethereum/miner"
	"github.com/ethereum/go-ethereum/multitenancy"
	"github.com/ethereum/go-ethereum/node"
	"github.com/ethereum/go-ethereum/p2p"
	"github.com/ethereum/go-ethereum/p2p/enode"
	"github.com/ethereum/go-ethereum/p2p/enr"
	"github.com/ethereum/go-ethereum/params"
	"github.com/ethereum/go-ethereum/rlp"
	"github.com/ethereum/go-ethereum/rpc"
)

// Ethereum implements the Ethereum full node service.
type Ethereum struct {
	config *Config

	// Handlers
	txPool          *core.TxPool
	blockchain      *core.BlockChain
	protocolManager *ProtocolManager
	dialCandidates  enode.Iterator

	// DB interfaces
	chainDb ethdb.Database // Block chain database

	eventMux       *event.TypeMux
	engine         consensus.Engine
	accountManager *accounts.Manager

	bloomRequests     chan chan *bloombits.Retrieval // Channel receiving bloom data retrieval requests
	bloomIndexer      *core.ChainIndexer             // Bloom indexer operating during block imports
	closeBloomHandler chan struct{}

	APIBackend *EthAPIBackend

	miner     *miner.Miner
	gasPrice  *big.Int
	etherbase common.Address

	networkID     uint64
	netRPCService *ethapi.PublicNetAPI

<<<<<<< HEAD
	p2pServer *p2p.Server
=======
	lock sync.RWMutex // Protects the variadic fields (e.g. gas price and etherbase)

	// Quorum - Multitenancy
	// contractAuthzProvider is set after node starts instead in New()
	contractAuthzProvider multitenancy.ContractAuthorizationProvider
}
>>>>>>> 007479de

	lock sync.RWMutex // Protects the variadic fields (e.g. gas price and etherbase)
}

// Quorum
//
// Set the decision manager for multitenancy support
func (s *Ethereum) SetContractAuthorizationProvider(dm multitenancy.ContractAuthorizationProvider) {
	s.contractAuthzProvider = dm
}

// New creates a new Ethereum object (including the
// initialisation of the common Ethereum object)
func New(stack *node.Node, config *Config) (*Ethereum, error) {
	// Ensure configuration values are compatible and sane
	if config.SyncMode == downloader.LightSync {
		return nil, errors.New("can't run eth.Ethereum in light sync mode, use les.LightEthereum")
	}
	if !config.SyncMode.IsValid() {
		return nil, fmt.Errorf("invalid sync mode %d", config.SyncMode)
	}
	if config.Miner.GasPrice == nil || config.Miner.GasPrice.Cmp(common.Big0) <= 0 {
		log.Warn("Sanitizing invalid miner gas price", "provided", config.Miner.GasPrice, "updated", DefaultConfig.Miner.GasPrice)
		config.Miner.GasPrice = new(big.Int).Set(DefaultConfig.Miner.GasPrice)
	}
	if config.NoPruning && config.TrieDirtyCache > 0 {
		if config.SnapshotCache > 0 {
			config.TrieCleanCache += config.TrieDirtyCache * 3 / 5
			config.SnapshotCache += config.TrieDirtyCache * 2 / 5
		} else {
			config.TrieCleanCache += config.TrieDirtyCache
		}
		config.TrieDirtyCache = 0
	}
	log.Info("Allocated trie memory caches", "clean", common.StorageSize(config.TrieCleanCache)*1024*1024, "dirty", common.StorageSize(config.TrieDirtyCache)*1024*1024)

	// Assemble the Ethereum object
	chainDb, err := stack.OpenDatabaseWithFreezer("chaindata", config.DatabaseCache, config.DatabaseHandles, config.DatabaseFreezer, "eth/db/chaindata/")
	if err != nil {
		return nil, err
	}
	chainConfig, genesisHash, genesisErr := core.SetupGenesisBlock(chainDb, config.Genesis)
	if _, ok := genesisErr.(*params.ConfigCompatError); genesisErr != nil && !ok {
		return nil, genesisErr
	}
	log.Info("Initialised chain configuration", "config", chainConfig)

	// changes to manipulate the chain id for migration from 2.0.2 and below version to 2.0.3
	// version of Quorum  - this is applicable for v2.0.3 onwards
	if chainConfig.IsQuorum {
		if (chainConfig.ChainID != nil && chainConfig.ChainID.Int64() == 1) || config.NetworkId == 1 {
			return nil, errors.New("Cannot have chain id or network id as 1.")
		}
	}

	if !rawdb.GetIsQuorumEIP155Activated(chainDb) && chainConfig.ChainID != nil {
		//Upon starting the node, write the flag to disallow changing ChainID/EIP155 block after HF
		rawdb.WriteQuorumEIP155Activation(chainDb)
	}

	eth := &Ethereum{
		config:            config,
		chainDb:           chainDb,
<<<<<<< HEAD
		eventMux:          stack.EventMux(),
		accountManager:    stack.AccountManager(),
		engine:            CreateConsensusEngine(stack, chainConfig, &config.Ethash, config.Miner.Notify, config.Miner.Noverify, chainDb),
=======
		eventMux:          ctx.EventMux,
		accountManager:    ctx.AccountManager,
		engine:            CreateConsensusEngine(ctx, chainConfig, config, config.Miner.Notify, config.Miner.Noverify, chainDb),
>>>>>>> 007479de
		closeBloomHandler: make(chan struct{}),
		networkID:         config.NetworkId,
		gasPrice:          config.Miner.GasPrice,
		etherbase:         config.Miner.Etherbase,
		bloomRequests:     make(chan chan *bloombits.Retrieval),
		bloomIndexer:      NewBloomIndexer(chainDb, params.BloomBitsBlocks, params.BloomConfirms),
		p2pServer:         stack.Server(),
	}

	// Quorum: Set protocol Name/Version
	// keep `var protocolName = "eth"` as is, and only update the quorum consensus specific protocol
	// This is used to enable the eth service to return multiple devp2p subprotocols.
	// Previously, for istanbul/64 istnbul/99 and clique (v2.6) `protocolName` would be overridden and
	// set to the consensus subprotocol name instead of "eth", meaning the node would no longer
	// communicate over the "eth" subprotocol, e.g. "eth" or "istanbul/99" but not eth" and "istanbul/99".
	// With this change, support is added so that the "eth" subprotocol remains and optionally a consensus subprotocol
	// can be added allowing the node to communicate over "eth" and an optional consensus subprotocol, e.g. "eth" and "istanbul/100"
	if chainConfig.IsQuorum {
		quorumProtocol := eth.engine.Protocol()
		// set the quorum specific consensus devp2p subprotocol, eth subprotocol remains set to protocolName as in upstream geth.
		quorumConsensusProtocolName = quorumProtocol.Name
		quorumConsensusProtocolVersions = quorumProtocol.Versions
		quorumConsensusProtocolLengths = quorumProtocol.Lengths
	}

	// force to set the istanbul etherbase to node key address
	if chainConfig.Istanbul != nil {
		eth.etherbase = crypto.PubkeyToAddress(ctx.NodeKey().PublicKey)
	}
	bcVersion := rawdb.ReadDatabaseVersion(chainDb)
	var dbVer = "<nil>"
	if bcVersion != nil {
		dbVer = fmt.Sprintf("%d", *bcVersion)
	}
	log.Info("Initialising Ethereum protocol", "name", protocolName, "versions", ProtocolVersions, "network", config.NetworkId, "dbversion", dbVer)
	if chainConfig.IsQuorum {
		log.Info("Initialising Quorum consensus protocol", "name", quorumConsensusProtocolName, "versions", quorumConsensusProtocolVersions, "network", config.NetworkId, "dbversion", dbVer)
	}

	if !config.SkipBcVersionCheck {
		if bcVersion != nil && *bcVersion > core.BlockChainVersion {
			return nil, fmt.Errorf("database version is v%d, Geth %s only supports v%d", *bcVersion, params.VersionWithMeta, core.BlockChainVersion)
		} else if bcVersion == nil || *bcVersion < core.BlockChainVersion {
			log.Warn("Upgrade blockchain database version", "from", dbVer, "to", core.BlockChainVersion)
			rawdb.WriteDatabaseVersion(chainDb, core.BlockChainVersion)
		}
	}
	var (
		vmConfig = vm.Config{
			EnablePreimageRecording: config.EnablePreimageRecording,
			EWASMInterpreter:        config.EWASMInterpreter,
			EVMInterpreter:          config.EVMInterpreter,
		}
		cacheConfig = &core.CacheConfig{
			TrieCleanLimit:      config.TrieCleanCache,
			TrieCleanJournal:    stack.ResolvePath(config.TrieCleanCacheJournal),
			TrieCleanRejournal:  config.TrieCleanCacheRejournal,
			TrieCleanNoPrefetch: config.NoPrefetch,
			TrieDirtyLimit:      config.TrieDirtyCache,
			TrieDirtyDisabled:   config.NoPruning,
			TrieTimeLimit:       config.TrieTimeout,
			SnapshotLimit:       config.SnapshotCache,
		}
	)
	newBlockChainFunc := core.NewBlockChain
	if config.EnableMultitenancy {
		newBlockChainFunc = core.NewMultitenantBlockChain
	}
	eth.blockchain, err = newBlockChainFunc(chainDb, cacheConfig, chainConfig, eth.engine, vmConfig, eth.shouldPreserve, &config.TxLookupLimit)
	if err != nil {
		return nil, err
	}
	// Rewind the chain in case of an incompatible config upgrade.
	if compat, ok := genesisErr.(*params.ConfigCompatError); ok {
		log.Warn("Rewinding chain to upgrade configuration", "err", compat)
		eth.blockchain.SetHead(compat.RewindTo)
		rawdb.WriteChainConfig(chainDb, genesisHash, chainConfig)
	}
	eth.bloomIndexer.Start(eth.blockchain)

	if config.TxPool.Journal != "" {
		config.TxPool.Journal = stack.ResolvePath(config.TxPool.Journal)
	}
	eth.txPool = core.NewTxPool(config.TxPool, chainConfig, eth.blockchain)

	// Permit the downloader to use the trie cache allowance during fast sync
	cacheLimit := cacheConfig.TrieCleanLimit + cacheConfig.TrieDirtyLimit + cacheConfig.SnapshotLimit
	checkpoint := config.Checkpoint
	if checkpoint == nil {
		checkpoint = params.TrustedCheckpoints[genesisHash]
	}
	if eth.protocolManager, err = NewProtocolManager(chainConfig, checkpoint, config.SyncMode, config.NetworkId, eth.eventMux, eth.txPool, eth.engine, eth.blockchain, chainDb, cacheLimit, config.Whitelist, config.RaftMode); err != nil {
		return nil, err
	}
	eth.miner = miner.New(eth, &config.Miner, chainConfig, eth.EventMux(), eth.engine, eth.isLocalBlock)
	eth.miner.SetExtra(makeExtraData(config.Miner.ExtraData, eth.blockchain.Config().IsQuorum))

<<<<<<< HEAD
	eth.APIBackend = &EthAPIBackend{stack.Config().ExtRPCEnabled(), eth, nil}
=======
	hexNodeId := fmt.Sprintf("%x", crypto.FromECDSAPub(&ctx.NodeKey().PublicKey)[1:]) // Quorum
	eth.APIBackend = &EthAPIBackend{ctx.ExtRPCEnabled(), eth, nil, hexNodeId, config.EVMCallTimeOut}
>>>>>>> 007479de
	gpoParams := config.GPO
	if gpoParams.Default == nil {
		gpoParams.Default = config.Miner.GasPrice
	}
	eth.APIBackend.gpo = gasprice.NewOracle(eth.APIBackend, gpoParams)

	eth.dialCandidates, err = eth.setupDiscovery(&stack.Config().P2P)
	if err != nil {
		return nil, err
	}

	// Start the RPC service
	eth.netRPCService = ethapi.NewPublicNetAPI(eth.p2pServer, eth.NetVersion())

	// Register the backend on the node
	stack.RegisterAPIs(eth.APIs())
	stack.RegisterProtocols(eth.Protocols())
	stack.RegisterLifecycle(eth)
	return eth, nil
}

func makeExtraData(extra []byte, isQuorum bool) []byte {
	if len(extra) == 0 {
		// create default extradata
		extra, _ = rlp.EncodeToBytes([]interface{}{
			uint(params.VersionMajor<<16 | params.VersionMinor<<8 | params.VersionPatch),
			"geth",
			runtime.Version(),
			runtime.GOOS,
		})
	}
	if uint64(len(extra)) > params.GetMaximumExtraDataSize(isQuorum) {
		log.Warn("Miner extra data exceed limit", "extra", hexutil.Bytes(extra), "limit", params.GetMaximumExtraDataSize(isQuorum))
		extra = nil
	}
	return extra
}

// CreateConsensusEngine creates the required type of consensus engine instance for an Ethereum service
<<<<<<< HEAD
func CreateConsensusEngine(stack *node.Node, chainConfig *params.ChainConfig, config *ethash.Config, notify []string, noverify bool, db ethdb.Database) consensus.Engine {
=======
func CreateConsensusEngine(ctx *node.ServiceContext, chainConfig *params.ChainConfig, config *Config, notify []string, noverify bool, db ethdb.Database) consensus.Engine {
>>>>>>> 007479de
	// If proof-of-authority is requested, set it up
	if chainConfig.Clique != nil {
		chainConfig.Clique.AllowedFutureBlockTime = config.Miner.AllowedFutureBlockTime //Quorum
		return clique.New(chainConfig.Clique, db)
	}
	// If Istanbul is requested, set it up
	if chainConfig.Istanbul != nil {
		if chainConfig.Istanbul.Epoch != 0 {
			config.Istanbul.Epoch = chainConfig.Istanbul.Epoch
		}
		config.Istanbul.ProposerPolicy = istanbul.ProposerPolicy(chainConfig.Istanbul.ProposerPolicy)
		config.Istanbul.Ceil2Nby3Block = chainConfig.Istanbul.Ceil2Nby3Block
		config.Istanbul.AllowedFutureBlockTime = config.Miner.AllowedFutureBlockTime //Quorum

		return istanbulBackend.New(&config.Istanbul, ctx.NodeKey(), db)
	}

	// Otherwise assume proof-of-work
	switch config.Ethash.PowMode {
	case ethash.ModeFake:
		log.Warn("Ethash used in fake mode")
		return ethash.NewFaker()
	case ethash.ModeTest:
		log.Warn("Ethash used in test mode")
		return ethash.NewTester(nil, noverify)
	case ethash.ModeShared:
		log.Warn("Ethash used in shared mode")
		return ethash.NewShared()
	default:
<<<<<<< HEAD
		engine := ethash.New(ethash.Config{
			CacheDir:         stack.ResolvePath(config.CacheDir),
			CachesInMem:      config.CachesInMem,
			CachesOnDisk:     config.CachesOnDisk,
			CachesLockMmap:   config.CachesLockMmap,
			DatasetDir:       config.DatasetDir,
			DatasetsInMem:    config.DatasetsInMem,
			DatasetsOnDisk:   config.DatasetsOnDisk,
			DatasetsLockMmap: config.DatasetsLockMmap,
		}, notify, noverify)
		engine.SetThreads(-1) // Disable CPU mining
		return engine
=======
		// For Quorum, Raft run as a separate service, so
		// the Ethereum service still needs a consensus engine,
		// use the consensus with the lightest overhead
		log.Warn("Ethash used in full fake mode")
		return ethash.NewFullFaker()
>>>>>>> 007479de
	}
}

// APIs return the collection of RPC services the ethereum package offers.
// NOTE, some of these services probably need to be moved to somewhere else.
func (s *Ethereum) APIs() []rpc.API {
	apis := ethapi.GetAPIs(s.APIBackend)

	// Append any APIs exposed explicitly by the consensus engine
	apis = append(apis, s.engine.APIs(s.BlockChain())...)

	// Append all the local APIs and return
	apis = append(apis, []rpc.API{
		{
			Namespace: "eth",
			Version:   "1.0",
			Service:   NewPublicEthereumAPI(s),
			Public:    true,
		}, {
			Namespace: "eth",
			Version:   "1.0",
			Service:   NewPublicMinerAPI(s),
			Public:    true,
		}, {
			Namespace: "eth",
			Version:   "1.0",
			Service:   downloader.NewPublicDownloaderAPI(s.protocolManager.downloader, s.eventMux),
			Public:    true,
		}, {
			Namespace: "miner",
			Version:   "1.0",
			Service:   NewPrivateMinerAPI(s),
			Public:    false,
		}, {
			Namespace: "eth",
			Version:   "1.0",
			Service:   filters.NewPublicFilterAPI(s.APIBackend, false),
			Public:    true,
		}, {
			Namespace: "admin",
			Version:   "1.0",
			Service:   NewPrivateAdminAPI(s),
		}, {
			Namespace: "debug",
			Version:   "1.0",
			Service:   NewPublicDebugAPI(s),
			Public:    true,
		}, {
			Namespace: "debug",
			Version:   "1.0",
			Service:   NewPrivateDebugAPI(s),
		}, {
			Namespace: "net",
			Version:   "1.0",
			Service:   s.netRPCService,
			Public:    true,
		},
	}...)
	return apis
}

func (s *Ethereum) ResetWithGenesisBlock(gb *types.Block) {
	s.blockchain.ResetWithGenesisBlock(gb)
}

func (s *Ethereum) Etherbase() (eb common.Address, err error) {
	s.lock.RLock()
	etherbase := s.etherbase
	s.lock.RUnlock()

	if etherbase != (common.Address{}) {
		return etherbase, nil
	}
	if wallets := s.AccountManager().Wallets(); len(wallets) > 0 {
		if accounts := wallets[0].Accounts(); len(accounts) > 0 {
			etherbase := accounts[0].Address

			s.lock.Lock()
			s.etherbase = etherbase
			s.lock.Unlock()

			log.Info("Etherbase automatically configured", "address", etherbase)
			return etherbase, nil
		}
	}
	return common.Address{}, fmt.Errorf("etherbase must be explicitly specified")
}

// isLocalBlock checks whether the specified block is mined
// by local miner accounts.
//
// We regard two types of accounts as local miner account: etherbase
// and accounts specified via `txpool.locals` flag.
func (s *Ethereum) isLocalBlock(block *types.Block) bool {
	author, err := s.engine.Author(block.Header())
	if err != nil {
		log.Warn("Failed to retrieve block author", "number", block.NumberU64(), "hash", block.Hash(), "err", err)
		return false
	}
	// Check whether the given address is etherbase.
	s.lock.RLock()
	etherbase := s.etherbase
	s.lock.RUnlock()
	if author == etherbase {
		return true
	}
	// Check whether the given address is specified by `txpool.local`
	// CLI flag.
	for _, account := range s.config.TxPool.Locals {
		if account == author {
			return true
		}
	}
	return false
}

// shouldPreserve checks whether we should preserve the given block
// during the chain reorg depending on whether the author of block
// is a local account.
func (s *Ethereum) shouldPreserve(block *types.Block) bool {
	// The reason we need to disable the self-reorg preserving for clique
	// is it can be probable to introduce a deadlock.
	//
	// e.g. If there are 7 available signers
	//
	// r1   A
	// r2     B
	// r3       C
	// r4         D
	// r5   A      [X] F G
	// r6    [X]
	//
	// In the round5, the inturn signer E is offline, so the worst case
	// is A, F and G sign the block of round5 and reject the block of opponents
	// and in the round6, the last available signer B is offline, the whole
	// network is stuck.
	if _, ok := s.engine.(*clique.Clique); ok {
		return false
	}
	return s.isLocalBlock(block)
}

// SetEtherbase sets the mining reward address.
func (s *Ethereum) SetEtherbase(etherbase common.Address) {
	s.lock.Lock()
	defer s.lock.Unlock()
	if _, ok := s.engine.(consensus.Istanbul); ok {
		log.Error("Cannot set etherbase in Istanbul consensus")
		return
	}
	s.etherbase = etherbase

	s.miner.SetEtherbase(etherbase)
}

// StartMining starts the miner with the given number of CPU threads. If mining
// is already running, this method adjust the number of threads allowed to use
// and updates the minimum price required by the transaction pool.
func (s *Ethereum) StartMining(threads int) error {
	// Update the thread count within the consensus engine
	type threaded interface {
		SetThreads(threads int)
	}
	if th, ok := s.engine.(threaded); ok {
		log.Info("Updated mining threads", "threads", threads)
		if threads == 0 {
			threads = -1 // Disable the miner from within
		}
		th.SetThreads(threads)
	}
	// If the miner was not running, initialize it
	if !s.IsMining() {
		// Propagate the initial price point to the transaction pool
		s.lock.RLock()
		price := s.gasPrice
		s.lock.RUnlock()
		s.txPool.SetGasPrice(price)

		// Configure the local mining address
		eb, err := s.Etherbase()
		if err != nil {
			log.Error("Cannot start mining without etherbase", "err", err)
			return fmt.Errorf("etherbase missing: %v", err)
		}
		if clique, ok := s.engine.(*clique.Clique); ok {
			wallet, err := s.accountManager.Find(accounts.Account{Address: eb})
			if wallet == nil || err != nil {
				log.Error("Etherbase account unavailable locally", "err", err)
				return fmt.Errorf("signer missing: %v", err)
			}
			clique.Authorize(eb, wallet.SignData)
		}
		// If mining is started, we can disable the transaction rejection mechanism
		// introduced to speed sync times.
		atomic.StoreUint32(&s.protocolManager.acceptTxs, 1)

		go s.miner.Start(eb)
	}
	return nil
}

// StopMining terminates the miner, both at the consensus engine level as well as
// at the block creation level.
func (s *Ethereum) StopMining() {
	// Update the thread count within the consensus engine
	type threaded interface {
		SetThreads(threads int)
	}
	if th, ok := s.engine.(threaded); ok {
		th.SetThreads(-1)
	}
	// Stop the block creating itself
	s.miner.Stop()
}

func (s *Ethereum) IsMining() bool      { return s.miner.Mining() }
func (s *Ethereum) Miner() *miner.Miner { return s.miner }

func (s *Ethereum) AccountManager() *accounts.Manager  { return s.accountManager }
func (s *Ethereum) BlockChain() *core.BlockChain       { return s.blockchain }
func (s *Ethereum) TxPool() *core.TxPool               { return s.txPool }
func (s *Ethereum) EventMux() *event.TypeMux           { return s.eventMux }
func (s *Ethereum) Engine() consensus.Engine           { return s.engine }
func (s *Ethereum) ChainDb() ethdb.Database            { return s.chainDb }
func (s *Ethereum) IsListening() bool                  { return true } // Always listening
func (s *Ethereum) EthVersion() int                    { return int(ProtocolVersions[0]) }
func (s *Ethereum) NetVersion() uint64                 { return s.networkID }
func (s *Ethereum) Downloader() *downloader.Downloader { return s.protocolManager.downloader }
func (s *Ethereum) Synced() bool                       { return atomic.LoadUint32(&s.protocolManager.acceptTxs) == 1 }
func (s *Ethereum) ArchiveMode() bool                  { return s.config.NoPruning }
func (s *Ethereum) BloomIndexer() *core.ChainIndexer   { return s.bloomIndexer }

<<<<<<< HEAD
// Protocols returns all the currently configured
=======
// Quorum
// adds quorum specific protocols to the Protocols() function which in the associated upstream geth version returns
// only one subprotocol, "eth", and the supported versions of the "eth" protocol.
// Quorum uses the eth service to run configurable consensus protocols, e.g. istanbul. Thru release v20.10.0
// the "eth" subprotocol would be replaced with a modified subprotocol, e.g. "istanbul/99" which would contain all the "eth"
// messages + the istanbul message and be communicated over the consensus specific subprotocol ("istanbul"), and
// not over "eth".
// Now the eth service supports multiple protocols, e.g. "eth" and an optional consensus
// protocol, e.g. "istanbul/100".
// /Quorum

// Protocols implements node.Service, returning all the currently configured
>>>>>>> 007479de
// network protocols to start.
func (s *Ethereum) Protocols() []p2p.Protocol {
	protos := make([]p2p.Protocol, len(ProtocolVersions))
	for i, vsn := range ProtocolVersions {
		protos[i] = s.protocolManager.makeProtocol(vsn)
		protos[i].Attributes = []enr.Entry{s.currentEthEntry()}
		protos[i].DialCandidates = s.dialCandidates
	}
<<<<<<< HEAD
=======
	if s.lesServer != nil {
		protos = append(protos, s.lesServer.Protocols()...)
	}

	// /Quorum
	// add additional quorum consensus protocol if set and if not set to "eth", e.g. istanbul
	if quorumConsensusProtocolName != "" && quorumConsensusProtocolName != protocolName {
		quorumProtos := s.quorumConsensusProtocols()
		protos = append(protos, quorumProtos...)
	}
	// /end Quorum

>>>>>>> 007479de
	return protos
}

// Start implements node.Lifecycle, starting all internal goroutines needed by the
// Ethereum protocol implementation.
func (s *Ethereum) Start() error {
	s.startEthEntryUpdate(s.p2pServer.LocalNode())

	// Start the bloom bits servicing goroutines
	s.startBloomHandlers(params.BloomBitsBlocks)

	// Figure out a max peers count based on the server limits
	maxPeers := s.p2pServer.MaxPeers
	if s.config.LightServ > 0 {
		if s.config.LightPeers >= s.p2pServer.MaxPeers {
			return fmt.Errorf("invalid peer config: light peer count (%d) >= total peer count (%d)", s.config.LightPeers, s.p2pServer.MaxPeers)
		}
		maxPeers -= s.config.LightPeers
	}
	// Start the networking layer and the light server if requested
	s.protocolManager.Start(maxPeers)
	return nil
}

// Stop implements node.Lifecycle, terminating all internal goroutines used by the
// Ethereum protocol.
func (s *Ethereum) Stop() error {
	// Stop all the peer-related stuff first.
	s.protocolManager.Stop()

	// Then stop everything else.
	s.bloomIndexer.Close()
	close(s.closeBloomHandler)
	s.txPool.Stop()
	s.miner.Stop()
	s.blockchain.Stop()
	s.engine.Close()
	s.chainDb.Close()
	s.eventMux.Stop()
	return nil
}

func (s *Ethereum) CalcGasLimit(block *types.Block) uint64 {
	return core.CalcGasLimit(block, s.config.Miner.GasFloor, s.config.Miner.GasCeil)
}<|MERGE_RESOLUTION|>--- conflicted
+++ resolved
@@ -87,18 +87,13 @@
 	networkID     uint64
 	netRPCService *ethapi.PublicNetAPI
 
-<<<<<<< HEAD
 	p2pServer *p2p.Server
-=======
+
 	lock sync.RWMutex // Protects the variadic fields (e.g. gas price and etherbase)
 
 	// Quorum - Multitenancy
 	// contractAuthzProvider is set after node starts instead in New()
 	contractAuthzProvider multitenancy.ContractAuthorizationProvider
-}
->>>>>>> 007479de
-
-	lock sync.RWMutex // Protects the variadic fields (e.g. gas price and etherbase)
 }
 
 // Quorum
@@ -160,15 +155,9 @@
 	eth := &Ethereum{
 		config:            config,
 		chainDb:           chainDb,
-<<<<<<< HEAD
 		eventMux:          stack.EventMux(),
 		accountManager:    stack.AccountManager(),
 		engine:            CreateConsensusEngine(stack, chainConfig, &config.Ethash, config.Miner.Notify, config.Miner.Noverify, chainDb),
-=======
-		eventMux:          ctx.EventMux,
-		accountManager:    ctx.AccountManager,
-		engine:            CreateConsensusEngine(ctx, chainConfig, config, config.Miner.Notify, config.Miner.Noverify, chainDb),
->>>>>>> 007479de
 		closeBloomHandler: make(chan struct{}),
 		networkID:         config.NetworkId,
 		gasPrice:          config.Miner.GasPrice,
@@ -266,12 +255,8 @@
 	eth.miner = miner.New(eth, &config.Miner, chainConfig, eth.EventMux(), eth.engine, eth.isLocalBlock)
 	eth.miner.SetExtra(makeExtraData(config.Miner.ExtraData, eth.blockchain.Config().IsQuorum))
 
-<<<<<<< HEAD
-	eth.APIBackend = &EthAPIBackend{stack.Config().ExtRPCEnabled(), eth, nil}
-=======
 	hexNodeId := fmt.Sprintf("%x", crypto.FromECDSAPub(&ctx.NodeKey().PublicKey)[1:]) // Quorum
-	eth.APIBackend = &EthAPIBackend{ctx.ExtRPCEnabled(), eth, nil, hexNodeId, config.EVMCallTimeOut}
->>>>>>> 007479de
+	eth.APIBackend = &EthAPIBackend{stack.Config().ExtRPCEnabled(), eth, nil, hexNodeId, config.EVMCallTimeOut}
 	gpoParams := config.GPO
 	if gpoParams.Default == nil {
 		gpoParams.Default = config.Miner.GasPrice
@@ -311,11 +296,7 @@
 }
 
 // CreateConsensusEngine creates the required type of consensus engine instance for an Ethereum service
-<<<<<<< HEAD
-func CreateConsensusEngine(stack *node.Node, chainConfig *params.ChainConfig, config *ethash.Config, notify []string, noverify bool, db ethdb.Database) consensus.Engine {
-=======
-func CreateConsensusEngine(ctx *node.ServiceContext, chainConfig *params.ChainConfig, config *Config, notify []string, noverify bool, db ethdb.Database) consensus.Engine {
->>>>>>> 007479de
+func CreateConsensusEngine(stack *node.Node, chainConfig *params.ChainConfig, config *Config, notify []string, noverify bool, db ethdb.Database) consensus.Engine {
 	// If proof-of-authority is requested, set it up
 	if chainConfig.Clique != nil {
 		chainConfig.Clique.AllowedFutureBlockTime = config.Miner.AllowedFutureBlockTime //Quorum
@@ -345,26 +326,11 @@
 		log.Warn("Ethash used in shared mode")
 		return ethash.NewShared()
 	default:
-<<<<<<< HEAD
-		engine := ethash.New(ethash.Config{
-			CacheDir:         stack.ResolvePath(config.CacheDir),
-			CachesInMem:      config.CachesInMem,
-			CachesOnDisk:     config.CachesOnDisk,
-			CachesLockMmap:   config.CachesLockMmap,
-			DatasetDir:       config.DatasetDir,
-			DatasetsInMem:    config.DatasetsInMem,
-			DatasetsOnDisk:   config.DatasetsOnDisk,
-			DatasetsLockMmap: config.DatasetsLockMmap,
-		}, notify, noverify)
-		engine.SetThreads(-1) // Disable CPU mining
-		return engine
-=======
 		// For Quorum, Raft run as a separate service, so
 		// the Ethereum service still needs a consensus engine,
 		// use the consensus with the lightest overhead
 		log.Warn("Ethash used in full fake mode")
 		return ethash.NewFullFaker()
->>>>>>> 007479de
 	}
 }
 
@@ -597,9 +563,6 @@
 func (s *Ethereum) ArchiveMode() bool                  { return s.config.NoPruning }
 func (s *Ethereum) BloomIndexer() *core.ChainIndexer   { return s.bloomIndexer }
 
-<<<<<<< HEAD
-// Protocols returns all the currently configured
-=======
 // Quorum
 // adds quorum specific protocols to the Protocols() function which in the associated upstream geth version returns
 // only one subprotocol, "eth", and the supported versions of the "eth" protocol.
@@ -611,8 +574,7 @@
 // protocol, e.g. "istanbul/100".
 // /Quorum
 
-// Protocols implements node.Service, returning all the currently configured
->>>>>>> 007479de
+// Protocols returns all the currently configured
 // network protocols to start.
 func (s *Ethereum) Protocols() []p2p.Protocol {
 	protos := make([]p2p.Protocol, len(ProtocolVersions))
@@ -621,11 +583,6 @@
 		protos[i].Attributes = []enr.Entry{s.currentEthEntry()}
 		protos[i].DialCandidates = s.dialCandidates
 	}
-<<<<<<< HEAD
-=======
-	if s.lesServer != nil {
-		protos = append(protos, s.lesServer.Protocols()...)
-	}
 
 	// /Quorum
 	// add additional quorum consensus protocol if set and if not set to "eth", e.g. istanbul
@@ -635,7 +592,6 @@
 	}
 	// /end Quorum
 
->>>>>>> 007479de
 	return protos
 }
 
