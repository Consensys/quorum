// Copyright 2014 The go-ethereum Authors
// This file is part of the go-ethereum library.
//
// The go-ethereum library is free software: you can redistribute it and/or modify
// it under the terms of the GNU Lesser General Public License as published by
// the Free Software Foundation, either version 3 of the License, or
// (at your option) any later version.
//
// The go-ethereum library is distributed in the hope that it will be useful,
// but WITHOUT ANY WARRANTY; without even the implied warranty of
// MERCHANTABILITY or FITNESS FOR A PARTICULAR PURPOSE. See the
// GNU Lesser General Public License for more details.
//
// You should have received a copy of the GNU Lesser General Public License
// along with the go-ethereum library. If not, see <http://www.gnu.org/licenses/>.

// Package eth implements the Ethereum protocol.
package eth

import (
	"errors"
	"fmt"
	"math/big"
	"net/http"
	"os"
	"runtime"
	"sync"
	"sync/atomic"
	"time"

	"github.com/ethereum/go-ethereum/accounts"
	"github.com/ethereum/go-ethereum/common"
	"github.com/ethereum/go-ethereum/common/hexutil"
	"github.com/ethereum/go-ethereum/consensus"
	"github.com/ethereum/go-ethereum/consensus/clique"
	"github.com/ethereum/go-ethereum/core"
	"github.com/ethereum/go-ethereum/core/bloombits"
	"github.com/ethereum/go-ethereum/core/rawdb"
	"github.com/ethereum/go-ethereum/core/state/pruner"
	"github.com/ethereum/go-ethereum/core/types"
	"github.com/ethereum/go-ethereum/core/vm"
	"github.com/ethereum/go-ethereum/crypto"
	"github.com/ethereum/go-ethereum/eth/downloader"
	"github.com/ethereum/go-ethereum/eth/ethconfig"
	"github.com/ethereum/go-ethereum/eth/filters"
	"github.com/ethereum/go-ethereum/eth/gasprice"
	"github.com/ethereum/go-ethereum/eth/protocols/eth"
<<<<<<< HEAD
	qlightproto "github.com/ethereum/go-ethereum/eth/protocols/qlight"
=======
>>>>>>> 991384a7
	"github.com/ethereum/go-ethereum/eth/protocols/snap"
	"github.com/ethereum/go-ethereum/ethdb"
	"github.com/ethereum/go-ethereum/event"
	"github.com/ethereum/go-ethereum/internal/ethapi"
	"github.com/ethereum/go-ethereum/log"
	"github.com/ethereum/go-ethereum/miner"
	"github.com/ethereum/go-ethereum/node"
	"github.com/ethereum/go-ethereum/p2p"
	"github.com/ethereum/go-ethereum/p2p/dnsdisc"
	"github.com/ethereum/go-ethereum/p2p/enode"
	"github.com/ethereum/go-ethereum/params"
	"github.com/ethereum/go-ethereum/plugin"
	"github.com/ethereum/go-ethereum/plugin/security"
	"github.com/ethereum/go-ethereum/private"
	"github.com/ethereum/go-ethereum/qlight"
	"github.com/ethereum/go-ethereum/rlp"
	"github.com/ethereum/go-ethereum/rpc"
)

// Config contains the configuration options of the ETH protocol.
// Deprecated: use ethconfig.Config instead.
type Config = ethconfig.Config

// Ethereum implements the Ethereum full node service.
type Ethereum struct {
	config *ethconfig.Config

	// Handlers
	txPool             *core.TxPool
	blockchain         *core.BlockChain
	handler            *handler
	ethDialCandidates  enode.Iterator
	snapDialCandidates enode.Iterator

	// DB interfaces
	chainDb ethdb.Database // Block chain database

	eventMux       *event.TypeMux
	engine         consensus.Engine
	accountManager *accounts.Manager

	bloomRequests     chan chan *bloombits.Retrieval // Channel receiving bloom data retrieval requests
	bloomIndexer      *core.ChainIndexer             // Bloom indexer operating during block imports
	closeBloomHandler chan struct{}

	APIBackend *EthAPIBackend

	miner     *miner.Miner
	gasPrice  *big.Int
	etherbase common.Address

	networkID     uint64
	netRPCService *ethapi.PublicNetAPI

	p2pServer *p2p.Server

	lock sync.RWMutex // Protects the variadic fields (e.g. gas price and etherbase)

	// Quorum - consensus as eth-service (e.g. raft)
	consensusServicePendingLogsFeed *event.Feed
	qlightServerHandler             *handler
	qlightP2pServer                 *p2p.Server
	qlightTokenHolder               *qlight.TokenHolder
}

// New creates a new Ethereum object (including the
// initialisation of the common Ethereum object)
func New(stack *node.Node, config *ethconfig.Config) (*Ethereum, error) {
	// Ensure configuration values are compatible and sane
	if config.SyncMode == downloader.LightSync {
		return nil, errors.New("can't run eth.Ethereum in light sync mode, use les.LightEthereum")
	}
	if !config.SyncMode.IsValid() {
		return nil, fmt.Errorf("invalid sync mode %d", config.SyncMode)
	}
	if config.Miner.GasPrice == nil || config.Miner.GasPrice.Cmp(common.Big0) <= 0 {
		log.Warn("Sanitizing invalid miner gas price", "provided", config.Miner.GasPrice, "updated", ethconfig.Defaults.Miner.GasPrice)
		config.Miner.GasPrice = new(big.Int).Set(ethconfig.Defaults.Miner.GasPrice)
	}
	if config.NoPruning && config.TrieDirtyCache > 0 {
		if config.SnapshotCache > 0 {
			config.TrieCleanCache += config.TrieDirtyCache * 3 / 5
			config.SnapshotCache += config.TrieDirtyCache * 2 / 5
		} else {
			config.TrieCleanCache += config.TrieDirtyCache
		}
		config.TrieDirtyCache = 0
	}
	log.Info("Allocated trie memory caches", "clean", common.StorageSize(config.TrieCleanCache)*1024*1024, "dirty", common.StorageSize(config.TrieDirtyCache)*1024*1024)

	// Transfer mining-related config to the ethash config.
	ethashConfig := config.Ethash
	ethashConfig.NotifyFull = config.Miner.NotifyFull

	// Assemble the Ethereum object
	chainDb, err := stack.OpenDatabaseWithFreezer("chaindata", config.DatabaseCache, config.DatabaseHandles, config.DatabaseFreezer, "eth/db/chaindata/", false)
	if err != nil {
		return nil, err
	}
	chainConfig, genesisHash, genesisErr := core.SetupGenesisBlockWithOverride(chainDb, config.Genesis, config.OverrideBerlin)
	if _, ok := genesisErr.(*params.ConfigCompatError); genesisErr != nil && !ok {
		return nil, genesisErr
	}
	log.Info("Initialised chain configuration", "config", chainConfig)

	if err := pruner.RecoverPruning(stack.ResolvePath(""), chainDb, stack.ResolvePath(config.TrieCleanCacheJournal)); err != nil {
		log.Error("Failed to recover state", "error", err)
	}
<<<<<<< HEAD
	if chainConfig.IsQuorum {
		// changes to manipulate the chain id for migration from 2.0.2 and below version to 2.0.3
		// version of Quorum  - this is applicable for v2.0.3 onwards
		if (chainConfig.ChainID != nil && chainConfig.ChainID.Int64() == 1) || config.NetworkId == 1 {
			return nil, errors.New("Cannot have chain id or network id as 1.")
		}

		if config.QuorumChainConfig.PrivacyMarkerEnabled() && chainConfig.PrivacyPrecompileBlock == nil {
			return nil, errors.New("Privacy marker transactions require privacyPrecompileBlock to be set in genesis.json")
		}
		if chainConfig.Istanbul != nil && (chainConfig.IBFT != nil || chainConfig.QBFT != nil) {
			return nil, errors.New("the attributes config.Istanbul and config.[IBFT|QBFT] are mutually exclusive on the genesis file")
		}
		if chainConfig.IBFT != nil && chainConfig.QBFT != nil {
			return nil, errors.New("the attributes config.IBFT and config.QBFT are mutually exclusive on the genesis file")
		}
	}

	if !rawdb.GetIsQuorumEIP155Activated(chainDb) && chainConfig.ChainID != nil {
		//Upon starting the node, write the flag to disallow changing ChainID/EIP155 block after HF
		rawdb.WriteQuorumEIP155Activation(chainDb)
	}

=======
>>>>>>> 991384a7
	eth := &Ethereum{
		config:            config,
		chainDb:           chainDb,
		eventMux:          stack.EventMux(),
		accountManager:    stack.AccountManager(),
<<<<<<< HEAD
		engine:            ethconfig.CreateConsensusEngine(stack, chainConfig, config, config.Miner.Notify, config.Miner.Noverify, chainDb),
=======
		engine:            ethconfig.CreateConsensusEngine(stack, chainConfig, &ethashConfig, config.Miner.Notify, config.Miner.Noverify, chainDb),
>>>>>>> 991384a7
		closeBloomHandler: make(chan struct{}),
		networkID:         config.NetworkId,
		gasPrice:          config.Miner.GasPrice,
		etherbase:         config.Miner.Etherbase,
		bloomRequests:     make(chan chan *bloombits.Retrieval),
		bloomIndexer:      core.NewBloomIndexer(chainDb, params.BloomBitsBlocks, params.BloomConfirms),
		p2pServer:         stack.Server(),
		// Quorum
		qlightP2pServer:                 stack.QServer(),
		consensusServicePendingLogsFeed: new(event.Feed),
	}

	// Quorum: Set protocol Name/Version
	// keep `var protocolName = "eth"` as is, and only update the quorum consensus specific protocol
	// This is used to enable the eth service to return multiple devp2p subprotocols.
	// Previously, for istanbul/64 istnbul/99 and clique (v2.6) `protocolName` would be overridden and
	// set to the consensus subprotocol name instead of "eth", meaning the node would no longer
	// communicate over the "eth" subprotocol, e.g. "eth" or "istanbul/99" but not eth" and "istanbul/99".
	// With this change, support is added so that the "eth" subprotocol remains and optionally a consensus subprotocol
	// can be added allowing the node to communicate over "eth" and an optional consensus subprotocol, e.g. "eth" and "istanbul/100"
	if chainConfig.IsQuorum {
		quorumProtocol := eth.engine.Protocol()
		// set the quorum specific consensus devp2p subprotocol, eth subprotocol remains set to protocolName as in upstream geth.
		quorumConsensusProtocolName = quorumProtocol.Name
		quorumConsensusProtocolVersions = quorumProtocol.Versions
		quorumConsensusProtocolLengths = quorumProtocol.Lengths
	}

	// force to set the istanbul etherbase to node key address
	if chainConfig.Istanbul != nil || chainConfig.IBFT != nil || chainConfig.QBFT != nil {
		eth.etherbase = crypto.PubkeyToAddress(stack.GetNodeKey().PublicKey)
	}
	bcVersion := rawdb.ReadDatabaseVersion(chainDb)
	var dbVer = "<nil>"
	if bcVersion != nil {
		dbVer = fmt.Sprintf("%d", *bcVersion)
	}
	log.Info("Initialising Ethereum protocol", "network", config.NetworkId, "dbversion", dbVer)
<<<<<<< HEAD
	if chainConfig.IsQuorum {
		log.Info("Initialising Quorum consensus protocol", "name", quorumConsensusProtocolName, "versions", quorumConsensusProtocolVersions, "network", config.NetworkId, "dbversion", dbVer)
	}
=======
>>>>>>> 991384a7

	if !config.SkipBcVersionCheck {
		if bcVersion != nil && *bcVersion > core.BlockChainVersion {
			return nil, fmt.Errorf("database version is v%d, Geth %s only supports v%d", *bcVersion, params.VersionWithMeta, core.BlockChainVersion)
		} else if bcVersion == nil || *bcVersion < core.BlockChainVersion {
			if bcVersion != nil { // only print warning on upgrade, not on init
				log.Warn("Upgrade blockchain database version", "from", dbVer, "to", core.BlockChainVersion)
			}
			rawdb.WriteDatabaseVersion(chainDb, core.BlockChainVersion)
		}
	}
	var (
		vmConfig = vm.Config{
			EnablePreimageRecording: config.EnablePreimageRecording,
			EWASMInterpreter:        config.EWASMInterpreter,
			EVMInterpreter:          config.EVMInterpreter,
		}
		cacheConfig = &core.CacheConfig{
			TrieCleanLimit:      config.TrieCleanCache,
			TrieCleanJournal:    stack.ResolvePath(config.TrieCleanCacheJournal),
			TrieCleanRejournal:  config.TrieCleanCacheRejournal,
			TrieCleanNoPrefetch: config.NoPrefetch,
			TrieDirtyLimit:      config.TrieDirtyCache,
			TrieDirtyDisabled:   config.NoPruning,
			TrieTimeLimit:       config.TrieTimeout,
			SnapshotLimit:       config.SnapshotCache,
			Preimages:           config.Preimages,
		}
	)
	newBlockChainFunc := core.NewBlockChain
	if config.QuorumChainConfig.MultiTenantEnabled() {
		newBlockChainFunc = core.NewMultitenantBlockChain
	}
	eth.blockchain, err = newBlockChainFunc(chainDb, cacheConfig, chainConfig, eth.engine, vmConfig, eth.shouldPreserve, &config.TxLookupLimit, &config.QuorumChainConfig)
	if err != nil {
		return nil, err
	}
	defer func() {
		if p := recover(); p != nil {
			log.Error("panic occurred", "err", p)
			err := eth.Stop()
			if err != nil {
				log.Error("error while closing", "err", err)
			}
			os.Exit(1)
		}
	}()
	// Rewind the chain in case of an incompatible config upgrade.
	if compat, ok := genesisErr.(*params.ConfigCompatError); ok {
		log.Warn("Rewinding chain to upgrade configuration", "err", compat)
		eth.blockchain.SetHead(compat.RewindTo)
		rawdb.WriteChainConfig(chainDb, genesisHash, chainConfig)
	}
	eth.bloomIndexer.Start(eth.blockchain)

	if config.TxPool.Journal != "" {
		config.TxPool.Journal = stack.ResolvePath(config.TxPool.Journal)
	}
	eth.txPool = core.NewTxPool(config.TxPool, chainConfig, eth.blockchain)

	// Permit the downloader to use the trie cache allowance during fast sync
	cacheLimit := cacheConfig.TrieCleanLimit + cacheConfig.TrieDirtyLimit + cacheConfig.SnapshotLimit
	checkpoint := config.Checkpoint
	if checkpoint == nil {
		checkpoint = params.TrustedCheckpoints[genesisHash]
	}
<<<<<<< HEAD

	if eth.config.QuorumLightClient.Enabled() {
		clientCache, err := qlight.NewClientCache(chainDb)
		if eth.config.QuorumLightClient.TokenEnabled {
			switch eth.config.QuorumLightClient.TokenManagement {
			case "client-security-plugin":
				log.Info("Starting qlight client with auth token enabled without external API and token from argument, plugin has to be provided")
				eth.qlightTokenHolder, err = qlight.NewTokenHolder(config.QuorumLightClient.PSI, stack.PluginManager())
				if err != nil {
					return nil, fmt.Errorf("new token holder: %w", err)
				}
				eth.qlightTokenHolder.SetCurrentToken(eth.config.QuorumLightClient.TokenValue)
			case "none":
				log.Warn("Starting qlight client with auth token enabled but without a token management strategy. This is for development purposes only.")
				eth.qlightTokenHolder, err = qlight.NewTokenHolder(config.QuorumLightClient.PSI, nil)
				if err != nil {
					return nil, fmt.Errorf("new token holder: %w", err)
				}
				eth.qlightTokenHolder.SetCurrentToken(eth.config.QuorumLightClient.TokenValue)
			case "external":
				log.Info("Starting qlight client with auth token enabled and `external` token management strategy.")
				eth.qlightTokenHolder, err = qlight.NewTokenHolder(config.QuorumLightClient.PSI, nil)
				if err != nil {
					return nil, fmt.Errorf("new token holder: %w", err)
				}
			default:
				return nil, fmt.Errorf("Invalid value %s for `qlight.client.token.management`", eth.config.QuorumLightClient.TokenManagement)
			}
		}
		if err != nil {
			return nil, err
		}
		if eth.handler, err = newQLightClientHandler(&handlerConfig{
			Database:           chainDb,
			Chain:              eth.blockchain,
			TxPool:             eth.txPool,
			Network:            config.NetworkId,
			Sync:               config.SyncMode,
			BloomCache:         uint64(cacheLimit),
			EventMux:           eth.eventMux,
			Checkpoint:         checkpoint,
			AuthorizationList:  config.AuthorizationList,
			RaftMode:           config.RaftMode,
			Engine:             eth.engine,
			psi:                config.QuorumLightClient.PSI,
			privateClientCache: clientCache,
			tokenHolder:        eth.qlightTokenHolder,
		}); err != nil {
			return nil, err
		}
		if eth.qlightTokenHolder != nil {
			eth.qlightTokenHolder.SetPeerUpdater(eth.handler.peers)
		}
		eth.blockchain.SetPrivateStateRootHashValidator(clientCache)
	} else {
		if eth.handler, err = newHandler(&handlerConfig{
			Database:          chainDb,
			Chain:             eth.blockchain,
			TxPool:            eth.txPool,
			Network:           config.NetworkId,
			Sync:              config.SyncMode,
			BloomCache:        uint64(cacheLimit),
			EventMux:          eth.eventMux,
			Checkpoint:        checkpoint,
			AuthorizationList: config.AuthorizationList,
			RaftMode:          config.RaftMode,
			Engine:            eth.engine,
			tokenHolder:       eth.qlightTokenHolder,
		}); err != nil {
			return nil, err
		}
		if eth.config.QuorumLightServer {
			authManProvider := func() security.AuthenticationManager {
				_, authManager, _ := stack.GetSecuritySupports()
				return authManager
			}
			if eth.qlightServerHandler, err = newQLightServerHandler(&handlerConfig{
				Database:                 chainDb,
				Chain:                    eth.blockchain,
				TxPool:                   eth.txPool,
				Network:                  config.NetworkId,
				Sync:                     config.SyncMode,
				BloomCache:               uint64(cacheLimit),
				EventMux:                 eth.eventMux,
				Checkpoint:               checkpoint,
				AuthorizationList:        config.AuthorizationList,
				RaftMode:                 config.RaftMode,
				Engine:                   eth.engine,
				authProvider:             qlight.NewAuthProvider(eth.blockchain.PrivateStateManager(), authManProvider),
				privateBlockDataResolver: qlight.NewPrivateBlockDataResolver(eth.blockchain.PrivateStateManager(), private.P),
			}); err != nil {
				return nil, err
			}
		}
=======
	if eth.handler, err = newHandler(&handlerConfig{
		Database:   chainDb,
		Chain:      eth.blockchain,
		TxPool:     eth.txPool,
		Network:    config.NetworkId,
		Sync:       config.SyncMode,
		BloomCache: uint64(cacheLimit),
		EventMux:   eth.eventMux,
		Checkpoint: checkpoint,
		Whitelist:  config.Whitelist,
	}); err != nil {
		return nil, err
>>>>>>> 991384a7
	}

	eth.miner = miner.New(eth, &config.Miner, chainConfig, eth.EventMux(), eth.engine, eth.isLocalBlock)
	eth.miner.SetExtra(makeExtraData(config.Miner.ExtraData, eth.blockchain.Config().IsQuorum))

	hexNodeId := fmt.Sprintf("%x", crypto.FromECDSAPub(&stack.GetNodeKey().PublicKey)[1:]) // Quorum
	if eth.config.QuorumLightClient.Enabled() {
		var (
			proxyClient *rpc.Client
			err         error
		)
		// setup rpc client TLS context
		if eth.config.QuorumLightClient.RPCTLS {
			tlsConfig, err := qlight.NewTLSConfig(&qlight.TLSConfig{
				InsecureSkipVerify: eth.config.QuorumLightClient.RPCTLSInsecureSkipVerify,
				CACertFileName:     eth.config.QuorumLightClient.RPCTLSCACert,
				CertFileName:       eth.config.QuorumLightClient.RPCTLSCert,
				KeyFileName:        eth.config.QuorumLightClient.RPCTLSKey,
			})
			if err != nil {
				return nil, err
			}
			customHttpClient := &http.Client{
				Transport: http.DefaultTransport,
			}
			customHttpClient.Transport.(*http.Transport).TLSClientConfig = tlsConfig
			proxyClient, err = rpc.DialHTTPWithClient(eth.config.QuorumLightClient.ServerNodeRPC, customHttpClient)
			if err != nil {
				return nil, err
			}
		} else {
			proxyClient, err = rpc.Dial(eth.config.QuorumLightClient.ServerNodeRPC)
			if err != nil {
				return nil, err
			}
		}

<<<<<<< HEAD
		if eth.config.QuorumLightClient.TokenEnabled {
			proxyClient = proxyClient.WithHTTPCredentials(eth.qlightTokenHolder.HttpCredentialsProvider)
		}

		if len(eth.config.QuorumLightClient.PSI) > 0 {
			proxyClient = proxyClient.WithPSI(types.PrivateStateIdentifier(eth.config.QuorumLightClient.PSI))
		}
		// TODO qlight - need to find a better way to inject the rpc client into the tx manager
		rpcClientSetter, ok := private.P.(private.HasRPCClient)
		if ok {
			rpcClientSetter.SetRPCClient(proxyClient)
		}
		eth.APIBackend = &EthAPIBackend{stack.Config().ExtRPCEnabled(), stack.Config().AllowUnprotectedTxs, eth, nil, hexNodeId, config.EVMCallTimeOut, proxyClient}
	} else {
		eth.APIBackend = &EthAPIBackend{stack.Config().ExtRPCEnabled(), stack.Config().AllowUnprotectedTxs, eth, nil, hexNodeId, config.EVMCallTimeOut, nil}
	}

=======
	eth.APIBackend = &EthAPIBackend{stack.Config().ExtRPCEnabled(), stack.Config().AllowUnprotectedTxs, eth, nil}
>>>>>>> 991384a7
	if eth.APIBackend.allowUnprotectedTxs {
		log.Info("Unprotected transactions allowed")
	}
	gpoParams := config.GPO
	if gpoParams.Default == nil {
		gpoParams.Default = config.Miner.GasPrice
	}
	eth.APIBackend.gpo = gasprice.NewOracle(eth.APIBackend, gpoParams)

<<<<<<< HEAD
	eth.ethDialCandidates, err = setupDiscovery(eth.config.EthDiscoveryURLs)
	if err != nil {
		return nil, err
	}
	eth.snapDialCandidates, err = setupDiscovery(eth.config.SnapDiscoveryURLs)
=======
	// Setup DNS discovery iterators.
	dnsclient := dnsdisc.NewClient(dnsdisc.Config{})
	eth.ethDialCandidates, err = dnsclient.NewIterator(eth.config.EthDiscoveryURLs...)
	if err != nil {
		return nil, err
	}
	eth.snapDialCandidates, err = dnsclient.NewIterator(eth.config.SnapDiscoveryURLs...)
>>>>>>> 991384a7
	if err != nil {
		return nil, err
	}
	// Start the RPC service
	eth.netRPCService = ethapi.NewPublicNetAPI(eth.p2pServer, config.NetworkId)

	// Register the backend on the node
	stack.RegisterAPIs(eth.APIs())
	if eth.config.QuorumLightClient.Enabled() && eth.config.QuorumLightClient.TokenEnabled &&
		eth.config.QuorumLightClient.TokenManagement == "external" {
		stack.RegisterAPIs(eth.QLightClientAPIs())
	}
	stack.RegisterProtocols(eth.Protocols())
	if eth.config.QuorumLightServer {
		stack.RegisterQProtocols(eth.QProtocols())
	}
	stack.RegisterLifecycle(eth)
	// Check for unclean shutdown
	if uncleanShutdowns, discards, err := rawdb.PushUncleanShutdownMarker(chainDb); err != nil {
		log.Error("Could not update unclean-shutdown-marker list", "error", err)
	} else {
		if discards > 0 {
			log.Warn("Old unclean shutdowns found", "count", discards)
		}
		for _, tstamp := range uncleanShutdowns {
			t := time.Unix(int64(tstamp), 0)
			log.Warn("Unclean shutdown detected", "booted", t,
				"age", common.PrettyAge(t))
		}
	}
	return eth, nil
}

func makeExtraData(extra []byte, isQuorum bool) []byte {
	if len(extra) == 0 {
		// create default extradata
		extra, _ = rlp.EncodeToBytes([]interface{}{
			uint(params.VersionMajor<<16 | params.VersionMinor<<8 | params.VersionPatch),
			"geth",
			runtime.Version(),
			runtime.GOOS,
		})
	}
	if uint64(len(extra)) > params.GetMaximumExtraDataSize(isQuorum) {
		log.Warn("Miner extra data exceed limit", "extra", hexutil.Bytes(extra), "limit", params.GetMaximumExtraDataSize(isQuorum))
		extra = nil
	}
	return extra
}

<<<<<<< HEAD
func (s *Ethereum) QLightClientAPIs() []rpc.API {
	return []rpc.API{
		{
			Namespace: "qlight",
			Version:   "1.0",
			Service:   qlight.NewPrivateQLightAPI(s.handler.peers, s.APIBackend.proxyClient),
			Public:    false,
		},
	}
}

=======
>>>>>>> 991384a7
// APIs return the collection of RPC services the ethereum package offers.
// NOTE, some of these services probably need to be moved to somewhere else.
func (s *Ethereum) APIs() []rpc.API {
	apis := ethapi.GetAPIs(s.APIBackend)

	// Append any APIs exposed explicitly by the consensus engine
	apis = append(apis, s.engine.APIs(s.BlockChain())...)

	// Append all the local APIs and return
	apis = append(apis, []rpc.API{
		{
			Namespace: "eth",
			Version:   "1.0",
			Service:   NewPublicEthereumAPI(s),
			Public:    true,
		}, {
			Namespace: "eth",
			Version:   "1.0",
			Service:   NewPublicMinerAPI(s),
			Public:    true,
		}, {
			Namespace: "eth",
			Version:   "1.0",
			Service:   downloader.NewPublicDownloaderAPI(s.handler.downloader, s.eventMux),
			Public:    true,
		}, {
			Namespace: "miner",
			Version:   "1.0",
			Service:   NewPrivateMinerAPI(s),
			Public:    false,
		}, {
			Namespace: "eth",
			Version:   "1.0",
			Service:   filters.NewPublicFilterAPI(s.APIBackend, false, 5*time.Minute),
			Public:    true,
		}, {
			Namespace: "admin",
			Version:   "1.0",
			Service:   NewPrivateAdminAPI(s),
		}, {
			Namespace: "debug",
			Version:   "1.0",
			Service:   NewPublicDebugAPI(s),
			Public:    true,
		}, {
			Namespace: "debug",
			Version:   "1.0",
			Service:   NewPrivateDebugAPI(s),
		}, {
			Namespace: "net",
			Version:   "1.0",
			Service:   s.netRPCService,
			Public:    true,
		},
	}...)
	return apis
}

func (s *Ethereum) ResetWithGenesisBlock(gb *types.Block) {
	s.blockchain.ResetWithGenesisBlock(gb)
}

func (s *Ethereum) Etherbase() (eb common.Address, err error) {
	s.lock.RLock()
	etherbase := s.etherbase
	s.lock.RUnlock()

	if etherbase != (common.Address{}) {
		return etherbase, nil
	}
	if wallets := s.AccountManager().Wallets(); len(wallets) > 0 {
		if accounts := wallets[0].Accounts(); len(accounts) > 0 {
			etherbase := accounts[0].Address

			s.lock.Lock()
			s.etherbase = etherbase
			s.lock.Unlock()

			log.Info("Etherbase automatically configured", "address", etherbase)
			return etherbase, nil
		}
	}
	return common.Address{}, fmt.Errorf("etherbase must be explicitly specified")
}

// isLocalBlock checks whether the specified block is mined
// by local miner accounts.
//
// We regard two types of accounts as local miner account: etherbase
// and accounts specified via `txpool.locals` flag.
func (s *Ethereum) isLocalBlock(block *types.Block) bool {
	author, err := s.engine.Author(block.Header())
	if err != nil {
		log.Warn("Failed to retrieve block author", "number", block.NumberU64(), "hash", block.Hash(), "err", err)
		return false
	}
	// Check whether the given address is etherbase.
	s.lock.RLock()
	etherbase := s.etherbase
	s.lock.RUnlock()
	if author == etherbase {
		return true
	}
	// Check whether the given address is specified by `txpool.local`
	// CLI flag.
	for _, account := range s.config.TxPool.Locals {
		if account == author {
			return true
		}
	}
	return false
}

// shouldPreserve checks whether we should preserve the given block
// during the chain reorg depending on whether the author of block
// is a local account.
func (s *Ethereum) shouldPreserve(block *types.Block) bool {
	// The reason we need to disable the self-reorg preserving for clique
	// is it can be probable to introduce a deadlock.
	//
	// e.g. If there are 7 available signers
	//
	// r1   A
	// r2     B
	// r3       C
	// r4         D
	// r5   A      [X] F G
	// r6    [X]
	//
	// In the round5, the inturn signer E is offline, so the worst case
	// is A, F and G sign the block of round5 and reject the block of opponents
	// and in the round6, the last available signer B is offline, the whole
	// network is stuck.
	if _, ok := s.engine.(*clique.Clique); ok {
		return false
	}
	return s.isLocalBlock(block)
}

// SetEtherbase sets the mining reward address.
// Quorum: method now has a return value
func (s *Ethereum) SetEtherbase(etherbase common.Address) bool {
	//Quorum
	consensusAlgo := s.handler.getConsensusAlgorithm()
	if consensusAlgo == "istanbul" || consensusAlgo == "clique" || consensusAlgo == "raft" {
		log.Error("Cannot set etherbase with selected consensus mechanism")
		return false
	}
	//End-Quorum

	s.lock.Lock()
	s.etherbase = etherbase
	s.lock.Unlock()

	s.miner.SetEtherbase(etherbase)
	return true
}

// StartMining starts the miner with the given number of CPU threads. If mining
// is already running, this method adjust the number of threads allowed to use
// and updates the minimum price required by the transaction pool.
func (s *Ethereum) StartMining(threads int) error {
	// Update the thread count within the consensus engine
	type threaded interface {
		SetThreads(threads int)
	}
	if th, ok := s.engine.(threaded); ok {
		log.Info("Updated mining threads", "threads", threads)
		if threads == 0 {
			threads = -1 // Disable the miner from within
		}
		th.SetThreads(threads)
	}
	// If the miner was not running, initialize it
	if !s.IsMining() {
		// Propagate the initial price point to the transaction pool
		s.lock.RLock()
		price := s.gasPrice
		s.lock.RUnlock()
		s.txPool.SetGasPrice(price)

		// Configure the local mining address
		eb, err := s.Etherbase()
		if err != nil {
			log.Error("Cannot start mining without etherbase", "err", err)
			return fmt.Errorf("etherbase missing: %v", err)
		}
		if clique, ok := s.engine.(*clique.Clique); ok {
			wallet, err := s.accountManager.Find(accounts.Account{Address: eb})
			if wallet == nil || err != nil {
				log.Error("Etherbase account unavailable locally", "err", err)
				return fmt.Errorf("signer missing: %v", err)
			}
			clique.Authorize(eb, wallet.SignData)
		}
		// If mining is started, we can disable the transaction rejection mechanism
		// introduced to speed sync times.
		atomic.StoreUint32(&s.handler.acceptTxs, 1)

		go s.miner.Start(eb)
	}
	return nil
}

// StopMining terminates the miner, both at the consensus engine level as well as
// at the block creation level.
func (s *Ethereum) StopMining() {
	// Update the thread count within the consensus engine
	type threaded interface {
		SetThreads(threads int)
	}
	if th, ok := s.engine.(threaded); ok {
		th.SetThreads(-1)
	}
	// Stop the block creating itself
	s.miner.Stop()
}

func (s *Ethereum) IsMining() bool      { return s.miner.Mining() }
func (s *Ethereum) Miner() *miner.Miner { return s.miner }

func (s *Ethereum) AccountManager() *accounts.Manager  { return s.accountManager }
func (s *Ethereum) BlockChain() *core.BlockChain       { return s.blockchain }
func (s *Ethereum) TxPool() *core.TxPool               { return s.txPool }
func (s *Ethereum) EventMux() *event.TypeMux           { return s.eventMux }
func (s *Ethereum) Engine() consensus.Engine           { return s.engine }
func (s *Ethereum) ChainDb() ethdb.Database            { return s.chainDb }
func (s *Ethereum) IsListening() bool                  { return true } // Always listening
func (s *Ethereum) Downloader() *downloader.Downloader { return s.handler.downloader }
func (s *Ethereum) Synced() bool                       { return atomic.LoadUint32(&s.handler.acceptTxs) == 1 }
func (s *Ethereum) ArchiveMode() bool                  { return s.config.NoPruning }
func (s *Ethereum) BloomIndexer() *core.ChainIndexer   { return s.bloomIndexer }

// Quorum
// adds quorum specific protocols to the Protocols() function which in the associated upstream geth version returns
// only one subprotocol, "eth", and the supported versions of the "eth" protocol.
// Quorum uses the eth service to run configurable consensus protocols, e.g. istanbul. Thru release v20.10.0
// the "eth" subprotocol would be replaced with a modified subprotocol, e.g. "istanbul/99" which would contain all the "eth"
// messages + the istanbul message and be communicated over the consensus specific subprotocol ("istanbul"), and
// not over "eth".
// Now the eth service supports multiple protocols, e.g. "eth" and an optional consensus
// protocol, e.g. "istanbul/100".
// /Quorum

// Protocols returns all the currently configured
// network protocols to start.
func (s *Ethereum) Protocols() []p2p.Protocol {
<<<<<<< HEAD
	if s.config.QuorumLightClient.Enabled() {
		protos := qlightproto.MakeProtocolsClient((*qlightClientHandler)(s.handler), s.networkID, s.ethDialCandidates)
		return protos
=======
	protos := eth.MakeProtocols((*ethHandler)(s.handler), s.networkID, s.ethDialCandidates)
	if s.config.SnapshotCache > 0 {
		protos = append(protos, snap.MakeProtocols((*snapHandler)(s.handler), s.snapDialCandidates)...)
>>>>>>> 991384a7
	}

	protos := eth.MakeProtocols((*ethHandler)(s.handler), s.networkID, s.ethDialCandidates)
	if s.config.SnapshotCache > 0 {
		protos = append(protos, snap.MakeProtocols((*snapHandler)(s.handler), s.snapDialCandidates)...)
	}

	// /Quorum
	// add additional quorum consensus protocol if set and if not set to "eth", e.g. istanbul
	if quorumConsensusProtocolName != "" && quorumConsensusProtocolName != eth.ProtocolName {
		quorumProtos := s.quorumConsensusProtocols((*ethHandler)(s.handler), s.networkID, s.ethDialCandidates)
		protos = append(protos, quorumProtos...)
	}
	// /end Quorum

	return protos
}

func (s *Ethereum) QProtocols() []p2p.Protocol {
	protos := qlightproto.MakeProtocolsServer((*qlightServerHandler)(s.qlightServerHandler), s.networkID, s.ethDialCandidates)
	return protos
}

// Start implements node.Lifecycle, starting all internal goroutines needed by the
// Ethereum protocol implementation.
func (s *Ethereum) Start() error {
	eth.StartENRUpdater(s.blockchain, s.p2pServer.LocalNode())

	// Start the bloom bits servicing goroutines
	s.startBloomHandlers(params.BloomBitsBlocks)

	// Figure out a max peers count based on the server limits
	maxPeers := s.p2pServer.MaxPeers
	if s.config.LightServ > 0 {
		if s.config.LightPeers >= s.p2pServer.MaxPeers {
			return fmt.Errorf("invalid peer config: light peer count (%d) >= total peer count (%d)", s.config.LightPeers, s.p2pServer.MaxPeers)
		}
		maxPeers -= s.config.LightPeers
	}
	// Start the networking layer and the light server if requested
<<<<<<< HEAD
	if s.config.QuorumLightClient.Enabled() {
		s.handler.StartQLightClient()
	} else {
		s.handler.Start(maxPeers)
		if s.qlightServerHandler != nil {
			s.qlightServerHandler.StartQLightServer(s.qlightP2pServer.MaxPeers)
		}
	}

=======
	s.handler.Start(maxPeers)
>>>>>>> 991384a7
	return nil
}

// Stop implements node.Lifecycle, terminating all internal goroutines used by the
// Ethereum protocol.
func (s *Ethereum) Stop() error {
	// Stop all the peer-related stuff first.
<<<<<<< HEAD
	if s.config.QuorumLightClient.Enabled() {
		s.handler.StopQLightClient()
	} else {
		if s.qlightServerHandler != nil {
			s.qlightServerHandler.StopQLightServer()
		}
		s.handler.Stop()
	}
=======
	s.ethDialCandidates.Close()
	s.snapDialCandidates.Close()
	s.handler.Stop()
>>>>>>> 991384a7

	// Then stop everything else.
	s.bloomIndexer.Close()
	close(s.closeBloomHandler)
	s.txPool.Stop()
	s.miner.Stop()
	s.blockchain.Stop()
	s.engine.Close()
	rawdb.PopUncleanShutdownMarker(s.chainDb)
	s.chainDb.Close()
	s.eventMux.Stop()

<<<<<<< HEAD
	return nil
}

func (s *Ethereum) CalcGasLimit(block *types.Block) uint64 {
	minGasLimit := params.DefaultMinGasLimit
	if s != nil && s.config != nil && s.config.Genesis != nil {
		minGasLimit = s.config.Genesis.Config.GetMinerMinGasLimit(block.Number(), params.DefaultMinGasLimit)
	}
	return core.CalcGasLimit(block, minGasLimit, s.config.Miner.GasFloor, s.config.Miner.GasCeil)
}

// (Quorum)
// ConsensusServicePendingLogsFeed returns an event.Feed.  When the consensus protocol does not use eth.worker (e.g. raft), the event.Feed should be used to send logs from transactions included in the pending block
func (s *Ethereum) ConsensusServicePendingLogsFeed() *event.Feed {
	return s.consensusServicePendingLogsFeed
}

// (Quorum)
// SubscribePendingLogs starts delivering logs from transactions included in the consensus engine's pending block to the given channel.
func (s *Ethereum) SubscribePendingLogs(ch chan<- []*types.Log) event.Subscription {
	if s.config.RaftMode {
		return s.consensusServicePendingLogsFeed.Subscribe(ch)
	}
	return s.miner.SubscribePendingLogs(ch)
}

// NotifyRegisteredPluginService will ask to refresh the plugin service
// (Quorum)
func (s *Ethereum) NotifyRegisteredPluginService(pluginManager *plugin.PluginManager) error {
	if s.qlightTokenHolder == nil {
		return nil
	}
	switch s.config.QuorumLightClient.TokenManagement {
	case "client-security-plugin":
		return s.qlightTokenHolder.RefreshPlugin(pluginManager)
	}
=======
>>>>>>> 991384a7
	return nil
}<|MERGE_RESOLUTION|>--- conflicted
+++ resolved
@@ -45,10 +45,7 @@
 	"github.com/ethereum/go-ethereum/eth/filters"
 	"github.com/ethereum/go-ethereum/eth/gasprice"
 	"github.com/ethereum/go-ethereum/eth/protocols/eth"
-<<<<<<< HEAD
 	qlightproto "github.com/ethereum/go-ethereum/eth/protocols/qlight"
-=======
->>>>>>> 991384a7
 	"github.com/ethereum/go-ethereum/eth/protocols/snap"
 	"github.com/ethereum/go-ethereum/ethdb"
 	"github.com/ethereum/go-ethereum/event"
@@ -157,7 +154,6 @@
 	if err := pruner.RecoverPruning(stack.ResolvePath(""), chainDb, stack.ResolvePath(config.TrieCleanCacheJournal)); err != nil {
 		log.Error("Failed to recover state", "error", err)
 	}
-<<<<<<< HEAD
 	if chainConfig.IsQuorum {
 		// changes to manipulate the chain id for migration from 2.0.2 and below version to 2.0.3
 		// version of Quorum  - this is applicable for v2.0.3 onwards
@@ -181,18 +177,12 @@
 		rawdb.WriteQuorumEIP155Activation(chainDb)
 	}
 
-=======
->>>>>>> 991384a7
 	eth := &Ethereum{
 		config:            config,
 		chainDb:           chainDb,
 		eventMux:          stack.EventMux(),
 		accountManager:    stack.AccountManager(),
-<<<<<<< HEAD
 		engine:            ethconfig.CreateConsensusEngine(stack, chainConfig, config, config.Miner.Notify, config.Miner.Noverify, chainDb),
-=======
-		engine:            ethconfig.CreateConsensusEngine(stack, chainConfig, &ethashConfig, config.Miner.Notify, config.Miner.Noverify, chainDb),
->>>>>>> 991384a7
 		closeBloomHandler: make(chan struct{}),
 		networkID:         config.NetworkId,
 		gasPrice:          config.Miner.GasPrice,
@@ -231,12 +221,9 @@
 		dbVer = fmt.Sprintf("%d", *bcVersion)
 	}
 	log.Info("Initialising Ethereum protocol", "network", config.NetworkId, "dbversion", dbVer)
-<<<<<<< HEAD
 	if chainConfig.IsQuorum {
 		log.Info("Initialising Quorum consensus protocol", "name", quorumConsensusProtocolName, "versions", quorumConsensusProtocolVersions, "network", config.NetworkId, "dbversion", dbVer)
 	}
-=======
->>>>>>> 991384a7
 
 	if !config.SkipBcVersionCheck {
 		if bcVersion != nil && *bcVersion > core.BlockChainVersion {
@@ -303,7 +290,6 @@
 	if checkpoint == nil {
 		checkpoint = params.TrustedCheckpoints[genesisHash]
 	}
-<<<<<<< HEAD
 
 	if eth.config.QuorumLightClient.Enabled() {
 		clientCache, err := qlight.NewClientCache(chainDb)
@@ -398,20 +384,6 @@
 				return nil, err
 			}
 		}
-=======
-	if eth.handler, err = newHandler(&handlerConfig{
-		Database:   chainDb,
-		Chain:      eth.blockchain,
-		TxPool:     eth.txPool,
-		Network:    config.NetworkId,
-		Sync:       config.SyncMode,
-		BloomCache: uint64(cacheLimit),
-		EventMux:   eth.eventMux,
-		Checkpoint: checkpoint,
-		Whitelist:  config.Whitelist,
-	}); err != nil {
-		return nil, err
->>>>>>> 991384a7
 	}
 
 	eth.miner = miner.New(eth, &config.Miner, chainConfig, eth.EventMux(), eth.engine, eth.isLocalBlock)
@@ -449,7 +421,6 @@
 			}
 		}
 
-<<<<<<< HEAD
 		if eth.config.QuorumLightClient.TokenEnabled {
 			proxyClient = proxyClient.WithHTTPCredentials(eth.qlightTokenHolder.HttpCredentialsProvider)
 		}
@@ -467,9 +438,6 @@
 		eth.APIBackend = &EthAPIBackend{stack.Config().ExtRPCEnabled(), stack.Config().AllowUnprotectedTxs, eth, nil, hexNodeId, config.EVMCallTimeOut, nil}
 	}
 
-=======
-	eth.APIBackend = &EthAPIBackend{stack.Config().ExtRPCEnabled(), stack.Config().AllowUnprotectedTxs, eth, nil}
->>>>>>> 991384a7
 	if eth.APIBackend.allowUnprotectedTxs {
 		log.Info("Unprotected transactions allowed")
 	}
@@ -479,13 +447,6 @@
 	}
 	eth.APIBackend.gpo = gasprice.NewOracle(eth.APIBackend, gpoParams)
 
-<<<<<<< HEAD
-	eth.ethDialCandidates, err = setupDiscovery(eth.config.EthDiscoveryURLs)
-	if err != nil {
-		return nil, err
-	}
-	eth.snapDialCandidates, err = setupDiscovery(eth.config.SnapDiscoveryURLs)
-=======
 	// Setup DNS discovery iterators.
 	dnsclient := dnsdisc.NewClient(dnsdisc.Config{})
 	eth.ethDialCandidates, err = dnsclient.NewIterator(eth.config.EthDiscoveryURLs...)
@@ -493,7 +454,6 @@
 		return nil, err
 	}
 	eth.snapDialCandidates, err = dnsclient.NewIterator(eth.config.SnapDiscoveryURLs...)
->>>>>>> 991384a7
 	if err != nil {
 		return nil, err
 	}
@@ -544,7 +504,6 @@
 	return extra
 }
 
-<<<<<<< HEAD
 func (s *Ethereum) QLightClientAPIs() []rpc.API {
 	return []rpc.API{
 		{
@@ -556,8 +515,6 @@
 	}
 }
 
-=======
->>>>>>> 991384a7
 // APIs return the collection of RPC services the ethereum package offers.
 // NOTE, some of these services probably need to be moved to somewhere else.
 func (s *Ethereum) APIs() []rpc.API {
@@ -805,15 +762,9 @@
 // Protocols returns all the currently configured
 // network protocols to start.
 func (s *Ethereum) Protocols() []p2p.Protocol {
-<<<<<<< HEAD
 	if s.config.QuorumLightClient.Enabled() {
 		protos := qlightproto.MakeProtocolsClient((*qlightClientHandler)(s.handler), s.networkID, s.ethDialCandidates)
 		return protos
-=======
-	protos := eth.MakeProtocols((*ethHandler)(s.handler), s.networkID, s.ethDialCandidates)
-	if s.config.SnapshotCache > 0 {
-		protos = append(protos, snap.MakeProtocols((*snapHandler)(s.handler), s.snapDialCandidates)...)
->>>>>>> 991384a7
 	}
 
 	protos := eth.MakeProtocols((*ethHandler)(s.handler), s.networkID, s.ethDialCandidates)
@@ -854,7 +805,6 @@
 		maxPeers -= s.config.LightPeers
 	}
 	// Start the networking layer and the light server if requested
-<<<<<<< HEAD
 	if s.config.QuorumLightClient.Enabled() {
 		s.handler.StartQLightClient()
 	} else {
@@ -864,9 +814,6 @@
 		}
 	}
 
-=======
-	s.handler.Start(maxPeers)
->>>>>>> 991384a7
 	return nil
 }
 
@@ -874,20 +821,16 @@
 // Ethereum protocol.
 func (s *Ethereum) Stop() error {
 	// Stop all the peer-related stuff first.
-<<<<<<< HEAD
 	if s.config.QuorumLightClient.Enabled() {
 		s.handler.StopQLightClient()
 	} else {
 		if s.qlightServerHandler != nil {
 			s.qlightServerHandler.StopQLightServer()
 		}
+		s.ethDialCandidates.Close()
+		s.snapDialCandidates.Close()
 		s.handler.Stop()
 	}
-=======
-	s.ethDialCandidates.Close()
-	s.snapDialCandidates.Close()
-	s.handler.Stop()
->>>>>>> 991384a7
 
 	// Then stop everything else.
 	s.bloomIndexer.Close()
@@ -900,7 +843,6 @@
 	s.chainDb.Close()
 	s.eventMux.Stop()
 
-<<<<<<< HEAD
 	return nil
 }
 
@@ -937,7 +879,5 @@
 	case "client-security-plugin":
 		return s.qlightTokenHolder.RefreshPlugin(pluginManager)
 	}
-=======
->>>>>>> 991384a7
 	return nil
 }