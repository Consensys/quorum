// Copyright 2014 The go-ethereum Authors
// This file is part of the go-ethereum library.
//
// The go-ethereum library is free software: you can redistribute it and/or modify
// it under the terms of the GNU Lesser General Public License as published by
// the Free Software Foundation, either version 3 of the License, or
// (at your option) any later version.
//
// The go-ethereum library is distributed in the hope that it will be useful,
// but WITHOUT ANY WARRANTY; without even the implied warranty of
// MERCHANTABILITY or FITNESS FOR A PARTICULAR PURPOSE. See the
// GNU Lesser General Public License for more details.
//
// You should have received a copy of the GNU Lesser General Public License
// along with the go-ethereum library. If not, see <http://www.gnu.org/licenses/>.

// Package eth implements the Ethereum protocol.
package eth

import (
	"errors"
	"fmt"
	"math/big"
	"runtime"
	"sync"
	"sync/atomic"

	"github.com/ethereum/go-ethereum/accounts"
	"github.com/ethereum/go-ethereum/common"
	"github.com/ethereum/go-ethereum/common/hexutil"
	"github.com/ethereum/go-ethereum/consensus"
	"github.com/ethereum/go-ethereum/consensus/clique"
	"github.com/ethereum/go-ethereum/consensus/ethash"
	"github.com/ethereum/go-ethereum/consensus/istanbul"
	istanbulBackend "github.com/ethereum/go-ethereum/consensus/istanbul/backend"
	"github.com/ethereum/go-ethereum/core"
	"github.com/ethereum/go-ethereum/core/bloombits"
	"github.com/ethereum/go-ethereum/core/rawdb"
	"github.com/ethereum/go-ethereum/core/types"
	"github.com/ethereum/go-ethereum/core/vm"
	"github.com/ethereum/go-ethereum/crypto"
	"github.com/ethereum/go-ethereum/eth/downloader"
	"github.com/ethereum/go-ethereum/eth/filters"
	"github.com/ethereum/go-ethereum/eth/gasprice"
	"github.com/ethereum/go-ethereum/ethdb"
	"github.com/ethereum/go-ethereum/event"
	"github.com/ethereum/go-ethereum/internal/ethapi"
	"github.com/ethereum/go-ethereum/log"
	"github.com/ethereum/go-ethereum/miner"
	"github.com/ethereum/go-ethereum/node"
	"github.com/ethereum/go-ethereum/p2p"
	"github.com/ethereum/go-ethereum/params"
	"github.com/ethereum/go-ethereum/rlp"
	"github.com/ethereum/go-ethereum/rpc"
)

type LesServer interface {
	Start(srvr *p2p.Server)
	Stop()
	Protocols() []p2p.Protocol
	SetBloomBitsIndexer(bbIndexer *core.ChainIndexer)
}

// Ethereum implements the Ethereum full node service.
type Ethereum struct {
	config      *Config
	chainConfig *params.ChainConfig

	// Channel for shutting down the service
	shutdownChan chan bool // Channel for shutting down the Ethereum

	// Handlers
	txPool          *core.TxPool
	blockchain      *core.BlockChain
	protocolManager *ProtocolManager
	lesServer       LesServer

	// DB interfaces
	chainDb ethdb.Database // Block chain database

	eventMux       *event.TypeMux
	engine         consensus.Engine
	accountManager *accounts.Manager

	bloomRequests chan chan *bloombits.Retrieval // Channel receiving bloom data retrieval requests
	bloomIndexer  *core.ChainIndexer             // Bloom indexer operating during block imports

	APIBackend *EthAPIBackend

	miner     *miner.Miner
	gasPrice  *big.Int
	etherbase common.Address

	networkID     uint64
	netRPCService *ethapi.PublicNetAPI

	lock sync.RWMutex // Protects the variadic fields (e.g. gas price and etherbase)
}

// HACK(joel) this was added just to make the eth chain config visible to RegisterRaftService
func (s *Ethereum) ChainConfig() *params.ChainConfig {
	return s.chainConfig
}

func (s *Ethereum) AddLesServer(ls LesServer) {
	s.lesServer = ls
	ls.SetBloomBitsIndexer(s.bloomIndexer)
}

// New creates a new Ethereum object (including the
// initialisation of the common Ethereum object)
func New(ctx *node.ServiceContext, config *Config) (*Ethereum, error) {
	// Ensure configuration values are compatible and sane
	if config.SyncMode == downloader.LightSync {
		return nil, errors.New("can't run eth.Ethereum in light sync mode, use les.LightEthereum")
	}
	if !config.SyncMode.IsValid() {
		return nil, fmt.Errorf("invalid sync mode %d", config.SyncMode)
	}
	if config.MinerGasPrice == nil || config.MinerGasPrice.Cmp(common.Big0) <= 0 {
		log.Warn("Sanitizing invalid miner gas price", "provided", config.MinerGasPrice, "updated", DefaultConfig.MinerGasPrice)
		config.MinerGasPrice = new(big.Int).Set(DefaultConfig.MinerGasPrice)
	}
	// Assemble the Ethereum object
	chainDb, err := CreateDB(ctx, config, "chaindata")
	if err != nil {
		return nil, err
	}
	chainConfig, genesisHash, genesisErr := core.SetupGenesisBlock(chainDb, config.Genesis)
	if _, ok := genesisErr.(*params.ConfigCompatError); genesisErr != nil && !ok {
		return nil, genesisErr
	}
	log.Info("Initialised chain configuration", "config", chainConfig)

	// changes to manipulate the chain id for migration from 2.0.2 and below version to 2.0.3
	// version of Quorum  - this is applicable for v2.0.3 onwards
	if chainConfig.IsQuorum {
		if (chainConfig.ChainID != nil && chainConfig.ChainID.Int64() == 1) || config.NetworkId == 1 {
			return nil, errors.New("Cannot have chain id or network id as 1.")
		}
	}

	if !core.GetIsQuorumEIP155Activated(chainDb) && chainConfig.ChainID != nil {
		//Upon starting the node, write the flag to disallow changing ChainID/EIP155 block after HF
		core.WriteQuorumEIP155Activation(chainDb)
	}

	eth := &Ethereum{
		config:         config,
		chainDb:        chainDb,
		chainConfig:    chainConfig,
		eventMux:       ctx.EventMux,
		accountManager: ctx.AccountManager,
<<<<<<< HEAD
		engine:         CreateConsensusEngine(ctx, config, chainConfig, chainDb),
=======
		engine:         CreateConsensusEngine(ctx, chainConfig, &config.Ethash, config.MinerNotify, config.MinerNoverify, chainDb),
>>>>>>> 477eb093
		shutdownChan:   make(chan bool),
		networkID:      config.NetworkId,
		gasPrice:       config.MinerGasPrice,
		etherbase:      config.Etherbase,
		bloomRequests:  make(chan chan *bloombits.Retrieval),
		bloomIndexer:   NewBloomIndexer(chainDb, params.BloomBitsBlocks, params.BloomConfirms),
	}

	// force to set the istanbul etherbase to node key address
	if chainConfig.Istanbul != nil {
		eth.etherbase = crypto.PubkeyToAddress(ctx.NodeKey().PublicKey)
	}

	log.Info("Initialising Ethereum protocol", "versions", ProtocolVersions, "network", config.NetworkId)

	if !config.SkipBcVersionCheck {
		bcVersion := rawdb.ReadDatabaseVersion(chainDb)
		if bcVersion != core.BlockChainVersion && bcVersion != 0 {
			return nil, fmt.Errorf("Blockchain DB version mismatch (%d / %d).\n", bcVersion, core.BlockChainVersion)
		}
		rawdb.WriteDatabaseVersion(chainDb, core.BlockChainVersion)
	}
	var (
		vmConfig = vm.Config{
			EnablePreimageRecording: config.EnablePreimageRecording,
			EWASMInterpreter:        config.EWASMInterpreter,
			EVMInterpreter:          config.EVMInterpreter,
		}
		cacheConfig = &core.CacheConfig{Disabled: config.NoPruning, TrieNodeLimit: config.TrieCache, TrieTimeLimit: config.TrieTimeout}
	)
	eth.blockchain, err = core.NewBlockChain(chainDb, cacheConfig, eth.chainConfig, eth.engine, vmConfig, eth.shouldPreserve)
	if err != nil {
		return nil, err
	}
	// Rewind the chain in case of an incompatible config upgrade.
	if compat, ok := genesisErr.(*params.ConfigCompatError); ok {
		log.Warn("Rewinding chain to upgrade configuration", "err", compat)
		eth.blockchain.SetHead(compat.RewindTo)
		rawdb.WriteChainConfig(chainDb, genesisHash, chainConfig)
	}
	eth.bloomIndexer.Start(eth.blockchain)

	if config.TxPool.Journal != "" {
		config.TxPool.Journal = ctx.ResolvePath(config.TxPool.Journal)
	}
	eth.txPool = core.NewTxPool(config.TxPool, eth.chainConfig, eth.blockchain)

	if eth.protocolManager, err = NewProtocolManager(eth.chainConfig, config.SyncMode, config.NetworkId, eth.eventMux, eth.txPool, eth.engine, eth.blockchain, chainDb, config.RaftMode); err != nil {
		return nil, err
	}
<<<<<<< HEAD
	eth.miner = miner.New(eth, eth.chainConfig, eth.EventMux(), eth.engine)
	eth.miner.SetExtra(makeExtraData(config.ExtraData, eth.chainConfig.IsQuorum))
=======

	eth.miner = miner.New(eth, eth.chainConfig, eth.EventMux(), eth.engine, config.MinerRecommit, config.MinerGasFloor, config.MinerGasCeil, eth.isLocalBlock)
	eth.miner.SetExtra(makeExtraData(config.MinerExtraData))
>>>>>>> 477eb093

	eth.APIBackend = &EthAPIBackend{eth, nil}
	gpoParams := config.GPO
	if gpoParams.Default == nil {
		gpoParams.Default = config.MinerGasPrice
	}
	eth.APIBackend.gpo = gasprice.NewOracle(eth.APIBackend, gpoParams)

	return eth, nil
}

func makeExtraData(extra []byte, isQuorum bool) []byte {
	if len(extra) == 0 {
		// create default extradata
		extra, _ = rlp.EncodeToBytes([]interface{}{
			uint(params.VersionMajor<<16 | params.VersionMinor<<8 | params.VersionPatch),
			"geth",
			runtime.Version(),
			runtime.GOOS,
		})
	}
	if uint64(len(extra)) > params.GetMaximumExtraDataSize(isQuorum) {
		log.Warn("Miner extra data exceed limit", "extra", hexutil.Bytes(extra), "limit", params.GetMaximumExtraDataSize(isQuorum))
		extra = nil
	}
	return extra
}

// CreateDB creates the chain database.
func CreateDB(ctx *node.ServiceContext, config *Config, name string) (ethdb.Database, error) {
	db, err := ctx.OpenDatabase(name, config.DatabaseCache, config.DatabaseHandles)
	if err != nil {
		return nil, err
	}
	if db, ok := db.(*ethdb.LDBDatabase); ok {
		db.Meter("eth/db/chaindata/")
	}
	return db, nil
}

// CreateConsensusEngine creates the required type of consensus engine instance for an Ethereum service
<<<<<<< HEAD
func CreateConsensusEngine(ctx *node.ServiceContext, config *Config, chainConfig *params.ChainConfig, db ethdb.Database) consensus.Engine {
=======
func CreateConsensusEngine(ctx *node.ServiceContext, chainConfig *params.ChainConfig, config *ethash.Config, notify []string, noverify bool, db ethdb.Database) consensus.Engine {
>>>>>>> 477eb093
	// If proof-of-authority is requested, set it up
	if chainConfig.Clique != nil {
		return clique.New(chainConfig.Clique, db)
	}
	// If Istanbul is requested, set it up
	if chainConfig.Istanbul != nil {
		if chainConfig.Istanbul.Epoch != 0 {
			config.Istanbul.Epoch = chainConfig.Istanbul.Epoch
		}
		config.Istanbul.ProposerPolicy = istanbul.ProposerPolicy(chainConfig.Istanbul.ProposerPolicy)
		return istanbulBackend.New(&config.Istanbul, ctx.NodeKey(), db)
	}

	// Otherwise assume proof-of-work
	switch config.PowMode {
	case ModeFake:
		log.Warn("Ethash used in fake mode")
		return ethash.NewFaker()
	case ModeTest:
		log.Warn("Ethash used in test mode")
<<<<<<< HEAD
		return ethash.NewTester()
	case ModeShared:
		log.Warn("Ethash used in shared mode")
		return ethash.NewShared()
	default:
		// For Quorum, Raft run as a separate service, so
		// the Ethereum service still needs a consensus engine,
		// use the consensus with the lightest overhead
		log.Warn("Ethash used in full fake mode")
		return ethash.NewFullFaker()
=======
		return ethash.NewTester(nil, noverify)
	case ethash.ModeShared:
		log.Warn("Ethash used in shared mode")
		return ethash.NewShared()
	default:
		engine := ethash.New(ethash.Config{
			CacheDir:       ctx.ResolvePath(config.CacheDir),
			CachesInMem:    config.CachesInMem,
			CachesOnDisk:   config.CachesOnDisk,
			DatasetDir:     config.DatasetDir,
			DatasetsInMem:  config.DatasetsInMem,
			DatasetsOnDisk: config.DatasetsOnDisk,
		}, notify, noverify)
		engine.SetThreads(-1) // Disable CPU mining
		return engine
>>>>>>> 477eb093
	}
}

// APIs return the collection of RPC services the ethereum package offers.
// NOTE, some of these services probably need to be moved to somewhere else.
func (s *Ethereum) APIs() []rpc.API {
	apis := ethapi.GetAPIs(s.APIBackend)

	// Append any APIs exposed explicitly by the consensus engine
	apis = append(apis, s.engine.APIs(s.BlockChain())...)

	// Append all the local APIs and return
	return append(apis, []rpc.API{
		{
			Namespace: "eth",
			Version:   "1.0",
			Service:   NewPublicEthereumAPI(s),
			Public:    true,
		}, {
			Namespace: "eth",
			Version:   "1.0",
			Service:   NewPublicMinerAPI(s),
			Public:    true,
		}, {
			Namespace: "eth",
			Version:   "1.0",
			Service:   downloader.NewPublicDownloaderAPI(s.protocolManager.downloader, s.eventMux),
			Public:    true,
		}, {
			Namespace: "miner",
			Version:   "1.0",
			Service:   NewPrivateMinerAPI(s),
			Public:    false,
		}, {
			Namespace: "eth",
			Version:   "1.0",
			Service:   filters.NewPublicFilterAPI(s.APIBackend, false),
			Public:    true,
		}, {
			Namespace: "admin",
			Version:   "1.0",
			Service:   NewPrivateAdminAPI(s),
		}, {
			Namespace: "debug",
			Version:   "1.0",
			Service:   NewPublicDebugAPI(s),
			Public:    true,
		}, {
			Namespace: "debug",
			Version:   "1.0",
			Service:   NewPrivateDebugAPI(s.chainConfig, s),
		}, {
			Namespace: "net",
			Version:   "1.0",
			Service:   s.netRPCService,
			Public:    true,
		},
	}...)
}

func (s *Ethereum) ResetWithGenesisBlock(gb *types.Block) {
	s.blockchain.ResetWithGenesisBlock(gb)
}

func (s *Ethereum) Etherbase() (eb common.Address, err error) {
	s.lock.RLock()
	etherbase := s.etherbase
	s.lock.RUnlock()

	if etherbase != (common.Address{}) {
		return etherbase, nil
	}
	if wallets := s.AccountManager().Wallets(); len(wallets) > 0 {
		if accounts := wallets[0].Accounts(); len(accounts) > 0 {
			etherbase := accounts[0].Address

			s.lock.Lock()
			s.etherbase = etherbase
			s.lock.Unlock()

			log.Info("Etherbase automatically configured", "address", etherbase)
			return etherbase, nil
		}
	}
	return common.Address{}, fmt.Errorf("etherbase must be explicitly specified")
}

<<<<<<< HEAD
// set in js console via admin interface or wrapper from cli flags
=======
// isLocalBlock checks whether the specified block is mined
// by local miner accounts.
//
// We regard two types of accounts as local miner account: etherbase
// and accounts specified via `txpool.locals` flag.
func (s *Ethereum) isLocalBlock(block *types.Block) bool {
	author, err := s.engine.Author(block.Header())
	if err != nil {
		log.Warn("Failed to retrieve block author", "number", block.NumberU64(), "hash", block.Hash(), "err", err)
		return false
	}
	// Check whether the given address is etherbase.
	s.lock.RLock()
	etherbase := s.etherbase
	s.lock.RUnlock()
	if author == etherbase {
		return true
	}
	// Check whether the given address is specified by `txpool.local`
	// CLI flag.
	for _, account := range s.config.TxPool.Locals {
		if account == author {
			return true
		}
	}
	return false
}

// shouldPreserve checks whether we should preserve the given block
// during the chain reorg depending on whether the author of block
// is a local account.
func (s *Ethereum) shouldPreserve(block *types.Block) bool {
	// The reason we need to disable the self-reorg preserving for clique
	// is it can be probable to introduce a deadlock.
	//
	// e.g. If there are 7 available signers
	//
	// r1   A
	// r2     B
	// r3       C
	// r4         D
	// r5   A      [X] F G
	// r6    [X]
	//
	// In the round5, the inturn signer E is offline, so the worst case
	// is A, F and G sign the block of round5 and reject the block of opponents
	// and in the round6, the last available signer B is offline, the whole
	// network is stuck.
	if _, ok := s.engine.(*clique.Clique); ok {
		return false
	}
	return s.isLocalBlock(block)
}

// SetEtherbase sets the mining reward address.
>>>>>>> 477eb093
func (s *Ethereum) SetEtherbase(etherbase common.Address) {
	s.lock.Lock()
	if _, ok := s.engine.(consensus.Istanbul); ok {
		log.Error("Cannot set etherbase in Istanbul consensus")
		return
	}
	s.etherbase = etherbase
	s.lock.Unlock()

	s.miner.SetEtherbase(etherbase)
}

// StartMining starts the miner with the given number of CPU threads. If mining
// is already running, this method adjust the number of threads allowed to use
// and updates the minimum price required by the transaction pool.
func (s *Ethereum) StartMining(threads int) error {
	// Update the thread count within the consensus engine
	type threaded interface {
		SetThreads(threads int)
	}
	if th, ok := s.engine.(threaded); ok {
		log.Info("Updated mining threads", "threads", threads)
		if threads == 0 {
			threads = -1 // Disable the miner from within
		}
		th.SetThreads(threads)
	}
	// If the miner was not running, initialize it
	if !s.IsMining() {
		// Propagate the initial price point to the transaction pool
		s.lock.RLock()
		price := s.gasPrice
		s.lock.RUnlock()
		s.txPool.SetGasPrice(price)

		// Configure the local mining address
		eb, err := s.Etherbase()
		if err != nil {
			log.Error("Cannot start mining without etherbase", "err", err)
			return fmt.Errorf("etherbase missing: %v", err)
		}
		if clique, ok := s.engine.(*clique.Clique); ok {
			wallet, err := s.accountManager.Find(accounts.Account{Address: eb})
			if wallet == nil || err != nil {
				log.Error("Etherbase account unavailable locally", "err", err)
				return fmt.Errorf("signer missing: %v", err)
			}
			clique.Authorize(eb, wallet.SignHash)
		}
		// If mining is started, we can disable the transaction rejection mechanism
		// introduced to speed sync times.
		atomic.StoreUint32(&s.protocolManager.acceptTxs, 1)

		go s.miner.Start(eb)
	}
	return nil
}

// StopMining terminates the miner, both at the consensus engine level as well as
// at the block creation level.
func (s *Ethereum) StopMining() {
	// Update the thread count within the consensus engine
	type threaded interface {
		SetThreads(threads int)
	}
	if th, ok := s.engine.(threaded); ok {
		th.SetThreads(-1)
	}
	// Stop the block creating itself
	s.miner.Stop()
}

func (s *Ethereum) IsMining() bool      { return s.miner.Mining() }
func (s *Ethereum) Miner() *miner.Miner { return s.miner }

func (s *Ethereum) AccountManager() *accounts.Manager  { return s.accountManager }
func (s *Ethereum) BlockChain() *core.BlockChain       { return s.blockchain }
func (s *Ethereum) TxPool() *core.TxPool               { return s.txPool }
func (s *Ethereum) EventMux() *event.TypeMux           { return s.eventMux }
func (s *Ethereum) Engine() consensus.Engine           { return s.engine }
func (s *Ethereum) ChainDb() ethdb.Database            { return s.chainDb }
func (s *Ethereum) IsListening() bool                  { return true } // Always listening
func (s *Ethereum) EthVersion() int                    { return int(s.protocolManager.SubProtocols[0].Version) }
func (s *Ethereum) NetVersion() uint64                 { return s.networkID }
func (s *Ethereum) Downloader() *downloader.Downloader { return s.protocolManager.downloader }

// Protocols implements node.Service, returning all the currently configured
// network protocols to start.
func (s *Ethereum) Protocols() []p2p.Protocol {
	if s.lesServer == nil {
		return s.protocolManager.SubProtocols
	}
	return append(s.protocolManager.SubProtocols, s.lesServer.Protocols()...)
}

// Start implements node.Service, starting all internal goroutines needed by the
// Ethereum protocol implementation.
func (s *Ethereum) Start(srvr *p2p.Server) error {
	// Start the bloom bits servicing goroutines
	s.startBloomHandlers(params.BloomBitsBlocks)

	// Start the RPC service
	s.netRPCService = ethapi.NewPublicNetAPI(srvr, s.NetVersion())

	// Figure out a max peers count based on the server limits
	maxPeers := srvr.MaxPeers
	if s.config.LightServ > 0 {
		if s.config.LightPeers >= srvr.MaxPeers {
			return fmt.Errorf("invalid peer config: light peer count (%d) >= total peer count (%d)", s.config.LightPeers, srvr.MaxPeers)
		}
		maxPeers -= s.config.LightPeers
	}
	// Start the networking layer and the light server if requested
	s.protocolManager.Start(maxPeers)
	if s.lesServer != nil {
		s.lesServer.Start(srvr)
	}
	return nil
}

// Stop implements node.Service, terminating all internal goroutines used by the
// Ethereum protocol.
func (s *Ethereum) Stop() error {
	s.bloomIndexer.Close()
	s.blockchain.Stop()
	s.engine.Close()
	s.protocolManager.Stop()
	if s.lesServer != nil {
		s.lesServer.Stop()
	}
	s.txPool.Stop()
	s.miner.Stop()
	s.eventMux.Stop()

	s.chainDb.Close()
	close(s.shutdownChan)
	return nil
}<|MERGE_RESOLUTION|>--- conflicted
+++ resolved
@@ -151,11 +151,7 @@
 		chainConfig:    chainConfig,
 		eventMux:       ctx.EventMux,
 		accountManager: ctx.AccountManager,
-<<<<<<< HEAD
-		engine:         CreateConsensusEngine(ctx, config, chainConfig, chainDb),
-=======
-		engine:         CreateConsensusEngine(ctx, chainConfig, &config.Ethash, config.MinerNotify, config.MinerNoverify, chainDb),
->>>>>>> 477eb093
+		engine:         CreateConsensusEngine(ctx, config, chainConfig, config.MinerNotify, config.MinerNoverify, chainDb),
 		shutdownChan:   make(chan bool),
 		networkID:      config.NetworkId,
 		gasPrice:       config.MinerGasPrice,
@@ -206,14 +202,9 @@
 	if eth.protocolManager, err = NewProtocolManager(eth.chainConfig, config.SyncMode, config.NetworkId, eth.eventMux, eth.txPool, eth.engine, eth.blockchain, chainDb, config.RaftMode); err != nil {
 		return nil, err
 	}
-<<<<<<< HEAD
-	eth.miner = miner.New(eth, eth.chainConfig, eth.EventMux(), eth.engine)
-	eth.miner.SetExtra(makeExtraData(config.ExtraData, eth.chainConfig.IsQuorum))
-=======
 
 	eth.miner = miner.New(eth, eth.chainConfig, eth.EventMux(), eth.engine, config.MinerRecommit, config.MinerGasFloor, config.MinerGasCeil, eth.isLocalBlock)
-	eth.miner.SetExtra(makeExtraData(config.MinerExtraData))
->>>>>>> 477eb093
+	eth.miner.SetExtra(makeExtraData(config.MinerExtraData, eth.chainConfig.IsQuorum))
 
 	eth.APIBackend = &EthAPIBackend{eth, nil}
 	gpoParams := config.GPO
@@ -255,11 +246,7 @@
 }
 
 // CreateConsensusEngine creates the required type of consensus engine instance for an Ethereum service
-<<<<<<< HEAD
-func CreateConsensusEngine(ctx *node.ServiceContext, config *Config, chainConfig *params.ChainConfig, db ethdb.Database) consensus.Engine {
-=======
 func CreateConsensusEngine(ctx *node.ServiceContext, chainConfig *params.ChainConfig, config *ethash.Config, notify []string, noverify bool, db ethdb.Database) consensus.Engine {
->>>>>>> 477eb093
 	// If proof-of-authority is requested, set it up
 	if chainConfig.Clique != nil {
 		return clique.New(chainConfig.Clique, db)
@@ -280,9 +267,8 @@
 		return ethash.NewFaker()
 	case ModeTest:
 		log.Warn("Ethash used in test mode")
-<<<<<<< HEAD
-		return ethash.NewTester()
-	case ModeShared:
+		return ethash.NewTester(nil, noverify)
+	case ethash.ModeShared:
 		log.Warn("Ethash used in shared mode")
 		return ethash.NewShared()
 	default:
@@ -291,23 +277,6 @@
 		// use the consensus with the lightest overhead
 		log.Warn("Ethash used in full fake mode")
 		return ethash.NewFullFaker()
-=======
-		return ethash.NewTester(nil, noverify)
-	case ethash.ModeShared:
-		log.Warn("Ethash used in shared mode")
-		return ethash.NewShared()
-	default:
-		engine := ethash.New(ethash.Config{
-			CacheDir:       ctx.ResolvePath(config.CacheDir),
-			CachesInMem:    config.CachesInMem,
-			CachesOnDisk:   config.CachesOnDisk,
-			DatasetDir:     config.DatasetDir,
-			DatasetsInMem:  config.DatasetsInMem,
-			DatasetsOnDisk: config.DatasetsOnDisk,
-		}, notify, noverify)
-		engine.SetThreads(-1) // Disable CPU mining
-		return engine
->>>>>>> 477eb093
 	}
 }
 
@@ -395,9 +364,6 @@
 	return common.Address{}, fmt.Errorf("etherbase must be explicitly specified")
 }
 
-<<<<<<< HEAD
-// set in js console via admin interface or wrapper from cli flags
-=======
 // isLocalBlock checks whether the specified block is mined
 // by local miner accounts.
 //
@@ -453,7 +419,6 @@
 }
 
 // SetEtherbase sets the mining reward address.
->>>>>>> 477eb093
 func (s *Ethereum) SetEtherbase(etherbase common.Address) {
 	s.lock.Lock()
 	if _, ok := s.engine.(consensus.Istanbul); ok {
