// Copyright 2014 The go-ethereum Authors
// This file is part of the go-ethereum library.
//
// The go-ethereum library is free software: you can redistribute it and/or modify
// it under the terms of the GNU Lesser General Public License as published by
// the Free Software Foundation, either version 3 of the License, or
// (at your option) any later version.
//
// The go-ethereum library is distributed in the hope that it will be useful,
// but WITHOUT ANY WARRANTY; without even the implied warranty of
// MERCHANTABILITY or FITNESS FOR A PARTICULAR PURPOSE. See the
// GNU Lesser General Public License for more details.
//
// You should have received a copy of the GNU Lesser General Public License
// along with the go-ethereum library. If not, see <http://www.gnu.org/licenses/>.

// Package eth implements the Ethereum protocol.
package eth

import (
	"errors"
	"fmt"
	"math/big"
	"runtime"
	"sync"
	"sync/atomic"

	"github.com/ethereum/go-ethereum/accounts"
	"github.com/ethereum/go-ethereum/common"
	"github.com/ethereum/go-ethereum/common/hexutil"
	"github.com/ethereum/go-ethereum/consensus"
	"github.com/ethereum/go-ethereum/consensus/clique"
	"github.com/ethereum/go-ethereum/consensus/ethash"
	"github.com/ethereum/go-ethereum/consensus/istanbul"
	istanbulBackend "github.com/ethereum/go-ethereum/consensus/istanbul/backend"
	"github.com/ethereum/go-ethereum/core"
	"github.com/ethereum/go-ethereum/core/bloombits"
	"github.com/ethereum/go-ethereum/core/rawdb"
	"github.com/ethereum/go-ethereum/core/types"
	"github.com/ethereum/go-ethereum/core/vm"
	"github.com/ethereum/go-ethereum/crypto"
	"github.com/ethereum/go-ethereum/eth/downloader"
	"github.com/ethereum/go-ethereum/eth/filters"
	"github.com/ethereum/go-ethereum/eth/gasprice"
	"github.com/ethereum/go-ethereum/ethdb"
	"github.com/ethereum/go-ethereum/event"
	"github.com/ethereum/go-ethereum/internal/ethapi"
	"github.com/ethereum/go-ethereum/log"
	"github.com/ethereum/go-ethereum/miner"
	"github.com/ethereum/go-ethereum/node"
	"github.com/ethereum/go-ethereum/p2p"
	"github.com/ethereum/go-ethereum/p2p/enode"
	"github.com/ethereum/go-ethereum/p2p/enr"
	"github.com/ethereum/go-ethereum/params"
	"github.com/ethereum/go-ethereum/rlp"
	"github.com/ethereum/go-ethereum/rpc"
)

// Ethereum implements the Ethereum full node service.
type Ethereum struct {
	config *Config

	// Handlers
	txPool          *core.TxPool
	blockchain      *core.BlockChain
	protocolManager *ProtocolManager
	dialCandidates  enode.Iterator

	// DB interfaces
	chainDb ethdb.Database // Block chain database

	eventMux       *event.TypeMux
	engine         consensus.Engine
	accountManager *accounts.Manager

	bloomRequests     chan chan *bloombits.Retrieval // Channel receiving bloom data retrieval requests
	bloomIndexer      *core.ChainIndexer             // Bloom indexer operating during block imports
	closeBloomHandler chan struct{}

	APIBackend *EthAPIBackend

	miner     *miner.Miner
	gasPrice  *big.Int
	etherbase common.Address

	networkID     uint64
	netRPCService *ethapi.PublicNetAPI

	p2pServer *p2p.Server

	lock sync.RWMutex // Protects the variadic fields (e.g. gas price and etherbase)

	// Quorum - consensus as eth-service (e.g. raft)
	consensusServicePendingLogsFeed *event.Feed
}

// New creates a new Ethereum object (including the
// initialisation of the common Ethereum object)
func New(stack *node.Node, config *Config) (*Ethereum, error) {
	// Ensure configuration values are compatible and sane
	if config.SyncMode == downloader.LightSync {
		return nil, errors.New("can't run eth.Ethereum in light sync mode, use les.LightEthereum")
	}
	if !config.SyncMode.IsValid() {
		return nil, fmt.Errorf("invalid sync mode %d", config.SyncMode)
	}
	if config.Miner.GasPrice == nil || config.Miner.GasPrice.Cmp(common.Big0) <= 0 {
		log.Warn("Sanitizing invalid miner gas price", "provided", config.Miner.GasPrice, "updated", DefaultConfig.Miner.GasPrice)
		config.Miner.GasPrice = new(big.Int).Set(DefaultConfig.Miner.GasPrice)
	}
	if config.NoPruning && config.TrieDirtyCache > 0 {
		if config.SnapshotCache > 0 {
			config.TrieCleanCache += config.TrieDirtyCache * 3 / 5
			config.SnapshotCache += config.TrieDirtyCache * 2 / 5
		} else {
			config.TrieCleanCache += config.TrieDirtyCache
		}
		config.TrieDirtyCache = 0
	}
	log.Info("Allocated trie memory caches", "clean", common.StorageSize(config.TrieCleanCache)*1024*1024, "dirty", common.StorageSize(config.TrieDirtyCache)*1024*1024)

	// Assemble the Ethereum object
	chainDb, err := stack.OpenDatabaseWithFreezer("chaindata", config.DatabaseCache, config.DatabaseHandles, config.DatabaseFreezer, "eth/db/chaindata/")
	if err != nil {
		return nil, err
	}
	chainConfig, genesisHash, genesisErr := core.SetupGenesisBlock(chainDb, config.Genesis)
	if _, ok := genesisErr.(*params.ConfigCompatError); genesisErr != nil && !ok {
		return nil, genesisErr
	}
	log.Info("Initialised chain configuration", "config", chainConfig)

	// changes to manipulate the chain id for migration from 2.0.2 and below version to 2.0.3
	// version of Quorum  - this is applicable for v2.0.3 onwards
	if chainConfig.IsQuorum {
		if (chainConfig.ChainID != nil && chainConfig.ChainID.Int64() == 1) || config.NetworkId == 1 {
			return nil, errors.New("Cannot have chain id or network id as 1.")
		}
	}

	if !rawdb.GetIsQuorumEIP155Activated(chainDb) && chainConfig.ChainID != nil {
		//Upon starting the node, write the flag to disallow changing ChainID/EIP155 block after HF
		rawdb.WriteQuorumEIP155Activation(chainDb)
	}

	eth := &Ethereum{
		config:                          config,
		chainDb:                         chainDb,
		eventMux:                        stack.EventMux(),
		accountManager:                  stack.AccountManager(),
		engine:                          CreateConsensusEngine(stack, chainConfig, config, config.Miner.Notify, config.Miner.Noverify, chainDb),
		closeBloomHandler:               make(chan struct{}),
		networkID:                       config.NetworkId,
		gasPrice:                        config.Miner.GasPrice,
		etherbase:                       config.Miner.Etherbase,
		bloomRequests:                   make(chan chan *bloombits.Retrieval),
		bloomIndexer:                    NewBloomIndexer(chainDb, params.BloomBitsBlocks, params.BloomConfirms),
		p2pServer:                       stack.Server(),
		consensusServicePendingLogsFeed: new(event.Feed),
	}

	// Quorum: Set protocol Name/Version
	// keep `var protocolName = "eth"` as is, and only update the quorum consensus specific protocol
	// This is used to enable the eth service to return multiple devp2p subprotocols.
	// Previously, for istanbul/64 istnbul/99 and clique (v2.6) `protocolName` would be overridden and
	// set to the consensus subprotocol name instead of "eth", meaning the node would no longer
	// communicate over the "eth" subprotocol, e.g. "eth" or "istanbul/99" but not eth" and "istanbul/99".
	// With this change, support is added so that the "eth" subprotocol remains and optionally a consensus subprotocol
	// can be added allowing the node to communicate over "eth" and an optional consensus subprotocol, e.g. "eth" and "istanbul/100"
	if chainConfig.IsQuorum {
		quorumProtocol := eth.engine.Protocol()
		// set the quorum specific consensus devp2p subprotocol, eth subprotocol remains set to protocolName as in upstream geth.
		quorumConsensusProtocolName = quorumProtocol.Name
		quorumConsensusProtocolVersions = quorumProtocol.Versions
		quorumConsensusProtocolLengths = quorumProtocol.Lengths
	}

	// force to set the istanbul etherbase to node key address
	if chainConfig.Istanbul != nil {
		eth.etherbase = crypto.PubkeyToAddress(stack.GetNodeKey().PublicKey)
	}
	bcVersion := rawdb.ReadDatabaseVersion(chainDb)
	var dbVer = "<nil>"
	if bcVersion != nil {
		dbVer = fmt.Sprintf("%d", *bcVersion)
	}
	log.Info("Initialising Ethereum protocol", "name", protocolName, "versions", ProtocolVersions, "network", config.NetworkId, "dbversion", dbVer)
	if chainConfig.IsQuorum {
		log.Info("Initialising Quorum consensus protocol", "name", quorumConsensusProtocolName, "versions", quorumConsensusProtocolVersions, "network", config.NetworkId, "dbversion", dbVer)
	}

	if !config.SkipBcVersionCheck {
		if bcVersion != nil && *bcVersion > core.BlockChainVersion {
			return nil, fmt.Errorf("database version is v%d, Geth %s only supports v%d", *bcVersion, params.VersionWithMeta, core.BlockChainVersion)
		} else if bcVersion == nil || *bcVersion < core.BlockChainVersion {
			log.Warn("Upgrade blockchain database version", "from", dbVer, "to", core.BlockChainVersion)
			rawdb.WriteDatabaseVersion(chainDb, core.BlockChainVersion)
		}
	}
	var (
		vmConfig = vm.Config{
			EnablePreimageRecording: config.EnablePreimageRecording,
			EWASMInterpreter:        config.EWASMInterpreter,
			EVMInterpreter:          config.EVMInterpreter,
		}
		cacheConfig = &core.CacheConfig{
			TrieCleanLimit:      config.TrieCleanCache,
			TrieCleanJournal:    stack.ResolvePath(config.TrieCleanCacheJournal),
			TrieCleanRejournal:  config.TrieCleanCacheRejournal,
			TrieCleanNoPrefetch: config.NoPrefetch,
			TrieDirtyLimit:      config.TrieDirtyCache,
			TrieDirtyDisabled:   config.NoPruning,
			TrieTimeLimit:       config.TrieTimeout,
			SnapshotLimit:       config.SnapshotCache,
<<<<<<< HEAD
			Preimages:           config.Preimages,
=======
			// Quorum
			PrivateTrieCleanJournal: stack.ResolvePath(config.PrivateTrieCleanCacheJournal),
>>>>>>> ec5153f2
		}
	)
	newBlockChainFunc := core.NewBlockChain
	if config.EnableMultitenancy {
		newBlockChainFunc = core.NewMultitenantBlockChain
	}
	eth.blockchain, err = newBlockChainFunc(chainDb, cacheConfig, chainConfig, eth.engine, vmConfig, eth.shouldPreserve, &config.TxLookupLimit)

	// Quorum
	eth.blockchain.SetSaveRevertReason(config.SaveRevertReason)

	if err != nil {
		return nil, err
	}
	// Rewind the chain in case of an incompatible config upgrade.
	if compat, ok := genesisErr.(*params.ConfigCompatError); ok {
		log.Warn("Rewinding chain to upgrade configuration", "err", compat)
		eth.blockchain.SetHead(compat.RewindTo)
		rawdb.WriteChainConfig(chainDb, genesisHash, chainConfig)
	}
	eth.bloomIndexer.Start(eth.blockchain)

	if config.TxPool.Journal != "" {
		config.TxPool.Journal = stack.ResolvePath(config.TxPool.Journal)
	}
	eth.txPool = core.NewTxPool(config.TxPool, chainConfig, eth.blockchain)

	// Permit the downloader to use the trie cache allowance during fast sync
	cacheLimit := cacheConfig.TrieCleanLimit + cacheConfig.TrieDirtyLimit + cacheConfig.SnapshotLimit
	checkpoint := config.Checkpoint
	if checkpoint == nil {
		checkpoint = params.TrustedCheckpoints[genesisHash]
	}
	if eth.protocolManager, err = NewProtocolManager(chainConfig, checkpoint, config.SyncMode, config.NetworkId, eth.eventMux, eth.txPool, eth.engine, eth.blockchain, chainDb, cacheLimit, config.Whitelist, config.RaftMode); err != nil {
		return nil, err
	}
	eth.miner = miner.New(eth, &config.Miner, chainConfig, eth.EventMux(), eth.engine, eth.isLocalBlock)
	eth.miner.SetExtra(makeExtraData(config.Miner.ExtraData, eth.blockchain.Config().IsQuorum))

	hexNodeId := fmt.Sprintf("%x", crypto.FromECDSAPub(&stack.GetNodeKey().PublicKey)[1:]) // Quorum
	eth.APIBackend = &EthAPIBackend{stack.Config().ExtRPCEnabled(), eth, nil, hexNodeId, config.EVMCallTimeOut}
	gpoParams := config.GPO
	if gpoParams.Default == nil {
		gpoParams.Default = config.Miner.GasPrice
	}
	eth.APIBackend.gpo = gasprice.NewOracle(eth.APIBackend, gpoParams)

	eth.dialCandidates, err = eth.setupDiscovery()
	if err != nil {
		return nil, err
	}

	// Start the RPC service
	eth.netRPCService = ethapi.NewPublicNetAPI(eth.p2pServer, eth.NetVersion())

	// Register the backend on the node
	stack.RegisterAPIs(eth.APIs())
	stack.RegisterProtocols(eth.Protocols())
	stack.RegisterLifecycle(eth)
	return eth, nil
}

func makeExtraData(extra []byte, isQuorum bool) []byte {
	if len(extra) == 0 {
		// create default extradata
		extra, _ = rlp.EncodeToBytes([]interface{}{
			uint(params.VersionMajor<<16 | params.VersionMinor<<8 | params.VersionPatch),
			"geth",
			runtime.Version(),
			runtime.GOOS,
		})
	}
	if uint64(len(extra)) > params.GetMaximumExtraDataSize(isQuorum) {
		log.Warn("Miner extra data exceed limit", "extra", hexutil.Bytes(extra), "limit", params.GetMaximumExtraDataSize(isQuorum))
		extra = nil
	}
	return extra
}

// CreateConsensusEngine creates the required type of consensus engine instance for an Ethereum service
func CreateConsensusEngine(stack *node.Node, chainConfig *params.ChainConfig, config *Config, notify []string, noverify bool, db ethdb.Database) consensus.Engine {
	// If proof-of-authority is requested, set it up
	if chainConfig.Clique != nil {
		chainConfig.Clique.AllowedFutureBlockTime = config.Miner.AllowedFutureBlockTime //Quorum
		return clique.New(chainConfig.Clique, db)
	}
	// If Istanbul is requested, set it up
	if chainConfig.Istanbul != nil {
		if chainConfig.Istanbul.Epoch != 0 {
			config.Istanbul.Epoch = chainConfig.Istanbul.Epoch
		}
		config.Istanbul.ProposerPolicy = istanbul.NewProposerPolicy(istanbul.ProposerPolicyId(chainConfig.Istanbul.ProposerPolicy))
		config.Istanbul.Ceil2Nby3Block = chainConfig.Istanbul.Ceil2Nby3Block
		config.Istanbul.AllowedFutureBlockTime = config.Miner.AllowedFutureBlockTime //Quorum
		config.Istanbul.TestQBFTBlock = chainConfig.Istanbul.TestQBFTBlock

		return istanbulBackend.New(&config.Istanbul, stack.GetNodeKey(), db)
	}

	// Otherwise assume proof-of-work
	switch config.Ethash.PowMode {
	case ethash.ModeFake:
		log.Warn("Ethash used in fake mode")
		return ethash.NewFaker()
	case ethash.ModeTest:
		log.Warn("Ethash used in test mode")
		return ethash.NewTester(nil, noverify)
	case ethash.ModeShared:
		log.Warn("Ethash used in shared mode")
		return ethash.NewShared()
	default:
		// For Quorum, Raft run as a separate service, so
		// the Ethereum service still needs a consensus engine,
		// use the consensus with the lightest overhead
		log.Warn("Ethash used in full fake mode")
		return ethash.NewFullFaker()
	}
}

// APIs return the collection of RPC services the ethereum package offers.
// NOTE, some of these services probably need to be moved to somewhere else.
func (s *Ethereum) APIs() []rpc.API {
	apis := ethapi.GetAPIs(s.APIBackend)

	// Append any APIs exposed explicitly by the consensus engine
	apis = append(apis, s.engine.APIs(s.BlockChain())...)

	// Append all the local APIs and return
	apis = append(apis, []rpc.API{
		{
			Namespace: "eth",
			Version:   "1.0",
			Service:   NewPublicEthereumAPI(s),
			Public:    true,
		}, {
			Namespace: "eth",
			Version:   "1.0",
			Service:   NewPublicMinerAPI(s),
			Public:    true,
		}, {
			Namespace: "eth",
			Version:   "1.0",
			Service:   downloader.NewPublicDownloaderAPI(s.protocolManager.downloader, s.eventMux),
			Public:    true,
		}, {
			Namespace: "miner",
			Version:   "1.0",
			Service:   NewPrivateMinerAPI(s),
			Public:    false,
		}, {
			Namespace: "eth",
			Version:   "1.0",
			Service:   filters.NewPublicFilterAPI(s.APIBackend, false),
			Public:    true,
		}, {
			Namespace: "admin",
			Version:   "1.0",
			Service:   NewPrivateAdminAPI(s),
		}, {
			Namespace: "debug",
			Version:   "1.0",
			Service:   NewPublicDebugAPI(s),
			Public:    true,
		}, {
			Namespace: "debug",
			Version:   "1.0",
			Service:   NewPrivateDebugAPI(s),
		}, {
			Namespace: "net",
			Version:   "1.0",
			Service:   s.netRPCService,
			Public:    true,
		},
	}...)
	return apis
}

func (s *Ethereum) ResetWithGenesisBlock(gb *types.Block) {
	s.blockchain.ResetWithGenesisBlock(gb)
}

func (s *Ethereum) Etherbase() (eb common.Address, err error) {
	s.lock.RLock()
	etherbase := s.etherbase
	s.lock.RUnlock()

	if etherbase != (common.Address{}) {
		return etherbase, nil
	}
	if wallets := s.AccountManager().Wallets(); len(wallets) > 0 {
		if accounts := wallets[0].Accounts(); len(accounts) > 0 {
			etherbase := accounts[0].Address

			s.lock.Lock()
			s.etherbase = etherbase
			s.lock.Unlock()

			log.Info("Etherbase automatically configured", "address", etherbase)
			return etherbase, nil
		}
	}
	return common.Address{}, fmt.Errorf("etherbase must be explicitly specified")
}

// isLocalBlock checks whether the specified block is mined
// by local miner accounts.
//
// We regard two types of accounts as local miner account: etherbase
// and accounts specified via `txpool.locals` flag.
func (s *Ethereum) isLocalBlock(block *types.Block) bool {
	author, err := s.engine.Author(block.Header())
	if err != nil {
		log.Warn("Failed to retrieve block author", "number", block.NumberU64(), "hash", block.Hash(), "err", err)
		return false
	}
	// Check whether the given address is etherbase.
	s.lock.RLock()
	etherbase := s.etherbase
	s.lock.RUnlock()
	if author == etherbase {
		return true
	}
	// Check whether the given address is specified by `txpool.local`
	// CLI flag.
	for _, account := range s.config.TxPool.Locals {
		if account == author {
			return true
		}
	}
	return false
}

// shouldPreserve checks whether we should preserve the given block
// during the chain reorg depending on whether the author of block
// is a local account.
func (s *Ethereum) shouldPreserve(block *types.Block) bool {
	// The reason we need to disable the self-reorg preserving for clique
	// is it can be probable to introduce a deadlock.
	//
	// e.g. If there are 7 available signers
	//
	// r1   A
	// r2     B
	// r3       C
	// r4         D
	// r5   A      [X] F G
	// r6    [X]
	//
	// In the round5, the inturn signer E is offline, so the worst case
	// is A, F and G sign the block of round5 and reject the block of opponents
	// and in the round6, the last available signer B is offline, the whole
	// network is stuck.
	if _, ok := s.engine.(*clique.Clique); ok {
		return false
	}
	return s.isLocalBlock(block)
}

// SetEtherbase sets the mining reward address.
func (s *Ethereum) SetEtherbase(etherbase common.Address) {
	s.lock.Lock()
	defer s.lock.Unlock()
	if _, ok := s.engine.(consensus.Istanbul); ok {
		log.Error("Cannot set etherbase in Istanbul consensus")
		return
	}
	s.etherbase = etherbase

	s.miner.SetEtherbase(etherbase)
}

// StartMining starts the miner with the given number of CPU threads. If mining
// is already running, this method adjust the number of threads allowed to use
// and updates the minimum price required by the transaction pool.
func (s *Ethereum) StartMining(threads int) error {
	// Update the thread count within the consensus engine
	type threaded interface {
		SetThreads(threads int)
	}
	if th, ok := s.engine.(threaded); ok {
		log.Info("Updated mining threads", "threads", threads)
		if threads == 0 {
			threads = -1 // Disable the miner from within
		}
		th.SetThreads(threads)
	}
	// If the miner was not running, initialize it
	if !s.IsMining() {
		// Propagate the initial price point to the transaction pool
		s.lock.RLock()
		price := s.gasPrice
		s.lock.RUnlock()
		s.txPool.SetGasPrice(price)

		// Configure the local mining address
		eb, err := s.Etherbase()
		if err != nil {
			log.Error("Cannot start mining without etherbase", "err", err)
			return fmt.Errorf("etherbase missing: %v", err)
		}
		if clique, ok := s.engine.(*clique.Clique); ok {
			wallet, err := s.accountManager.Find(accounts.Account{Address: eb})
			if wallet == nil || err != nil {
				log.Error("Etherbase account unavailable locally", "err", err)
				return fmt.Errorf("signer missing: %v", err)
			}
			clique.Authorize(eb, wallet.SignData)
		}
		// If mining is started, we can disable the transaction rejection mechanism
		// introduced to speed sync times.
		atomic.StoreUint32(&s.protocolManager.acceptTxs, 1)

		go s.miner.Start(eb)
	}
	return nil
}

// StopMining terminates the miner, both at the consensus engine level as well as
// at the block creation level.
func (s *Ethereum) StopMining() {
	// Update the thread count within the consensus engine
	type threaded interface {
		SetThreads(threads int)
	}
	if th, ok := s.engine.(threaded); ok {
		th.SetThreads(-1)
	}
	// Stop the block creating itself
	s.miner.Stop()
}

func (s *Ethereum) IsMining() bool      { return s.miner.Mining() }
func (s *Ethereum) Miner() *miner.Miner { return s.miner }

func (s *Ethereum) AccountManager() *accounts.Manager  { return s.accountManager }
func (s *Ethereum) BlockChain() *core.BlockChain       { return s.blockchain }
func (s *Ethereum) TxPool() *core.TxPool               { return s.txPool }
func (s *Ethereum) EventMux() *event.TypeMux           { return s.eventMux }
func (s *Ethereum) Engine() consensus.Engine           { return s.engine }
func (s *Ethereum) ChainDb() ethdb.Database            { return s.chainDb }
func (s *Ethereum) IsListening() bool                  { return true } // Always listening
func (s *Ethereum) EthVersion() int                    { return int(ProtocolVersions[0]) }
func (s *Ethereum) NetVersion() uint64                 { return s.networkID }
func (s *Ethereum) Downloader() *downloader.Downloader { return s.protocolManager.downloader }
func (s *Ethereum) Synced() bool                       { return atomic.LoadUint32(&s.protocolManager.acceptTxs) == 1 }
func (s *Ethereum) ArchiveMode() bool                  { return s.config.NoPruning }
func (s *Ethereum) BloomIndexer() *core.ChainIndexer   { return s.bloomIndexer }

// Quorum
// adds quorum specific protocols to the Protocols() function which in the associated upstream geth version returns
// only one subprotocol, "eth", and the supported versions of the "eth" protocol.
// Quorum uses the eth service to run configurable consensus protocols, e.g. istanbul. Thru release v20.10.0
// the "eth" subprotocol would be replaced with a modified subprotocol, e.g. "istanbul/99" which would contain all the "eth"
// messages + the istanbul message and be communicated over the consensus specific subprotocol ("istanbul"), and
// not over "eth".
// Now the eth service supports multiple protocols, e.g. "eth" and an optional consensus
// protocol, e.g. "istanbul/100".
// /Quorum

// Protocols returns all the currently configured
// network protocols to start.
func (s *Ethereum) Protocols() []p2p.Protocol {
	protos := make([]p2p.Protocol, len(ProtocolVersions))
	for i, vsn := range ProtocolVersions {
		protos[i] = s.protocolManager.makeProtocol(vsn)
		protos[i].Attributes = []enr.Entry{s.currentEthEntry()}
		protos[i].DialCandidates = s.dialCandidates
	}

	// /Quorum
	// add additional quorum consensus protocol if set and if not set to "eth", e.g. istanbul
	if quorumConsensusProtocolName != "" && quorumConsensusProtocolName != protocolName {
		quorumProtos := s.quorumConsensusProtocols()
		protos = append(protos, quorumProtos...)
	}
	// /end Quorum

	return protos
}

// Start implements node.Lifecycle, starting all internal goroutines needed by the
// Ethereum protocol implementation.
func (s *Ethereum) Start() error {
	s.startEthEntryUpdate(s.p2pServer.LocalNode())

	// Start the bloom bits servicing goroutines
	s.startBloomHandlers(params.BloomBitsBlocks)

	// Figure out a max peers count based on the server limits
	maxPeers := s.p2pServer.MaxPeers
	if s.config.LightServ > 0 {
		if s.config.LightPeers >= s.p2pServer.MaxPeers {
			return fmt.Errorf("invalid peer config: light peer count (%d) >= total peer count (%d)", s.config.LightPeers, s.p2pServer.MaxPeers)
		}
		maxPeers -= s.config.LightPeers
	}
	// Start the networking layer and the light server if requested
	s.protocolManager.Start(maxPeers)
	return nil
}

// Stop implements node.Lifecycle, terminating all internal goroutines used by the
// Ethereum protocol.
func (s *Ethereum) Stop() error {
	// Stop all the peer-related stuff first.
	s.protocolManager.Stop()

	// Then stop everything else.
	s.bloomIndexer.Close()
	close(s.closeBloomHandler)
	s.txPool.Stop()
	s.miner.Stop()
	s.blockchain.Stop()
	s.engine.Close()
	s.chainDb.Close()
	s.eventMux.Stop()
	return nil
}

func (s *Ethereum) CalcGasLimit(block *types.Block) uint64 {
	return core.CalcGasLimit(block, s.config.Miner.GasFloor, s.config.Miner.GasCeil)
}

// (Quorum)
// ConsensusServicePendingLogsFeed returns an event.Feed.  When the consensus protocol does not use eth.worker (e.g. raft), the event.Feed should be used to send logs from transactions included in the pending block
func (s *Ethereum) ConsensusServicePendingLogsFeed() *event.Feed {
	return s.consensusServicePendingLogsFeed
}

// (Quorum)
// SubscribePendingLogs starts delivering logs from transactions included in the consensus engine's pending block to the given channel.
func (s *Ethereum) SubscribePendingLogs(ch chan<- []*types.Log) event.Subscription {
	if s.config.RaftMode {
		return s.consensusServicePendingLogsFeed.Subscribe(ch)
	}
	return s.miner.SubscribePendingLogs(ch)
}<|MERGE_RESOLUTION|>--- conflicted
+++ resolved
@@ -212,12 +212,9 @@
 			TrieDirtyDisabled:   config.NoPruning,
 			TrieTimeLimit:       config.TrieTimeout,
 			SnapshotLimit:       config.SnapshotCache,
-<<<<<<< HEAD
 			Preimages:           config.Preimages,
-=======
 			// Quorum
 			PrivateTrieCleanJournal: stack.ResolvePath(config.PrivateTrieCleanCacheJournal),
->>>>>>> ec5153f2
 		}
 	)
 	newBlockChainFunc := core.NewBlockChain
