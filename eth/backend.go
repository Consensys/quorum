--- conflicted
+++ resolved
@@ -420,19 +420,11 @@
 				return nil, err
 			}
 		}
-<<<<<<< HEAD
 
 		if eth.config.QuorumLightClient.TokenEnabled {
 			proxyClient = proxyClient.WithHTTPCredentials(eth.qlightTokenHolder.HttpCredentialsProvider)
 		}
 
-=======
-
-		if eth.config.QuorumLightClient.TokenEnabled {
-			proxyClient = proxyClient.WithHTTPCredentials(eth.qlightTokenHolder.HttpCredentialsProvider)
-		}
-
->>>>>>> 8d2b8b5e
 		if len(eth.config.QuorumLightClient.PSI) > 0 {
 			proxyClient = proxyClient.WithPSI(types.PrivateStateIdentifier(eth.config.QuorumLightClient.PSI))
 		}
@@ -455,13 +447,6 @@
 	}
 	eth.APIBackend.gpo = gasprice.NewOracle(eth.APIBackend, gpoParams)
 
-<<<<<<< HEAD
-	eth.ethDialCandidates, err = setupDiscovery(eth.config.EthDiscoveryURLs)
-	if err != nil {
-		return nil, err
-	}
-	eth.snapDialCandidates, err = setupDiscovery(eth.config.SnapDiscoveryURLs)
-=======
 	// Setup DNS discovery iterators.
 	dnsclient := dnsdisc.NewClient(dnsdisc.Config{})
 	eth.ethDialCandidates, err = dnsclient.NewIterator(eth.config.EthDiscoveryURLs...)
@@ -469,7 +454,6 @@
 		return nil, err
 	}
 	eth.snapDialCandidates, err = dnsclient.NewIterator(eth.config.SnapDiscoveryURLs...)
->>>>>>> 8d2b8b5e
 	if err != nil {
 		return nil, err
 	}
@@ -843,11 +827,8 @@
 		if s.qlightServerHandler != nil {
 			s.qlightServerHandler.StopQLightServer()
 		}
-<<<<<<< HEAD
-=======
 		s.ethDialCandidates.Close()
 		s.snapDialCandidates.Close()
->>>>>>> 8d2b8b5e
 		s.handler.Stop()
 	}
 
