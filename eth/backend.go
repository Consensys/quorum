--- conflicted
+++ resolved
@@ -224,17 +224,13 @@
 	if config.QuorumChainConfig.MultiTenantEnabled() {
 		newBlockChainFunc = core.NewMultitenantBlockChain
 	}
-<<<<<<< HEAD
 	eth.blockchain, err = newBlockChainFunc(chainDb, cacheConfig, chainConfig, eth.engine, vmConfig, eth.shouldPreserve, &config.TxLookupLimit, &config.QuorumChainConfig)
-=======
-	eth.blockchain, err = newBlockChainFunc(chainDb, cacheConfig, chainConfig, eth.engine, vmConfig, eth.shouldPreserve, &config.TxLookupLimit)
 	if err != nil {
 		return nil, err
 	}
 
 	// Quorum
 	eth.blockchain.SetSaveRevertReason(config.SaveRevertReason)
->>>>>>> d5ef77ca
 
 	// Rewind the chain in case of an incompatible config upgrade.
 	if compat, ok := genesisErr.(*params.ConfigCompatError); ok {
