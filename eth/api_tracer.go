// Copyright 2017 The go-ethereum Authors
// This file is part of the go-ethereum library.
//
// The go-ethereum library is free software: you can redistribute it and/or modify
// it under the terms of the GNU Lesser General Public License as published by
// the Free Software Foundation, either version 3 of the License, or
// (at your option) any later version.
//
// The go-ethereum library is distributed in the hope that it will be useful,
// but WITHOUT ANY WARRANTY; without even the implied warranty of
// MERCHANTABILITY or FITNESS FOR A PARTICULAR PURPOSE. See the
// GNU Lesser General Public License for more details.
//
// You should have received a copy of the GNU Lesser General Public License
// along with the go-ethereum library. If not, see <http://www.gnu.org/licenses/>.

package eth

import (
	"bufio"
	"bytes"
	"context"
	"errors"
	"fmt"
	"io/ioutil"
	"os"
	"runtime"
	"sync"
	"time"

	"github.com/ethereum/go-ethereum/common"
	"github.com/ethereum/go-ethereum/common/hexutil"
	"github.com/ethereum/go-ethereum/core"
	"github.com/ethereum/go-ethereum/core/mps"
	"github.com/ethereum/go-ethereum/core/rawdb"
	"github.com/ethereum/go-ethereum/core/state"
	"github.com/ethereum/go-ethereum/core/types"
	"github.com/ethereum/go-ethereum/core/vm"
	"github.com/ethereum/go-ethereum/eth/tracers"
	"github.com/ethereum/go-ethereum/internal/ethapi"
	"github.com/ethereum/go-ethereum/log"
<<<<<<< HEAD
	"github.com/ethereum/go-ethereum/params"
=======
	"github.com/ethereum/go-ethereum/private"
>>>>>>> d543cd6a
	"github.com/ethereum/go-ethereum/rlp"
	"github.com/ethereum/go-ethereum/rpc"
	"github.com/ethereum/go-ethereum/trie"
)

const (
	// defaultTraceTimeout is the amount of time a single transaction can execute
	// by default before being forcefully aborted.
	defaultTraceTimeout = 5 * time.Second

	// defaultTraceReexec is the number of blocks the tracer is willing to go back
	// and reexecute to produce missing historical state necessary to run a specific
	// trace.
	defaultTraceReexec = uint64(128)
)

// TraceConfig holds extra parameters to trace functions.
type TraceConfig struct {
	*vm.LogConfig
	Tracer  *string
	Timeout *string
	Reexec  *uint64
}

// StdTraceConfig holds extra parameters to standard-json trace functions.
type StdTraceConfig struct {
	*vm.LogConfig
	Reexec *uint64
	TxHash common.Hash
}

// txTraceResult is the result of a single transaction trace.
type txTraceResult struct {
	Result interface{} `json:"result,omitempty"` // Trace results produced by the tracer
	Error  string      `json:"error,omitempty"`  // Trace failure produced by the tracer
}

// blockTraceTask represents a single block trace task when an entire chain is
// being traced.
type blockTraceTask struct {
	statedb        *state.StateDB   // Intermediate state prepped for tracing
	privateStateDb *state.StateDB   // Quorum
	block          *types.Block     // Block to trace the transactions from
	rootref        common.Hash      // Trie root reference held for this task
	results        []*txTraceResult // Trace results procudes by the task
}

// blockTraceResult represets the results of tracing a single block when an entire
// chain is being traced.
type blockTraceResult struct {
	Block  hexutil.Uint64   `json:"block"`  // Block number corresponding to this trace
	Hash   common.Hash      `json:"hash"`   // Block hash corresponding to this trace
	Traces []*txTraceResult `json:"traces"` // Trace results produced by the task
}

// txTraceTask represents a single transaction trace task when an entire block
// is being traced.
type txTraceTask struct {
	statedb        *state.StateDB // Intermediate state prepped for tracing
	privateStateDb *state.StateDB
	index          int // Transaction offset in the block
}

// TraceChain returns the structured logs created during the execution of EVM
// between two blocks (excluding start) and returns them as a JSON object.
func (api *PrivateDebugAPI) TraceChain(ctx context.Context, start, end rpc.BlockNumber, config *TraceConfig) (*rpc.Subscription, error) {
	// Fetch the block interval that we want to trace
	var from, to *types.Block

	switch start {
	case rpc.PendingBlockNumber:
		from = api.eth.miner.PendingBlock()
	case rpc.LatestBlockNumber:
		from = api.eth.blockchain.CurrentBlock()
	default:
		from = api.eth.blockchain.GetBlockByNumber(uint64(start))
	}
	switch end {
	case rpc.PendingBlockNumber:
		to = api.eth.miner.PendingBlock()
	case rpc.LatestBlockNumber:
		to = api.eth.blockchain.CurrentBlock()
	default:
		to = api.eth.blockchain.GetBlockByNumber(uint64(end))
	}
	// Trace the chain if we've found all our blocks
	if from == nil {
		return nil, fmt.Errorf("starting block #%d not found", start)
	}
	if to == nil {
		return nil, fmt.Errorf("end block #%d not found", end)
	}
	if from.Number().Cmp(to.Number()) >= 0 {
		return nil, fmt.Errorf("end block (#%d) needs to come after start block (#%d)", end, start)
	}
	return api.traceChain(ctx, from, to, config)
}

// traceChain configures a new tracer according to the provided configuration, and
// executes all the transactions contained within. The return value will be one item
// per transaction, dependent on the requested tracer.
func (api *PrivateDebugAPI) traceChain(ctx context.Context, start, end *types.Block, config *TraceConfig) (*rpc.Subscription, error) {
	// Tracing a chain is a **long** operation, only do with subscriptions
	notifier, supported := rpc.NotifierFromContext(ctx)
	if !supported {
		return &rpc.Subscription{}, rpc.ErrNotificationsUnsupported
	}
	sub := notifier.CreateSubscription()

	// Ensure we have a valid starting state before doing any work
	origin := start.NumberU64()
	database := state.NewDatabaseWithCache(api.eth.ChainDb(), 16, "") // Chain tracing will probably start at genesis

	if number := start.NumberU64(); number > 0 {
		start = api.eth.blockchain.GetBlock(start.ParentHash(), start.NumberU64()-1)
		if start == nil {
			return nil, fmt.Errorf("parent block #%d not found", number-1)
		}
	}
	psm, err := api.eth.blockchain.PrivateStateManager().ResolveForUserContext(ctx)
	if err != nil {
		return nil, err
	}
	statedb, privateStateRepo, err := api.eth.blockchain.StateAt(start.Root())
	if err != nil {
		// If the starting state is missing, allow some number of blocks to be reexecuted
		reexec := defaultTraceReexec
		if config != nil && config.Reexec != nil {
			reexec = *config.Reexec
		}
		// Find the most recent block that has the state available
		for i := uint64(0); i < reexec; i++ {
			start = api.eth.blockchain.GetBlock(start.ParentHash(), start.NumberU64()-1)
			if start == nil {
				break
			}
			statedb, privateStateRepo, err = api.eth.blockchain.StateAt(start.Root())
			if err == nil {
				break
			}
		}
		// If we still don't have the state available, bail out
		if err != nil {
			switch err.(type) {
			case *trie.MissingNodeError:
				return nil, errors.New("required historical state unavailable")
			default:
				return nil, err
			}
		}
	}
	// Execute all the transaction contained within the chain concurrently for each block
	blocks := int(end.NumberU64() - origin)

	threads := runtime.NumCPU()
	if threads > blocks {
		threads = blocks
	}
	var (
		pend    = new(sync.WaitGroup)
		tasks   = make(chan *blockTraceTask, threads)
		results = make(chan *blockTraceTask, threads)
	)
	for th := 0; th < threads; th++ {
		pend.Add(1)
		go func() {
			defer pend.Done()

			// Fetch and execute the next block trace tasks
			for task := range tasks {
				signer := types.MakeSigner(api.eth.blockchain.Config(), task.block.Number())

				// Trace all the transactions contained within
				for i, tx := range task.block.Transactions() {
					msg, _ := tx.AsMessage(signer)
					msg = api.clearMessageDataIfNonParty(msg, psm)
					vmctx := core.NewEVMContext(msg, task.block.Header(), api.eth.blockchain, nil)

					res, err := api.traceTx(ctx, msg, tx, vmctx, task.statedb, task.privateStateDb, config)
					if err != nil {
						task.results[i] = &txTraceResult{Error: err.Error()}
						log.Warn("Tracing failed", "hash", tx.Hash(), "block", task.block.NumberU64(), "err", err)
						break
					}
					// Only delete empty objects if EIP158/161 (a.k.a Spurious Dragon) is in effect
					task.statedb.Finalise(api.eth.blockchain.Config().IsEIP158(task.block.Number()))
					task.privateStateDb.Finalise(api.eth.blockchain.Config().IsEIP158(task.block.Number()))
					task.results[i] = &txTraceResult{Result: res}
				}
				// Stream the result back to the user or abort on teardown
				select {
				case results <- task:
				case <-notifier.Closed():
					return
				}
			}
		}()
	}
	// Start a goroutine to feed all the blocks into the tracers
	begin := time.Now()

	go func() {
		var (
			logged time.Time
			number uint64
			traced uint64
			failed error
			proot  common.Hash
		)
		// Ensure everything is properly cleaned up on any exit path
		defer func() {
			close(tasks)
			pend.Wait()

			switch {
			case failed != nil:
				log.Warn("Chain tracing failed", "start", start.NumberU64(), "end", end.NumberU64(), "transactions", traced, "elapsed", time.Since(begin), "err", failed)
			case number < end.NumberU64():
				log.Warn("Chain tracing aborted", "start", start.NumberU64(), "end", end.NumberU64(), "abort", number, "transactions", traced, "elapsed", time.Since(begin))
			default:
				log.Info("Chain tracing finished", "start", start.NumberU64(), "end", end.NumberU64(), "transactions", traced, "elapsed", time.Since(begin))
			}
			close(results)
		}()
		// Feed all the blocks both into the tracer, as well as fast process concurrently
		for number = start.NumberU64() + 1; number <= end.NumberU64(); number++ {
			// Stop tracing if interruption was requested
			select {
			case <-notifier.Closed():
				return
			default:
			}
			// Print progress logs if long enough time elapsed
			if time.Since(logged) > 8*time.Second {
				if number > origin {
					nodes, imgs := database.TrieDB().Size()
					log.Info("Tracing chain segment", "start", origin, "end", end.NumberU64(), "current", number, "transactions", traced, "elapsed", time.Since(begin), "memory", nodes+imgs)
				} else {
					log.Info("Preparing state for chain trace", "block", number, "start", origin, "elapsed", time.Since(begin))
				}
				logged = time.Now()
			}
			// Retrieve the next block to trace
			block := api.eth.blockchain.GetBlockByNumber(number)
			if block == nil {
				failed = fmt.Errorf("block #%d not found", number)
				break
			}
			// Send the block over to the concurrent tracers (if not in the fast-forward phase)
			if number > origin {
				txs := block.Transactions()
				privateState, err := privateStateRepo.StatePSI(psm.ID)
				if err != nil {
					failed = err
					break
				}
				select {
				case tasks <- &blockTraceTask{statedb: statedb.Copy(), privateStateDb: privateState.Copy(), block: block, rootref: proot, results: make([]*txTraceResult, len(txs))}:
				case <-notifier.Closed():
					return
				}
				traced += uint64(len(txs))
			}
			// Generate the next state snapshot fast without tracing
			_, _, _, _, err := api.eth.blockchain.Processor().Process(block, statedb, privateStateRepo, vm.Config{})
			if err != nil {
				failed = err
				break
			}
			// Finalize the state so any modifications are written to the trie
			root, err := statedb.Commit(api.eth.blockchain.Config().IsEIP158(block.Number()))
			if err != nil {
				failed = err
				break
			}
			if err := statedb.Reset(root); err != nil {
				failed = err
				break
			}

			err = privateStateRepo.Commit(api.eth.blockchain.Config().IsEIP158(block.Number()), block)
			if err != nil {
				failed = err
				break
			}
			if err := privateStateRepo.Reset(); err != nil {
				failed = err
				break
			}

			// Reference the trie twice, once for us, once for the tracer
			database.TrieDB().Reference(root, common.Hash{})
			if number >= origin {
				database.TrieDB().Reference(root, common.Hash{})
			}
			// Dereference all past tries we ourselves are done working with
			if proot != (common.Hash{}) {
				database.TrieDB().Dereference(proot)
			}
			proot = root

			// TODO(karalabe): Do we need the preimages? Won't they accumulate too much?
		}
	}()

	// Keep reading the trace results and stream the to the user
	go func() {
		var (
			done = make(map[uint64]*blockTraceResult)
			next = origin + 1
		)
		for res := range results {
			// Queue up next received result
			result := &blockTraceResult{
				Block:  hexutil.Uint64(res.block.NumberU64()),
				Hash:   res.block.Hash(),
				Traces: res.results,
			}
			done[uint64(result.Block)] = result

			// Dereference any paret tries held in memory by this task
			database.TrieDB().Dereference(res.rootref)

			// Stream completed traces to the user, aborting on the first error
			for result, ok := done[next]; ok; result, ok = done[next] {
				if len(result.Traces) > 0 || next == end.NumberU64() {
					notifier.Notify(sub.ID, result)
				}
				delete(done, next)
				next++
			}
		}
	}()
	return sub, nil
}

// TraceBlockByNumber returns the structured logs created during the execution of
// EVM and returns them as a JSON object.
func (api *PrivateDebugAPI) TraceBlockByNumber(ctx context.Context, number rpc.BlockNumber, config *TraceConfig) ([]*txTraceResult, error) {
	// Fetch the block that we want to trace
	var block *types.Block

	switch number {
	case rpc.PendingBlockNumber:
		block = api.eth.miner.PendingBlock()
	case rpc.LatestBlockNumber:
		block = api.eth.blockchain.CurrentBlock()
	default:
		block = api.eth.blockchain.GetBlockByNumber(uint64(number))
	}
	// Trace the block if it was found
	if block == nil {
		return nil, fmt.Errorf("block #%d not found", number)
	}
	return api.traceBlock(ctx, block, config)
}

// TraceBlockByHash returns the structured logs created during the execution of
// EVM and returns them as a JSON object.
func (api *PrivateDebugAPI) TraceBlockByHash(ctx context.Context, hash common.Hash, config *TraceConfig) ([]*txTraceResult, error) {
	block := api.eth.blockchain.GetBlockByHash(hash)
	if block == nil {
		return nil, fmt.Errorf("block %#x not found", hash)
	}
	return api.traceBlock(ctx, block, config)
}

// TraceBlock returns the structured logs created during the execution of EVM
// and returns them as a JSON object.
func (api *PrivateDebugAPI) TraceBlock(ctx context.Context, blob []byte, config *TraceConfig) ([]*txTraceResult, error) {
	block := new(types.Block)
	if err := rlp.Decode(bytes.NewReader(blob), block); err != nil {
		return nil, fmt.Errorf("could not decode block: %v", err)
	}
	return api.traceBlock(ctx, block, config)
}

// TraceBlockFromFile returns the structured logs created during the execution of
// EVM and returns them as a JSON object.
func (api *PrivateDebugAPI) TraceBlockFromFile(ctx context.Context, file string, config *TraceConfig) ([]*txTraceResult, error) {
	blob, err := ioutil.ReadFile(file)
	if err != nil {
		return nil, fmt.Errorf("could not read file: %v", err)
	}
	return api.TraceBlock(ctx, blob, config)
}

// TraceBadBlock returns the structured logs created during the execution of
// EVM against a block pulled from the pool of bad ones and returns them as a JSON
// object.
func (api *PrivateDebugAPI) TraceBadBlock(ctx context.Context, hash common.Hash, config *TraceConfig) ([]*txTraceResult, error) {
	blocks := api.eth.blockchain.BadBlocks()
	for _, block := range blocks {
		if block.Hash() == hash {
			return api.traceBlock(ctx, block, config)
		}
	}
	return nil, fmt.Errorf("bad block %#x not found", hash)
}

// StandardTraceBlockToFile dumps the structured logs created during the
// execution of EVM to the local file system and returns a list of files
// to the caller.
func (api *PrivateDebugAPI) StandardTraceBlockToFile(ctx context.Context, hash common.Hash, config *StdTraceConfig) ([]string, error) {
	block := api.eth.blockchain.GetBlockByHash(hash)
	if block == nil {
		return nil, fmt.Errorf("block %#x not found", hash)
	}
	return api.standardTraceBlockToFile(ctx, block, config)
}

// StandardTraceBadBlockToFile dumps the structured logs created during the
// execution of EVM against a block pulled from the pool of bad ones to the
// local file system and returns a list of files to the caller.
func (api *PrivateDebugAPI) StandardTraceBadBlockToFile(ctx context.Context, hash common.Hash, config *StdTraceConfig) ([]string, error) {
	blocks := api.eth.blockchain.BadBlocks()
	for _, block := range blocks {
		if block.Hash() == hash {
			return api.standardTraceBlockToFile(ctx, block, config)
		}
	}
	return nil, fmt.Errorf("bad block %#x not found", hash)
}

// traceBlock configures a new tracer according to the provided configuration, and
// executes all the transactions contained within. The return value will be one item
// per transaction, dependent on the requestd tracer.
func (api *PrivateDebugAPI) traceBlock(ctx context.Context, block *types.Block, config *TraceConfig) ([]*txTraceResult, error) {
	// Create the parent state database
	if err := api.eth.engine.VerifyHeader(api.eth.blockchain, block.Header(), true); err != nil {
		return nil, err
	}
	parent := api.eth.blockchain.GetBlock(block.ParentHash(), block.NumberU64()-1)
	if parent == nil {
		return nil, fmt.Errorf("parent %#x not found", block.ParentHash())
	}
	reexec := defaultTraceReexec
	if config != nil && config.Reexec != nil {
		reexec = *config.Reexec
	}
	statedb, privateStateRepo, err := api.computeStateDB(parent, reexec)
	if err != nil {
		return nil, err
	}
	psm, err := api.eth.blockchain.PrivateStateManager().ResolveForUserContext(ctx)
	if err != nil {
		return nil, err
	}
	privateStateDb, err := privateStateRepo.StatePSI(psm.ID)
	if err != nil {
		return nil, err
	}
	// Execute all the transaction contained within the block concurrently
	var (
		signer = types.MakeSigner(api.eth.blockchain.Config(), block.Number())

		txs     = block.Transactions()
		results = make([]*txTraceResult, len(txs))

		pend = new(sync.WaitGroup)
		jobs = make(chan *txTraceTask, len(txs))
	)
	threads := runtime.NumCPU()
	if threads > len(txs) {
		threads = len(txs)
	}
	for th := 0; th < threads; th++ {
		pend.Add(1)
		go func() {
			defer pend.Done()

			// Fetch and execute the next transaction trace tasks
			for task := range jobs {
				txn := txs[task.index]
				msg, _ := txn.AsMessage(signer)
				msg = api.clearMessageDataIfNonParty(msg, psm)
				vmctx := core.NewEVMContext(msg, block.Header(), api.eth.blockchain, nil)

				res, err := api.traceTx(ctx, msg, txn, vmctx, task.statedb, task.privateStateDb, config)
				if err != nil {
					results[task.index] = &txTraceResult{Error: err.Error()}
					continue
				}
				results[task.index] = &txTraceResult{Result: res}
			}
		}()
	}
	// Feed the transactions into the tracers and return
	var failed error
	for i, tx := range txs {
		// Send the trace task over for execution
		jobs <- &txTraceTask{
			statedb:        statedb.Copy(),
			privateStateDb: privateStateDb.Copy(),
			index:          i,
		}

		// Generate the next state snapshot fast without tracing
		msg, _ := tx.AsMessage(signer)
		vmctx := core.NewEVMContext(msg, block.Header(), api.eth.blockchain, nil)

		// Quorum
		privateStateDbToUse := core.PrivateStateDBForTxn(api.eth.blockchain.Config().IsQuorum, tx.IsPrivate(), statedb, privateStateDb)
		vmenv := vm.NewEVM(vmctx, statedb, privateStateDbToUse, api.eth.blockchain.Config(), vm.Config{})
		vmenv.SetCurrentTX(tx)
		msg = api.clearMessageDataIfNonParty(msg, psm)
		// /Quorum

		if _, err := core.ApplyMessage(vmenv, msg, new(core.GasPool).AddGas(msg.Gas())); err != nil {
			failed = err
			break
		}
		// Finalize the state so any modifications are written to the trie
		// Only delete empty objects if EIP158/161 (a.k.a Spurious Dragon) is in effect
		statedb.Finalise(vmenv.ChainConfig().IsEIP158(block.Number()))
		privateStateDb.Finalise(vmenv.ChainConfig().IsEIP158(block.Number()))

	}
	close(jobs)
	pend.Wait()

	// If execution failed in between, abort
	if failed != nil {
		return nil, failed
	}
	return results, nil
}

// standardTraceBlockToFile configures a new tracer which uses standard JSON output,
// and traces either a full block or an individual transaction. The return value will
// be one filename per transaction traced.
func (api *PrivateDebugAPI) standardTraceBlockToFile(ctx context.Context, block *types.Block, config *StdTraceConfig) ([]string, error) {
	// If we're tracing a single transaction, make sure it's present
	if config != nil && config.TxHash != (common.Hash{}) {
		if !containsTx(block, config.TxHash) {
			return nil, fmt.Errorf("transaction %#x not found in block", config.TxHash)
		}
	}
	// Create the parent state database
	if err := api.eth.engine.VerifyHeader(api.eth.blockchain, block.Header(), true); err != nil {
		return nil, err
	}
	parent := api.eth.blockchain.GetBlock(block.ParentHash(), block.NumberU64()-1)
	if parent == nil {
		return nil, fmt.Errorf("parent %#x not found", block.ParentHash())
	}
	reexec := defaultTraceReexec
	if config != nil && config.Reexec != nil {
		reexec = *config.Reexec
	}
	statedb, privateStateRepo, err := api.computeStateDB(parent, reexec)
	if err != nil {
		return nil, err
	}
	psm, err := api.eth.blockchain.PrivateStateManager().ResolveForUserContext(ctx)
	if err != nil {
		return nil, err
	}
	privateStateDb, err := privateStateRepo.StatePSI(psm.ID)
	if err != nil {
		return nil, err
	}
	// Retrieve the tracing configurations, or use default values
	var (
		logConfig vm.LogConfig
		txHash    common.Hash
	)
	if config != nil {
		if config.LogConfig != nil {
			logConfig = *config.LogConfig
		}
		txHash = config.TxHash
	}
	logConfig.Debug = true

	// Execute transaction, either tracing all or just the requested one
	var (
		signer      = types.MakeSigner(api.eth.blockchain.Config(), block.Number())
		dumps       []string
		chainConfig = api.eth.blockchain.Config()
		canon       = true
	)
	// Check if there are any overrides: the caller may wish to enable a future
	// fork when executing this block. Note, such overrides are only applicable to the
	// actual specified block, not any preceding blocks that we have to go through
	// in order to obtain the state.
	// Therefore, it's perfectly valid to specify `"futureForkBlock": 0`, to enable `futureFork`

	if config != nil && config.Overrides != nil {
		// Copy the config, to not screw up the main config
		// Note: the Clique-part is _not_ deep copied
		chainConfigCopy := new(params.ChainConfig)
		*chainConfigCopy = *chainConfig
		chainConfig = chainConfigCopy
		if yolov2 := config.Overrides.YoloV2Block; yolov2 != nil {
			chainConfig.YoloV2Block = yolov2
			canon = false
		}
	}
	for i, tx := range block.Transactions() {
		// Prepare the trasaction for un-traced execution
		var (
			msg, _ = tx.AsMessage(signer)
			vmctx  = core.NewEVMContext(msg, block.Header(), api.eth.blockchain, nil)

			vmConf vm.Config
			dump   *os.File
			writer *bufio.Writer
			err    error
		)
		// If the transaction needs tracing, swap out the configs
		if tx.Hash() == txHash || txHash == (common.Hash{}) {
			// Generate a unique temporary file to dump it into
			prefix := fmt.Sprintf("block_%#x-%d-%#x-", block.Hash().Bytes()[:4], i, tx.Hash().Bytes()[:4])
			if !canon {
				prefix = fmt.Sprintf("%valt-", prefix)
			}
			dump, err = ioutil.TempFile(os.TempDir(), prefix)
			if err != nil {
				return nil, err
			}
			dumps = append(dumps, dump.Name())

			// Swap out the noop logger to the standard tracer
			writer = bufio.NewWriter(dump)
			vmConf = vm.Config{
				Debug:                   true,
				Tracer:                  vm.NewJSONLogger(&logConfig, writer),
				EnablePreimageRecording: true,
			}
		}
		// Execute the transaction and flush any traces to disk
<<<<<<< HEAD
		vmenv := vm.NewEVM(vmctx, statedb, chainConfig, vmConf)
=======
		// Quorum
		privateStateDbToUse := core.PrivateStateDBForTxn(api.eth.blockchain.Config().IsQuorum, tx.IsPrivate(), statedb, privateStateDb)
		vmenv := vm.NewEVM(vmctx, statedb, privateStateDbToUse, api.eth.blockchain.Config(), vmConf)
		vmenv.SetCurrentTX(tx)
		msg = api.clearMessageDataIfNonParty(msg, psm)
		// /Quorum

>>>>>>> d543cd6a
		_, err = core.ApplyMessage(vmenv, msg, new(core.GasPool).AddGas(msg.Gas()))
		if writer != nil {
			writer.Flush()
		}
		if dump != nil {
			dump.Close()
			log.Info("Wrote standard trace", "file", dump.Name())
		}
		if err != nil {
			return dumps, err
		}
		// Finalize the state so any modifications are written to the trie
		// Only delete empty objects if EIP158/161 (a.k.a Spurious Dragon) is in effect
		statedb.Finalise(vmenv.ChainConfig().IsEIP158(block.Number()))

		// If we've traced the transaction we were looking for, abort
		if tx.Hash() == txHash {
			break
		}
	}
	return dumps, nil
}

// containsTx reports whether the transaction with a certain hash
// is contained within the specified block.
func containsTx(block *types.Block, hash common.Hash) bool {
	for _, tx := range block.Transactions() {
		if tx.Hash() == hash {
			return true
		}
	}
	return false
}

// computeStateDB retrieves the state database associated with a certain block.
// If no state is locally available for the given block, a number of blocks are
// attempted to be reexecuted to generate the desired state.
func (api *PrivateDebugAPI) computeStateDB(block *types.Block, reexec uint64) (*state.StateDB, mps.PrivateStateRepository, error) {
	// If we have the state fully available, use that
	statedb, privateStateRepo, err := api.eth.blockchain.StateAt(block.Root())
	if err == nil {
		return statedb, privateStateRepo, nil
	}
	// Otherwise try to reexec blocks until we find a state or reach our limit
	origin := block.NumberU64()
	database := state.NewDatabaseWithCache(api.eth.ChainDb(), 16, "")

	for i := uint64(0); i < reexec; i++ {
		block = api.eth.blockchain.GetBlock(block.ParentHash(), block.NumberU64()-1)
		if block == nil {
			break
		}
		statedb, privateStateRepo, err = api.eth.blockchain.StateAt(block.Root())
		if err == nil {
			break
		}
	}
	if err != nil {
		switch err.(type) {
		case *trie.MissingNodeError:
			return nil, nil, fmt.Errorf("required historical state unavailable (reexec=%d)", reexec)
		default:
			return nil, nil, err
		}
	}
	// State was available at historical point, regenerate
	var (
		start  = time.Now()
		logged time.Time
		proot  common.Hash
	)
	for block.NumberU64() < origin {
		// Print progress logs if long enough time elapsed
		if time.Since(logged) > 8*time.Second {
			log.Info("Regenerating historical state", "block", block.NumberU64()+1, "target", origin, "remaining", origin-block.NumberU64()-1, "elapsed", time.Since(start))
			logged = time.Now()
		}
		// Retrieve the next block to regenerate and process it
		if block = api.eth.blockchain.GetBlockByNumber(block.NumberU64() + 1); block == nil {
			return nil, nil, fmt.Errorf("block #%d not found", block.NumberU64()+1)
		}
		_, _, _, _, err := api.eth.blockchain.Processor().Process(block, statedb, privateStateRepo, vm.Config{})
		if err != nil {
			return nil, nil, fmt.Errorf("processing block %d failed: %v", block.NumberU64(), err)
		}
		// Finalize the state so any modifications are written to the trie
		root, err := statedb.Commit(api.eth.blockchain.Config().IsEIP158(block.Number()))
		if err != nil {
			return nil, nil, err
		}
		if err := statedb.Reset(root); err != nil {
			return nil, nil, fmt.Errorf("state reset after block %d failed: %v", block.NumberU64(), err)
		}
		err = privateStateRepo.Commit(api.eth.blockchain.Config().IsEIP158(block.Number()), block)
		if err != nil {
			return nil, nil, err
		}
		if err := privateStateRepo.Reset(); err != nil {
			return nil, nil, fmt.Errorf("state reset after block %d failed: %v", block.NumberU64(), err)
		}
		database.TrieDB().Reference(root, common.Hash{})
		if proot != (common.Hash{}) {
			database.TrieDB().Dereference(proot)
		}
		proot = root
	}
	nodes, imgs := database.TrieDB().Size()
	log.Info("Historical state regenerated", "block", block.NumberU64(), "elapsed", time.Since(start), "nodes", nodes, "preimages", imgs)
	return statedb, privateStateRepo, nil
}

// TraceTransaction returns the structured logs created during the execution of EVM
// and returns them as a JSON object.
func (api *PrivateDebugAPI) TraceTransaction(ctx context.Context, hash common.Hash, config *TraceConfig) (interface{}, error) {
	// Retrieve the transaction and assemble its EVM context
	tx, blockHash, _, index := rawdb.ReadTransaction(api.eth.ChainDb(), hash)
	if tx == nil {
		return nil, fmt.Errorf("transaction %#x not found", hash)
	}
	reexec := defaultTraceReexec
	if config != nil && config.Reexec != nil {
		reexec = *config.Reexec
	}
	// Retrieve the block
	block := api.eth.blockchain.GetBlockByHash(blockHash)
	if block == nil {
		return nil, fmt.Errorf("block %#x not found", blockHash)
	}
	msg, vmctx, statedb, privateState, err := api.computeTxEnv(ctx, block, int(index), reexec)
	if err != nil {
		return nil, err
	}
	// Trace the transaction and return
	return api.traceTx(ctx, msg, tx, vmctx, statedb, privateState, config)
}

// TraceCall lets you trace a given eth_call. It collects the structured logs created during the execution of EVM
// if the given transaction was added on top of the provided block and returns them as a JSON object.
// You can provide -2 as a block number to trace on top of the pending block.
func (api *PrivateDebugAPI) TraceCall(ctx context.Context, args ethapi.CallArgs, blockNrOrHash rpc.BlockNumberOrHash, config *TraceConfig) (interface{}, error) {
	// First try to retrieve the state
	statedb, header, err := api.eth.APIBackend.StateAndHeaderByNumberOrHash(ctx, blockNrOrHash)
	if err != nil {
		// Try to retrieve the specified block
		var block *types.Block
		if hash, ok := blockNrOrHash.Hash(); ok {
			block = api.eth.blockchain.GetBlockByHash(hash)
		} else if number, ok := blockNrOrHash.Number(); ok {
			block = api.eth.blockchain.GetBlockByNumber(uint64(number))
		}
		if block == nil {
			return nil, fmt.Errorf("block %v not found: %v", blockNrOrHash, err)
		}
		// try to recompute the state
		reexec := defaultTraceReexec
		if config != nil && config.Reexec != nil {
			reexec = *config.Reexec
		}
		_, _, stateDB, privateState, err := api.computeTxEnv(ctx, block, 0, reexec)
		if err != nil {
			return nil, err
		}
		statedb = EthAPIState{
			state:        stateDB,
			privateState: privateState,
		}
	}

	// Execute the trace
	msg := args.ToMessage(api.eth.APIBackend.RPCGasCap())
	vmctx := core.NewEVMContext(msg, header, api.eth.blockchain, nil)

	// Quorum: we run the call with privateState as publicState to check if we have a result, if it is not empty, then it is a private call
	var noTracerConfig *TraceConfig
	if config != nil {
		// create a new config without the tracer so that we have a ExecutionResult returned by api.traceTx
		noTracerConfig = &TraceConfig{
			LogConfig: config.LogConfig,
			Reexec:    config.Reexec,
			Timeout:   config.Timeout,
		}
	}
	res, err := api.traceTx(ctx, msg, nil, vmctx, statedb.(EthAPIState).privateState, statedb.(EthAPIState).privateState, noTracerConfig) // test private with no config
	if exeRes, ok := res.(*ethapi.ExecutionResult); ok && err == nil && len(exeRes.StructLogs) > 0 {                                      // check there is a result
		if config != nil && config.Tracer != nil { // re-run the private call with the custom JS tracer
			return api.traceTx(ctx, msg, nil, vmctx, statedb.(EthAPIState).privateState, statedb.(EthAPIState).privateState, config) // re-run with trace
		}
		return res, err // return private result with no tracer
	} else if err == nil && !ok {
		return nil, fmt.Errorf("can not cast traceTx result to *ethapi.ExecutionResult: %#v, %#v", res, err) // better error formatting than "method handler failed"
	}
	// / Quorum
	return api.traceTx(ctx, msg, nil, vmctx, statedb.(EthAPIState).state, statedb.(EthAPIState).privateState, config) // public / standard run
}

// traceTx configures a new tracer according to the provided configuration, and
// executes the given message in the provided environment. The return value will
// be tracer dependent.
func (api *PrivateDebugAPI) traceTx(ctx context.Context, message core.Message, tx *types.Transaction, vmctx vm.Context, statedb *state.StateDB, privateStateDb *state.StateDB, config *TraceConfig) (interface{}, error) {
	// Assemble the structured logger or the JavaScript tracer
	var (
		tracer vm.Tracer
		err    error
	)
	switch {
	case config != nil && config.Tracer != nil:
		// Define a meaningful timeout of a single transaction trace
		timeout := defaultTraceTimeout
		if config.Timeout != nil {
			if timeout, err = time.ParseDuration(*config.Timeout); err != nil {
				return nil, err
			}
		}
		// Constuct the JavaScript tracer to execute with
		if tracer, err = tracers.New(*config.Tracer); err != nil {
			return nil, err
		}
		// Handle timeouts and RPC cancellations
		deadlineCtx, cancel := context.WithTimeout(ctx, timeout)
		go func() {
			<-deadlineCtx.Done()
			tracer.(*tracers.Tracer).Stop(errors.New("execution timeout"))
		}()
		defer cancel()

	case config == nil:
		tracer = vm.NewStructLogger(nil)

	default:
		tracer = vm.NewStructLogger(config.LogConfig)
	}

	// Quorum
	// Set the private state to public state if it is not a private message
	isPrivate := false
	if msg, ok := message.(core.PrivateMessage); ok && msg.IsPrivate() {
		isPrivate = true
	}
	privateStateDbToUse := core.PrivateStateDBForTxn(api.eth.blockchain.Config().IsQuorum, isPrivate, statedb, privateStateDb)

	// Run the transaction with tracing enabled.
	vmenv := vm.NewEVM(vmctx, statedb, privateStateDbToUse, api.eth.blockchain.Config(), vm.Config{Debug: true, Tracer: tracer})
	vmenv.SetCurrentTX(tx)
	// /Quorum

	result, err := core.ApplyMessage(vmenv, message, new(core.GasPool).AddGas(message.Gas()))
	if err != nil {
		return nil, fmt.Errorf("tracing failed: %v", err)
	}
	// Depending on the tracer type, format and return the output
	switch tracer := tracer.(type) {
	case *vm.StructLogger:
		// If the result contains a revert reason, return it.
		returnVal := fmt.Sprintf("%x", result.Return())
		if len(result.Revert()) > 0 {
			returnVal = fmt.Sprintf("%x", result.Revert())
		}
		return &ethapi.ExecutionResult{
			Gas:         result.UsedGas,
			Failed:      result.Failed(),
			ReturnValue: returnVal,
			StructLogs:  ethapi.FormatLogs(tracer.StructLogs()),
		}, nil

	case *tracers.Tracer:
		return tracer.GetResult()

	default:
		panic(fmt.Sprintf("bad tracer type %T", tracer))
	}
}

// clearMessageDataIfNonParty sets the message data to empty hash in case the private state is not party to the
// transaction. The effect is that when the private tx payload is resolved using the privacy manager the private part of
// the transaction is not retrieved and the transaction is being executed as if the node/private state is not party to
// the transaction.
func (api *PrivateDebugAPI) clearMessageDataIfNonParty(msg types.Message, psm *mps.PrivateStateMetadata) types.Message {
	if msg.IsPrivate() {
		_, managedParties, _, _, _ := private.P.Receive(common.BytesToEncryptedPayloadHash(msg.Data()))
		if api.eth.blockchain.PrivateStateManager().NotIncludeAny(psm, managedParties...) {
			return msg.WithEmptyPrivateData(true)
		}
	}
	return msg
}

// computeTxEnv returns the execution environment of a certain transaction.
func (api *PrivateDebugAPI) computeTxEnv(ctx context.Context, block *types.Block, txIndex int, reexec uint64) (core.Message, vm.Context, *state.StateDB, *state.StateDB, error) {
	// Create the parent state database
	parent := api.eth.blockchain.GetBlock(block.ParentHash(), block.NumberU64()-1)
	if parent == nil {
		return nil, vm.Context{}, nil, nil, fmt.Errorf("parent %#x not found", block.ParentHash())
	}
	statedb, privateStateRepo, err := api.computeStateDB(parent, reexec)
	if err != nil {
		return nil, vm.Context{}, nil, nil, err
	}
	psm, err := api.eth.blockchain.PrivateStateManager().ResolveForUserContext(ctx)
	if err != nil {
		return nil, vm.Context{}, nil, nil, err
	}
	privateStateDb, err := privateStateRepo.StatePSI(psm.ID)
	if err != nil {
		return nil, vm.Context{}, nil, nil, err
	}

	if txIndex == 0 && len(block.Transactions()) == 0 {
		return nil, vm.Context{}, statedb, privateStateDb, nil
	}

	// Recompute transactions up to the target index.
	signer := types.MakeSigner(api.eth.blockchain.Config(), block.Number())

	for idx, tx := range block.Transactions() {
		// Quorum
		privateStateDbToUse := core.PrivateStateDBForTxn(api.eth.blockchain.Config().IsQuorum, tx.IsPrivate(), statedb, privateStateDb)
		// /Quorum
		// Assemble the transaction call message and return if the requested offset
		msg, _ := tx.AsMessage(signer)
		msg = api.clearMessageDataIfNonParty(msg, psm)
		context := core.NewEVMContext(msg, block.Header(), api.eth.blockchain, nil)
		if idx == txIndex {
			return msg, context, statedb, privateStateDb, nil
		}
		// Not yet the searched for transaction, execute on top of the current state
		vmenv := vm.NewEVM(context, statedb, privateStateDbToUse, api.eth.blockchain.Config(), vm.Config{})
		vmenv.SetCurrentTX(tx)
		if _, err := core.ApplyMessage(vmenv, msg, new(core.GasPool).AddGas(tx.Gas())); err != nil {
			return nil, vm.Context{}, nil, nil, fmt.Errorf("tx %#x failed: %v", tx.Hash(), err)
		}
		// Ensure any modifications are committed to the state
		// Only delete empty objects if EIP158/161 (a.k.a Spurious Dragon) is in effect
		statedb.Finalise(vmenv.ChainConfig().IsEIP158(block.Number()))
	}
	return nil, vm.Context{}, nil, nil, fmt.Errorf("transaction index %d out of range for block %#x", txIndex, block.Hash())
}<|MERGE_RESOLUTION|>--- conflicted
+++ resolved
@@ -39,11 +39,8 @@
 	"github.com/ethereum/go-ethereum/eth/tracers"
 	"github.com/ethereum/go-ethereum/internal/ethapi"
 	"github.com/ethereum/go-ethereum/log"
-<<<<<<< HEAD
 	"github.com/ethereum/go-ethereum/params"
-=======
 	"github.com/ethereum/go-ethereum/private"
->>>>>>> d543cd6a
 	"github.com/ethereum/go-ethereum/rlp"
 	"github.com/ethereum/go-ethereum/rpc"
 	"github.com/ethereum/go-ethereum/trie"
@@ -676,17 +673,13 @@
 			}
 		}
 		// Execute the transaction and flush any traces to disk
-<<<<<<< HEAD
-		vmenv := vm.NewEVM(vmctx, statedb, chainConfig, vmConf)
-=======
 		// Quorum
-		privateStateDbToUse := core.PrivateStateDBForTxn(api.eth.blockchain.Config().IsQuorum, tx.IsPrivate(), statedb, privateStateDb)
-		vmenv := vm.NewEVM(vmctx, statedb, privateStateDbToUse, api.eth.blockchain.Config(), vmConf)
+		privateStateDbToUse := core.PrivateStateDBForTxn(chainConfig.IsQuorum, tx.IsPrivate(), statedb, privateStateDb)
+		vmenv := vm.NewEVM(vmctx, statedb, privateStateDbToUse, chainConfig, vmConf)
 		vmenv.SetCurrentTX(tx)
 		msg = api.clearMessageDataIfNonParty(msg, psm)
 		// /Quorum
 
->>>>>>> d543cd6a
 		_, err = core.ApplyMessage(vmenv, msg, new(core.GasPool).AddGas(msg.Gas()))
 		if writer != nil {
 			writer.Flush()
