--- conflicted
+++ resolved
@@ -216,14 +216,7 @@
 				// Trace all the transactions contained within
 				for i, tx := range task.block.Transactions() {
 					msg, _ := tx.AsMessage(signer)
-<<<<<<< HEAD
-					res, err := api.traceTx(ctx, msg, blockCtx, task.statedb, config)
-=======
-					msg = api.clearMessageDataIfNonParty(msg, psm)
-					vmctx := core.NewEVMContext(msg, task.block.Header(), api.eth.blockchain, nil)
-
-					res, err := api.traceTx(ctx, msg, tx, vmctx, task.statedb, task.privateStateDb, config)
->>>>>>> bc6d4104
+					res, err := api.traceTx(ctx, msg, blockCtx, task.statedb, task.privateStateDb, config)
 					if err != nil {
 						task.results[i] = &txTraceResult{Error: err.Error()}
 						log.Warn("Tracing failed", "hash", tx.Hash(), "block", task.block.NumberU64(), "err", err)
@@ -518,17 +511,9 @@
 			defer pend.Done()
 			// Fetch and execute the next transaction trace tasks
 			for task := range jobs {
-<<<<<<< HEAD
 				msg, _ := txs[task.index].AsMessage(signer)
-				res, err := api.traceTx(ctx, msg, blockCtx, task.statedb, config)
-=======
-				txn := txs[task.index]
-				msg, _ := txn.AsMessage(signer)
 				msg = api.clearMessageDataIfNonParty(msg, psm)
-				vmctx := core.NewEVMContext(msg, block.Header(), api.eth.blockchain, nil)
-
-				res, err := api.traceTx(ctx, msg, txn, vmctx, task.statedb, task.privateStateDb, config)
->>>>>>> bc6d4104
+				res, err := api.traceTx(ctx, msg, blockCtx, task.statedb, task.privateStateDb, config)
 				if err != nil {
 					results[task.index] = &txTraceResult{Error: err.Error()}
 					continue
@@ -551,17 +536,13 @@
 		msg, _ := tx.AsMessage(signer)
 		txContext := core.NewEVMTxContext(msg)
 
-<<<<<<< HEAD
-		vmenv := vm.NewEVM(blockCtx, txContext, statedb, api.eth.blockchain.Config(), vm.Config{})
-=======
 		// Quorum
 		privateStateDbToUse := core.PrivateStateDBForTxn(api.eth.blockchain.Config().IsQuorum, tx.IsPrivate(), statedb, privateStateDb)
-		vmenv := vm.NewEVM(vmctx, statedb, privateStateDbToUse, api.eth.blockchain.Config(), vm.Config{})
+		vmenv := vm.NewEVM(vmctx, txContext, statedb, privateStateDbToUse, api.eth.blockchain.Config(), vm.Config{})
 		vmenv.SetCurrentTX(tx)
 		msg = api.clearMessageDataIfNonParty(msg, psm)
 		// /Quorum
 
->>>>>>> bc6d4104
 		if _, err := core.ApplyMessage(vmenv, msg, new(core.GasPool).AddGas(msg.Gas())); err != nil {
 			failed = err
 			break
@@ -684,17 +665,13 @@
 			}
 		}
 		// Execute the transaction and flush any traces to disk
-<<<<<<< HEAD
-		vmenv := vm.NewEVM(vmctx, txContext, statedb, chainConfig, vmConf)
-=======
 		// Quorum
 		privateStateDbToUse := core.PrivateStateDBForTxn(chainConfig.IsQuorum, tx.IsPrivate(), statedb, privateStateDb)
-		vmenv := vm.NewEVM(vmctx, statedb, privateStateDbToUse, chainConfig, vmConf)
+		vmenv := vm.NewEVM(vmctx, txContext, statedb, privateStateDbToUse, chainConfig, vmConf)
 		vmenv.SetCurrentTX(tx)
 		msg = api.clearMessageDataIfNonParty(msg, psm)
 		// /Quorum
 
->>>>>>> bc6d4104
 		_, err = core.ApplyMessage(vmenv, msg, new(core.GasPool).AddGas(msg.Gas()))
 		if writer != nil {
 			writer.Flush()
@@ -865,11 +842,7 @@
 
 	// Execute the trace
 	msg := args.ToMessage(api.eth.APIBackend.RPCGasCap())
-<<<<<<< HEAD
 	vmctx := core.NewEVMBlockContext(header, api.eth.blockchain, nil)
-	return api.traceTx(ctx, msg, vmctx, statedb, config)
-=======
-	vmctx := core.NewEVMContext(msg, header, api.eth.blockchain, nil)
 
 	// Quorum: we run the call with privateState as publicState to check if we have a result, if it is not empty, then it is a private call
 	var noTracerConfig *TraceConfig
@@ -892,17 +865,12 @@
 	}
 	// / Quorum
 	return api.traceTx(ctx, msg, nil, vmctx, statedb.(EthAPIState).state, statedb.(EthAPIState).privateState, config) // public / standard run
->>>>>>> bc6d4104
 }
 
 // traceTx configures a new tracer according to the provided configuration, and
 // executes the given message in the provided environment. The return value will
 // be tracer dependent.
-<<<<<<< HEAD
-func (api *PrivateDebugAPI) traceTx(ctx context.Context, message core.Message, vmctx vm.BlockContext, statedb *state.StateDB, config *TraceConfig) (interface{}, error) {
-=======
-func (api *PrivateDebugAPI) traceTx(ctx context.Context, message core.Message, tx *types.Transaction, vmctx vm.Context, statedb *state.StateDB, privateStateDb *state.StateDB, config *TraceConfig) (interface{}, error) {
->>>>>>> bc6d4104
+func (api *PrivateDebugAPI) traceTx(ctx context.Context, message core.Message, vmctx vm.BlockContext, statedb *state.StateDB, privateStateDb *state.StateDB, config *TraceConfig) (interface{}, error) {
 	// Assemble the structured logger or the JavaScript tracer
 	var (
 		tracer    vm.Tracer
@@ -946,13 +914,9 @@
 	privateStateDbToUse := core.PrivateStateDBForTxn(api.eth.blockchain.Config().IsQuorum, isPrivate, statedb, privateStateDb)
 
 	// Run the transaction with tracing enabled.
-<<<<<<< HEAD
-	vmenv := vm.NewEVM(vmctx, txContext, statedb, api.eth.blockchain.Config(), vm.Config{Debug: true, Tracer: tracer})
-=======
-	vmenv := vm.NewEVM(vmctx, statedb, privateStateDbToUse, api.eth.blockchain.Config(), vm.Config{Debug: true, Tracer: tracer})
+	vmenv := vm.NewEVM(vmctx, txContext, statedb, privateStateDbToUse, api.eth.blockchain.Config(), vm.Config{Debug: true, Tracer: tracer})
 	vmenv.SetCurrentTX(tx)
 	// /Quorum
->>>>>>> bc6d4104
 
 	result, err := core.ApplyMessage(vmenv, message, new(core.GasPool).AddGas(message.Gas()))
 	if err != nil {
@@ -996,18 +960,11 @@
 }
 
 // computeTxEnv returns the execution environment of a certain transaction.
-<<<<<<< HEAD
-func (api *PrivateDebugAPI) computeTxEnv(block *types.Block, txIndex int, reexec uint64) (core.Message, vm.BlockContext, *state.StateDB, error) {
+func (api *PrivateDebugAPI) computeTxEnv(block *types.Block, txIndex int, reexec uint64) (core.Message, vm.BlockContext, *state.StateDB, *state.StateDB, error) {
 	// Create the parent state database
 	parent := api.eth.blockchain.GetBlock(block.ParentHash(), block.NumberU64()-1)
 	if parent == nil {
-		return nil, vm.BlockContext{}, nil, fmt.Errorf("parent %#x not found", block.ParentHash())
-=======
-func (api *PrivateDebugAPI) computeTxEnv(ctx context.Context, block *types.Block, txIndex int, reexec uint64) (core.Message, vm.Context, *state.StateDB, *state.StateDB, error) {
-	// Create the parent state database
-	parent := api.eth.blockchain.GetBlock(block.ParentHash(), block.NumberU64()-1)
-	if parent == nil {
-		return nil, vm.Context{}, nil, nil, fmt.Errorf("parent %#x not found", block.ParentHash())
+		return nil, vm.BlockContext{}, nil, nil, fmt.Errorf("parent %#x not found", block.ParentHash())
 	}
 	statedb, privateStateRepo, err := api.computeStateDB(parent, reexec)
 	if err != nil {
@@ -1015,24 +972,15 @@
 	}
 	psm, err := api.eth.blockchain.PrivateStateManager().ResolveForUserContext(ctx)
 	if err != nil {
-		return nil, vm.Context{}, nil, nil, err
->>>>>>> bc6d4104
+		return nil, vm.BlockContext{}, nil, nil, err
 	}
 	privateStateDb, err := privateStateRepo.StatePSI(psm.ID)
 	if err != nil {
-<<<<<<< HEAD
-		return nil, vm.BlockContext{}, nil, err
+		return nil, vm.BlockContext{}, nil, nil, err
 	}
 
 	if txIndex == 0 && len(block.Transactions()) == 0 {
-		return nil, vm.BlockContext{}, statedb, nil
-=======
-		return nil, vm.Context{}, nil, nil, err
-	}
-
-	if txIndex == 0 && len(block.Transactions()) == 0 {
-		return nil, vm.Context{}, statedb, privateStateDb, nil
->>>>>>> bc6d4104
+		return nil, vm.BlockContext{}, statedb, privateStateDb, nil
 	}
 
 	// Recompute transactions up to the target index.
@@ -1044,35 +992,21 @@
 		// /Quorum
 		// Assemble the transaction call message and return if the requested offset
 		msg, _ := tx.AsMessage(signer)
-<<<<<<< HEAD
+		msg = api.clearMessageDataIfNonParty(msg, psm)
 		txContext := core.NewEVMTxContext(msg)
 		context := core.NewEVMBlockContext(block.Header(), api.eth.blockchain, nil)
-=======
-		msg = api.clearMessageDataIfNonParty(msg, psm)
-		context := core.NewEVMContext(msg, block.Header(), api.eth.blockchain, nil)
->>>>>>> bc6d4104
 		if idx == txIndex {
 			return msg, context, statedb, privateStateDb, nil
 		}
 		// Not yet the searched for transaction, execute on top of the current state
-<<<<<<< HEAD
-		vmenv := vm.NewEVM(context, txContext, statedb, api.eth.blockchain.Config(), vm.Config{})
-		if _, err := core.ApplyMessage(vmenv, msg, new(core.GasPool).AddGas(tx.Gas())); err != nil {
-			return nil, vm.BlockContext{}, nil, fmt.Errorf("transaction %#x failed: %v", tx.Hash(), err)
-=======
-		vmenv := vm.NewEVM(context, statedb, privateStateDbToUse, api.eth.blockchain.Config(), vm.Config{})
+		vmenv := vm.NewEVM(context, txContext, statedb, privateStateDbToUse, api.eth.blockchain.Config(), vm.Config{})
 		vmenv.SetCurrentTX(tx)
 		if _, err := core.ApplyMessage(vmenv, msg, new(core.GasPool).AddGas(tx.Gas())); err != nil {
-			return nil, vm.Context{}, nil, nil, fmt.Errorf("tx %#x failed: %v", tx.Hash(), err)
->>>>>>> bc6d4104
+			return nil, vm.BlockContext{}, nil, nil, fmt.Errorf("transaction %#x failed: %v", tx.Hash(), err)
 		}
 		// Ensure any modifications are committed to the state
 		// Only delete empty objects if EIP158/161 (a.k.a Spurious Dragon) is in effect
 		statedb.Finalise(vmenv.ChainConfig().IsEIP158(block.Number()))
 	}
-<<<<<<< HEAD
-	return nil, vm.BlockContext{}, nil, fmt.Errorf("transaction index %d out of range for block %#x", txIndex, block.Hash())
-=======
-	return nil, vm.Context{}, nil, nil, fmt.Errorf("transaction index %d out of range for block %#x", txIndex, block.Hash())
->>>>>>> bc6d4104
+	return nil, vm.BlockContext{}, nil, nil, fmt.Errorf("transaction index %d out of range for block %#x", txIndex, block.Hash())
 }