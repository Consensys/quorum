// Copyright 2017 The go-ethereum Authors
// This file is part of the go-ethereum library.
//
// The go-ethereum library is free software: you can redistribute it and/or modify
// it under the terms of the GNU Lesser General Public License as published by
// the Free Software Foundation, either version 3 of the License, or
// (at your option) any later version.
//
// The go-ethereum library is distributed in the hope that it will be useful,
// but WITHOUT ANY WARRANTY; without even the implied warranty of
// MERCHANTABILITY or FITNESS FOR A PARTICULAR PURPOSE. See the
// GNU Lesser General Public License for more details.
//
// You should have received a copy of the GNU Lesser General Public License
// along with the go-ethereum library. If not, see <http://www.gnu.org/licenses/>.

package tracers

import (
	"bytes"
	"encoding/json"
	"errors"
	"math/big"
	"testing"
	"time"

	"github.com/ethereum/go-ethereum/common"
	"github.com/ethereum/go-ethereum/core/state"
	"github.com/ethereum/go-ethereum/core/vm"
	"github.com/ethereum/go-ethereum/params"
)

type account struct{}

func (account) SubBalance(amount *big.Int)                          {}
func (account) AddBalance(amount *big.Int)                          {}
func (account) SetAddress(common.Address)                           {}
func (account) Value() *big.Int                                     { return nil }
func (account) SetBalance(*big.Int)                                 {}
func (account) SetNonce(uint64)                                     {}
func (account) Balance() *big.Int                                   { return nil }
func (account) Address() common.Address                             { return common.Address{} }
func (account) ReturnGas(*big.Int)                                  {}
func (account) SetCode(common.Hash, []byte)                         {}
func (account) ForEachStorage(cb func(key, value common.Hash) bool) {}

type dummyStatedb struct {
	state.StateDB
}

func (*dummyStatedb) GetRefund() uint64 { return 1337 }

func runTrace(tracer *Tracer) (json.RawMessage, error) {
<<<<<<< HEAD
	env := vm.NewEVM(vm.Context{BlockNumber: big.NewInt(1)}, nil, nil, params.TestChainConfig, vm.Config{Debug: true, Tracer: tracer})
=======
	env := vm.NewEVM(vm.Context{BlockNumber: big.NewInt(1)}, &dummyStatedb{}, params.TestChainConfig, vm.Config{Debug: true, Tracer: tracer})
>>>>>>> 58632d44

	contract := vm.NewContract(account{}, account{}, big.NewInt(0), 10000)
	contract.Code = []byte{byte(vm.PUSH1), 0x1, byte(vm.PUSH1), 0x1, 0x0}

	_, err := env.Interpreter().Run(contract, []byte{}, false)
	if err != nil {
		return nil, err
	}
	return tracer.GetResult()
}

func TestTracing(t *testing.T) {
	tracer, err := New("{count: 0, step: function() { this.count += 1; }, fault: function() {}, result: function() { return this.count; }}")
	if err != nil {
		t.Fatal(err)
	}

	ret, err := runTrace(tracer)
	if err != nil {
		t.Fatal(err)
	}
	if !bytes.Equal(ret, []byte("3")) {
		t.Errorf("Expected return value to be 3, got %s", string(ret))
	}
}

func TestStack(t *testing.T) {
	tracer, err := New("{depths: [], step: function(log) { this.depths.push(log.stack.length()); }, fault: function() {}, result: function() { return this.depths; }}")
	if err != nil {
		t.Fatal(err)
	}

	ret, err := runTrace(tracer)
	if err != nil {
		t.Fatal(err)
	}
	if !bytes.Equal(ret, []byte("[0,1,2]")) {
		t.Errorf("Expected return value to be [0,1,2], got %s", string(ret))
	}
}

func TestOpcodes(t *testing.T) {
	tracer, err := New("{opcodes: [], step: function(log) { this.opcodes.push(log.op.toString()); }, fault: function() {}, result: function() { return this.opcodes; }}")
	if err != nil {
		t.Fatal(err)
	}

	ret, err := runTrace(tracer)
	if err != nil {
		t.Fatal(err)
	}
	if !bytes.Equal(ret, []byte("[\"PUSH1\",\"PUSH1\",\"STOP\"]")) {
		t.Errorf("Expected return value to be [\"PUSH1\",\"PUSH1\",\"STOP\"], got %s", string(ret))
	}
}

func TestHalt(t *testing.T) {
	t.Skip("duktape doesn't support abortion")

	timeout := errors.New("stahp")
	tracer, err := New("{step: function() { while(1); }, result: function() { return null; }}")
	if err != nil {
		t.Fatal(err)
	}

	go func() {
		time.Sleep(1 * time.Second)
		tracer.Stop(timeout)
	}()

	if _, err = runTrace(tracer); err.Error() != "stahp    in server-side tracer function 'step'" {
		t.Errorf("Expected timeout error, got %v", err)
	}
}

func TestHaltBetweenSteps(t *testing.T) {
	tracer, err := New("{step: function() {}, fault: function() {}, result: function() { return null; }}")
	if err != nil {
		t.Fatal(err)
	}

<<<<<<< HEAD
	env := vm.NewEVM(vm.Context{BlockNumber: big.NewInt(1)}, nil, nil, params.TestChainConfig, vm.Config{Debug: true, Tracer: tracer})
=======
	env := vm.NewEVM(vm.Context{BlockNumber: big.NewInt(1)}, &dummyStatedb{}, params.TestChainConfig, vm.Config{Debug: true, Tracer: tracer})
>>>>>>> 58632d44
	contract := vm.NewContract(&account{}, &account{}, big.NewInt(0), 0)

	tracer.CaptureState(env, 0, 0, 0, 0, nil, nil, contract, 0, nil)
	timeout := errors.New("stahp")
	tracer.Stop(timeout)
	tracer.CaptureState(env, 0, 0, 0, 0, nil, nil, contract, 0, nil)

	if _, err := tracer.GetResult(); err.Error() != timeout.Error() {
		t.Errorf("Expected timeout error, got %v", err)
	}
}<|MERGE_RESOLUTION|>--- conflicted
+++ resolved
@@ -51,11 +51,7 @@
 func (*dummyStatedb) GetRefund() uint64 { return 1337 }
 
 func runTrace(tracer *Tracer) (json.RawMessage, error) {
-<<<<<<< HEAD
-	env := vm.NewEVM(vm.Context{BlockNumber: big.NewInt(1)}, nil, nil, params.TestChainConfig, vm.Config{Debug: true, Tracer: tracer})
-=======
-	env := vm.NewEVM(vm.Context{BlockNumber: big.NewInt(1)}, &dummyStatedb{}, params.TestChainConfig, vm.Config{Debug: true, Tracer: tracer})
->>>>>>> 58632d44
+	env := vm.NewEVM(vm.Context{BlockNumber: big.NewInt(1)}, &dummyStatedb{}, nil, params.TestChainConfig, vm.Config{Debug: true, Tracer: tracer})
 
 	contract := vm.NewContract(account{}, account{}, big.NewInt(0), 10000)
 	contract.Code = []byte{byte(vm.PUSH1), 0x1, byte(vm.PUSH1), 0x1, 0x0}
@@ -137,11 +133,7 @@
 		t.Fatal(err)
 	}
 
-<<<<<<< HEAD
-	env := vm.NewEVM(vm.Context{BlockNumber: big.NewInt(1)}, nil, nil, params.TestChainConfig, vm.Config{Debug: true, Tracer: tracer})
-=======
-	env := vm.NewEVM(vm.Context{BlockNumber: big.NewInt(1)}, &dummyStatedb{}, params.TestChainConfig, vm.Config{Debug: true, Tracer: tracer})
->>>>>>> 58632d44
+	env := vm.NewEVM(vm.Context{BlockNumber: big.NewInt(1)}, &dummyStatedb{}, nil, params.TestChainConfig, vm.Config{Debug: true, Tracer: tracer})
 	contract := vm.NewContract(&account{}, &account{}, big.NewInt(0), 0)
 
 	tracer.CaptureState(env, 0, 0, 0, 0, nil, nil, contract, 0, nil)
