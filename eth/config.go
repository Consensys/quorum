--- conflicted
+++ resolved
@@ -168,15 +168,11 @@
 	CheckpointOracle *params.CheckpointOracleConfig `toml:",omitempty"`
 
 	// Istanbul block override (TODO: remove after the fork)
-<<<<<<< HEAD
-	OverrideIstanbul *big.Int `toml:",omitempty"`
-
-	// MuirGlacier block override (TODO: remove after the fork)
-	OverrideMuirGlacier *big.Int `toml:",omitempty"`
-=======
 	OverrideIstanbul *big.Int
 
 	// timeout value for call
 	EVMCallTimeOut time.Duration
->>>>>>> b0ab094f
+
+	// MuirGlacier block override (TODO: remove after the fork)
+	OverrideMuirGlacier *big.Int `toml:",omitempty"`
 }