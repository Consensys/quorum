--- conflicted
+++ resolved
@@ -202,15 +202,8 @@
 	EVMCallTimeOut time.Duration
 
 	// Quorum
-<<<<<<< HEAD
 	QuorumChainConfig core.QuorumChainConfig `toml:"-"`
-=======
-	EnableMultitenancy bool `toml:"-"`
-
-	// Quorum
-	SaveRevertReason bool `toml:"-"`
 
 	// Quorum
 	PrivateTrieCleanCacheJournal string `toml:",omitempty"` // Disk journal directory for private trie cache to survive node restarts
->>>>>>> 4758c16f
 }