// Copyright 2015 The go-ethereum Authors
// This file is part of the go-ethereum library.
//
// The go-ethereum library is free software: you can redistribute it and/or modify
// it under the terms of the GNU Lesser General Public License as published by
// the Free Software Foundation, either version 3 of the License, or
// (at your option) any later version.
//
// The go-ethereum library is distributed in the hope that it will be useful,
// but WITHOUT ANY WARRANTY; without even the implied warranty of
// MERCHANTABILITY or FITNESS FOR A PARTICULAR PURPOSE. See the
// GNU Lesser General Public License for more details.
//
// You should have received a copy of the GNU Lesser General Public License
// along with the go-ethereum library. If not, see <http://www.gnu.org/licenses/>.

// This file contains some shares testing functionality, common to  multiple
// different files and modules being tested.

package eth

import (
	"crypto/ecdsa"
	"crypto/rand"
	"math/big"
	"sort"
	"sync"
	"testing"

	"github.com/ethereum/go-ethereum/common"
	"github.com/ethereum/go-ethereum/consensus/ethash"
	"github.com/ethereum/go-ethereum/core"
	"github.com/ethereum/go-ethereum/core/types"
	"github.com/ethereum/go-ethereum/core/vm"
	"github.com/ethereum/go-ethereum/crypto"
	"github.com/ethereum/go-ethereum/eth/downloader"
	"github.com/ethereum/go-ethereum/ethdb"
	"github.com/ethereum/go-ethereum/event"
	"github.com/ethereum/go-ethereum/p2p"
	"github.com/ethereum/go-ethereum/p2p/discover"
	"github.com/ethereum/go-ethereum/params"
)

var (
	testBankKey, _ = crypto.HexToECDSA("b71c71a67e1177ad4e901695e1b4b9ee17ae16c6668d313eac2f96dbcda3f291")
	testBank       = crypto.PubkeyToAddress(testBankKey.PublicKey)
)

// newTestProtocolManager creates a new protocol manager for testing purposes,
// with the given number of blocks already known, and potential notification
// channels for different events.
func newTestProtocolManager(mode downloader.SyncMode, blocks int, generator func(int, *core.BlockGen), newtx chan<- []*types.Transaction) (*ProtocolManager, *ethdb.MemDatabase, error) {
	var (
		evmux  = new(event.TypeMux)
		engine = ethash.NewFaker()
		db     = ethdb.NewMemDatabase()
		gspec  = &core.Genesis{
			Config: params.TestChainConfig,
			Alloc:  core.GenesisAlloc{testBank: {Balance: big.NewInt(1000000)}},
		}
		genesis       = gspec.MustCommit(db)
		blockchain, _ = core.NewBlockChain(db, nil, gspec.Config, engine, vm.Config{})
	)
	chain, _ := core.GenerateChain(gspec.Config, genesis, ethash.NewFaker(), db, blocks, generator)
	if _, err := blockchain.InsertChain(chain); err != nil {
		panic(err)
	}

<<<<<<< HEAD
	pm, err := NewProtocolManager(gspec.Config, mode, DefaultConfig.NetworkId, evmux, &testTxPool{added: newtx}, engine, blockchain, db, false)
=======
	pm, err := NewProtocolManager(gspec.Config, mode, DefaultConfig.NetworkId, evmux, &testTxPool{added: newtx}, engine, blockchain, db)
>>>>>>> 37685930
	if err != nil {
		return nil, nil, err
	}
	pm.Start(1000)
	return pm, db, nil
}

// newTestProtocolManagerMust creates a new protocol manager for testing purposes,
// with the given number of blocks already known, and potential notification
// channels for different events. In case of an error, the constructor force-
// fails the test.
func newTestProtocolManagerMust(t *testing.T, mode downloader.SyncMode, blocks int, generator func(int, *core.BlockGen), newtx chan<- []*types.Transaction) (*ProtocolManager, *ethdb.MemDatabase) {
	pm, db, err := newTestProtocolManager(mode, blocks, generator, newtx)
	if err != nil {
		t.Fatalf("Failed to create protocol manager: %v", err)
	}
	return pm, db
}

// testTxPool is a fake, helper transaction pool for testing purposes
type testTxPool struct {
	txFeed event.Feed
	pool   []*types.Transaction        // Collection of all transactions
	added  chan<- []*types.Transaction // Notification channel for new transactions

	lock sync.RWMutex // Protects the transaction pool
}

// AddRemotes appends a batch of transactions to the pool, and notifies any
// listeners if the addition channel is non nil
func (p *testTxPool) AddRemotes(txs []*types.Transaction) []error {
	p.lock.Lock()
	defer p.lock.Unlock()

	p.pool = append(p.pool, txs...)
	if p.added != nil {
		p.added <- txs
	}
	return make([]error, len(txs))
}

// Pending returns all the transactions known to the pool
func (p *testTxPool) Pending() (map[common.Address]types.Transactions, error) {
	p.lock.RLock()
	defer p.lock.RUnlock()

	batches := make(map[common.Address]types.Transactions)
	for _, tx := range p.pool {
		from, _ := types.Sender(types.HomesteadSigner{}, tx)
		batches[from] = append(batches[from], tx)
	}
	for _, batch := range batches {
		sort.Sort(types.TxByNonce(batch))
	}
	return batches, nil
}

<<<<<<< HEAD
func (p *testTxPool) SubscribeTxPreEvent(ch chan<- core.TxPreEvent) event.Subscription {
=======
func (p *testTxPool) SubscribeNewTxsEvent(ch chan<- core.NewTxsEvent) event.Subscription {
>>>>>>> 37685930
	return p.txFeed.Subscribe(ch)
}

// newTestTransaction create a new dummy transaction.
func newTestTransaction(from *ecdsa.PrivateKey, nonce uint64, datasize int) *types.Transaction {
	tx := types.NewTransaction(nonce, common.Address{}, big.NewInt(0), 100000, big.NewInt(0), make([]byte, datasize))
	tx, _ = types.SignTx(tx, types.HomesteadSigner{}, from)
	return tx
}

// testPeer is a simulated peer to allow testing direct network calls.
type testPeer struct {
	net p2p.MsgReadWriter // Network layer reader/writer to simulate remote messaging
	app *p2p.MsgPipeRW    // Application layer reader/writer to simulate the local side
	*peer
}

// newTestPeer creates a new peer registered at the given protocol manager.
func newTestPeer(name string, version int, pm *ProtocolManager, shake bool) (*testPeer, <-chan error) {
	// Create a message pipe to communicate through
	app, net := p2p.MsgPipe()

	// Generate a random id and create the peer
	var id discover.NodeID
	rand.Read(id[:])

	peer := pm.newPeer(version, p2p.NewPeer(id, name, nil), net)

	// Start the peer on a new thread
	errc := make(chan error, 1)
	go func() {
		select {
		case pm.newPeerCh <- peer:
			errc <- pm.handle(peer)
		case <-pm.quitSync:
			errc <- p2p.DiscQuitting
		}
	}()
	tp := &testPeer{app: app, net: net, peer: peer}
	// Execute any implicitly requested handshakes and return
	if shake {
		var (
			genesis = pm.blockchain.Genesis()
			head    = pm.blockchain.CurrentHeader()
			td      = pm.blockchain.GetTd(head.Hash(), head.Number.Uint64())
		)
		tp.handshake(nil, td, head.Hash(), genesis.Hash())
	}
	return tp, errc
}

// handshake simulates a trivial handshake that expects the same state from the
// remote side as we are simulating locally.
func (p *testPeer) handshake(t *testing.T, td *big.Int, head common.Hash, genesis common.Hash) {
	msg := &statusData{
		ProtocolVersion: uint32(p.version),
		NetworkId:       DefaultConfig.NetworkId,
		TD:              td,
		CurrentBlock:    head,
		GenesisBlock:    genesis,
	}
	if err := p2p.ExpectMsg(p.app, StatusMsg, msg); err != nil {
		t.Fatalf("status recv: %v", err)
	}
	if err := p2p.Send(p.app, StatusMsg, msg); err != nil {
		t.Fatalf("status send: %v", err)
	}
}

// close terminates the local side of the peer, notifying the remote protocol
// manager of termination.
func (p *testPeer) close() {
	p.app.Close()
}<|MERGE_RESOLUTION|>--- conflicted
+++ resolved
@@ -66,11 +66,7 @@
 		panic(err)
 	}
 
-<<<<<<< HEAD
 	pm, err := NewProtocolManager(gspec.Config, mode, DefaultConfig.NetworkId, evmux, &testTxPool{added: newtx}, engine, blockchain, db, false)
-=======
-	pm, err := NewProtocolManager(gspec.Config, mode, DefaultConfig.NetworkId, evmux, &testTxPool{added: newtx}, engine, blockchain, db)
->>>>>>> 37685930
 	if err != nil {
 		return nil, nil, err
 	}
@@ -128,11 +124,7 @@
 	return batches, nil
 }
 
-<<<<<<< HEAD
-func (p *testTxPool) SubscribeTxPreEvent(ch chan<- core.TxPreEvent) event.Subscription {
-=======
 func (p *testTxPool) SubscribeNewTxsEvent(ch chan<- core.NewTxsEvent) event.Subscription {
->>>>>>> 37685930
 	return p.txFeed.Subscribe(ch)
 }
 
