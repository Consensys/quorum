--- conflicted
+++ resolved
@@ -39,8 +39,6 @@
 	"github.com/ethereum/go-ethereum/params"
 )
 
-<<<<<<< HEAD
-=======
 var bigTxGas = new(big.Int).SetUint64(params.TxGas)
 
 // Tests that protocol versions and modes of operations are matched up properly.
@@ -111,7 +109,6 @@
 	}
 }
 
->>>>>>> c894c2d7
 // Tests that block headers can be retrieved from a remote chain based on user queries.
 func TestGetBlockHeaders62(t *testing.T) { testGetBlockHeaders(t, 62) }
 func TestGetBlockHeaders63(t *testing.T) { testGetBlockHeaders(t, 63) }
@@ -654,7 +651,7 @@
 	if err != nil {
 		t.Fatalf("failed to create new blockchain: %v", err)
 	}
-	pm, err := NewProtocolManager(config, nil, downloader.FullSync, DefaultConfig.NetworkId, evmux, new(testTxPool), pow, blockchain, db, 1, nil)
+	pm, err := NewProtocolManager(config, nil, downloader.FullSync, DefaultConfig.NetworkId, evmux, new(testTxPool), pow, blockchain, db, 1, nil, false)
 	if err != nil {
 		t.Fatalf("failed to start test protocol manager: %v", err)
 	}
