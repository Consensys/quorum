// Copyright 2015 The go-ethereum Authors
// This file is part of the go-ethereum library.
//
// The go-ethereum library is free software: you can redistribute it and/or modify
// it under the terms of the GNU Lesser General Public License as published by
// the Free Software Foundation, either version 3 of the License, or
// (at your option) any later version.
//
// The go-ethereum library is distributed in the hope that it will be useful,
// but WITHOUT ANY WARRANTY; without even the implied warranty of
// MERCHANTABILITY or FITNESS FOR A PARTICULAR PURPOSE. See the
// GNU Lesser General Public License for more details.
//
// You should have received a copy of the GNU Lesser General Public License
// along with the go-ethereum library. If not, see <http://www.gnu.org/licenses/>.

package eth

import (
	"math/big"
	"sort"
	"sync"

	"github.com/ethereum/go-ethereum/common"
	"github.com/ethereum/go-ethereum/consensus"
	"github.com/ethereum/go-ethereum/consensus/ethash"
	"github.com/ethereum/go-ethereum/core"
	"github.com/ethereum/go-ethereum/core/rawdb"
	"github.com/ethereum/go-ethereum/core/types"
	"github.com/ethereum/go-ethereum/core/vm"
	"github.com/ethereum/go-ethereum/crypto"
	"github.com/ethereum/go-ethereum/eth/downloader"
	"github.com/ethereum/go-ethereum/ethdb"
	"github.com/ethereum/go-ethereum/event"
	"github.com/ethereum/go-ethereum/params"
)

<<<<<<< HEAD
var (
	// testKey is a private key to use for funding a tester account.
	testKey, _ = crypto.HexToECDSA("b71c71a67e1177ad4e901695e1b4b9ee17ae16c6668d313eac2f96dbcda3f291")
=======
// Tests that correct consensus mechanism details are returned in NodeInfo.
func TestNodeInfo(t *testing.T) {

	// Define the tests to be run
	tests := []struct {
		consensus      string
		cliqueConfig   *params.CliqueConfig
		istanbulConfig *params.IstanbulConfig
		raftMode       bool
	}{
		{"ethash", nil, nil, false},
		{"raft", nil, nil, true},
		{"istanbul", nil, &params.IstanbulConfig{Epoch: 1, ProposerPolicy: 1, Ceil2Nby3Block: big.NewInt(0), TestQBFTBlock: big.NewInt(0)}, false},
		{"clique", &params.CliqueConfig{Period: 1, Epoch: 1}, nil, false},
	}

	// Make sure anything we screw up is restored
	backup := consensus.EthProtocol.Versions
	defer func() { consensus.EthProtocol.Versions = backup }()

	// Try all available consensus mechanisms and check for errors
	for i, tt := range tests {

		pm, _, err := newTestProtocolManagerConsensus(tt.consensus, tt.cliqueConfig, tt.istanbulConfig, tt.raftMode)

		if pm != nil {
			defer pm.Stop()
		}
		if err == nil {
			pmConsensus := pm.getConsensusAlgorithm()
			if tt.consensus != pmConsensus {
				t.Errorf("test %d: consensus type error, wanted %v but got %v", i, tt.consensus, pmConsensus)
			}
		} else {
			t.Errorf("test %d: consensus type error %v", i, err)
		}
	}
}

// Tests that block headers can be retrieved from a remote chain based on user queries.
func TestGetBlockHeaders63(t *testing.T) { testGetBlockHeaders(t, 63) }
func TestGetBlockHeaders64(t *testing.T) { testGetBlockHeaders(t, 64) }
>>>>>>> 155bcdb4

	// testAddr is the Ethereum address of the tester account.
	testAddr = crypto.PubkeyToAddress(testKey.PublicKey)
)

// testTxPool is a mock transaction pool that blindly accepts all transactions.
// Its goal is to get around setting up a valid statedb for the balance and nonce
// checks.
type testTxPool struct {
	pool map[common.Hash]*types.Transaction // Hash map of collected transactions

	txFeed event.Feed   // Notification feed to allow waiting for inclusion
	lock   sync.RWMutex // Protects the transaction pool
}

// newTestTxPool creates a mock transaction pool.
func newTestTxPool() *testTxPool {
	return &testTxPool{
		pool: make(map[common.Hash]*types.Transaction),
	}
}

// Has returns an indicator whether txpool has a transaction
// cached with the given hash.
func (p *testTxPool) Has(hash common.Hash) bool {
	p.lock.Lock()
	defer p.lock.Unlock()

<<<<<<< HEAD
	return p.pool[hash] != nil
=======
func testGetNodeData(t *testing.T, protocol int) {
	// Define three accounts to simulate transactions with
	acc1Key, _ := crypto.HexToECDSA("8a1f9a8f95be41cd7ccb6168179afb4504aefe388d1e14474d32c45c72ce7b7a")
	acc2Key, _ := crypto.HexToECDSA("49a7b37aa6f6645917e7b807e9d1c00d4fa71f18343b0d4122a4d2df64dd6fee")
	acc1Addr := crypto.PubkeyToAddress(acc1Key.PublicKey)
	acc2Addr := crypto.PubkeyToAddress(acc2Key.PublicKey)

	signer := types.HomesteadSigner{}
	// Create a chain generator with some simple transactions (blatantly stolen from @fjl/chain_markets_test)
	generator := func(i int, block *core.BlockGen) {
		switch i {
		case 0:
			// In block 1, the test bank sends account #1 some ether.
			tx, _ := types.SignTx(types.NewTransaction(block.TxNonce(testBank), acc1Addr, big.NewInt(10000), params.TxGas, nil, nil), signer, testBankKey)
			block.AddTx(tx)
		case 1:
			// In block 2, the test bank sends some more ether to account #1.
			// acc1Addr passes it on to account #2.
			tx1, _ := types.SignTx(types.NewTransaction(block.TxNonce(testBank), acc1Addr, big.NewInt(1000), params.TxGas, nil, nil), signer, testBankKey)
			tx2, _ := types.SignTx(types.NewTransaction(block.TxNonce(acc1Addr), acc2Addr, big.NewInt(1000), params.TxGas, nil, nil), signer, acc1Key)
			block.AddTx(tx1)
			block.AddTx(tx2)
		case 2:
			// Block 3 is empty but was mined by account #2.
			block.SetCoinbase(acc2Addr)
			block.SetExtra([]byte("yeehaw"))
		case 3:
			// Block 4 includes blocks 2 and 3 as uncle headers (with modified extra data).
			b2 := block.PrevBlock(1).Header()
			b2.Extra = []byte("foo")
			block.AddUncle(b2)
			b3 := block.PrevBlock(2).Header()
			b3.Extra = []byte("foo")
			block.AddUncle(b3)
		}
	}
	// Assemble the test environment
	pm, db := newTestProtocolManagerMust(t, downloader.FullSync, 4, generator, nil)
	peer, _ := newTestPeer("peer", protocol, pm, true)
	defer peer.close()

	// Fetch for now the entire chain db
	hashes := []common.Hash{}

	it := db.NewIterator(nil, nil)
	for it.Next() {
		if key := it.Key(); len(key) == common.HashLength {
			hashes = append(hashes, common.BytesToHash(key))
		}
	}
	it.Release()

	p2p.Send(peer.app, 0x0d, hashes)
	msg, err := peer.app.ReadMsg()
	if err != nil {
		t.Fatalf("failed to read node data response: %v", err)
	}
	if msg.Code != 0x0e {
		t.Fatalf("response packet code mismatch: have %x, want %x", msg.Code, 0x0c)
	}
	var data [][]byte
	if err := msg.Decode(&data); err != nil {
		t.Fatalf("failed to decode response node data: %v", err)
	}
	// Verify that all hashes correspond to the requested data, and reconstruct a state tree
	for i, want := range hashes {
		if hash := crypto.Keccak256Hash(data[i]); hash != want {
			t.Errorf("data hash mismatch: have %x, want %x", hash, want)
		}
	}
	statedb := rawdb.NewMemoryDatabase()
	for i := 0; i < len(data); i++ {
		statedb.Put(hashes[i].Bytes(), data[i])
	}
	accounts := []common.Address{testBank, acc1Addr, acc2Addr}
	for i := uint64(0); i <= pm.blockchain.CurrentBlock().NumberU64(); i++ {
		trie, _ := state.New(pm.blockchain.GetBlockByNumber(i).Root(), state.NewDatabase(statedb), nil)

		for j, acc := range accounts {
			state, _, _ := pm.blockchain.State()
			bw := state.GetBalance(acc)
			bh := trie.GetBalance(acc)

			if (bw != nil && bh == nil) || (bw == nil && bh != nil) {
				t.Errorf("test %d, account %d: balance mismatch: have %v, want %v", i, j, bh, bw)
			}
			if bw != nil && bh != nil && bw.Cmp(bw) != 0 {
				t.Errorf("test %d, account %d: balance mismatch: have %v, want %v", i, j, bh, bw)
			}
		}
	}
>>>>>>> 155bcdb4
}

// Get retrieves the transaction from local txpool with given
// tx hash.
func (p *testTxPool) Get(hash common.Hash) *types.Transaction {
	p.lock.Lock()
	defer p.lock.Unlock()

	return p.pool[hash]
}

// AddRemotes appends a batch of transactions to the pool, and notifies any
// listeners if the addition channel is non nil
func (p *testTxPool) AddRemotes(txs []*types.Transaction) []error {
	p.lock.Lock()
	defer p.lock.Unlock()

	for _, tx := range txs {
		p.pool[tx.Hash()] = tx
	}
	p.txFeed.Send(core.NewTxsEvent{Txs: txs})
	return make([]error, len(txs))
}

// Pending returns all the transactions known to the pool
func (p *testTxPool) Pending() (map[common.Address]types.Transactions, error) {
	p.lock.RLock()
	defer p.lock.RUnlock()

	batches := make(map[common.Address]types.Transactions)
	for _, tx := range p.pool {
		from, _ := types.Sender(types.HomesteadSigner{}, tx)
		batches[from] = append(batches[from], tx)
	}
<<<<<<< HEAD
	for _, batch := range batches {
		sort.Sort(types.TxByNonce(batch))
=======
	// Create a checkpoint aware protocol manager
	blockchain, err := core.NewBlockChain(db, nil, config, ethash.NewFaker(), vm.Config{}, nil, nil, nil)
	if err != nil {
		t.Fatalf("failed to create new blockchain: %v", err)
	}
	pm, err := NewProtocolManager(config, cht, syncmode, DefaultConfig.NetworkId, new(event.TypeMux), &testTxPool{pool: make(map[common.Hash]*types.Transaction)}, ethash.NewFaker(), blockchain, db, 1, nil, false)
	if err != nil {
		t.Fatalf("failed to start test protocol manager: %v", err)
	}
	pm.Start(1000)
	defer pm.Stop()

	// Connect a new peer and check that we receive the checkpoint challenge
	peer, _ := newTestPeer("peer", eth63, pm, true)
	defer peer.close()

	if checkpoint {
		challenge := &getBlockHeadersData{
			Origin:  hashOrNumber{Number: response.Number.Uint64()},
			Amount:  1,
			Skip:    0,
			Reverse: false,
		}
		if err := p2p.ExpectMsg(peer.app, GetBlockHeadersMsg, challenge); err != nil {
			t.Fatalf("challenge mismatch: %v", err)
		}
		// Create a block to reply to the challenge if no timeout is simulated
		if !timeout {
			if empty {
				if err := p2p.Send(peer.app, BlockHeadersMsg, []*types.Header{}); err != nil {
					t.Fatalf("failed to answer challenge: %v", err)
				}
			} else if match {
				if err := p2p.Send(peer.app, BlockHeadersMsg, []*types.Header{response}); err != nil {
					t.Fatalf("failed to answer challenge: %v", err)
				}
			} else {
				if err := p2p.Send(peer.app, BlockHeadersMsg, []*types.Header{{Number: response.Number}}); err != nil {
					t.Fatalf("failed to answer challenge: %v", err)
				}
			}
		}
	}
	// Wait until the test timeout passes to ensure proper cleanup
	time.Sleep(syncChallengeTimeout + 300*time.Millisecond)

	// Verify that the remote peer is maintained or dropped
	if drop {
		if peers := pm.peers.Len(); peers != 0 {
			t.Fatalf("peer count mismatch: have %d, want %d", peers, 0)
		}
	} else {
		if peers := pm.peers.Len(); peers != 1 {
			t.Fatalf("peer count mismatch: have %d, want %d", peers, 1)
		}
>>>>>>> 155bcdb4
	}
	return batches, nil
}

// SubscribeNewTxsEvent should return an event subscription of NewTxsEvent and
// send events to the given channel.
func (p *testTxPool) SubscribeNewTxsEvent(ch chan<- core.NewTxsEvent) event.Subscription {
	return p.txFeed.Subscribe(ch)
}

<<<<<<< HEAD
// testHandler is a live implementation of the Ethereum protocol handler, just
// preinitialized with some sane testing defaults and the transaction pool mocked
// out.
type testHandler struct {
	db      ethdb.Database
	chain   *core.BlockChain
	txpool  *testTxPool
	handler *handler
}
=======
func testBroadcastBlock(t *testing.T, totalPeers, broadcastExpected int) {
	var (
		evmux   = new(event.TypeMux)
		pow     = ethash.NewFaker()
		db      = rawdb.NewMemoryDatabase()
		config  = &params.ChainConfig{}
		gspec   = &core.Genesis{Config: config}
		genesis = gspec.MustCommit(db)
	)
	blockchain, err := core.NewBlockChain(db, nil, config, pow, vm.Config{}, nil, nil, nil)
	if err != nil {
		t.Fatalf("failed to create new blockchain: %v", err)
	}
	pm, err := NewProtocolManager(config, nil, downloader.FullSync, DefaultConfig.NetworkId, evmux, &testTxPool{pool: make(map[common.Hash]*types.Transaction)}, pow, blockchain, db, 1, nil, false)
	if err != nil {
		t.Fatalf("failed to start test protocol manager: %v", err)
	}
	pm.Start(1000)
	defer pm.Stop()
	var peers []*testPeer
	for i := 0; i < totalPeers; i++ {
		peer, _ := newTestPeer(fmt.Sprintf("peer %d", i), eth63, pm, true)
		defer peer.close()

		peers = append(peers, peer)
	}
	chain, _ := core.GenerateChain(gspec.Config, genesis, ethash.NewFaker(), db, 1, func(i int, gen *core.BlockGen) {})
	pm.BroadcastBlock(chain[0], true /*propagate*/)

	errCh := make(chan error, totalPeers)
	doneCh := make(chan struct{}, totalPeers)
	for _, peer := range peers {
		go func(p *testPeer) {
			if err := p2p.ExpectMsg(p.app, NewBlockMsg, &newBlockData{Block: chain[0], TD: big.NewInt(131136)}); err != nil {
				errCh <- err
			} else {
				doneCh <- struct{}{}
			}
		}(peer)
	}
	var received int
	for {
		select {
		case <-doneCh:
			received++
			if received > broadcastExpected {
				// We can bail early here
				t.Errorf("broadcast count mismatch: have %d > want %d", received, broadcastExpected)
				return
			}
		case <-time.After(2 * time.Second):
			if received != broadcastExpected {
				t.Errorf("broadcast count mismatch: have %d, want %d", received, broadcastExpected)
			}
			return
		case err = <-errCh:
			t.Fatalf("broadcast failed: %v", err)
		}
	}
>>>>>>> 155bcdb4

// newTestHandler creates a new handler for testing purposes with no blocks.
func newTestHandler() *testHandler {
	return newTestHandlerWithBlocks(0)
}

<<<<<<< HEAD
// newTestHandlerWithBlocks creates a new handler for testing purposes, with a
// given number of initial blocks.
func newTestHandlerWithBlocks(blocks int) *testHandler {
	// Create a database pre-initialize with a genesis block
	db := rawdb.NewMemoryDatabase()
	(&core.Genesis{
		Config: params.TestChainConfig,
		Alloc:  core.GenesisAlloc{testAddr: {Balance: big.NewInt(1000000)}},
	}).MustCommit(db)

	chain, _ := core.NewBlockChain(db, nil, params.TestChainConfig, ethash.NewFaker(), vm.Config{}, nil, nil)

	bs, _ := core.GenerateChain(params.TestChainConfig, chain.Genesis(), ethash.NewFaker(), db, blocks, nil)
	if _, err := chain.InsertChain(bs); err != nil {
		panic(err)
	}
	txpool := newTestTxPool()

	handler, _ := newHandler(&handlerConfig{
		Database:   db,
		Chain:      chain,
		TxPool:     txpool,
		Network:    1,
		Sync:       downloader.FastSync,
		BloomCache: 1,
	})
	handler.Start(1000)

	return &testHandler{
		db:      db,
		chain:   chain,
		txpool:  txpool,
		handler: handler,
	}
}
=======
// Tests that a propagated malformed block (uncles or transactions don't match
// with the hashes in the header) gets discarded and not broadcast forward.
func TestBroadcastMalformedBlock(t *testing.T) {
	// Create a live node to test propagation with
	var (
		engine  = ethash.NewFaker()
		db      = rawdb.NewMemoryDatabase()
		config  = &params.ChainConfig{}
		gspec   = &core.Genesis{Config: config}
		genesis = gspec.MustCommit(db)
	)
	blockchain, err := core.NewBlockChain(db, nil, config, engine, vm.Config{}, nil, nil, nil)
	if err != nil {
		t.Fatalf("failed to create new blockchain: %v", err)
	}
	pm, err := NewProtocolManager(config, nil, downloader.FullSync, DefaultConfig.NetworkId, new(event.TypeMux), new(testTxPool), engine, blockchain, db, 1, nil, false)
	if err != nil {
		t.Fatalf("failed to start test protocol manager: %v", err)
	}
	pm.Start(2)
	defer pm.Stop()

	// Create two peers, one to send the malformed block with and one to check
	// propagation
	source, _ := newTestPeer("source", eth63, pm, true)
	defer source.close()

	sink, _ := newTestPeer("sink", eth63, pm, true)
	defer sink.close()

	// Create various combinations of malformed blocks
	chain, _ := core.GenerateChain(gspec.Config, genesis, ethash.NewFaker(), db, 1, func(i int, gen *core.BlockGen) {})

	malformedUncles := chain[0].Header()
	malformedUncles.UncleHash[0]++
	malformedTransactions := chain[0].Header()
	malformedTransactions.TxHash[0]++
	malformedEverything := chain[0].Header()
	malformedEverything.UncleHash[0]++
	malformedEverything.TxHash[0]++
>>>>>>> 155bcdb4

// close tears down the handler and all its internal constructs.
func (b *testHandler) close() {
	b.handler.Stop()
	b.chain.Stop()
}<|MERGE_RESOLUTION|>--- conflicted
+++ resolved
@@ -22,7 +22,6 @@
 	"sync"
 
 	"github.com/ethereum/go-ethereum/common"
-	"github.com/ethereum/go-ethereum/consensus"
 	"github.com/ethereum/go-ethereum/consensus/ethash"
 	"github.com/ethereum/go-ethereum/core"
 	"github.com/ethereum/go-ethereum/core/rawdb"
@@ -35,54 +34,9 @@
 	"github.com/ethereum/go-ethereum/params"
 )
 
-<<<<<<< HEAD
 var (
 	// testKey is a private key to use for funding a tester account.
 	testKey, _ = crypto.HexToECDSA("b71c71a67e1177ad4e901695e1b4b9ee17ae16c6668d313eac2f96dbcda3f291")
-=======
-// Tests that correct consensus mechanism details are returned in NodeInfo.
-func TestNodeInfo(t *testing.T) {
-
-	// Define the tests to be run
-	tests := []struct {
-		consensus      string
-		cliqueConfig   *params.CliqueConfig
-		istanbulConfig *params.IstanbulConfig
-		raftMode       bool
-	}{
-		{"ethash", nil, nil, false},
-		{"raft", nil, nil, true},
-		{"istanbul", nil, &params.IstanbulConfig{Epoch: 1, ProposerPolicy: 1, Ceil2Nby3Block: big.NewInt(0), TestQBFTBlock: big.NewInt(0)}, false},
-		{"clique", &params.CliqueConfig{Period: 1, Epoch: 1}, nil, false},
-	}
-
-	// Make sure anything we screw up is restored
-	backup := consensus.EthProtocol.Versions
-	defer func() { consensus.EthProtocol.Versions = backup }()
-
-	// Try all available consensus mechanisms and check for errors
-	for i, tt := range tests {
-
-		pm, _, err := newTestProtocolManagerConsensus(tt.consensus, tt.cliqueConfig, tt.istanbulConfig, tt.raftMode)
-
-		if pm != nil {
-			defer pm.Stop()
-		}
-		if err == nil {
-			pmConsensus := pm.getConsensusAlgorithm()
-			if tt.consensus != pmConsensus {
-				t.Errorf("test %d: consensus type error, wanted %v but got %v", i, tt.consensus, pmConsensus)
-			}
-		} else {
-			t.Errorf("test %d: consensus type error %v", i, err)
-		}
-	}
-}
-
-// Tests that block headers can be retrieved from a remote chain based on user queries.
-func TestGetBlockHeaders63(t *testing.T) { testGetBlockHeaders(t, 63) }
-func TestGetBlockHeaders64(t *testing.T) { testGetBlockHeaders(t, 64) }
->>>>>>> 155bcdb4
 
 	// testAddr is the Ethereum address of the tester account.
 	testAddr = crypto.PubkeyToAddress(testKey.PublicKey)
@@ -111,101 +65,7 @@
 	p.lock.Lock()
 	defer p.lock.Unlock()
 
-<<<<<<< HEAD
 	return p.pool[hash] != nil
-=======
-func testGetNodeData(t *testing.T, protocol int) {
-	// Define three accounts to simulate transactions with
-	acc1Key, _ := crypto.HexToECDSA("8a1f9a8f95be41cd7ccb6168179afb4504aefe388d1e14474d32c45c72ce7b7a")
-	acc2Key, _ := crypto.HexToECDSA("49a7b37aa6f6645917e7b807e9d1c00d4fa71f18343b0d4122a4d2df64dd6fee")
-	acc1Addr := crypto.PubkeyToAddress(acc1Key.PublicKey)
-	acc2Addr := crypto.PubkeyToAddress(acc2Key.PublicKey)
-
-	signer := types.HomesteadSigner{}
-	// Create a chain generator with some simple transactions (blatantly stolen from @fjl/chain_markets_test)
-	generator := func(i int, block *core.BlockGen) {
-		switch i {
-		case 0:
-			// In block 1, the test bank sends account #1 some ether.
-			tx, _ := types.SignTx(types.NewTransaction(block.TxNonce(testBank), acc1Addr, big.NewInt(10000), params.TxGas, nil, nil), signer, testBankKey)
-			block.AddTx(tx)
-		case 1:
-			// In block 2, the test bank sends some more ether to account #1.
-			// acc1Addr passes it on to account #2.
-			tx1, _ := types.SignTx(types.NewTransaction(block.TxNonce(testBank), acc1Addr, big.NewInt(1000), params.TxGas, nil, nil), signer, testBankKey)
-			tx2, _ := types.SignTx(types.NewTransaction(block.TxNonce(acc1Addr), acc2Addr, big.NewInt(1000), params.TxGas, nil, nil), signer, acc1Key)
-			block.AddTx(tx1)
-			block.AddTx(tx2)
-		case 2:
-			// Block 3 is empty but was mined by account #2.
-			block.SetCoinbase(acc2Addr)
-			block.SetExtra([]byte("yeehaw"))
-		case 3:
-			// Block 4 includes blocks 2 and 3 as uncle headers (with modified extra data).
-			b2 := block.PrevBlock(1).Header()
-			b2.Extra = []byte("foo")
-			block.AddUncle(b2)
-			b3 := block.PrevBlock(2).Header()
-			b3.Extra = []byte("foo")
-			block.AddUncle(b3)
-		}
-	}
-	// Assemble the test environment
-	pm, db := newTestProtocolManagerMust(t, downloader.FullSync, 4, generator, nil)
-	peer, _ := newTestPeer("peer", protocol, pm, true)
-	defer peer.close()
-
-	// Fetch for now the entire chain db
-	hashes := []common.Hash{}
-
-	it := db.NewIterator(nil, nil)
-	for it.Next() {
-		if key := it.Key(); len(key) == common.HashLength {
-			hashes = append(hashes, common.BytesToHash(key))
-		}
-	}
-	it.Release()
-
-	p2p.Send(peer.app, 0x0d, hashes)
-	msg, err := peer.app.ReadMsg()
-	if err != nil {
-		t.Fatalf("failed to read node data response: %v", err)
-	}
-	if msg.Code != 0x0e {
-		t.Fatalf("response packet code mismatch: have %x, want %x", msg.Code, 0x0c)
-	}
-	var data [][]byte
-	if err := msg.Decode(&data); err != nil {
-		t.Fatalf("failed to decode response node data: %v", err)
-	}
-	// Verify that all hashes correspond to the requested data, and reconstruct a state tree
-	for i, want := range hashes {
-		if hash := crypto.Keccak256Hash(data[i]); hash != want {
-			t.Errorf("data hash mismatch: have %x, want %x", hash, want)
-		}
-	}
-	statedb := rawdb.NewMemoryDatabase()
-	for i := 0; i < len(data); i++ {
-		statedb.Put(hashes[i].Bytes(), data[i])
-	}
-	accounts := []common.Address{testBank, acc1Addr, acc2Addr}
-	for i := uint64(0); i <= pm.blockchain.CurrentBlock().NumberU64(); i++ {
-		trie, _ := state.New(pm.blockchain.GetBlockByNumber(i).Root(), state.NewDatabase(statedb), nil)
-
-		for j, acc := range accounts {
-			state, _, _ := pm.blockchain.State()
-			bw := state.GetBalance(acc)
-			bh := trie.GetBalance(acc)
-
-			if (bw != nil && bh == nil) || (bw == nil && bh != nil) {
-				t.Errorf("test %d, account %d: balance mismatch: have %v, want %v", i, j, bh, bw)
-			}
-			if bw != nil && bh != nil && bw.Cmp(bw) != 0 {
-				t.Errorf("test %d, account %d: balance mismatch: have %v, want %v", i, j, bh, bw)
-			}
-		}
-	}
->>>>>>> 155bcdb4
 }
 
 // Get retrieves the transaction from local txpool with given
@@ -240,66 +100,8 @@
 		from, _ := types.Sender(types.HomesteadSigner{}, tx)
 		batches[from] = append(batches[from], tx)
 	}
-<<<<<<< HEAD
 	for _, batch := range batches {
 		sort.Sort(types.TxByNonce(batch))
-=======
-	// Create a checkpoint aware protocol manager
-	blockchain, err := core.NewBlockChain(db, nil, config, ethash.NewFaker(), vm.Config{}, nil, nil, nil)
-	if err != nil {
-		t.Fatalf("failed to create new blockchain: %v", err)
-	}
-	pm, err := NewProtocolManager(config, cht, syncmode, DefaultConfig.NetworkId, new(event.TypeMux), &testTxPool{pool: make(map[common.Hash]*types.Transaction)}, ethash.NewFaker(), blockchain, db, 1, nil, false)
-	if err != nil {
-		t.Fatalf("failed to start test protocol manager: %v", err)
-	}
-	pm.Start(1000)
-	defer pm.Stop()
-
-	// Connect a new peer and check that we receive the checkpoint challenge
-	peer, _ := newTestPeer("peer", eth63, pm, true)
-	defer peer.close()
-
-	if checkpoint {
-		challenge := &getBlockHeadersData{
-			Origin:  hashOrNumber{Number: response.Number.Uint64()},
-			Amount:  1,
-			Skip:    0,
-			Reverse: false,
-		}
-		if err := p2p.ExpectMsg(peer.app, GetBlockHeadersMsg, challenge); err != nil {
-			t.Fatalf("challenge mismatch: %v", err)
-		}
-		// Create a block to reply to the challenge if no timeout is simulated
-		if !timeout {
-			if empty {
-				if err := p2p.Send(peer.app, BlockHeadersMsg, []*types.Header{}); err != nil {
-					t.Fatalf("failed to answer challenge: %v", err)
-				}
-			} else if match {
-				if err := p2p.Send(peer.app, BlockHeadersMsg, []*types.Header{response}); err != nil {
-					t.Fatalf("failed to answer challenge: %v", err)
-				}
-			} else {
-				if err := p2p.Send(peer.app, BlockHeadersMsg, []*types.Header{{Number: response.Number}}); err != nil {
-					t.Fatalf("failed to answer challenge: %v", err)
-				}
-			}
-		}
-	}
-	// Wait until the test timeout passes to ensure proper cleanup
-	time.Sleep(syncChallengeTimeout + 300*time.Millisecond)
-
-	// Verify that the remote peer is maintained or dropped
-	if drop {
-		if peers := pm.peers.Len(); peers != 0 {
-			t.Fatalf("peer count mismatch: have %d, want %d", peers, 0)
-		}
-	} else {
-		if peers := pm.peers.Len(); peers != 1 {
-			t.Fatalf("peer count mismatch: have %d, want %d", peers, 1)
-		}
->>>>>>> 155bcdb4
 	}
 	return batches, nil
 }
@@ -310,7 +112,6 @@
 	return p.txFeed.Subscribe(ch)
 }
 
-<<<<<<< HEAD
 // testHandler is a live implementation of the Ethereum protocol handler, just
 // preinitialized with some sane testing defaults and the transaction pool mocked
 // out.
@@ -320,74 +121,12 @@
 	txpool  *testTxPool
 	handler *handler
 }
-=======
-func testBroadcastBlock(t *testing.T, totalPeers, broadcastExpected int) {
-	var (
-		evmux   = new(event.TypeMux)
-		pow     = ethash.NewFaker()
-		db      = rawdb.NewMemoryDatabase()
-		config  = &params.ChainConfig{}
-		gspec   = &core.Genesis{Config: config}
-		genesis = gspec.MustCommit(db)
-	)
-	blockchain, err := core.NewBlockChain(db, nil, config, pow, vm.Config{}, nil, nil, nil)
-	if err != nil {
-		t.Fatalf("failed to create new blockchain: %v", err)
-	}
-	pm, err := NewProtocolManager(config, nil, downloader.FullSync, DefaultConfig.NetworkId, evmux, &testTxPool{pool: make(map[common.Hash]*types.Transaction)}, pow, blockchain, db, 1, nil, false)
-	if err != nil {
-		t.Fatalf("failed to start test protocol manager: %v", err)
-	}
-	pm.Start(1000)
-	defer pm.Stop()
-	var peers []*testPeer
-	for i := 0; i < totalPeers; i++ {
-		peer, _ := newTestPeer(fmt.Sprintf("peer %d", i), eth63, pm, true)
-		defer peer.close()
-
-		peers = append(peers, peer)
-	}
-	chain, _ := core.GenerateChain(gspec.Config, genesis, ethash.NewFaker(), db, 1, func(i int, gen *core.BlockGen) {})
-	pm.BroadcastBlock(chain[0], true /*propagate*/)
-
-	errCh := make(chan error, totalPeers)
-	doneCh := make(chan struct{}, totalPeers)
-	for _, peer := range peers {
-		go func(p *testPeer) {
-			if err := p2p.ExpectMsg(p.app, NewBlockMsg, &newBlockData{Block: chain[0], TD: big.NewInt(131136)}); err != nil {
-				errCh <- err
-			} else {
-				doneCh <- struct{}{}
-			}
-		}(peer)
-	}
-	var received int
-	for {
-		select {
-		case <-doneCh:
-			received++
-			if received > broadcastExpected {
-				// We can bail early here
-				t.Errorf("broadcast count mismatch: have %d > want %d", received, broadcastExpected)
-				return
-			}
-		case <-time.After(2 * time.Second):
-			if received != broadcastExpected {
-				t.Errorf("broadcast count mismatch: have %d, want %d", received, broadcastExpected)
-			}
-			return
-		case err = <-errCh:
-			t.Fatalf("broadcast failed: %v", err)
-		}
-	}
->>>>>>> 155bcdb4
 
 // newTestHandler creates a new handler for testing purposes with no blocks.
 func newTestHandler() *testHandler {
 	return newTestHandlerWithBlocks(0)
 }
 
-<<<<<<< HEAD
 // newTestHandlerWithBlocks creates a new handler for testing purposes, with a
 // given number of initial blocks.
 func newTestHandlerWithBlocks(blocks int) *testHandler {
@@ -398,7 +137,7 @@
 		Alloc:  core.GenesisAlloc{testAddr: {Balance: big.NewInt(1000000)}},
 	}).MustCommit(db)
 
-	chain, _ := core.NewBlockChain(db, nil, params.TestChainConfig, ethash.NewFaker(), vm.Config{}, nil, nil)
+	chain, _ := core.NewBlockChain(db, nil, params.TestChainConfig, ethash.NewFaker(), vm.Config{}, nil, nil, nil)
 
 	bs, _ := core.GenerateChain(params.TestChainConfig, chain.Genesis(), ethash.NewFaker(), db, blocks, nil)
 	if _, err := chain.InsertChain(bs); err != nil {
@@ -423,48 +162,6 @@
 		handler: handler,
 	}
 }
-=======
-// Tests that a propagated malformed block (uncles or transactions don't match
-// with the hashes in the header) gets discarded and not broadcast forward.
-func TestBroadcastMalformedBlock(t *testing.T) {
-	// Create a live node to test propagation with
-	var (
-		engine  = ethash.NewFaker()
-		db      = rawdb.NewMemoryDatabase()
-		config  = &params.ChainConfig{}
-		gspec   = &core.Genesis{Config: config}
-		genesis = gspec.MustCommit(db)
-	)
-	blockchain, err := core.NewBlockChain(db, nil, config, engine, vm.Config{}, nil, nil, nil)
-	if err != nil {
-		t.Fatalf("failed to create new blockchain: %v", err)
-	}
-	pm, err := NewProtocolManager(config, nil, downloader.FullSync, DefaultConfig.NetworkId, new(event.TypeMux), new(testTxPool), engine, blockchain, db, 1, nil, false)
-	if err != nil {
-		t.Fatalf("failed to start test protocol manager: %v", err)
-	}
-	pm.Start(2)
-	defer pm.Stop()
-
-	// Create two peers, one to send the malformed block with and one to check
-	// propagation
-	source, _ := newTestPeer("source", eth63, pm, true)
-	defer source.close()
-
-	sink, _ := newTestPeer("sink", eth63, pm, true)
-	defer sink.close()
-
-	// Create various combinations of malformed blocks
-	chain, _ := core.GenerateChain(gspec.Config, genesis, ethash.NewFaker(), db, 1, func(i int, gen *core.BlockGen) {})
-
-	malformedUncles := chain[0].Header()
-	malformedUncles.UncleHash[0]++
-	malformedTransactions := chain[0].Header()
-	malformedTransactions.TxHash[0]++
-	malformedEverything := chain[0].Header()
-	malformedEverything.UncleHash[0]++
-	malformedEverything.TxHash[0]++
->>>>>>> 155bcdb4
 
 // close tears down the handler and all its internal constructs.
 func (b *testHandler) close() {
