// Copyright 2015 The go-ethereum Authors
// This file is part of the go-ethereum library.
//
// The go-ethereum library is free software: you can redistribute it and/or modify
// it under the terms of the GNU Lesser General Public License as published by
// the Free Software Foundation, either version 3 of the License, or
// (at your option) any later version.
//
// The go-ethereum library is distributed in the hope that it will be useful,
// but WITHOUT ANY WARRANTY; without even the implied warranty of
// MERCHANTABILITY or FITNESS FOR A PARTICULAR PURPOSE. See the
// GNU Lesser General Public License for more details.
//
// You should have received a copy of the GNU Lesser General Public License
// along with the go-ethereum library. If not, see <http://www.gnu.org/licenses/>.

package eth

import (
	"sync/atomic"
	"testing"
	"time"

	"github.com/ethereum/go-ethereum/eth/downloader"
	"github.com/ethereum/go-ethereum/eth/protocols/eth"
	"github.com/ethereum/go-ethereum/p2p"
	"github.com/ethereum/go-ethereum/p2p/enode"
)

// Tests that fast sync is disabled after a successful sync cycle.
<<<<<<< HEAD
func TestFastSyncDisabling64(t *testing.T) { testFastSyncDisabling(t, 64) }
func TestFastSyncDisabling65(t *testing.T) { testFastSyncDisabling(t, 65) }
=======
func TestFastSyncDisabling65(t *testing.T) { testFastSyncDisabling(t, eth.ETH65) }
func TestFastSyncDisabling66(t *testing.T) { testFastSyncDisabling(t, eth.ETH66) }
>>>>>>> 8d2b8b5e

// Tests that fast sync gets disabled as soon as a real block is successfully
// imported into the blockchain.
func testFastSyncDisabling(t *testing.T, protocol uint) {
	t.Parallel()

	// Create an empty handler and ensure it's in fast sync mode
	empty := newTestHandler()
	if atomic.LoadUint32(&empty.handler.fastSync) == 0 {
		t.Fatalf("fast sync disabled on pristine blockchain")
	}
	defer empty.close()

	// Create a full handler and ensure fast sync ends up disabled
	full := newTestHandlerWithBlocks(1024)
	if atomic.LoadUint32(&full.handler.fastSync) == 1 {
		t.Fatalf("fast sync not disabled on non-empty blockchain")
	}
	defer full.close()

	// Sync up the two handlers
	emptyPipe, fullPipe := p2p.MsgPipe()
	defer emptyPipe.Close()
	defer fullPipe.Close()

	emptyPeer := eth.NewPeer(protocol, p2p.NewPeer(enode.ID{1}, "", nil), emptyPipe, empty.txpool)
	fullPeer := eth.NewPeer(protocol, p2p.NewPeer(enode.ID{2}, "", nil), fullPipe, full.txpool)
	defer emptyPeer.Close()
	defer fullPeer.Close()

	go empty.handler.runEthPeer(emptyPeer, func(peer *eth.Peer) error {
		return eth.Handle((*ethHandler)(empty.handler), peer)
	})
	go full.handler.runEthPeer(fullPeer, func(peer *eth.Peer) error {
		return eth.Handle((*ethHandler)(full.handler), peer)
	})
	// Wait a bit for the above handlers to start
	time.Sleep(250 * time.Millisecond)

	// Check that fast sync was disabled
	op := peerToSyncOp(downloader.FastSync, empty.handler.peers.peerWithHighestTD())
	if err := empty.handler.doSync(op); err != nil {
		t.Fatal("sync failed:", err)
	}
	if atomic.LoadUint32(&empty.handler.fastSync) == 1 {
		t.Fatalf("fast sync not disabled after successful synchronisation")
	}
}<|MERGE_RESOLUTION|>--- conflicted
+++ resolved
@@ -28,13 +28,8 @@
 )
 
 // Tests that fast sync is disabled after a successful sync cycle.
-<<<<<<< HEAD
-func TestFastSyncDisabling64(t *testing.T) { testFastSyncDisabling(t, 64) }
-func TestFastSyncDisabling65(t *testing.T) { testFastSyncDisabling(t, 65) }
-=======
 func TestFastSyncDisabling65(t *testing.T) { testFastSyncDisabling(t, eth.ETH65) }
 func TestFastSyncDisabling66(t *testing.T) { testFastSyncDisabling(t, eth.ETH66) }
->>>>>>> 8d2b8b5e
 
 // Tests that fast sync gets disabled as soon as a real block is successfully
 // imported into the blockchain.
