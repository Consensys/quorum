--- conflicted
+++ resolved
@@ -22,10 +22,7 @@
 	"time"
 
 	"github.com/ethereum/go-ethereum/eth/protocols/eth"
-<<<<<<< HEAD
-=======
 	"github.com/ethereum/go-ethereum/eth/protocols/qlight"
->>>>>>> 6665a93d
 	"github.com/ethereum/go-ethereum/eth/protocols/snap"
 )
 
@@ -41,10 +38,7 @@
 type ethPeer struct {
 	*eth.Peer
 	snapExt *snapPeer // Satellite `snap` connection
-<<<<<<< HEAD
-=======
 	qlight  *qlight.Peer
->>>>>>> 6665a93d
 
 	syncDrop *time.Timer   // Connection dropper if `eth` sync progress isn't validated in time
 	snapWait chan struct{} // Notification channel for snap connections
