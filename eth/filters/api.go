--- conflicted
+++ resolved
@@ -72,13 +72,8 @@
 	return api
 }
 
-<<<<<<< HEAD
-// timeoutLoop runs every 5 minutes and deletes filters that have not been recently used.
-// Tt is started when the api is created.
-=======
 // timeoutLoop runs at the interval set by 'timeout' and deletes filters
 // that have not been recently used. It is started when the API is created.
->>>>>>> 991384a7
 func (api *PublicFilterAPI) timeoutLoop(timeout time.Duration) {
 	var toUninstall []*Subscription
 	ticker := time.NewTicker(timeout)
@@ -305,11 +300,7 @@
 // In case "fromBlock" > "toBlock" an error is returned.
 //
 // https://eth.wiki/json-rpc/API#eth_newfilter
-<<<<<<< HEAD
 func (api *PublicFilterAPI) NewFilter(ctx context.Context, crit FilterCriteria) (rpc.ID, error) {
-=======
-func (api *PublicFilterAPI) NewFilter(crit FilterCriteria) (rpc.ID, error) {
->>>>>>> 991384a7
 	logs := make(chan []*types.Log)
 	psm, err := api.backend.PSMR().ResolveForUserContext(ctx)
 	if err != nil {
@@ -452,11 +443,7 @@
 // (pending)Log filters return []Log.
 //
 // https://eth.wiki/json-rpc/API#eth_getfilterchanges
-<<<<<<< HEAD
-func (api *PublicFilterAPI) GetFilterChanges(ctx context.Context, id rpc.ID) (interface{}, error) {
-=======
 func (api *PublicFilterAPI) GetFilterChanges(id rpc.ID) (interface{}, error) {
->>>>>>> 991384a7
 	api.filtersMu.Lock()
 	defer api.filtersMu.Unlock()
 
