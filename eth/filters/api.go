// Copyright 2015 The go-ethereum Authors
// This file is part of the go-ethereum library.
//
// The go-ethereum library is free software: you can redistribute it and/or modify
// it under the terms of the GNU Lesser General Public License as published by
// the Free Software Foundation, either version 3 of the License, or
// (at your option) any later version.
//
// The go-ethereum library is distributed in the hope that it will be useful,
// but WITHOUT ANY WARRANTY; without even the implied warranty of
// MERCHANTABILITY or FITNESS FOR A PARTICULAR PURPOSE. See the
// GNU Lesser General Public License for more details.
//
// You should have received a copy of the GNU Lesser General Public License
// along with the go-ethereum library. If not, see <http://www.gnu.org/licenses/>.

package filters

import (
	"context"
	"encoding/json"
	"errors"
	"fmt"
	"math/big"
	"sync"
	"time"

	"github.com/ethereum/go-ethereum"
	"github.com/ethereum/go-ethereum/common"
	"github.com/ethereum/go-ethereum/common/hexutil"
	"github.com/ethereum/go-ethereum/core/types"
	"github.com/ethereum/go-ethereum/ethdb"
	"github.com/ethereum/go-ethereum/event"
	"github.com/ethereum/go-ethereum/rpc"
)

// filter is a helper struct that holds meta information over the filter type
// and associated subscription in the event system.
type filter struct {
	typ      Type
	deadline *time.Timer // filter is inactiv when deadline triggers
	hashes   []common.Hash
	crit     FilterCriteria
	logs     []*types.Log
	s        *Subscription // associated subscription in event system
}

// PublicFilterAPI offers support to create and manage filters. This will allow external clients to retrieve various
// information related to the Ethereum protocol such als blocks, transactions and logs.
type PublicFilterAPI struct {
	backend   Backend
	mux       *event.TypeMux
	quit      chan struct{}
	chainDb   ethdb.Database
	events    *EventSystem
	filtersMu sync.Mutex
	filters   map[rpc.ID]*filter
	timeout   time.Duration
}

// NewPublicFilterAPI returns a new PublicFilterAPI instance.
func NewPublicFilterAPI(backend Backend, lightMode bool, timeout time.Duration) *PublicFilterAPI {
	api := &PublicFilterAPI{
		backend: backend,
		chainDb: backend.ChainDb(),
		events:  NewEventSystem(backend, lightMode),
		filters: make(map[rpc.ID]*filter),
		timeout: timeout,
	}
	go api.timeoutLoop(timeout)

	return api
}

<<<<<<< HEAD
// timeoutLoop runs every 5 minutes and deletes filters that have not been recently used.
// Tt is started when the api is created.
=======
// timeoutLoop runs at the interval set by 'timeout' and deletes filters
// that have not been recently used. It is started when the API is created.
>>>>>>> 8d2b8b5e
func (api *PublicFilterAPI) timeoutLoop(timeout time.Duration) {
	var toUninstall []*Subscription
	ticker := time.NewTicker(timeout)
	defer ticker.Stop()
	for {
		<-ticker.C
		api.filtersMu.Lock()
		for id, f := range api.filters {
			select {
			case <-f.deadline.C:
				toUninstall = append(toUninstall, f.s)
				delete(api.filters, id)
			default:
				continue
			}
		}
		api.filtersMu.Unlock()

		// Unsubscribes are processed outside the lock to avoid the following scenario:
		// event loop attempts broadcasting events to still active filters while
		// Unsubscribe is waiting for it to process the uninstall request.
		for _, s := range toUninstall {
			s.Unsubscribe()
		}
		toUninstall = nil
	}
}

// NewPendingTransactionFilter creates a filter that fetches pending transaction hashes
// as transactions enter the pending state.
//
// It is part of the filter package because this filter can be used through the
// `eth_getFilterChanges` polling method that is also used for log filters.
//
// https://eth.wiki/json-rpc/API#eth_newpendingtransactionfilter
func (api *PublicFilterAPI) NewPendingTransactionFilter() rpc.ID {
	var (
		pendingTxs   = make(chan []common.Hash)
		pendingTxSub = api.events.SubscribePendingTxs(pendingTxs)
	)

	api.filtersMu.Lock()
	api.filters[pendingTxSub.ID] = &filter{typ: PendingTransactionsSubscription, deadline: time.NewTimer(api.timeout), hashes: make([]common.Hash, 0), s: pendingTxSub}
	api.filtersMu.Unlock()

	go func() {
		for {
			select {
			case ph := <-pendingTxs:
				api.filtersMu.Lock()
				if f, found := api.filters[pendingTxSub.ID]; found {
					f.hashes = append(f.hashes, ph...)
				}
				api.filtersMu.Unlock()
			case <-pendingTxSub.Err():
				api.filtersMu.Lock()
				delete(api.filters, pendingTxSub.ID)
				api.filtersMu.Unlock()
				return
			}
		}
	}()

	return pendingTxSub.ID
}

// NewPendingTransactions creates a subscription that is triggered each time a transaction
// enters the transaction pool and was signed from one of the transactions this nodes manages.
func (api *PublicFilterAPI) NewPendingTransactions(ctx context.Context) (*rpc.Subscription, error) {
	notifier, supported := rpc.NotifierFromContext(ctx)
	if !supported {
		return &rpc.Subscription{}, rpc.ErrNotificationsUnsupported
	}

	rpcSub := notifier.CreateSubscription()

	go func() {
		txHashes := make(chan []common.Hash, 128)
		pendingTxSub := api.events.SubscribePendingTxs(txHashes)

		for {
			select {
			case hashes := <-txHashes:
				// To keep the original behaviour, send a single tx hash in one notification.
				// TODO(rjl493456442) Send a batch of tx hashes in one notification
				for _, h := range hashes {
					notifier.Notify(rpcSub.ID, h)
				}
			case <-rpcSub.Err():
				pendingTxSub.Unsubscribe()
				return
			case <-notifier.Closed():
				pendingTxSub.Unsubscribe()
				return
			}
		}
	}()

	return rpcSub, nil
}

// NewBlockFilter creates a filter that fetches blocks that are imported into the chain.
// It is part of the filter package since polling goes with eth_getFilterChanges.
//
// https://eth.wiki/json-rpc/API#eth_newblockfilter
func (api *PublicFilterAPI) NewBlockFilter() rpc.ID {
	var (
		headers   = make(chan *types.Header)
		headerSub = api.events.SubscribeNewHeads(headers)
	)

	api.filtersMu.Lock()
	api.filters[headerSub.ID] = &filter{typ: BlocksSubscription, deadline: time.NewTimer(api.timeout), hashes: make([]common.Hash, 0), s: headerSub}
	api.filtersMu.Unlock()

	go func() {
		for {
			select {
			case h := <-headers:
				api.filtersMu.Lock()
				if f, found := api.filters[headerSub.ID]; found {
					f.hashes = append(f.hashes, h.Hash())
				}
				api.filtersMu.Unlock()
			case <-headerSub.Err():
				api.filtersMu.Lock()
				delete(api.filters, headerSub.ID)
				api.filtersMu.Unlock()
				return
			}
		}
	}()

	return headerSub.ID
}

// NewHeads send a notification each time a new (header) block is appended to the chain.
func (api *PublicFilterAPI) NewHeads(ctx context.Context) (*rpc.Subscription, error) {
	notifier, supported := rpc.NotifierFromContext(ctx)
	if !supported {
		return &rpc.Subscription{}, rpc.ErrNotificationsUnsupported
	}

	rpcSub := notifier.CreateSubscription()

	go func() {
		headers := make(chan *types.Header)
		headersSub := api.events.SubscribeNewHeads(headers)

		for {
			select {
			case h := <-headers:
				notifier.Notify(rpcSub.ID, h)
			case <-rpcSub.Err():
				headersSub.Unsubscribe()
				return
			case <-notifier.Closed():
				headersSub.Unsubscribe()
				return
			}
		}
	}()

	return rpcSub, nil
}

// Logs creates a subscription that fires for all new log that match the given filter criteria.
func (api *PublicFilterAPI) Logs(ctx context.Context, crit FilterCriteria) (*rpc.Subscription, error) {
	notifier, supported := rpc.NotifierFromContext(ctx)
	if !supported {
		return &rpc.Subscription{}, rpc.ErrNotificationsUnsupported
	}

	var (
		rpcSub      = notifier.CreateSubscription()
		matchedLogs = make(chan []*types.Log)
	)
	psm, err := api.backend.PSMR().ResolveForUserContext(ctx)
	if err != nil {
		return nil, err
	}
	crit.PSI = psm.ID

	logsSub, err := api.events.SubscribeLogs(ethereum.FilterQuery(crit), matchedLogs)
	if err != nil {
		return nil, err
	}

	go func() {

		for {
			select {
			case logs := <-matchedLogs:
				for _, log := range logs {
					notifier.Notify(rpcSub.ID, &log)
				}
			case <-rpcSub.Err(): // client send an unsubscribe request
				logsSub.Unsubscribe()
				return
			case <-notifier.Closed(): // connection dropped
				logsSub.Unsubscribe()
				return
			}
		}
	}()

	return rpcSub, nil
}

// FilterCriteria represents a request to create a new filter.
// Same as ethereum.FilterQuery but with UnmarshalJSON() method.
type FilterCriteria ethereum.FilterQuery

// NewFilter creates a new filter and returns the filter id. It can be
// used to retrieve logs when the state changes. This method cannot be
// used to fetch logs that are already stored in the state.
//
// Default criteria for the from and to block are "latest".
// Using "latest" as block number will return logs for mined blocks.
// Using "pending" as block number returns logs for not yet mined (pending) blocks.
// In case logs are removed (chain reorg) previously returned logs are returned
// again but with the removed property set to true.
//
// In case "fromBlock" > "toBlock" an error is returned.
//
// https://eth.wiki/json-rpc/API#eth_newfilter
func (api *PublicFilterAPI) NewFilter(ctx context.Context, crit FilterCriteria) (rpc.ID, error) {
	logs := make(chan []*types.Log)
	psm, err := api.backend.PSMR().ResolveForUserContext(ctx)
<<<<<<< HEAD
=======
	if err != nil {
		return "", err
	}
	crit.PSI = psm.ID
	logsSub, err := api.events.SubscribeLogs(ethereum.FilterQuery(crit), logs)
>>>>>>> 8d2b8b5e
	if err != nil {
		return rpc.ID(""), err // Quorum
	}
	crit.PSI = psm.ID
	logsSub, err := api.events.SubscribeLogs(ethereum.FilterQuery(crit), logs)
	if err != nil {
		return rpc.ID(""), err // Quorum
	}

	api.filtersMu.Lock()
	api.filters[logsSub.ID] = &filter{typ: LogsSubscription, crit: crit, deadline: time.NewTimer(api.timeout), logs: make([]*types.Log, 0), s: logsSub}
	api.filtersMu.Unlock()

	go func() {
		for {
			select {
			case l := <-logs:
				api.filtersMu.Lock()
				if f, found := api.filters[logsSub.ID]; found {
					f.logs = append(f.logs, l...)
				}
				api.filtersMu.Unlock()
			case <-logsSub.Err():
				api.filtersMu.Lock()
				delete(api.filters, logsSub.ID)
				api.filtersMu.Unlock()
				return
			}
		}
	}()

	return logsSub.ID, nil
}

// GetLogs returns logs matching the given argument that are stored within the state.
//
// https://eth.wiki/json-rpc/API#eth_getlogs
func (api *PublicFilterAPI) GetLogs(ctx context.Context, crit FilterCriteria) ([]*types.Log, error) {
	psm, err := api.backend.PSMR().ResolveForUserContext(ctx)
	if err != nil {
		return nil, err
	}
	var filter *Filter
	if crit.BlockHash != nil {
		// Block filter requested, construct a single-shot filter
		filter = NewBlockFilter(api.backend, *crit.BlockHash, crit.Addresses, crit.Topics, psm.ID)
	} else {
		// Convert the RPC block numbers into internal representations
		begin := rpc.LatestBlockNumber.Int64()
		if crit.FromBlock != nil {
			begin = crit.FromBlock.Int64()
		}
		end := rpc.LatestBlockNumber.Int64()
		if crit.ToBlock != nil {
			end = crit.ToBlock.Int64()
		}
		// Construct the range filter
		filter = NewRangeFilter(api.backend, begin, end, crit.Addresses, crit.Topics, psm.ID)
	}
	// Run the filter and return all the logs
	logs, err := filter.Logs(ctx)
	if err != nil {
		return nil, err
	}
	return returnLogs(logs), err
}

// UninstallFilter removes the filter with the given filter id.
//
// https://eth.wiki/json-rpc/API#eth_uninstallfilter
func (api *PublicFilterAPI) UninstallFilter(id rpc.ID) bool {
	api.filtersMu.Lock()
	f, found := api.filters[id]
	if found {
		delete(api.filters, id)
	}
	api.filtersMu.Unlock()
	if found {
		f.s.Unsubscribe()
	}

	return found
}

// GetFilterLogs returns the logs for the filter with the given id.
// If the filter could not be found an empty array of logs is returned.
//
// https://eth.wiki/json-rpc/API#eth_getfilterlogs
func (api *PublicFilterAPI) GetFilterLogs(ctx context.Context, id rpc.ID) ([]*types.Log, error) {
	psm, err := api.backend.PSMR().ResolveForUserContext(ctx)
	if err != nil {
		return nil, err
	}
	api.filtersMu.Lock()
	f, found := api.filters[id]
	api.filtersMu.Unlock()

	if !found || f.typ != LogsSubscription {
		return nil, fmt.Errorf("filter not found")
	}
	// Quorum:
	// - Make sure the tenant has access to the filter
	// - Even when MPS or Multitenancy is not enabled, the DefaultPrivateStateIdentifier values
	// will be populated in both context and filter criteria. So this check is safe without
	// the need of checking for multitenancy enablement
	if psm.ID != f.crit.PSI {
		return nil, fmt.Errorf("filter not found for %v", psm.ID)
	}
	var filter *Filter
	if f.crit.BlockHash != nil {
		// Block filter requested, construct a single-shot filter
		filter = NewBlockFilter(api.backend, *f.crit.BlockHash, f.crit.Addresses, f.crit.Topics, psm.ID)
	} else {
		// Convert the RPC block numbers into internal representations
		begin := rpc.LatestBlockNumber.Int64()
		if f.crit.FromBlock != nil {
			begin = f.crit.FromBlock.Int64()
		}
		end := rpc.LatestBlockNumber.Int64()
		if f.crit.ToBlock != nil {
			end = f.crit.ToBlock.Int64()
		}
		// Construct the range filter
		filter = NewRangeFilter(api.backend, begin, end, f.crit.Addresses, f.crit.Topics, psm.ID)
	}
	// Run the filter and return all the logs
	logs, err := filter.Logs(ctx)
	if err != nil {
		return nil, err
	}
	return returnLogs(logs), nil
}

// GetFilterChanges returns the logs for the filter with the given id since
// last time it was called. This can be used for polling.
//
// For pending transaction and block filters the result is []common.Hash.
// (pending)Log filters return []Log.
//
// https://eth.wiki/json-rpc/API#eth_getfilterchanges
<<<<<<< HEAD
func (api *PublicFilterAPI) GetFilterChanges(ctx context.Context, id rpc.ID) (interface{}, error) {
=======
func (api *PublicFilterAPI) GetFilterChanges(id rpc.ID) (interface{}, error) {
>>>>>>> 8d2b8b5e
	api.filtersMu.Lock()
	defer api.filtersMu.Unlock()

	if f, found := api.filters[id]; found {
		if !f.deadline.Stop() {
			// timer expired but filter is not yet removed in timeout loop
			// receive timer value and reset timer
			<-f.deadline.C
		}
		f.deadline.Reset(api.timeout)

		switch f.typ {
		case PendingTransactionsSubscription, BlocksSubscription:
			hashes := f.hashes
			f.hashes = nil
			return returnHashes(hashes), nil
		case LogsSubscription, MinedAndPendingLogsSubscription:
			logs := f.logs
			f.logs = nil
			return returnLogs(logs), nil
		}
	}

	return []interface{}{}, fmt.Errorf("filter not found")
}

// returnHashes is a helper that will return an empty hash array case the given hash array is nil,
// otherwise the given hashes array is returned.
func returnHashes(hashes []common.Hash) []common.Hash {
	if hashes == nil {
		return []common.Hash{}
	}
	return hashes
}

// returnLogs is a helper that will return an empty log array in case the given logs array is nil,
// otherwise the given logs array is returned.
func returnLogs(logs []*types.Log) []*types.Log {
	if logs == nil {
		return []*types.Log{}
	}
	return logs
}

// UnmarshalJSON sets *args fields with given data.
func (args *FilterCriteria) UnmarshalJSON(data []byte) error {
	type input struct {
		BlockHash *common.Hash     `json:"blockHash"`
		FromBlock *rpc.BlockNumber `json:"fromBlock"`
		ToBlock   *rpc.BlockNumber `json:"toBlock"`
		Addresses interface{}      `json:"address"`
		Topics    []interface{}    `json:"topics"`
	}

	var raw input
	if err := json.Unmarshal(data, &raw); err != nil {
		return err
	}

	if raw.BlockHash != nil {
		if raw.FromBlock != nil || raw.ToBlock != nil {
			// BlockHash is mutually exclusive with FromBlock/ToBlock criteria
			return fmt.Errorf("cannot specify both BlockHash and FromBlock/ToBlock, choose one or the other")
		}
		args.BlockHash = raw.BlockHash
	} else {
		if raw.FromBlock != nil {
			args.FromBlock = big.NewInt(raw.FromBlock.Int64())
		}

		if raw.ToBlock != nil {
			args.ToBlock = big.NewInt(raw.ToBlock.Int64())
		}
	}

	args.Addresses = []common.Address{}

	if raw.Addresses != nil {
		// raw.Address can contain a single address or an array of addresses
		switch rawAddr := raw.Addresses.(type) {
		case []interface{}:
			for i, addr := range rawAddr {
				if strAddr, ok := addr.(string); ok {
					addr, err := decodeAddress(strAddr)
					if err != nil {
						return fmt.Errorf("invalid address at index %d: %v", i, err)
					}
					args.Addresses = append(args.Addresses, addr)
				} else {
					return fmt.Errorf("non-string address at index %d", i)
				}
			}
		case string:
			addr, err := decodeAddress(rawAddr)
			if err != nil {
				return fmt.Errorf("invalid address: %v", err)
			}
			args.Addresses = []common.Address{addr}
		default:
			return errors.New("invalid addresses in query")
		}
	}

	// topics is an array consisting of strings and/or arrays of strings.
	// JSON null values are converted to common.Hash{} and ignored by the filter manager.
	if len(raw.Topics) > 0 {
		args.Topics = make([][]common.Hash, len(raw.Topics))
		for i, t := range raw.Topics {
			switch topic := t.(type) {
			case nil:
				// ignore topic when matching logs

			case string:
				// match specific topic
				top, err := decodeTopic(topic)
				if err != nil {
					return err
				}
				args.Topics[i] = []common.Hash{top}

			case []interface{}:
				// or case e.g. [null, "topic0", "topic1"]
				for _, rawTopic := range topic {
					if rawTopic == nil {
						// null component, match all
						args.Topics[i] = nil
						break
					}
					if topic, ok := rawTopic.(string); ok {
						parsed, err := decodeTopic(topic)
						if err != nil {
							return err
						}
						args.Topics[i] = append(args.Topics[i], parsed)
					} else {
						return fmt.Errorf("invalid topic(s)")
					}
				}
			default:
				return fmt.Errorf("invalid topic(s)")
			}
		}
	}

	return nil
}

func decodeAddress(s string) (common.Address, error) {
	b, err := hexutil.Decode(s)
	if err == nil && len(b) != common.AddressLength {
		err = fmt.Errorf("hex has invalid length %d after decoding; expected %d for address", len(b), common.AddressLength)
	}
	return common.BytesToAddress(b), err
}

func decodeTopic(s string) (common.Hash, error) {
	b, err := hexutil.Decode(s)
	if err == nil && len(b) != common.HashLength {
		err = fmt.Errorf("hex has invalid length %d after decoding; expected %d for topic", len(b), common.HashLength)
	}
	return common.BytesToHash(b), err
}<|MERGE_RESOLUTION|>--- conflicted
+++ resolved
@@ -72,13 +72,8 @@
 	return api
 }
 
-<<<<<<< HEAD
-// timeoutLoop runs every 5 minutes and deletes filters that have not been recently used.
-// Tt is started when the api is created.
-=======
 // timeoutLoop runs at the interval set by 'timeout' and deletes filters
 // that have not been recently used. It is started when the API is created.
->>>>>>> 8d2b8b5e
 func (api *PublicFilterAPI) timeoutLoop(timeout time.Duration) {
 	var toUninstall []*Subscription
 	ticker := time.NewTicker(timeout)
@@ -308,16 +303,8 @@
 func (api *PublicFilterAPI) NewFilter(ctx context.Context, crit FilterCriteria) (rpc.ID, error) {
 	logs := make(chan []*types.Log)
 	psm, err := api.backend.PSMR().ResolveForUserContext(ctx)
-<<<<<<< HEAD
-=======
 	if err != nil {
 		return "", err
-	}
-	crit.PSI = psm.ID
-	logsSub, err := api.events.SubscribeLogs(ethereum.FilterQuery(crit), logs)
->>>>>>> 8d2b8b5e
-	if err != nil {
-		return rpc.ID(""), err // Quorum
 	}
 	crit.PSI = psm.ID
 	logsSub, err := api.events.SubscribeLogs(ethereum.FilterQuery(crit), logs)
@@ -456,11 +443,7 @@
 // (pending)Log filters return []Log.
 //
 // https://eth.wiki/json-rpc/API#eth_getfilterchanges
-<<<<<<< HEAD
 func (api *PublicFilterAPI) GetFilterChanges(ctx context.Context, id rpc.ID) (interface{}, error) {
-=======
-func (api *PublicFilterAPI) GetFilterChanges(id rpc.ID) (interface{}, error) {
->>>>>>> 8d2b8b5e
 	api.filtersMu.Lock()
 	defer api.filtersMu.Unlock()
 
