// Copyright 2015 The go-ethereum Authors
// This file is part of the go-ethereum library.
//
// The go-ethereum library is free software: you can redistribute it and/or modify
// it under the terms of the GNU Lesser General Public License as published by
// the Free Software Foundation, either version 3 of the License, or
// (at your option) any later version.
//
// The go-ethereum library is distributed in the hope that it will be useful,
// but WITHOUT ANY WARRANTY; without even the implied warranty of
// MERCHANTABILITY or FITNESS FOR A PARTICULAR PURPOSE. See the
// GNU Lesser General Public License for more details.
//
// You should have received a copy of the GNU Lesser General Public License
// along with the go-ethereum library. If not, see <http://www.gnu.org/licenses/>.

package filters

import (
	"context"
	"encoding/json"
	"errors"
	"fmt"
	"math/big"
	"sync"
	"time"

	"github.com/ethereum/go-ethereum"
	"github.com/ethereum/go-ethereum/common"
	"github.com/ethereum/go-ethereum/common/hexutil"
	"github.com/ethereum/go-ethereum/core/types"
	"github.com/ethereum/go-ethereum/ethdb"
	"github.com/ethereum/go-ethereum/event"
	"github.com/ethereum/go-ethereum/rpc"
)

// filter is a helper struct that holds meta information over the filter type
// and associated subscription in the event system.
type filter struct {
	typ      Type
	deadline *time.Timer // filter is inactiv when deadline triggers
	hashes   []common.Hash
	crit     FilterCriteria
	logs     []*types.Log
	s        *Subscription // associated subscription in event system
}

// PublicFilterAPI offers support to create and manage filters. This will allow external clients to retrieve various
// information related to the Ethereum protocol such als blocks, transactions and logs.
type PublicFilterAPI struct {
	backend   Backend
	mux       *event.TypeMux
	quit      chan struct{}
	chainDb   ethdb.Database
	events    *EventSystem
	filtersMu sync.Mutex
	filters   map[rpc.ID]*filter
	timeout   time.Duration
}

// NewPublicFilterAPI returns a new PublicFilterAPI instance.
func NewPublicFilterAPI(backend Backend, lightMode bool, timeout time.Duration) *PublicFilterAPI {
	api := &PublicFilterAPI{
		backend: backend,
		chainDb: backend.ChainDb(),
		events:  NewEventSystem(backend, lightMode),
		filters: make(map[rpc.ID]*filter),
		timeout: timeout,
	}
	go api.timeoutLoop(timeout)

	return api
}

// timeoutLoop runs every 5 minutes and deletes filters that have not been recently used.
// Tt is started when the api is created.
func (api *PublicFilterAPI) timeoutLoop(timeout time.Duration) {
	var toUninstall []*Subscription
	ticker := time.NewTicker(timeout)
	defer ticker.Stop()
	for {
		<-ticker.C
		api.filtersMu.Lock()
		for id, f := range api.filters {
			select {
			case <-f.deadline.C:
				toUninstall = append(toUninstall, f.s)
				delete(api.filters, id)
			default:
				continue
			}
		}
		api.filtersMu.Unlock()

		// Unsubscribes are processed outside the lock to avoid the following scenario:
		// event loop attempts broadcasting events to still active filters while
		// Unsubscribe is waiting for it to process the uninstall request.
		for _, s := range toUninstall {
			s.Unsubscribe()
		}
		toUninstall = nil
	}
}

// NewPendingTransactionFilter creates a filter that fetches pending transaction hashes
// as transactions enter the pending state.
//
// It is part of the filter package because this filter can be used through the
// `eth_getFilterChanges` polling method that is also used for log filters.
//
// https://eth.wiki/json-rpc/API#eth_newpendingtransactionfilter
func (api *PublicFilterAPI) NewPendingTransactionFilter() rpc.ID {
	var (
		pendingTxs   = make(chan []common.Hash)
		pendingTxSub = api.events.SubscribePendingTxs(pendingTxs)
	)

	api.filtersMu.Lock()
	api.filters[pendingTxSub.ID] = &filter{typ: PendingTransactionsSubscription, deadline: time.NewTimer(api.timeout), hashes: make([]common.Hash, 0), s: pendingTxSub}
	api.filtersMu.Unlock()

	go func() {
		for {
			select {
			case ph := <-pendingTxs:
				api.filtersMu.Lock()
				if f, found := api.filters[pendingTxSub.ID]; found {
					f.hashes = append(f.hashes, ph...)
				}
				api.filtersMu.Unlock()
			case <-pendingTxSub.Err():
				api.filtersMu.Lock()
				delete(api.filters, pendingTxSub.ID)
				api.filtersMu.Unlock()
				return
			}
		}
	}()

	return pendingTxSub.ID
}

// NewPendingTransactions creates a subscription that is triggered each time a transaction
// enters the transaction pool and was signed from one of the transactions this nodes manages.
func (api *PublicFilterAPI) NewPendingTransactions(ctx context.Context) (*rpc.Subscription, error) {
	notifier, supported := rpc.NotifierFromContext(ctx)
	if !supported {
		return &rpc.Subscription{}, rpc.ErrNotificationsUnsupported
	}

	rpcSub := notifier.CreateSubscription()

	go func() {
		txHashes := make(chan []common.Hash, 128)
		pendingTxSub := api.events.SubscribePendingTxs(txHashes)

		for {
			select {
			case hashes := <-txHashes:
				// To keep the original behaviour, send a single tx hash in one notification.
				// TODO(rjl493456442) Send a batch of tx hashes in one notification
				for _, h := range hashes {
					notifier.Notify(rpcSub.ID, h)
				}
			case <-rpcSub.Err():
				pendingTxSub.Unsubscribe()
				return
			case <-notifier.Closed():
				pendingTxSub.Unsubscribe()
				return
			}
		}
	}()

	return rpcSub, nil
}

// NewBlockFilter creates a filter that fetches blocks that are imported into the chain.
// It is part of the filter package since polling goes with eth_getFilterChanges.
//
// https://eth.wiki/json-rpc/API#eth_newblockfilter
func (api *PublicFilterAPI) NewBlockFilter() rpc.ID {
	var (
		headers   = make(chan *types.Header)
		headerSub = api.events.SubscribeNewHeads(headers)
	)

	api.filtersMu.Lock()
	api.filters[headerSub.ID] = &filter{typ: BlocksSubscription, deadline: time.NewTimer(api.timeout), hashes: make([]common.Hash, 0), s: headerSub}
	api.filtersMu.Unlock()

	go func() {
		for {
			select {
			case h := <-headers:
				api.filtersMu.Lock()
				if f, found := api.filters[headerSub.ID]; found {
					f.hashes = append(f.hashes, h.Hash())
				}
				api.filtersMu.Unlock()
			case <-headerSub.Err():
				api.filtersMu.Lock()
				delete(api.filters, headerSub.ID)
				api.filtersMu.Unlock()
				return
			}
		}
	}()

	return headerSub.ID
}

// NewHeads send a notification each time a new (header) block is appended to the chain.
func (api *PublicFilterAPI) NewHeads(ctx context.Context) (*rpc.Subscription, error) {
	notifier, supported := rpc.NotifierFromContext(ctx)
	if !supported {
		return &rpc.Subscription{}, rpc.ErrNotificationsUnsupported
	}

	rpcSub := notifier.CreateSubscription()

	go func() {
		headers := make(chan *types.Header)
		headersSub := api.events.SubscribeNewHeads(headers)

		for {
			select {
			case h := <-headers:
				notifier.Notify(rpcSub.ID, h)
			case <-rpcSub.Err():
				headersSub.Unsubscribe()
				return
			case <-notifier.Closed():
				headersSub.Unsubscribe()
				return
			}
		}
	}()

	return rpcSub, nil
}

// Logs creates a subscription that fires for all new log that match the given filter criteria.
func (api *PublicFilterAPI) Logs(ctx context.Context, crit FilterCriteria) (*rpc.Subscription, error) {
	notifier, supported := rpc.NotifierFromContext(ctx)
	if !supported {
		return &rpc.Subscription{}, rpc.ErrNotificationsUnsupported
	}

	var (
		rpcSub      = notifier.CreateSubscription()
		matchedLogs = make(chan []*types.Log)
	)
	psm, err := api.backend.PSMR().ResolveForUserContext(ctx)
	if err != nil {
		return nil, err
	}
	crit.PSI = psm.ID

	logsSub, err := api.events.SubscribeLogs(ethereum.FilterQuery(crit), matchedLogs)
	if err != nil {
		return nil, err
	}

	go func() {

		for {
			select {
			case logs := <-matchedLogs:
				for _, log := range logs {
					notifier.Notify(rpcSub.ID, &log)
				}
			case <-rpcSub.Err(): // client send an unsubscribe request
				logsSub.Unsubscribe()
				return
			case <-notifier.Closed(): // connection dropped
				logsSub.Unsubscribe()
				return
			}
		}
	}()

	return rpcSub, nil
}

// FilterCriteria represents a request to create a new filter.
// Same as ethereum.FilterQuery but with UnmarshalJSON() method.
type FilterCriteria ethereum.FilterQuery

// NewFilter creates a new filter and returns the filter id. It can be
// used to retrieve logs when the state changes. This method cannot be
// used to fetch logs that are already stored in the state.
//
// Default criteria for the from and to block are "latest".
// Using "latest" as block number will return logs for mined blocks.
// Using "pending" as block number returns logs for not yet mined (pending) blocks.
// In case logs are removed (chain reorg) previously returned logs are returned
// again but with the removed property set to true.
//
// In case "fromBlock" > "toBlock" an error is returned.
//
// https://eth.wiki/json-rpc/API#eth_newfilter
func (api *PublicFilterAPI) NewFilter(ctx context.Context, crit FilterCriteria) (rpc.ID, error) {
	logs := make(chan []*types.Log)
	psm, err := api.backend.PSMR().ResolveForUserContext(ctx)
	if err != nil {
		return rpc.ID(""), err
	}
	crit.PSI = psm.ID
	logsSub, err := api.events.SubscribeLogs(ethereum.FilterQuery(crit), logs)
	if err != nil {
<<<<<<< HEAD
		return "", err
=======
		return rpc.ID(""), err // Quorum
>>>>>>> 9c76ee9a
	}

	api.filtersMu.Lock()
	api.filters[logsSub.ID] = &filter{typ: LogsSubscription, crit: crit, deadline: time.NewTimer(api.timeout), logs: make([]*types.Log, 0), s: logsSub}
	api.filtersMu.Unlock()

	go func() {
		for {
			select {
			case l := <-logs:
				api.filtersMu.Lock()
				if f, found := api.filters[logsSub.ID]; found {
					f.logs = append(f.logs, l...)
				}
				api.filtersMu.Unlock()
			case <-logsSub.Err():
				api.filtersMu.Lock()
				delete(api.filters, logsSub.ID)
				api.filtersMu.Unlock()
				return
			}
		}
	}()

	return logsSub.ID, nil
}

// GetLogs returns logs matching the given argument that are stored within the state.
//
// https://eth.wiki/json-rpc/API#eth_getlogs
func (api *PublicFilterAPI) GetLogs(ctx context.Context, crit FilterCriteria) ([]*types.Log, error) {
	psm, err := api.backend.PSMR().ResolveForUserContext(ctx)
	if err != nil {
		return nil, err
	}
	var filter *Filter
	if crit.BlockHash != nil {
		// Block filter requested, construct a single-shot filter
		filter = NewBlockFilter(api.backend, *crit.BlockHash, crit.Addresses, crit.Topics, psm.ID)
	} else {
		// Convert the RPC block numbers into internal representations
		begin := rpc.LatestBlockNumber.Int64()
		if crit.FromBlock != nil {
			begin = crit.FromBlock.Int64()
		}
		end := rpc.LatestBlockNumber.Int64()
		if crit.ToBlock != nil {
			end = crit.ToBlock.Int64()
		}
		// Construct the range filter
		filter = NewRangeFilter(api.backend, begin, end, crit.Addresses, crit.Topics, psm.ID)
	}
	// Run the filter and return all the logs
	logs, err := filter.Logs(ctx)
	if err != nil {
		return nil, err
	}
	return returnLogs(logs), err
}

// UninstallFilter removes the filter with the given filter id.
//
// https://eth.wiki/json-rpc/API#eth_uninstallfilter
func (api *PublicFilterAPI) UninstallFilter(id rpc.ID) bool {
	api.filtersMu.Lock()
	f, found := api.filters[id]
	if found {
		delete(api.filters, id)
	}
	api.filtersMu.Unlock()
	if found {
		f.s.Unsubscribe()
	}

	return found
}

// GetFilterLogs returns the logs for the filter with the given id.
// If the filter could not be found an empty array of logs is returned.
//
// https://eth.wiki/json-rpc/API#eth_getfilterlogs
func (api *PublicFilterAPI) GetFilterLogs(ctx context.Context, id rpc.ID) ([]*types.Log, error) {
	psm, err := api.backend.PSMR().ResolveForUserContext(ctx)
	if err != nil {
		return nil, err
	}
	api.filtersMu.Lock()
	f, found := api.filters[id]
	api.filtersMu.Unlock()

	if !found || f.typ != LogsSubscription {
		return nil, fmt.Errorf("filter not found")
	}
	// Quorum:
	// - Make sure the tenant has access to the filter
	// - Even when MPS or Multitenancy is not enabled, the DefaultPrivateStateIdentifier values
	// will be populated in both context and filter criteria. So this check is safe without
	// the need of checking for multitenancy enablement
	if psm.ID != f.crit.PSI {
		return nil, fmt.Errorf("filter not found for %v", psm.ID)
	}
	var filter *Filter
	if f.crit.BlockHash != nil {
		// Block filter requested, construct a single-shot filter
		filter = NewBlockFilter(api.backend, *f.crit.BlockHash, f.crit.Addresses, f.crit.Topics, psm.ID)
	} else {
		// Convert the RPC block numbers into internal representations
		begin := rpc.LatestBlockNumber.Int64()
		if f.crit.FromBlock != nil {
			begin = f.crit.FromBlock.Int64()
		}
		end := rpc.LatestBlockNumber.Int64()
		if f.crit.ToBlock != nil {
			end = f.crit.ToBlock.Int64()
		}
		// Construct the range filter
		filter = NewRangeFilter(api.backend, begin, end, f.crit.Addresses, f.crit.Topics, psm.ID)
	}
	// Run the filter and return all the logs
	logs, err := filter.Logs(ctx)
	if err != nil {
		return nil, err
	}
	return returnLogs(logs), nil
}

// GetFilterChanges returns the logs for the filter with the given id since
// last time it was called. This can be used for polling.
//
// For pending transaction and block filters the result is []common.Hash.
// (pending)Log filters return []Log.
//
// https://eth.wiki/json-rpc/API#eth_getfilterchanges
func (api *PublicFilterAPI) GetFilterChanges(ctx context.Context, id rpc.ID) (interface{}, error) {
	api.filtersMu.Lock()
	defer api.filtersMu.Unlock()

	if f, found := api.filters[id]; found {
		if !f.deadline.Stop() {
			// timer expired but filter is not yet removed in timeout loop
			// receive timer value and reset timer
			<-f.deadline.C
		}
		f.deadline.Reset(api.timeout)

		switch f.typ {
		case PendingTransactionsSubscription, BlocksSubscription:
			hashes := f.hashes
			f.hashes = nil
			return returnHashes(hashes), nil
		case LogsSubscription, MinedAndPendingLogsSubscription:
			logs := f.logs
			f.logs = nil
			return returnLogs(logs), nil
		}
	}

	return []interface{}{}, fmt.Errorf("filter not found")
}

// returnHashes is a helper that will return an empty hash array case the given hash array is nil,
// otherwise the given hashes array is returned.
func returnHashes(hashes []common.Hash) []common.Hash {
	if hashes == nil {
		return []common.Hash{}
	}
	return hashes
}

// returnLogs is a helper that will return an empty log array in case the given logs array is nil,
// otherwise the given logs array is returned.
func returnLogs(logs []*types.Log) []*types.Log {
	if logs == nil {
		return []*types.Log{}
	}
	return logs
}

// UnmarshalJSON sets *args fields with given data.
func (args *FilterCriteria) UnmarshalJSON(data []byte) error {
	type input struct {
		BlockHash *common.Hash     `json:"blockHash"`
		FromBlock *rpc.BlockNumber `json:"fromBlock"`
		ToBlock   *rpc.BlockNumber `json:"toBlock"`
		Addresses interface{}      `json:"address"`
		Topics    []interface{}    `json:"topics"`
	}

	var raw input
	if err := json.Unmarshal(data, &raw); err != nil {
		return err
	}

	if raw.BlockHash != nil {
		if raw.FromBlock != nil || raw.ToBlock != nil {
			// BlockHash is mutually exclusive with FromBlock/ToBlock criteria
			return fmt.Errorf("cannot specify both BlockHash and FromBlock/ToBlock, choose one or the other")
		}
		args.BlockHash = raw.BlockHash
	} else {
		if raw.FromBlock != nil {
			args.FromBlock = big.NewInt(raw.FromBlock.Int64())
		}

		if raw.ToBlock != nil {
			args.ToBlock = big.NewInt(raw.ToBlock.Int64())
		}
	}

	args.Addresses = []common.Address{}

	if raw.Addresses != nil {
		// raw.Address can contain a single address or an array of addresses
		switch rawAddr := raw.Addresses.(type) {
		case []interface{}:
			for i, addr := range rawAddr {
				if strAddr, ok := addr.(string); ok {
					addr, err := decodeAddress(strAddr)
					if err != nil {
						return fmt.Errorf("invalid address at index %d: %v", i, err)
					}
					args.Addresses = append(args.Addresses, addr)
				} else {
					return fmt.Errorf("non-string address at index %d", i)
				}
			}
		case string:
			addr, err := decodeAddress(rawAddr)
			if err != nil {
				return fmt.Errorf("invalid address: %v", err)
			}
			args.Addresses = []common.Address{addr}
		default:
			return errors.New("invalid addresses in query")
		}
	}

	// topics is an array consisting of strings and/or arrays of strings.
	// JSON null values are converted to common.Hash{} and ignored by the filter manager.
	if len(raw.Topics) > 0 {
		args.Topics = make([][]common.Hash, len(raw.Topics))
		for i, t := range raw.Topics {
			switch topic := t.(type) {
			case nil:
				// ignore topic when matching logs

			case string:
				// match specific topic
				top, err := decodeTopic(topic)
				if err != nil {
					return err
				}
				args.Topics[i] = []common.Hash{top}

			case []interface{}:
				// or case e.g. [null, "topic0", "topic1"]
				for _, rawTopic := range topic {
					if rawTopic == nil {
						// null component, match all
						args.Topics[i] = nil
						break
					}
					if topic, ok := rawTopic.(string); ok {
						parsed, err := decodeTopic(topic)
						if err != nil {
							return err
						}
						args.Topics[i] = append(args.Topics[i], parsed)
					} else {
						return fmt.Errorf("invalid topic(s)")
					}
				}
			default:
				return fmt.Errorf("invalid topic(s)")
			}
		}
	}

	return nil
}

func decodeAddress(s string) (common.Address, error) {
	b, err := hexutil.Decode(s)
	if err == nil && len(b) != common.AddressLength {
		err = fmt.Errorf("hex has invalid length %d after decoding; expected %d for address", len(b), common.AddressLength)
	}
	return common.BytesToAddress(b), err
}

func decodeTopic(s string) (common.Hash, error) {
	b, err := hexutil.Decode(s)
	if err == nil && len(b) != common.HashLength {
		err = fmt.Errorf("hex has invalid length %d after decoding; expected %d for topic", len(b), common.HashLength)
	}
	return common.BytesToHash(b), err
}<|MERGE_RESOLUTION|>--- conflicted
+++ resolved
@@ -309,11 +309,7 @@
 	crit.PSI = psm.ID
 	logsSub, err := api.events.SubscribeLogs(ethereum.FilterQuery(crit), logs)
 	if err != nil {
-<<<<<<< HEAD
-		return "", err
-=======
 		return rpc.ID(""), err // Quorum
->>>>>>> 9c76ee9a
 	}
 
 	api.filtersMu.Lock()
