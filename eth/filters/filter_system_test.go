// Copyright 2016 The go-ethereum Authors
// This file is part of the go-ethereum library.
//
// The go-ethereum library is free software: you can redistribute it and/or modify
// it under the terms of the GNU Lesser General Public License as published by
// the Free Software Foundation, either version 3 of the License, or
// (at your option) any later version.
//
// The go-ethereum library is distributed in the hope that it will be useful,
// but WITHOUT ANY WARRANTY; without even the implied warranty of
// MERCHANTABILITY or FITNESS FOR A PARTICULAR PURPOSE. See the
// GNU Lesser General Public License for more details.
//
// You should have received a copy of the GNU Lesser General Public License
// along with the go-ethereum library. If not, see <http://www.gnu.org/licenses/>.

package filters

import (
	"context"
	"fmt"
	"math/big"
	"math/rand"
	"reflect"
	"runtime"
	"testing"
	"time"

	"github.com/ethereum/go-ethereum"
	"github.com/ethereum/go-ethereum/common"
	"github.com/ethereum/go-ethereum/consensus/ethash"
	"github.com/ethereum/go-ethereum/core"
	"github.com/ethereum/go-ethereum/core/bloombits"
	"github.com/ethereum/go-ethereum/core/mps"
	"github.com/ethereum/go-ethereum/core/rawdb"
	"github.com/ethereum/go-ethereum/core/types"
	"github.com/ethereum/go-ethereum/core/vm"
	"github.com/ethereum/go-ethereum/ethdb"
	"github.com/ethereum/go-ethereum/event"
	"github.com/ethereum/go-ethereum/params"
	"github.com/ethereum/go-ethereum/rpc"
)

var (
	deadline = 5 * time.Minute
)

type testBackend struct {
	mux             *event.TypeMux
	db              ethdb.Database
	sections        uint64
	txFeed          event.Feed
	logsFeed        event.Feed
	rmLogsFeed      event.Feed
	pendingLogsFeed event.Feed
	chainFeed       event.Feed
}

func (b *testBackend) ChainDb() ethdb.Database {
	return b.db
}

func (b *testBackend) HeaderByNumber(ctx context.Context, blockNr rpc.BlockNumber) (*types.Header, error) {
	var (
		hash common.Hash
		num  uint64
	)
	if blockNr == rpc.LatestBlockNumber {
		hash = rawdb.ReadHeadBlockHash(b.db)
		number := rawdb.ReadHeaderNumber(b.db, hash)
		if number == nil {
			return nil, nil
		}
		num = *number
	} else {
		num = uint64(blockNr)
		hash = rawdb.ReadCanonicalHash(b.db, num)
	}
	return rawdb.ReadHeader(b.db, hash, num), nil
}

func (b *testBackend) HeaderByHash(ctx context.Context, hash common.Hash) (*types.Header, error) {
	number := rawdb.ReadHeaderNumber(b.db, hash)
	if number == nil {
		return nil, nil
	}
	return rawdb.ReadHeader(b.db, hash, *number), nil
}

func (b *testBackend) GetReceipts(ctx context.Context, hash common.Hash) (types.Receipts, error) {
	if number := rawdb.ReadHeaderNumber(b.db, hash); number != nil {
		receipts := rawdb.ReadReceipts(b.db, hash, *number, params.TestChainConfig)

		psm, err := b.PSMR().ResolveForUserContext(ctx)
		if err != nil {
			return nil, err
		}

		psiReceipts := make([]*types.Receipt, len(receipts))
		for i := 0; i < len(receipts); i++ {
			psiReceipts[i] = receipts[i]
			if receipts[i].PSReceipts != nil {
				psReceipt, found := receipts[i].PSReceipts[psm.ID]
				if found {
					psiReceipts[i] = psReceipt
				}
			}
		}
		return psiReceipts, nil
	}
	return nil, nil
}

func (b *testBackend) GetLogs(ctx context.Context, hash common.Hash) ([][]*types.Log, error) {
	receipts, err := b.GetReceipts(ctx, hash)
	if err != nil {
		return nil, err
	}
	if receipts == nil {
		return nil, nil
	}
	logs := make([][]*types.Log, len(receipts))
	for i, receipt := range receipts {
		logs[i] = receipt.Logs
	}
	return logs, nil
}

func (b *testBackend) SubscribeNewTxsEvent(ch chan<- core.NewTxsEvent) event.Subscription {
	return b.txFeed.Subscribe(ch)
}

func (b *testBackend) SubscribeRemovedLogsEvent(ch chan<- core.RemovedLogsEvent) event.Subscription {
	return b.rmLogsFeed.Subscribe(ch)
}

func (b *testBackend) SubscribeLogsEvent(ch chan<- []*types.Log) event.Subscription {
	return b.logsFeed.Subscribe(ch)
}

func (b *testBackend) SubscribePendingLogsEvent(ch chan<- []*types.Log) event.Subscription {
	return b.pendingLogsFeed.Subscribe(ch)
}

func (b *testBackend) SubscribeChainEvent(ch chan<- core.ChainEvent) event.Subscription {
	return b.chainFeed.Subscribe(ch)
}

func (b *testBackend) BloomStatus() (uint64, uint64) {
	return params.BloomBitsBlocks, b.sections
}

func (b *testBackend) ServiceFilter(ctx context.Context, session *bloombits.MatcherSession) {
	requests := make(chan chan *bloombits.Retrieval)

	go session.Multiplex(16, 0, requests)
	go func() {
		for {
			// Wait for a service request or a shutdown
			select {
			case <-ctx.Done():
				return

			case request := <-requests:
				task := <-request

				task.Bitsets = make([][]byte, len(task.Sections))
				for i, section := range task.Sections {
					if rand.Int()%4 != 0 { // Handle occasional missing deliveries
						head := rawdb.ReadCanonicalHash(b.db, (section+1)*params.BloomBitsBlocks-1)
						task.Bitsets[i], _ = rawdb.ReadBloomBits(b.db, task.Bit, section, head)
					}
				}
				request <- task
			}
		}
	}()
}

func (b *testBackend) AccountExtraDataStateGetterByNumber(context.Context, rpc.BlockNumber) (vm.AccountExtraDataStateGetter, error) {
	return nil, nil
}

func (b *testBackend) PSMR() mps.PrivateStateMetadataResolver {
	return &core.DefaultPrivateStateManager{}
}

// TestBlockSubscription tests if a block subscription returns block hashes for posted chain events.
// It creates multiple subscriptions:
// - one at the start and should receive all posted chain events and a second (blockHashes)
// - one that is created after a cutoff moment and uninstalled after a second cutoff moment (blockHashes[cutoff1:cutoff2])
// - one that is created after the second cutoff moment (blockHashes[cutoff2:])
func TestBlockSubscription(t *testing.T) {
	t.Parallel()

	var (
		db          = rawdb.NewMemoryDatabase()
		backend     = &testBackend{db: db}
		api         = NewPublicFilterAPI(backend, false, deadline)
		genesis     = new(core.Genesis).MustCommit(db)
		chain, _    = core.GenerateChain(params.TestChainConfig, genesis, ethash.NewFaker(), db, 10, func(i int, gen *core.BlockGen) {})
		chainEvents = []core.ChainEvent{}
	)

	for _, blk := range chain {
		chainEvents = append(chainEvents, core.ChainEvent{Hash: blk.Hash(), Block: blk})
	}

	chan0 := make(chan *types.Header)
	sub0 := api.events.SubscribeNewHeads(chan0)
	chan1 := make(chan *types.Header)
	sub1 := api.events.SubscribeNewHeads(chan1)

	go func() { // simulate client
		i1, i2 := 0, 0
		for i1 != len(chainEvents) || i2 != len(chainEvents) {
			select {
			case header := <-chan0:
				if chainEvents[i1].Hash != header.Hash() {
					t.Errorf("sub0 received invalid hash on index %d, want %x, got %x", i1, chainEvents[i1].Hash, header.Hash())
				}
				i1++
			case header := <-chan1:
				if chainEvents[i2].Hash != header.Hash() {
					t.Errorf("sub1 received invalid hash on index %d, want %x, got %x", i2, chainEvents[i2].Hash, header.Hash())
				}
				i2++
			}
		}

		sub0.Unsubscribe()
		sub1.Unsubscribe()
	}()

	time.Sleep(1 * time.Second)
	for _, e := range chainEvents {
		backend.chainFeed.Send(e)
	}

	<-sub0.Err()
	<-sub1.Err()
}

// TestPendingTxFilter tests whether pending tx filters retrieve all pending transactions that are posted to the event mux.
func TestPendingTxFilter(t *testing.T) {
	t.Parallel()

	var (
		db      = rawdb.NewMemoryDatabase()
		backend = &testBackend{db: db}
		api     = NewPublicFilterAPI(backend, false, deadline)

		transactions = []*types.Transaction{
			types.NewTransaction(0, common.HexToAddress("0xb794f5ea0ba39494ce83a213fffba74279579268"), new(big.Int), 0, new(big.Int), nil),
			types.NewTransaction(1, common.HexToAddress("0xb794f5ea0ba39494ce83a213fffba74279579268"), new(big.Int), 0, new(big.Int), nil),
			types.NewTransaction(2, common.HexToAddress("0xb794f5ea0ba39494ce83a213fffba74279579268"), new(big.Int), 0, new(big.Int), nil),
			types.NewTransaction(3, common.HexToAddress("0xb794f5ea0ba39494ce83a213fffba74279579268"), new(big.Int), 0, new(big.Int), nil),
			types.NewTransaction(4, common.HexToAddress("0xb794f5ea0ba39494ce83a213fffba74279579268"), new(big.Int), 0, new(big.Int), nil),
		}

		hashes []common.Hash
	)

	fid0 := api.NewPendingTransactionFilter()

	time.Sleep(1 * time.Second)
	backend.txFeed.Send(core.NewTxsEvent{Txs: transactions})

	timeout := time.Now().Add(1 * time.Second)
	for {
		results, err := api.GetFilterChanges(context.Background(), fid0)
		if err != nil {
			t.Fatalf("Unable to retrieve logs: %v", err)
		}

		h := results.([]common.Hash)
		hashes = append(hashes, h...)
		if len(hashes) >= len(transactions) {
			break
		}
		// check timeout
		if time.Now().After(timeout) {
			break
		}

		time.Sleep(100 * time.Millisecond)
	}

	if len(hashes) != len(transactions) {
		t.Errorf("invalid number of transactions, want %d transactions(s), got %d", len(transactions), len(hashes))
		return
	}
	for i := range hashes {
		if hashes[i] != transactions[i].Hash() {
			t.Errorf("hashes[%d] invalid, want %x, got %x", i, transactions[i].Hash(), hashes[i])
		}
	}
}

// TestLogFilterCreation test whether a given filter criteria makes sense.
// If not it must return an error.
func TestLogFilterCreation(t *testing.T) {
	var (
		db      = rawdb.NewMemoryDatabase()
		backend = &testBackend{db: db}
		api     = NewPublicFilterAPI(backend, false, deadline)

		testCases = []struct {
			crit    FilterCriteria
			success bool
		}{
			// defaults
			{FilterCriteria{}, true},
			// valid block number range
			{FilterCriteria{FromBlock: big.NewInt(1), ToBlock: big.NewInt(2)}, true},
			// "mined" block range to pending
			{FilterCriteria{FromBlock: big.NewInt(1), ToBlock: big.NewInt(rpc.LatestBlockNumber.Int64())}, true},
			// new mined and pending blocks
			{FilterCriteria{FromBlock: big.NewInt(rpc.LatestBlockNumber.Int64()), ToBlock: big.NewInt(rpc.PendingBlockNumber.Int64())}, true},
			// from block "higher" than to block
			{FilterCriteria{FromBlock: big.NewInt(2), ToBlock: big.NewInt(1)}, false},
			// from block "higher" than to block
			{FilterCriteria{FromBlock: big.NewInt(rpc.LatestBlockNumber.Int64()), ToBlock: big.NewInt(100)}, false},
			// from block "higher" than to block
			{FilterCriteria{FromBlock: big.NewInt(rpc.PendingBlockNumber.Int64()), ToBlock: big.NewInt(100)}, false},
			// from block "higher" than to block
			{FilterCriteria{FromBlock: big.NewInt(rpc.PendingBlockNumber.Int64()), ToBlock: big.NewInt(rpc.LatestBlockNumber.Int64())}, false},
		}
	)

	for i, test := range testCases {
		_, err := api.NewFilter(context.Background(), test.crit)
		if test.success && err != nil {
			t.Errorf("expected filter creation for case %d to success, got %v", i, err)
		}
		if !test.success && err == nil {
			t.Errorf("expected testcase %d to fail with an error", i)
		}
	}
}

// TestInvalidLogFilterCreation tests whether invalid filter log criteria results in an error
// when the filter is created.
func TestInvalidLogFilterCreation(t *testing.T) {
	t.Parallel()

	var (
		db      = rawdb.NewMemoryDatabase()
		backend = &testBackend{db: db}
		api     = NewPublicFilterAPI(backend, false, deadline)
	)

	// different situations where log filter creation should fail.
	// Reason: fromBlock > toBlock
	testCases := []FilterCriteria{
		0: {FromBlock: big.NewInt(rpc.PendingBlockNumber.Int64()), ToBlock: big.NewInt(rpc.LatestBlockNumber.Int64())},
		1: {FromBlock: big.NewInt(rpc.PendingBlockNumber.Int64()), ToBlock: big.NewInt(100)},
		2: {FromBlock: big.NewInt(rpc.LatestBlockNumber.Int64()), ToBlock: big.NewInt(100)},
	}

	for i, test := range testCases {
		if _, err := api.NewFilter(context.Background(), test); err == nil {
			t.Errorf("Expected NewFilter for case #%d to fail", i)
		}
	}
}

func TestInvalidGetLogsRequest(t *testing.T) {
	var (
		db        = rawdb.NewMemoryDatabase()
		backend   = &testBackend{db: db}
		api       = NewPublicFilterAPI(backend, false, deadline)
		blockHash = common.HexToHash("0x1111111111111111111111111111111111111111111111111111111111111111")
	)

	// Reason: Cannot specify both BlockHash and FromBlock/ToBlock)
	testCases := []FilterCriteria{
		0: {BlockHash: &blockHash, FromBlock: big.NewInt(100)},
		1: {BlockHash: &blockHash, ToBlock: big.NewInt(500)},
		2: {BlockHash: &blockHash, FromBlock: big.NewInt(rpc.LatestBlockNumber.Int64())},
	}

	for i, test := range testCases {
		if _, err := api.GetLogs(context.Background(), test); err == nil {
			t.Errorf("Expected Logs for case #%d to fail", i)
		}
	}
}

// TestLogFilter tests whether log filters match the correct logs that are posted to the event feed.
func TestLogFilter(t *testing.T) {
	t.Parallel()

	var (
		db      = rawdb.NewMemoryDatabase()
		backend = &testBackend{db: db}
		api     = NewPublicFilterAPI(backend, false, deadline)

		firstAddr      = common.HexToAddress("0x1111111111111111111111111111111111111111")
		secondAddr     = common.HexToAddress("0x2222222222222222222222222222222222222222")
		thirdAddress   = common.HexToAddress("0x3333333333333333333333333333333333333333")
		notUsedAddress = common.HexToAddress("0x9999999999999999999999999999999999999999")
		firstTopic     = common.HexToHash("0x1111111111111111111111111111111111111111111111111111111111111111")
		secondTopic    = common.HexToHash("0x2222222222222222222222222222222222222222222222222222222222222222")
		notUsedTopic   = common.HexToHash("0x9999999999999999999999999999999999999999999999999999999999999999")

		// posted twice, once as regular logs and once as pending logs.
		allLogs = []*types.Log{
			{Address: firstAddr},
			{Address: firstAddr, Topics: []common.Hash{firstTopic}, BlockNumber: 1},
			{Address: secondAddr, Topics: []common.Hash{firstTopic}, BlockNumber: 1},
			{Address: thirdAddress, Topics: []common.Hash{secondTopic}, BlockNumber: 2},
			{Address: thirdAddress, Topics: []common.Hash{secondTopic}, BlockNumber: 3},
		}

		expectedCase7  = []*types.Log{allLogs[3], allLogs[4], allLogs[0], allLogs[1], allLogs[2], allLogs[3], allLogs[4]}
		expectedCase11 = []*types.Log{allLogs[1], allLogs[2], allLogs[1], allLogs[2]}

		testCases = []struct {
			crit     FilterCriteria
			expected []*types.Log
			id       rpc.ID
		}{
			// match all
			0: {FilterCriteria{}, allLogs, ""},
			// match none due to no matching addresses
			1: {FilterCriteria{Addresses: []common.Address{{}, notUsedAddress}, Topics: [][]common.Hash{nil}}, []*types.Log{}, ""},
			// match logs based on addresses, ignore topics
			2: {FilterCriteria{Addresses: []common.Address{firstAddr}}, allLogs[:2], ""},
			// match none due to no matching topics (match with address)
			3: {FilterCriteria{Addresses: []common.Address{secondAddr}, Topics: [][]common.Hash{{notUsedTopic}}}, []*types.Log{}, ""},
			// match logs based on addresses and topics
			4: {FilterCriteria{Addresses: []common.Address{thirdAddress}, Topics: [][]common.Hash{{firstTopic, secondTopic}}}, allLogs[3:5], ""},
			// match logs based on multiple addresses and "or" topics
			5: {FilterCriteria{Addresses: []common.Address{secondAddr, thirdAddress}, Topics: [][]common.Hash{{firstTopic, secondTopic}}}, allLogs[2:5], ""},
			// logs in the pending block
			6: {FilterCriteria{Addresses: []common.Address{firstAddr}, FromBlock: big.NewInt(rpc.PendingBlockNumber.Int64()), ToBlock: big.NewInt(rpc.PendingBlockNumber.Int64())}, allLogs[:2], ""},
			// mined logs with block num >= 2 or pending logs
			7: {FilterCriteria{FromBlock: big.NewInt(2), ToBlock: big.NewInt(rpc.PendingBlockNumber.Int64())}, expectedCase7, ""},
			// all "mined" logs with block num >= 2
			8: {FilterCriteria{FromBlock: big.NewInt(2), ToBlock: big.NewInt(rpc.LatestBlockNumber.Int64())}, allLogs[3:], ""},
			// all "mined" logs
			9: {FilterCriteria{ToBlock: big.NewInt(rpc.LatestBlockNumber.Int64())}, allLogs, ""},
			// all "mined" logs with 1>= block num <=2 and topic secondTopic
			10: {FilterCriteria{FromBlock: big.NewInt(1), ToBlock: big.NewInt(2), Topics: [][]common.Hash{{secondTopic}}}, allLogs[3:4], ""},
			// all "mined" and pending logs with topic firstTopic
			11: {FilterCriteria{FromBlock: big.NewInt(rpc.LatestBlockNumber.Int64()), ToBlock: big.NewInt(rpc.PendingBlockNumber.Int64()), Topics: [][]common.Hash{{firstTopic}}}, expectedCase11, ""},
			// match all logs due to wildcard topic
			12: {FilterCriteria{Topics: [][]common.Hash{nil}}, allLogs[1:], ""},
		}
	)

	// create all filters
	for i := range testCases {
		testCases[i].id, _ = api.NewFilter(context.Background(), testCases[i].crit)
	}

	// raise events
	time.Sleep(1 * time.Second)
	if nsend := backend.logsFeed.Send(allLogs); nsend == 0 {
		t.Fatal("Logs event not delivered")
	}
	if nsend := backend.pendingLogsFeed.Send(allLogs); nsend == 0 {
		t.Fatal("Pending logs event not delivered")
	}

	for i, tt := range testCases {
		var fetched []*types.Log
		timeout := time.Now().Add(1 * time.Second)
		for { // fetch all expected logs
			results, err := api.GetFilterChanges(context.Background(), tt.id)
			if err != nil {
				t.Fatalf("Unable to fetch logs: %v", err)
			}

			fetched = append(fetched, results.([]*types.Log)...)
			if len(fetched) >= len(tt.expected) {
				break
			}
			// check timeout
			if time.Now().After(timeout) {
				break
			}

			time.Sleep(100 * time.Millisecond)
		}

		if len(fetched) != len(tt.expected) {
			t.Errorf("invalid number of logs for case %d, want %d log(s), got %d", i, len(tt.expected), len(fetched))
			return
		}

		for l := range fetched {
			if fetched[l].Removed {
				t.Errorf("expected log not to be removed for log %d in case %d", l, i)
			}
			if !reflect.DeepEqual(fetched[l], tt.expected[l]) {
				t.Errorf("invalid log on index %d for case %d", l, i)
			}
		}
	}
}

// TestPendingLogsSubscription tests if a subscription receives the correct pending logs that are posted to the event feed.
func TestPendingLogsSubscription(t *testing.T) {
	t.Parallel()

	var (
		db      = rawdb.NewMemoryDatabase()
		backend = &testBackend{db: db}
		api     = NewPublicFilterAPI(backend, false, deadline)

		firstAddr      = common.HexToAddress("0x1111111111111111111111111111111111111111")
		secondAddr     = common.HexToAddress("0x2222222222222222222222222222222222222222")
		thirdAddress   = common.HexToAddress("0x3333333333333333333333333333333333333333")
		notUsedAddress = common.HexToAddress("0x9999999999999999999999999999999999999999")
		firstTopic     = common.HexToHash("0x1111111111111111111111111111111111111111111111111111111111111111")
		secondTopic    = common.HexToHash("0x2222222222222222222222222222222222222222222222222222222222222222")
		thirdTopic     = common.HexToHash("0x3333333333333333333333333333333333333333333333333333333333333333")
		fourthTopic    = common.HexToHash("0x4444444444444444444444444444444444444444444444444444444444444444")
		notUsedTopic   = common.HexToHash("0x9999999999999999999999999999999999999999999999999999999999999999")

		allLogs = [][]*types.Log{
			{{Address: firstAddr, Topics: []common.Hash{}, BlockNumber: 0}},
			{{Address: firstAddr, Topics: []common.Hash{firstTopic}, BlockNumber: 1}},
			{{Address: secondAddr, Topics: []common.Hash{firstTopic}, BlockNumber: 2}},
			{{Address: thirdAddress, Topics: []common.Hash{secondTopic}, BlockNumber: 3}},
			{{Address: thirdAddress, Topics: []common.Hash{secondTopic}, BlockNumber: 4}},
			{
				{Address: thirdAddress, Topics: []common.Hash{firstTopic}, BlockNumber: 5},
				{Address: thirdAddress, Topics: []common.Hash{thirdTopic}, BlockNumber: 5},
				{Address: thirdAddress, Topics: []common.Hash{fourthTopic}, BlockNumber: 5},
				{Address: firstAddr, Topics: []common.Hash{firstTopic}, BlockNumber: 5},
			},
		}

		testCases = []struct {
			crit     ethereum.FilterQuery
			expected []*types.Log
			c        chan []*types.Log
			sub      *Subscription
		}{
			// match all
			{
				ethereum.FilterQuery{}, flattenLogs(allLogs),
				nil, nil,
			},
			// match none due to no matching addresses
			{
				ethereum.FilterQuery{Addresses: []common.Address{{}, notUsedAddress}, Topics: [][]common.Hash{nil}},
				nil,
				nil, nil,
			},
			// match logs based on addresses, ignore topics
			{
				ethereum.FilterQuery{Addresses: []common.Address{firstAddr}},
				append(flattenLogs(allLogs[:2]), allLogs[5][3]),
				nil, nil,
			},
			// match none due to no matching topics (match with address)
			{
				ethereum.FilterQuery{Addresses: []common.Address{secondAddr}, Topics: [][]common.Hash{{notUsedTopic}}},
				nil, nil, nil,
			},
			// match logs based on addresses and topics
			{
				ethereum.FilterQuery{Addresses: []common.Address{thirdAddress}, Topics: [][]common.Hash{{firstTopic, secondTopic}}},
				append(flattenLogs(allLogs[3:5]), allLogs[5][0]),
				nil, nil,
			},
			// match logs based on multiple addresses and "or" topics
			{
				ethereum.FilterQuery{Addresses: []common.Address{secondAddr, thirdAddress}, Topics: [][]common.Hash{{firstTopic, secondTopic}}},
				append(flattenLogs(allLogs[2:5]), allLogs[5][0]),
				nil,
				nil,
			},
			// block numbers are ignored for filters created with New***Filter, these return all logs that match the given criteria when the state changes
			{
				ethereum.FilterQuery{Addresses: []common.Address{firstAddr}, FromBlock: big.NewInt(2), ToBlock: big.NewInt(3)},
				append(flattenLogs(allLogs[:2]), allLogs[5][3]),
				nil, nil,
			},
			// multiple pending logs, should match only 2 topics from the logs in block 5
			{
				ethereum.FilterQuery{Addresses: []common.Address{thirdAddress}, Topics: [][]common.Hash{{firstTopic, fourthTopic}}},
				[]*types.Log{allLogs[5][0], allLogs[5][2]},
				nil, nil,
			},
		}
	)

	// create all subscriptions, this ensures all subscriptions are created before the events are posted.
	// on slow machines this could otherwise lead to missing events when the subscription is created after
	// (some) events are posted.
	for i := range testCases {
		testCases[i].c = make(chan []*types.Log)
		testCases[i].sub, _ = api.events.SubscribeLogs(testCases[i].crit, testCases[i].c)
	}

	for n, test := range testCases {
		i := n
		tt := test
		go func() {
			var fetched []*types.Log
		fetchLoop:
			for {
				logs := <-tt.c
				fetched = append(fetched, logs...)
				if len(fetched) >= len(tt.expected) {
					break fetchLoop
				}
			}

			if len(fetched) != len(tt.expected) {
				panic(fmt.Sprintf("invalid number of logs for case %d, want %d log(s), got %d", i, len(tt.expected), len(fetched)))
			}

			for l := range fetched {
				if fetched[l].Removed {
					panic(fmt.Sprintf("expected log not to be removed for log %d in case %d", l, i))
				}
				if !reflect.DeepEqual(fetched[l], tt.expected[l]) {
					panic(fmt.Sprintf("invalid log on index %d for case %d", l, i))
				}
			}
		}()
	}

	// raise events
	time.Sleep(1 * time.Second)
	for _, ev := range allLogs {
		backend.pendingLogsFeed.Send(ev)
	}
}

// TestPendingTxFilterDeadlock tests if the event loop hangs when pending
// txes arrive at the same time that one of multiple filters is timing out.
// Please refer to #22131 for more details.
func TestPendingTxFilterDeadlock(t *testing.T) {
	t.Parallel()
	timeout := 100 * time.Millisecond

	var (
		db      = rawdb.NewMemoryDatabase()
		backend = &testBackend{db: db}
		api     = NewPublicFilterAPI(backend, false, timeout)
		done    = make(chan struct{})
<<<<<<< HEAD
		ctx     = context.TODO()
=======
>>>>>>> 991384a7
	)

	go func() {
		// Bombard feed with txes until signal was received to stop
		i := uint64(0)
		for {
			select {
			case <-done:
				return
			default:
			}

			tx := types.NewTransaction(i, common.HexToAddress("0xb794f5ea0ba39494ce83a213fffba74279579268"), new(big.Int), 0, new(big.Int), nil)
			backend.txFeed.Send(core.NewTxsEvent{Txs: []*types.Transaction{tx}})
			i++
		}
	}()

	// Create a bunch of filters that will
	// timeout either in 100ms or 200ms
	fids := make([]rpc.ID, 20)
	for i := 0; i < len(fids); i++ {
		fid := api.NewPendingTransactionFilter()
		fids[i] = fid
		// Wait for at least one tx to arrive in filter
		for {
<<<<<<< HEAD
			hashes, err := api.GetFilterChanges(ctx, fid)
=======
			hashes, err := api.GetFilterChanges(fid)
>>>>>>> 991384a7
			if err != nil {
				t.Fatalf("Filter should exist: %v\n", err)
			}
			if len(hashes.([]common.Hash)) > 0 {
				break
			}
			runtime.Gosched()
		}
	}

	// Wait until filters have timed out
	time.Sleep(3 * timeout)

	// If tx loop doesn't consume `done` after a second
	// it's hanging.
	select {
	case done <- struct{}{}:
		// Check that all filters have been uninstalled
		for _, fid := range fids {
<<<<<<< HEAD
			if _, err := api.GetFilterChanges(ctx, fid); err == nil {
=======
			if _, err := api.GetFilterChanges(fid); err == nil {
>>>>>>> 991384a7
				t.Errorf("Filter %s should have been uninstalled\n", fid)
			}
		}
	case <-time.After(1 * time.Second):
		t.Error("Tx sending loop hangs")
	}
}

func flattenLogs(pl [][]*types.Log) []*types.Log {
	var logs []*types.Log
	for _, l := range pl {
		logs = append(logs, l...)
	}
	return logs
}<|MERGE_RESOLUTION|>--- conflicted
+++ resolved
@@ -268,7 +268,7 @@
 
 	timeout := time.Now().Add(1 * time.Second)
 	for {
-		results, err := api.GetFilterChanges(context.Background(), fid0)
+		results, err := api.GetFilterChanges(fid0)
 		if err != nil {
 			t.Fatalf("Unable to retrieve logs: %v", err)
 		}
@@ -468,7 +468,7 @@
 		var fetched []*types.Log
 		timeout := time.Now().Add(1 * time.Second)
 		for { // fetch all expected logs
-			results, err := api.GetFilterChanges(context.Background(), tt.id)
+			results, err := api.GetFilterChanges(tt.id)
 			if err != nil {
 				t.Fatalf("Unable to fetch logs: %v", err)
 			}
@@ -646,10 +646,6 @@
 		backend = &testBackend{db: db}
 		api     = NewPublicFilterAPI(backend, false, timeout)
 		done    = make(chan struct{})
-<<<<<<< HEAD
-		ctx     = context.TODO()
-=======
->>>>>>> 991384a7
 	)
 
 	go func() {
@@ -676,11 +672,7 @@
 		fids[i] = fid
 		// Wait for at least one tx to arrive in filter
 		for {
-<<<<<<< HEAD
-			hashes, err := api.GetFilterChanges(ctx, fid)
-=======
 			hashes, err := api.GetFilterChanges(fid)
->>>>>>> 991384a7
 			if err != nil {
 				t.Fatalf("Filter should exist: %v\n", err)
 			}
@@ -700,11 +692,7 @@
 	case done <- struct{}{}:
 		// Check that all filters have been uninstalled
 		for _, fid := range fids {
-<<<<<<< HEAD
-			if _, err := api.GetFilterChanges(ctx, fid); err == nil {
-=======
 			if _, err := api.GetFilterChanges(fid); err == nil {
->>>>>>> 991384a7
 				t.Errorf("Filter %s should have been uninstalled\n", fid)
 			}
 		}
