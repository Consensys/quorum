// Copyright 2017 The go-ethereum Authors
// This file is part of the go-ethereum library.
//
// The go-ethereum library is free software: you can redistribute it and/or modify
// it under the terms of the GNU Lesser General Public License as published by
// the Free Software Foundation, either version 3 of the License, or
// (at your option) any later version.
//
// The go-ethereum library is distributed in the hope that it will be useful,
// but WITHOUT ANY WARRANTY; without even the implied warranty of
// MERCHANTABILITY or FITNESS FOR A PARTICULAR PURPOSE. See the
// GNU Lesser General Public License for more details.
//
// You should have received a copy of the GNU Lesser General Public License
// along with the go-ethereum library. If not, see <http://www.gnu.org/licenses/>.

// Package ethconfig contains the configuration of the ETH and LES protocols.
package ethconfig

import (
	"math/big"
	"os"
	"os/user"
	"path/filepath"
	"runtime"
	"time"

	"github.com/ethereum/go-ethereum/common"
	"github.com/ethereum/go-ethereum/consensus"
	"github.com/ethereum/go-ethereum/consensus/clique"
	"github.com/ethereum/go-ethereum/consensus/ethash"
	"github.com/ethereum/go-ethereum/consensus/istanbul"
	istanbulBackend "github.com/ethereum/go-ethereum/consensus/istanbul/backend"
	"github.com/ethereum/go-ethereum/core"
	"github.com/ethereum/go-ethereum/eth/downloader"
	"github.com/ethereum/go-ethereum/eth/gasprice"
	"github.com/ethereum/go-ethereum/ethdb"
	"github.com/ethereum/go-ethereum/log"
	"github.com/ethereum/go-ethereum/miner"
	"github.com/ethereum/go-ethereum/node"
	"github.com/ethereum/go-ethereum/params"
)

// FullNodeGPO contains default gasprice oracle settings for full node.
var FullNodeGPO = gasprice.Config{
	Blocks:     20,
	Percentile: 60,
	MaxPrice:   gasprice.DefaultMaxPrice,
}

// LightClientGPO contains default gasprice oracle settings for light client.
var LightClientGPO = gasprice.Config{
	Blocks:     2,
	Percentile: 60,
	MaxPrice:   gasprice.DefaultMaxPrice,
}

// Defaults contains default settings for use on the Ethereum main net.
var Defaults = Config{
	SyncMode: downloader.FastSync,
	Ethash: ethash.Config{
		CacheDir:         "ethash",
		CachesInMem:      2,
		CachesOnDisk:     3,
		CachesLockMmap:   false,
		DatasetsInMem:    1,
		DatasetsOnDisk:   2,
		DatasetsLockMmap: false,
	},
	NetworkId:               1337,
	TxLookupLimit:           2350000,
	LightPeers:              100,
	UltraLightFraction:      75,
	DatabaseCache:           768,
	TrieCleanCache:          154,
	TrieCleanCacheJournal:   "triecache",
	TrieCleanCacheRejournal: 60 * time.Minute,
	TrieDirtyCache:          256,
	TrieTimeout:             60 * time.Minute,
	SnapshotCache:           102,
	Miner: miner.Config{
		GasFloor: params.MinGasLimit,
		GasCeil:  params.GenesisGasLimit,
		GasPrice: big.NewInt(params.GWei),
		Recommit: 3 * time.Second,
	},
	TxPool:      core.DefaultTxPoolConfig,
	RPCGasCap:   25000000,
	GPO:         FullNodeGPO,
	RPCTxFeeCap: 1, // 1 ether

	// Quorum
	Istanbul: *istanbul.DefaultConfig, // Quorum
}

func init() {
	home := os.Getenv("HOME")
	if home == "" {
		if user, err := user.Current(); err == nil {
			home = user.HomeDir
		}
	}
	if runtime.GOOS == "darwin" {
		Defaults.Ethash.DatasetDir = filepath.Join(home, "Library", "Ethash")
	} else if runtime.GOOS == "windows" {
		localappdata := os.Getenv("LOCALAPPDATA")
		if localappdata != "" {
			Defaults.Ethash.DatasetDir = filepath.Join(localappdata, "Ethash")
		} else {
			Defaults.Ethash.DatasetDir = filepath.Join(home, "AppData", "Local", "Ethash")
		}
	} else {
		Defaults.Ethash.DatasetDir = filepath.Join(home, ".ethash")
	}
}

//go:generate gencodec -type Config -formats toml -out gen_config.go

// Config contains configuration options for of the ETH and LES protocols.
type Config struct {
	// The genesis block, which is inserted if the database is empty.
	// If nil, the Ethereum main net block is used.
	Genesis *core.Genesis `toml:",omitempty"`

	// Protocol options
	NetworkId uint64 // Network ID to use for selecting peers to connect to
	SyncMode  downloader.SyncMode

	// This can be set to list of enrtree:// URLs which will be queried for
	// for nodes to connect to.
	EthDiscoveryURLs  []string
	SnapDiscoveryURLs []string

	NoPruning  bool // Whether to disable pruning and flush everything to disk
	NoPrefetch bool // Whether to disable prefetching and only load state on demand

	TxLookupLimit uint64 `toml:",omitempty"` // The maximum number of blocks from head whose tx indices are reserved.

	// AuthorizationList of required block number -> hash values to accept
	AuthorizationList map[uint64]common.Hash `toml:"-"` // not in the TOML configuration

	// Light client options
	LightServ          int  `toml:",omitempty"` // Maximum percentage of time allowed for serving LES requests
	LightIngress       int  `toml:",omitempty"` // Incoming bandwidth limit for light servers
	LightEgress        int  `toml:",omitempty"` // Outgoing bandwidth limit for light servers
	LightPeers         int  `toml:",omitempty"` // Maximum number of LES client peers
	LightNoPrune       bool `toml:",omitempty"` // Whether to disable light chain pruning
	LightNoSyncServe   bool `toml:",omitempty"` // Whether to serve light clients before syncing
	SyncFromCheckpoint bool `toml:",omitempty"` // Whether to sync the header chain from the configured checkpoint

	// Ultra Light client options
	UltraLightServers      []string `toml:",omitempty"` // List of trusted ultra light servers
	UltraLightFraction     int      `toml:",omitempty"` // Percentage of trusted servers to accept an announcement
	UltraLightOnlyAnnounce bool     `toml:",omitempty"` // Whether to only announce headers, or also serve them

	// Database options
	SkipBcVersionCheck bool `toml:"-"`
	DatabaseHandles    int  `toml:"-"`
	DatabaseCache      int
	DatabaseFreezer    string

	TrieCleanCache          int
	TrieCleanCacheJournal   string        `toml:",omitempty"` // Disk journal directory for trie cache to survive node restarts
	TrieCleanCacheRejournal time.Duration `toml:",omitempty"` // Time interval to regenerate the journal for clean cache
	TrieDirtyCache          int
	TrieTimeout             time.Duration
	SnapshotCache           int
	Preimages               bool

	// Mining options
	Miner miner.Config

	// Ethash options
	Ethash ethash.Config

	// Transaction pool options
	TxPool core.TxPoolConfig

	// Gas Price Oracle options
	GPO gasprice.Config

	// Enables tracking of SHA3 preimages in the VM
	EnablePreimageRecording bool

	RaftMode             bool
	EnableNodePermission bool
	// Istanbul options
	Istanbul istanbul.Config

	// Miscellaneous options
	DocRoot string `toml:"-"`

	// Type of the EWASM interpreter ("" for default)
	EWASMInterpreter string

	// Type of the EVM interpreter ("" for default)
	EVMInterpreter string

	// RPCGasCap is the global gas cap for eth-call variants.
	RPCGasCap uint64 `toml:",omitempty"`

	// RPCTxFeeCap is the global transaction fee(price * gaslimit) cap for
	// send-transction variants. The unit is ether.
	RPCTxFeeCap float64 `toml:",omitempty"`

	// Checkpoint is a hardcoded checkpoint which can be nil.
	Checkpoint *params.TrustedCheckpoint `toml:",omitempty"`

	// CheckpointOracle is the configuration for checkpoint oracle.
	CheckpointOracle *params.CheckpointOracleConfig `toml:",omitempty"`

	// Berlin block override (TODO: remove after the fork)
	OverrideBerlin *big.Int `toml:",omitempty"`

	// Quorum
	// timeout value for call
	EVMCallTimeOut time.Duration

	// Quorum
	core.QuorumChainConfig `toml:"-"`

<<<<<<< HEAD
	// Quorum
	QuorumLightServer                         bool   `toml:",omitempty"`
	QuorumLightClient                         bool   `toml:",omitempty"`
	QuorumLightClientPSI                      string `toml:",omitempty"`
	QuorumLightClientTokenEnabled             bool   `toml:",omitempty"`
	QuorumLightClientTokenValue               string `toml:",omitempty"`
	QuorumLightClientTokenManagement          string `toml:",omitempty"`
	QuorumLightClientRPCTLS                   bool   `toml:",omitempty"`
	QuorumLightClientRPCTLSInsecureSkipVerify bool   `toml:",omitempty"`
	QuorumLightClientRPCTLSCACert             string `toml:",omitempty"`
	QuorumLightClientRPCTLSCert               string `toml:",omitempty"`
	QuorumLightClientRPCTLSKey                string `toml:",omitempty"`
	QuorumLightClientServerNode               string `toml:",omitempty"`
	QuorumLightClientServerNodeRPC            string `toml:",omitempty"`
=======
	// QuorumLight
	QuorumLightServer bool               `toml:",omitempty"`
	QuorumLightClient *QuorumLightClient `toml:",omitempty"`
}

type QuorumLightClient struct {
	Use                      bool   `toml:",omitempty"`
	PSI                      string `toml:",omitempty"`
	Token                    string `toml:",omitempty"`
	RPCTLS                   bool   `toml:",omitempty"`
	RPCTLSInsecureSkipVerify bool   `toml:",omitempty"`
	RPCTLSCACert             string `toml:",omitempty"`
	RPCTLSCert               string `toml:",omitempty"`
	RPCTLSKey                string `toml:",omitempty"`
	ServerNode               string `toml:",omitempty"`
	ServerNodeRPC            string `toml:",omitempty"`
}

func (q *QuorumLightClient) Enabled() bool {
	return q != nil && q.Use
>>>>>>> c277c26f
}

// CreateConsensusEngine creates a consensus engine for the given chain configuration.
func CreateConsensusEngine(stack *node.Node, chainConfig *params.ChainConfig, config *Config, notify []string, noverify bool, db ethdb.Database) consensus.Engine {
	// If proof-of-authority is requested, set it up
	if chainConfig.Clique != nil {
		chainConfig.Clique.AllowedFutureBlockTime = config.Miner.AllowedFutureBlockTime //Quorum
		return clique.New(chainConfig.Clique, db)
	}
	// If Istanbul is requested, set it up
	if chainConfig.Istanbul != nil {
		log.Warn("WARNING: The attribute config.istanbul is deprecated and will be removed in the future, please use config.ibft on genesis file")
		if chainConfig.Istanbul.Epoch != 0 {
			config.Istanbul.Epoch = chainConfig.Istanbul.Epoch
		}
		config.Istanbul.ProposerPolicy = istanbul.NewProposerPolicy(istanbul.ProposerPolicyId(chainConfig.Istanbul.ProposerPolicy))
		config.Istanbul.Ceil2Nby3Block = chainConfig.Istanbul.Ceil2Nby3Block
		config.Istanbul.AllowedFutureBlockTime = config.Miner.AllowedFutureBlockTime //Quorum
		config.Istanbul.TestQBFTBlock = chainConfig.Istanbul.TestQBFTBlock

		return istanbulBackend.New(&config.Istanbul, stack.GetNodeKey(), db)
	}
	if chainConfig.IBFT != nil {
		setBFTConfig(&config.Istanbul, chainConfig.IBFT.BFTConfig)
		config.Istanbul.TestQBFTBlock = nil
		return istanbulBackend.New(&config.Istanbul, stack.GetNodeKey(), db)
	}
	if chainConfig.QBFT != nil {
		setBFTConfig(&config.Istanbul, chainConfig.QBFT.BFTConfig)
		config.Istanbul.TestQBFTBlock = big.NewInt(0)
		return istanbulBackend.New(&config.Istanbul, stack.GetNodeKey(), db)
	}
	// Otherwise assume proof-of-work
	switch config.Ethash.PowMode {
	case ethash.ModeFake:
		log.Warn("Ethash used in fake mode")
		return ethash.NewFaker()
	case ethash.ModeTest:
		log.Warn("Ethash used in test mode")
		return ethash.NewTester(nil, noverify)
	case ethash.ModeShared:
		log.Warn("Ethash used in shared mode")
		return ethash.NewShared()
	default:
		// For Quorum, Raft run as a separate service, so
		// the Ethereum service still needs a consensus engine,
		// use the consensus with the lightest overhead
		log.Warn("Ethash used in full fake mode")
		return ethash.NewFullFaker()
	}
}

func setBFTConfig(istanbulConfig *istanbul.Config, bftConfig *params.BFTConfig) {
	if bftConfig.BlockPeriodSeconds != 0 {
		istanbulConfig.BlockPeriod = bftConfig.BlockPeriodSeconds
	}
	if bftConfig.RequestTimeoutSeconds != 0 {
		istanbulConfig.RequestTimeout = bftConfig.RequestTimeoutSeconds
	}
	if bftConfig.EpochLength != 0 {
		istanbulConfig.Epoch = bftConfig.EpochLength
	}
	if bftConfig.ProposerPolicy != 0 {
		istanbulConfig.ProposerPolicy = istanbul.NewProposerPolicy(istanbul.ProposerPolicyId(bftConfig.ProposerPolicy))
	}
	if bftConfig.Ceil2Nby3Block != nil {
		istanbulConfig.Ceil2Nby3Block = bftConfig.Ceil2Nby3Block
	}
}<|MERGE_RESOLUTION|>--- conflicted
+++ resolved
@@ -219,22 +219,6 @@
 	// Quorum
 	core.QuorumChainConfig `toml:"-"`
 
-<<<<<<< HEAD
-	// Quorum
-	QuorumLightServer                         bool   `toml:",omitempty"`
-	QuorumLightClient                         bool   `toml:",omitempty"`
-	QuorumLightClientPSI                      string `toml:",omitempty"`
-	QuorumLightClientTokenEnabled             bool   `toml:",omitempty"`
-	QuorumLightClientTokenValue               string `toml:",omitempty"`
-	QuorumLightClientTokenManagement          string `toml:",omitempty"`
-	QuorumLightClientRPCTLS                   bool   `toml:",omitempty"`
-	QuorumLightClientRPCTLSInsecureSkipVerify bool   `toml:",omitempty"`
-	QuorumLightClientRPCTLSCACert             string `toml:",omitempty"`
-	QuorumLightClientRPCTLSCert               string `toml:",omitempty"`
-	QuorumLightClientRPCTLSKey                string `toml:",omitempty"`
-	QuorumLightClientServerNode               string `toml:",omitempty"`
-	QuorumLightClientServerNodeRPC            string `toml:",omitempty"`
-=======
 	// QuorumLight
 	QuorumLightServer bool               `toml:",omitempty"`
 	QuorumLightClient *QuorumLightClient `toml:",omitempty"`
@@ -243,7 +227,9 @@
 type QuorumLightClient struct {
 	Use                      bool   `toml:",omitempty"`
 	PSI                      string `toml:",omitempty"`
-	Token                    string `toml:",omitempty"`
+	TokenEnabled             bool   `toml:",omitempty"`
+	TokenValue               string `toml:",omitempty"`
+	TokenManagement          string `toml:",omitempty"`
 	RPCTLS                   bool   `toml:",omitempty"`
 	RPCTLSInsecureSkipVerify bool   `toml:",omitempty"`
 	RPCTLSCACert             string `toml:",omitempty"`
@@ -255,7 +241,6 @@
 
 func (q *QuorumLightClient) Enabled() bool {
 	return q != nil && q.Use
->>>>>>> c277c26f
 }
 
 // CreateConsensusEngine creates a consensus engine for the given chain configuration.
