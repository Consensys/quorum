--- conflicted
+++ resolved
@@ -213,12 +213,9 @@
 
 // New creates a new downloader to fetch hashes and blocks from remote peers.
 func New(checkpoint uint64, stateDb ethdb.Database, stateBloom *trie.SyncBloom, mux *event.TypeMux, chain BlockChain, lightchain LightChain, dropPeer peerDropFn) *Downloader {
-<<<<<<< HEAD
-=======
 	// reset the value of maxForkAncenstry for Quorum based
 	maxForkAncestry = uint64(params.GetImmutabilityThreshold())
 
->>>>>>> c04d1c8b
 	if lightchain == nil {
 		lightchain = chain
 	}
