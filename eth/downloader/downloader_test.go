--- conflicted
+++ resolved
@@ -86,11 +86,7 @@
 	tester.stateDb = rawdb.NewMemoryDatabase()
 	tester.stateDb.Put(testGenesis.Root().Bytes(), []byte{0x00})
 
-<<<<<<< HEAD
-	tester.downloader = New(FullSync, 0, tester.stateDb, new(event.TypeMux), tester, nil, tester.dropPeer)
-=======
 	tester.downloader = New(0, tester.stateDb, trie.NewSyncBloom(1, tester.stateDb), new(event.TypeMux), tester, nil, tester.dropPeer)
->>>>>>> 52f24617
 	return tester
 }
 
@@ -1648,21 +1644,13 @@
 	tester.newPeer("peer", protocol, chain)
 
 	var expect error
-<<<<<<< HEAD
-	if mode == FastSync {
-=======
 	if mode == FastSync || mode == LightSync {
->>>>>>> 52f24617
 		expect = errUnsyncedPeer
 	}
 	if err := tester.sync("peer", nil, mode); err != expect {
 		t.Fatalf("block sync error mismatch: have %v, want %v", err, expect)
 	}
-<<<<<<< HEAD
-	if mode == FastSync {
-=======
 	if mode == FastSync || mode == LightSync {
->>>>>>> 52f24617
 		assertOwnChain(t, tester, 1)
 	} else {
 		assertOwnChain(t, tester, chain.len())
