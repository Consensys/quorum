// Copyright 2015 The go-ethereum Authors
// This file is part of the go-ethereum library.
//
// The go-ethereum library is free software: you can redistribute it and/or modify
// it under the terms of the GNU Lesser General Public License as published by
// the Free Software Foundation, either version 3 of the License, or
// (at your option) any later version.
//
// The go-ethereum library is distributed in the hope that it will be useful,
// but WITHOUT ANY WARRANTY; without even the implied warranty of
// MERCHANTABILITY or FITNESS FOR A PARTICULAR PURPOSE. See the
// GNU Lesser General Public License for more details.
//
// You should have received a copy of the GNU Lesser General Public License
// along with the go-ethereum library. If not, see <http://www.gnu.org/licenses/>.

package eth

import (
	"context"
	"errors"
	"fmt"
	"math/big"
	"time"

	"github.com/ethereum/go-ethereum/accounts"
	"github.com/ethereum/go-ethereum/common"
	"github.com/ethereum/go-ethereum/consensus"
	"github.com/ethereum/go-ethereum/core"
	"github.com/ethereum/go-ethereum/core/bloombits"
	"github.com/ethereum/go-ethereum/core/mps"
	"github.com/ethereum/go-ethereum/core/rawdb"
	"github.com/ethereum/go-ethereum/core/state"
	"github.com/ethereum/go-ethereum/core/types"
	"github.com/ethereum/go-ethereum/core/vm"
	"github.com/ethereum/go-ethereum/eth/downloader"
	"github.com/ethereum/go-ethereum/eth/gasprice"
	"github.com/ethereum/go-ethereum/ethdb"
	"github.com/ethereum/go-ethereum/event"
	"github.com/ethereum/go-ethereum/miner"
	"github.com/ethereum/go-ethereum/params"
	pcore "github.com/ethereum/go-ethereum/permission/core"
	"github.com/ethereum/go-ethereum/rpc"
	"github.com/jpmorganchase/quorum-security-plugin-sdk-go/proto"
)

// EthAPIBackend implements ethapi.Backend for full nodes
type EthAPIBackend struct {
	extRPCEnabled bool
	eth           *Ethereum
	gpo           *gasprice.Oracle

	// Quorum
	//
	// hex node id from node public key
	hexNodeId string

	// timeout value for call
	evmCallTimeOut time.Duration
}

// ChainConfig returns the active chain configuration.
func (b *EthAPIBackend) ChainConfig() *params.ChainConfig {
	return b.eth.blockchain.Config()
}

// PSMR returns the private state metadata resolver.
func (b *EthAPIBackend) PSMR() mps.PrivateStateMetadataResolver {
	return b.eth.blockchain.PrivateStateManager()
}

func (b *EthAPIBackend) CurrentBlock() *types.Block {
	return b.eth.blockchain.CurrentBlock()
}

func (b *EthAPIBackend) SetHead(number uint64) {
	b.eth.protocolManager.downloader.Cancel()
	b.eth.blockchain.SetHead(number)
}

func (b *EthAPIBackend) HeaderByNumber(ctx context.Context, number rpc.BlockNumber) (*types.Header, error) {
	// Pending block is only known by the miner
	if number == rpc.PendingBlockNumber {
		block := b.eth.miner.PendingBlock()
		return block.Header(), nil
	}
	// Otherwise resolve and return the block
	if number == rpc.LatestBlockNumber {
		return b.eth.blockchain.CurrentBlock().Header(), nil
	}
	return b.eth.blockchain.GetHeaderByNumber(uint64(number)), nil
}

func (b *EthAPIBackend) HeaderByNumberOrHash(ctx context.Context, blockNrOrHash rpc.BlockNumberOrHash) (*types.Header, error) {
	if blockNr, ok := blockNrOrHash.Number(); ok {
		return b.HeaderByNumber(ctx, blockNr)
	}
	if hash, ok := blockNrOrHash.Hash(); ok {
		header := b.eth.blockchain.GetHeaderByHash(hash)
		if header == nil {
			return nil, errors.New("header for hash not found")
		}
		if blockNrOrHash.RequireCanonical && b.eth.blockchain.GetCanonicalHash(header.Number.Uint64()) != hash {
			return nil, errors.New("hash is not currently canonical")
		}
		return header, nil
	}
	return nil, errors.New("invalid arguments; neither block nor hash specified")
}

func (b *EthAPIBackend) HeaderByHash(ctx context.Context, hash common.Hash) (*types.Header, error) {
	return b.eth.blockchain.GetHeaderByHash(hash), nil
}

func (b *EthAPIBackend) BlockByNumber(ctx context.Context, number rpc.BlockNumber) (*types.Block, error) {
	// Pending block is only known by the miner
	if number == rpc.PendingBlockNumber {
		if b.eth.protocolManager.raftMode {
			// Use latest instead.
			return b.eth.blockchain.CurrentBlock(), nil
		}
		block := b.eth.miner.PendingBlock()
		return block, nil
	}
	// Otherwise resolve and return the block
	if number == rpc.LatestBlockNumber {
		return b.eth.blockchain.CurrentBlock(), nil
	}
	return b.eth.blockchain.GetBlockByNumber(uint64(number)), nil
}

func (b *EthAPIBackend) BlockByHash(ctx context.Context, hash common.Hash) (*types.Block, error) {
	return b.eth.blockchain.GetBlockByHash(hash), nil
}

func (b *EthAPIBackend) BlockByNumberOrHash(ctx context.Context, blockNrOrHash rpc.BlockNumberOrHash) (*types.Block, error) {
	if blockNr, ok := blockNrOrHash.Number(); ok {
		return b.BlockByNumber(ctx, blockNr)
	}
	if hash, ok := blockNrOrHash.Hash(); ok {
		header := b.eth.blockchain.GetHeaderByHash(hash)
		if header == nil {
			return nil, errors.New("header for hash not found")
		}
		if blockNrOrHash.RequireCanonical && b.eth.blockchain.GetCanonicalHash(header.Number.Uint64()) != hash {
			return nil, errors.New("hash is not currently canonical")
		}
		block := b.eth.blockchain.GetBlock(hash, header.Number.Uint64())
		if block == nil {
			return nil, errors.New("header found, but block body is missing")
		}
		return block, nil
	}
	return nil, errors.New("invalid arguments; neither block nor hash specified")
}

func (b *EthAPIBackend) StateAndHeaderByNumber(ctx context.Context, number rpc.BlockNumber) (vm.MinimalApiState, *types.Header, error) {
	psm, err := b.PSMR().ResolveForUserContext(ctx)
	if err != nil {
		return nil, nil, err
	}
	// Pending state is only known by the miner
	if number == rpc.PendingBlockNumber {
		// Quorum
		if b.eth.protocolManager.raftMode {
			// Use latest instead.
			header, err := b.HeaderByNumber(ctx, rpc.LatestBlockNumber)
			if header == nil || err != nil {
				return nil, nil, err
			}
			publicState, privateState, err := b.eth.BlockChain().StateAtPSI(header.Root, psm.ID)
			return EthAPIState{publicState, privateState}, header, err
		}
		block, publicState, privateState := b.eth.miner.Pending(psm.ID)
		return EthAPIState{publicState, privateState}, block.Header(), nil
	}
	// Otherwise resolve the block number and return its state
	header, err := b.HeaderByNumber(ctx, number)
	if err != nil {
		return nil, nil, err
	}
	if header == nil {
		return nil, nil, errors.New("header not found")
	}
	stateDb, privateState, err := b.eth.BlockChain().StateAtPSI(header.Root, psm.ID)
	return EthAPIState{stateDb, privateState}, header, err

}

func (b *EthAPIBackend) StateAndHeaderByNumberOrHash(ctx context.Context, blockNrOrHash rpc.BlockNumberOrHash) (vm.MinimalApiState, *types.Header, error) {
	if blockNr, ok := blockNrOrHash.Number(); ok {
		return b.StateAndHeaderByNumber(ctx, blockNr)
	}
	if hash, ok := blockNrOrHash.Hash(); ok {
		header, err := b.HeaderByHash(ctx, hash)
		if err != nil {
			return nil, nil, err
		}
		if header == nil {
			return nil, nil, errors.New("header for hash not found")
		}
		if blockNrOrHash.RequireCanonical && b.eth.blockchain.GetCanonicalHash(header.Number.Uint64()) != hash {
			return nil, nil, errors.New("hash is not currently canonical")
		}
		psm, err := b.PSMR().ResolveForUserContext(ctx)
		if err != nil {
			return nil, nil, err
		}
		stateDb, privateState, err := b.eth.BlockChain().StateAtPSI(header.Root, psm.ID)
		return EthAPIState{stateDb, privateState}, header, err

	}
	return nil, nil, errors.New("invalid arguments; neither block nor hash specified")
}

func (b *EthAPIBackend) GetReceipts(ctx context.Context, hash common.Hash) (types.Receipts, error) {
	receipts := b.eth.blockchain.GetReceiptsByHash(hash)
	psm, err := b.PSMR().ResolveForUserContext(ctx)
	if err != nil {
		return nil, err
	}

	psiReceipts := make([]*types.Receipt, len(receipts))
	for i := 0; i < len(receipts); i++ {
		psiReceipts[i] = receipts[i]
		if receipts[i].PSReceipts != nil {
			psReceipt, found := receipts[i].PSReceipts[psm.ID]
			if found {
				psiReceipts[i] = psReceipt
			}
		}
	}

	return psiReceipts, nil
}

func (b *EthAPIBackend) GetLogs(ctx context.Context, hash common.Hash) ([][]*types.Log, error) {
	receipts, err := b.GetReceipts(ctx, hash)
	if err != nil {
		return nil, err
	}
	if receipts == nil {
		return nil, nil
	}
	logs := make([][]*types.Log, len(receipts))
	for i, receipt := range receipts {
		logs[i] = receipt.Logs
	}
	return logs, nil
}

func (b *EthAPIBackend) GetTd(ctx context.Context, hash common.Hash) *big.Int {
	return b.eth.blockchain.GetTdByHash(hash)
}

func (b *EthAPIBackend) GetEVM(ctx context.Context, msg core.Message, state vm.MinimalApiState, header *types.Header) (*vm.EVM, func() error, error) {
	statedb := state.(EthAPIState)
	vmError := func() error { return nil }

<<<<<<< HEAD
	txContext := core.NewEVMTxContext(msg)
	context := core.NewEVMBlockContext(header, b.eth.BlockChain(), nil)
	return vm.NewEVM(context, txContext, state, b.eth.blockchain.Config(), *b.eth.blockchain.GetVMConfig()), vmError, nil
=======
	evmCtx := core.NewEVMContext(msg, header, b.eth.BlockChain(), nil)

	// Set the private state to public state if contract address is not present in the private state
	to := common.Address{}
	if msg.To() != nil {
		to = *msg.To()
	}

	privateState := statedb.privateState
	if !privateState.Exist(to) {
		privateState = statedb.state
	}

	return vm.NewEVM(evmCtx, statedb.state, privateState, b.eth.blockchain.Config(), *b.eth.blockchain.GetVMConfig()), vmError, nil
>>>>>>> bc6d4104
}

func (b *EthAPIBackend) SubscribeRemovedLogsEvent(ch chan<- core.RemovedLogsEvent) event.Subscription {
	return b.eth.BlockChain().SubscribeRemovedLogsEvent(ch)
}

func (b *EthAPIBackend) SubscribePendingLogsEvent(ch chan<- []*types.Log) event.Subscription {
	return b.eth.SubscribePendingLogs(ch) // Quorum
}

func (b *EthAPIBackend) SubscribeChainEvent(ch chan<- core.ChainEvent) event.Subscription {
	return b.eth.BlockChain().SubscribeChainEvent(ch)
}

func (b *EthAPIBackend) SubscribeChainHeadEvent(ch chan<- core.ChainHeadEvent) event.Subscription {
	return b.eth.BlockChain().SubscribeChainHeadEvent(ch)
}

func (b *EthAPIBackend) SubscribeChainSideEvent(ch chan<- core.ChainSideEvent) event.Subscription {
	return b.eth.BlockChain().SubscribeChainSideEvent(ch)
}

func (b *EthAPIBackend) SubscribeLogsEvent(ch chan<- []*types.Log) event.Subscription {
	return b.eth.BlockChain().SubscribeLogsEvent(ch)
}

func (b *EthAPIBackend) SendTx(ctx context.Context, signedTx *types.Transaction) error {
	// validation for node need to happen here and cannot be done as a part of
	// validateTx in tx_pool.go as tx_pool validation will happen in every node
	if b.hexNodeId != "" && !pcore.ValidateNodeForTxn(b.hexNodeId, signedTx.From()) {
		return errors.New("cannot send transaction from this node")
	}
	return b.eth.txPool.AddLocal(signedTx)
}

func (b *EthAPIBackend) GetPoolTransactions() (types.Transactions, error) {
	pending, err := b.eth.txPool.Pending()
	if err != nil {
		return nil, err
	}
	var txs types.Transactions
	for _, batch := range pending {
		txs = append(txs, batch...)
	}
	return txs, nil
}

func (b *EthAPIBackend) GetPoolTransaction(hash common.Hash) *types.Transaction {
	return b.eth.txPool.Get(hash)
}

func (b *EthAPIBackend) GetTransaction(ctx context.Context, txHash common.Hash) (*types.Transaction, common.Hash, uint64, uint64, error) {
	tx, blockHash, blockNumber, index := rawdb.ReadTransaction(b.eth.ChainDb(), txHash)
	return tx, blockHash, blockNumber, index, nil
}

func (b *EthAPIBackend) GetPoolNonce(ctx context.Context, addr common.Address) (uint64, error) {
	return b.eth.txPool.Nonce(addr), nil
}

func (b *EthAPIBackend) Stats() (pending int, queued int) {
	return b.eth.txPool.Stats()
}

func (b *EthAPIBackend) TxPoolContent() (map[common.Address]types.Transactions, map[common.Address]types.Transactions) {
	return b.eth.TxPool().Content()
}

func (b *EthAPIBackend) TxPool() *core.TxPool {
	return b.eth.TxPool()
}

func (b *EthAPIBackend) SubscribeNewTxsEvent(ch chan<- core.NewTxsEvent) event.Subscription {
	return b.eth.TxPool().SubscribeNewTxsEvent(ch)
}

func (b *EthAPIBackend) Downloader() *downloader.Downloader {
	return b.eth.Downloader()
}

func (b *EthAPIBackend) ProtocolVersion() int {
	return b.eth.EthVersion()
}

func (b *EthAPIBackend) SuggestPrice(ctx context.Context) (*big.Int, error) {
	if b.ChainConfig().IsQuorum {
		return big.NewInt(0), nil
	} else {
		return b.gpo.SuggestPrice(ctx)
	}
}

func (b *EthAPIBackend) ChainDb() ethdb.Database {
	return b.eth.ChainDb()
}

func (b *EthAPIBackend) EventMux() *event.TypeMux {
	return b.eth.EventMux()
}

func (b *EthAPIBackend) AccountManager() *accounts.Manager {
	return b.eth.AccountManager()
}

func (b *EthAPIBackend) ExtRPCEnabled() bool {
	return b.extRPCEnabled
}

func (b *EthAPIBackend) CallTimeOut() time.Duration {
	return b.evmCallTimeOut
}

func (b *EthAPIBackend) RPCGasCap() uint64 {
	return b.eth.config.RPCGasCap
}

func (b *EthAPIBackend) RPCTxFeeCap() float64 {
	return b.eth.config.RPCTxFeeCap
}

func (b *EthAPIBackend) BloomStatus() (uint64, uint64) {
	sections, _, _ := b.eth.bloomIndexer.Sections()
	return params.BloomBitsBlocks, sections
}

func (b *EthAPIBackend) ServiceFilter(ctx context.Context, session *bloombits.MatcherSession) {
	for i := 0; i < bloomFilterThreads; i++ {
		go session.Multiplex(bloomRetrievalBatch, bloomRetrievalWait, b.eth.bloomRequests)
	}
}

func (b *EthAPIBackend) Engine() consensus.Engine {
	return b.eth.engine
}

func (b *EthAPIBackend) CurrentHeader() *types.Header {
	return b.eth.blockchain.CurrentHeader()
}

func (b *EthAPIBackend) Miner() *miner.Miner {
	return b.eth.Miner()
}

func (b *EthAPIBackend) StartMining(threads int) error {
	return b.eth.StartMining(threads)
}

// The validation of pre-requisite for multitenancy is done when EthService
// is being created. So it's safe to use the config value here.
func (b *EthAPIBackend) SupportsMultitenancy(rpcCtx context.Context) (*proto.PreAuthenticatedAuthenticationToken, bool) {
	authToken := rpc.PreauthenticatedTokenFromContext(rpcCtx)
	if authToken != nil && b.eth.config.EnableMultitenancy {
		return authToken, true
	}
	return nil, false
}

func (b *EthAPIBackend) AccountExtraDataStateGetterByNumber(ctx context.Context, number rpc.BlockNumber) (vm.AccountExtraDataStateGetter, error) {
	s, _, err := b.StateAndHeaderByNumber(ctx, number)
	return s, err
}

// used by Quorum
type EthAPIState struct {
	state, privateState *state.StateDB
}

func (s EthAPIState) GetBalance(addr common.Address) *big.Int {
	if s.privateState.Exist(addr) {
		return s.privateState.GetBalance(addr)
	}
	return s.state.GetBalance(addr)
}

func (s EthAPIState) GetCode(addr common.Address) []byte {
	if s.privateState.Exist(addr) {
		return s.privateState.GetCode(addr)
	}
	return s.state.GetCode(addr)
}

func (s EthAPIState) SetNonce(addr common.Address, nonce uint64) {
	if s.privateState.Exist(addr) {
		s.privateState.SetNonce(addr, nonce)
	} else {
		s.state.SetNonce(addr, nonce)
	}
}

func (s EthAPIState) SetCode(addr common.Address, code []byte) {
	if s.privateState.Exist(addr) {
		s.privateState.SetCode(addr, code)
	} else {
		s.state.SetCode(addr, code)
	}
}

func (s EthAPIState) SetBalance(addr common.Address, balance *big.Int) {
	if s.privateState.Exist(addr) {
		s.privateState.SetBalance(addr, balance)
	} else {
		s.state.SetBalance(addr, balance)
	}
}

func (s EthAPIState) SetStorage(addr common.Address, storage map[common.Hash]common.Hash) {
	if s.privateState.Exist(addr) {
		s.privateState.SetStorage(addr, storage)
	} else {
		s.state.SetStorage(addr, storage)
	}
}

func (s EthAPIState) SetState(a common.Address, key common.Hash, value common.Hash) {
	if s.privateState.Exist(a) {
		s.privateState.SetState(a, key, value)
	} else {
		s.state.SetState(a, key, value)
	}
}

func (s EthAPIState) GetState(a common.Address, b common.Hash) common.Hash {
	if s.privateState.Exist(a) {
		return s.privateState.GetState(a, b)
	}
	return s.state.GetState(a, b)
}

func (s EthAPIState) GetNonce(addr common.Address) uint64 {
	if s.privateState.Exist(addr) {
		return s.privateState.GetNonce(addr)
	}
	return s.state.GetNonce(addr)
}

func (s EthAPIState) GetPrivacyMetadata(addr common.Address) (*state.PrivacyMetadata, error) {
	if s.privateState.Exist(addr) {
		return s.privateState.GetPrivacyMetadata(addr)
	}
	return nil, fmt.Errorf("%x: %w", addr, common.ErrNotPrivateContract)
}

func (s EthAPIState) GetManagedParties(addr common.Address) ([]string, error) {
	if s.privateState.Exist(addr) {
		return s.privateState.GetManagedParties(addr)
	}
	return nil, fmt.Errorf("%x: %w", addr, common.ErrNotPrivateContract)
}

func (s EthAPIState) GetRLPEncodedStateObject(addr common.Address) ([]byte, error) {
	getFunc := s.state.GetRLPEncodedStateObject
	if s.privateState.Exist(addr) {
		getFunc = s.privateState.GetRLPEncodedStateObject
	}
	return getFunc(addr)
}

func (s EthAPIState) GetProof(addr common.Address) ([][]byte, error) {
	if s.privateState.Exist(addr) {
		return s.privateState.GetProof(addr)
	}
	return s.state.GetProof(addr)
}

func (s EthAPIState) GetStorageProof(addr common.Address, h common.Hash) ([][]byte, error) {
	if s.privateState.Exist(addr) {
		return s.privateState.GetStorageProof(addr, h)
	}
	return s.state.GetStorageProof(addr, h)
}

func (s EthAPIState) StorageTrie(addr common.Address) state.Trie {
	if s.privateState.Exist(addr) {
		return s.privateState.StorageTrie(addr)
	}
	return s.state.StorageTrie(addr)
}

func (s EthAPIState) Error() error {
	if s.privateState.Error() != nil {
		return s.privateState.Error()
	}
	return s.state.Error()
}

func (s EthAPIState) GetCodeHash(addr common.Address) common.Hash {
	if s.privateState.Exist(addr) {
		return s.privateState.GetCodeHash(addr)
	}
	return s.state.GetCodeHash(addr)
}

//func (s MinimalApiState) Error<|MERGE_RESOLUTION|>--- conflicted
+++ resolved
@@ -257,12 +257,8 @@
 	statedb := state.(EthAPIState)
 	vmError := func() error { return nil }
 
-<<<<<<< HEAD
 	txContext := core.NewEVMTxContext(msg)
 	context := core.NewEVMBlockContext(header, b.eth.BlockChain(), nil)
-	return vm.NewEVM(context, txContext, state, b.eth.blockchain.Config(), *b.eth.blockchain.GetVMConfig()), vmError, nil
-=======
-	evmCtx := core.NewEVMContext(msg, header, b.eth.BlockChain(), nil)
 
 	// Set the private state to public state if contract address is not present in the private state
 	to := common.Address{}
@@ -275,8 +271,7 @@
 		privateState = statedb.state
 	}
 
-	return vm.NewEVM(evmCtx, statedb.state, privateState, b.eth.blockchain.Config(), *b.eth.blockchain.GetVMConfig()), vmError, nil
->>>>>>> bc6d4104
+	return vm.NewEVM(context, txContext, statedb.state, privateState, b.eth.blockchain.Config(), *b.eth.blockchain.GetVMConfig()), vmError, nil
 }
 
 func (b *EthAPIBackend) SubscribeRemovedLogsEvent(ch chan<- core.RemovedLogsEvent) event.Subscription {
