--- conflicted
+++ resolved
@@ -50,8 +50,6 @@
 	allowUnprotectedTxs bool
 	eth                 *Ethereum
 	gpo                 *gasprice.Oracle
-<<<<<<< HEAD
-=======
 
 	// Quorum
 	//
@@ -70,7 +68,6 @@
 
 func (b *EthAPIBackend) ProxyClient() *rpc.Client {
 	return b.proxyClient
->>>>>>> 6665a93d
 }
 
 // ChainConfig returns the active chain configuration.
@@ -292,9 +289,6 @@
 
 	txContext := core.NewEVMTxContext(msg)
 	context := core.NewEVMBlockContext(header, b.eth.BlockChain(), nil)
-<<<<<<< HEAD
-	return vm.NewEVM(context, txContext, state, b.eth.blockchain.Config(), *b.eth.blockchain.GetVMConfig()), vmError, nil
-=======
 
 	// Set the private state to public state if contract address is not present in the private state
 	to := common.Address{}
@@ -308,7 +302,6 @@
 	}
 
 	return vm.NewEVM(context, txContext, statedb.state, privateState, b.eth.blockchain.Config(), *b.eth.blockchain.GetVMConfig()), vmError, nil
->>>>>>> 6665a93d
 }
 
 func (b *EthAPIBackend) SubscribeRemovedLogsEvent(ch chan<- core.RemovedLogsEvent) event.Subscription {
@@ -413,13 +406,10 @@
 	return b.extRPCEnabled
 }
 
-<<<<<<< HEAD
-=======
 func (b *EthAPIBackend) CallTimeOut() time.Duration {
 	return b.evmCallTimeOut
 }
 
->>>>>>> 6665a93d
 func (b *EthAPIBackend) UnprotectedAllowed() bool {
 	return b.allowUnprotectedTxs
 }
@@ -459,19 +449,6 @@
 	return b.eth.StartMining(threads)
 }
 
-<<<<<<< HEAD
-func (b *EthAPIBackend) StateAtBlock(ctx context.Context, block *types.Block, reexec uint64) (*state.StateDB, func(), error) {
-	return b.eth.stateAtBlock(block, reexec)
-}
-
-func (b *EthAPIBackend) StatesInRange(ctx context.Context, fromBlock *types.Block, toBlock *types.Block, reexec uint64) ([]*state.StateDB, func(), error) {
-	return b.eth.statesInRange(fromBlock, toBlock, reexec)
-}
-
-func (b *EthAPIBackend) StateAtTransaction(ctx context.Context, block *types.Block, txIndex int, reexec uint64) (core.Message, vm.BlockContext, *state.StateDB, func(), error) {
-	return b.eth.stateAtTransaction(block, txIndex, reexec)
-}
-=======
 func (b *EthAPIBackend) StateAtBlock(ctx context.Context, block *types.Block, reexec uint64) (*state.StateDB, mps.PrivateStateRepository, func(), error) {
 	return b.eth.stateAtBlock(block, reexec)
 }
@@ -637,5 +614,4 @@
 	return s.state.GetCodeHash(addr)
 }
 
-//func (s MinimalApiState) Error
->>>>>>> 6665a93d
+//func (s MinimalApiState) Error