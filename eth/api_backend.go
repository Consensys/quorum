--- conflicted
+++ resolved
@@ -288,7 +288,6 @@
 	return s.state.GetNonce(addr)
 }
 
-<<<<<<< HEAD
 func (s EthAPIState) GetStatePrivacyMetadata(addr common.Address) (*state.PrivacyMetadata, error) {
 	if s.privateState.Exist(addr) {
 		return s.privateState.GetStatePrivacyMetadata(addr)
@@ -302,7 +301,8 @@
 		getFunc = s.privateState.GetRLPEncodedStateObject
 	}
 	return getFunc(addr)
-=======
+}
+
 func (s EthAPIState) GetProof(addr common.Address) ([][]byte, error) {
 	if s.privateState.Exist(addr) {
 		return s.privateState.GetProof(addr)
@@ -336,7 +336,6 @@
 		return s.privateState.GetCodeHash(addr)
 	}
 	return s.state.GetCodeHash(addr)
->>>>>>> e80b2969
 }
 
 //func (s MinimalApiState) Error