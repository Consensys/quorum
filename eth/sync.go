// Copyright 2015 The go-ethereum Authors
// This file is part of the go-ethereum library.
//
// The go-ethereum library is free software: you can redistribute it and/or modify
// it under the terms of the GNU Lesser General Public License as published by
// the Free Software Foundation, either version 3 of the License, or
// (at your option) any later version.
//
// The go-ethereum library is distributed in the hope that it will be useful,
// but WITHOUT ANY WARRANTY; without even the implied warranty of
// MERCHANTABILITY or FITNESS FOR A PARTICULAR PURPOSE. See the
// GNU Lesser General Public License for more details.
//
// You should have received a copy of the GNU Lesser General Public License
// along with the go-ethereum library. If not, see <http://www.gnu.org/licenses/>.

package eth

import (
	"math/big"
	"math/rand"
	"sync/atomic"
	"time"

	"github.com/ethereum/go-ethereum/common"
	"github.com/ethereum/go-ethereum/core/rawdb"
	"github.com/ethereum/go-ethereum/core/types"
	"github.com/ethereum/go-ethereum/eth/downloader"
	"github.com/ethereum/go-ethereum/eth/protocols/eth"
	"github.com/ethereum/go-ethereum/log"
	"github.com/ethereum/go-ethereum/p2p/enode"
	"github.com/ethereum/go-ethereum/permission/core"
)

const (
	forceSyncCycle      = 10 * time.Second // Time interval to force syncs, even if few peers are available
	defaultMinSyncPeers = 5                // Amount of peers desired to start syncing

	// This is the target size for the packs of transactions sent by txsyncLoop64.
	// A pack can get larger than this if a single transactions exceeds this size.
	txsyncPackSize = 100 * 1024
)

type txsync struct {
	p   *eth.Peer
	txs []*types.Transaction
}

// syncTransactions starts sending all currently pending transactions to the given peer.
func (h *handler) syncTransactions(p *eth.Peer) {
	// Assemble the set of transaction to broadcast or announce to the remote
	// peer. Fun fact, this is quite an expensive operation as it needs to sort
	// the transactions if the sorting is not cached yet. However, with a random
	// order, insertions could overflow the non-executable queues and get dropped.
	//
	// TODO(karalabe): Figure out if we could get away with random order somehow
	var txs types.Transactions
	pending, _ := h.txpool.Pending()
	for _, batch := range pending {
		txs = append(txs, batch...)
	}
	if len(txs) == 0 {
		return
	}
	// The eth/65 protocol introduces proper transaction announcements, so instead
	// of dripping transactions across multiple peers, just send the entire list as
	// an announcement and let the remote side decide what they need (likely nothing).
	if p.Version() >= eth.ETH65 {
		hashes := make([]common.Hash, len(txs))
		for i, tx := range txs {
			hashes[i] = tx.Hash()
		}
		p.AsyncSendPooledTransactionHashes(hashes)
		return
	}
	// Out of luck, peer is running legacy protocols, drop the txs over
	select {
	case h.txsyncCh <- &txsync{p: p, txs: txs}:
	case <-h.quitSync:
	}
}

// txsyncLoop64 takes care of the initial transaction sync for each new
// connection. When a new peer appears, we relay all currently pending
// transactions. In order to minimise egress bandwidth usage, we send
// the transactions in small packs to one peer at a time.
func (h *handler) txsyncLoop64() {
	defer h.wg.Done()

	var (
		pending = make(map[enode.ID]*txsync)
		sending = false               // whether a send is active
		pack    = new(txsync)         // the pack that is being sent
		done    = make(chan error, 1) // result of the send
	)

	// send starts a sending a pack of transactions from the sync.
	send := func(s *txsync) {
		if s.p.Version() >= eth.ETH65 {
			panic("initial transaction syncer running on eth/65+")
		}
		// Fill pack with transactions up to the target size.
		size := common.StorageSize(0)
		pack.p = s.p
		pack.txs = pack.txs[:0]
		for i := 0; i < len(s.txs) && size < txsyncPackSize; i++ {
			pack.txs = append(pack.txs, s.txs[i])
			size += s.txs[i].Size()
		}
		// Remove the transactions that will be sent.
		s.txs = s.txs[:copy(s.txs, s.txs[len(pack.txs):])]
		if len(s.txs) == 0 {
			delete(pending, s.p.Peer.ID())
		}
		// Send the pack in the background.
		s.p.Log().Trace("Sending batch of transactions", "count", len(pack.txs), "bytes", size)
		sending = true
		go func() { done <- pack.p.SendTransactions(pack.txs) }()
	}
	// pick chooses the next pending sync.
	pick := func() *txsync {
		if len(pending) == 0 {
			return nil
		}
		n := rand.Intn(len(pending)) + 1
		for _, s := range pending {
			if n--; n == 0 {
				return s
			}
		}
		return nil
	}

	for {
		select {
		case s := <-h.txsyncCh:
			pending[s.p.Peer.ID()] = s
			if !sending {
				send(s)
			}
		case err := <-done:
			sending = false
			// Stop tracking peers that cause send failures.
			if err != nil {
				pack.p.Log().Debug("Transaction send failed", "err", err)
				delete(pending, pack.p.Peer.ID())
			}
			// Schedule the next send.
			if s := pick(); s != nil {
				send(s)
			}
		case <-h.quitSync:
			return
		}
	}
}

// chainSyncer coordinates blockchain sync components.
type chainSyncer struct {
	handler     *handler
	force       *time.Timer
	forced      bool // true when force timer fired
	peerEventCh chan struct{}
	doneCh      chan error // non-nil when sync is running
}

// chainSyncOp is a scheduled sync operation.
type chainSyncOp struct {
	mode downloader.SyncMode
	peer *eth.Peer
	td   *big.Int
	head common.Hash
}

// newChainSyncer creates a chainSyncer.
func newChainSyncer(handler *handler) *chainSyncer {
	return &chainSyncer{
		handler:     handler,
		peerEventCh: make(chan struct{}),
	}
}

// handlePeerEvent notifies the syncer about a change in the peer set.
// This is called for new peers and every time a peer announces a new
// chain head.
func (cs *chainSyncer) handlePeerEvent(peer *eth.Peer) bool {
	select {
	case cs.peerEventCh <- struct{}{}:
		return true
	case <-cs.handler.quitSync:
		return false
	}
}

// loop runs in its own goroutine and launches the sync when necessary.
func (cs *chainSyncer) loop() {
	defer cs.handler.wg.Done()

	cs.handler.blockFetcher.Start()
	cs.handler.txFetcher.Start()
	defer cs.handler.blockFetcher.Stop()
	defer cs.handler.txFetcher.Stop()
	defer cs.handler.downloader.Terminate()

	// The force timer lowers the peer count threshold down to one when it fires.
	// This ensures we'll always start sync even if there aren't enough peers.
	cs.force = time.NewTimer(forceSyncCycle)
	defer cs.force.Stop()

	for {
		if op := cs.nextSyncOp(); op != nil {
			if !cs.handler.raftMode {
				cs.startSync(op)
			}
		}
		select {
		case <-cs.peerEventCh:
			// Peer information changed, recheck.
		case <-cs.doneCh:
			cs.doneCh = nil
			cs.force.Reset(forceSyncCycle)
			cs.forced = false
		case <-cs.force.C:
			cs.forced = true

		case <-cs.handler.quitSync:
			// Disable all insertion on the blockchain. This needs to happen before
			// terminating the downloader because the downloader waits for blockchain
			// inserts, and these can take a long time to finish.
			cs.handler.chain.StopInsert()
			cs.handler.downloader.Terminate()
			if cs.doneCh != nil {
				<-cs.doneCh
			}
			return
		}
	}
}

// nextSyncOp determines whether sync is required at this time.
func (cs *chainSyncer) nextSyncOp() *chainSyncOp {
	if cs.doneCh != nil {
		return nil // Sync already running.
	}

	// Ensure we're at minimum peer count.
	minPeers := defaultMinSyncPeers
	if cs.forced {
		minPeers = 1
	} else if minPeers > cs.handler.maxPeers {
		minPeers = cs.handler.maxPeers
	}
	if cs.handler.peers.len() < minPeers {
		return nil
	}
	// We have enough peers, check TD
	peer := cs.handler.peers.peerWithHighestTD()
	if peer == nil {
		return nil
	}
	mode, ourTD := cs.modeAndLocalHead()
	if mode == downloader.FastSync && atomic.LoadUint32(&cs.handler.snapSync) == 1 {
		// Fast sync via the snap protocol
		mode = downloader.SnapSync
	}
	op := peerToSyncOp(mode, peer)
	if op.td.Cmp(ourTD) <= 0 {
		// Quorum
		// added for permissions changes to indicate node sync up has started
		// if peer's TD is smaller than ours, no sync will happen
		core.SetSyncStatus()
		return nil // We're in sync.
	}
	return op
}

func peerToSyncOp(mode downloader.SyncMode, p *eth.Peer) *chainSyncOp {
	peerHead, peerTD := p.Head()
	return &chainSyncOp{mode: mode, peer: p, td: peerTD, head: peerHead}
}

func (cs *chainSyncer) modeAndLocalHead() (downloader.SyncMode, *big.Int) {
	// If we're in fast sync mode, return that directly
	if atomic.LoadUint32(&cs.handler.fastSync) == 1 {
		block := cs.handler.chain.CurrentFastBlock()
		td := cs.handler.chain.GetTdByHash(block.Hash())
		return downloader.FastSync, td
	}
	// We are probably in full sync, but we might have rewound to before the
	// fast sync pivot, check if we should reenable
	if pivot := rawdb.ReadLastPivotNumber(cs.handler.database); pivot != nil {
		if head := cs.handler.chain.CurrentBlock(); head.NumberU64() < *pivot {
			block := cs.handler.chain.CurrentFastBlock()
			td := cs.handler.chain.GetTdByHash(block.Hash())
			return downloader.FastSync, td
		}
	}
	// Nope, we're really full syncing
	head := cs.handler.chain.CurrentHeader()
	td := cs.handler.chain.GetTd(head.Hash(), head.Number.Uint64())
	return downloader.FullSync, td
}

// startSync launches doSync in a new goroutine.
func (cs *chainSyncer) startSync(op *chainSyncOp) {
	cs.doneCh = make(chan error, 1)
	go func() { cs.doneCh <- cs.handler.doSync(op) }()
}

// doSync synchronizes the local blockchain with a remote peer.
func (h *handler) doSync(op *chainSyncOp) error {
	if op.mode == downloader.FastSync || op.mode == downloader.SnapSync {
		// Before launch the fast sync, we have to ensure user uses the same
		// txlookup limit.
		// The main concern here is: during the fast sync Geth won't index the
		// block(generate tx indices) before the HEAD-limit. But if user changes
		// the limit in the next fast sync(e.g. user kill Geth manually and
		// restart) then it will be hard for Geth to figure out the oldest block
		// has been indexed. So here for the user-experience wise, it's non-optimal
		// that user can't change limit during the fast sync. If changed, Geth
		// will just blindly use the original one.
		limit := h.chain.TxLookupLimit()
		if stored := rawdb.ReadFastTxLookupLimit(h.database); stored == nil {
			rawdb.WriteFastTxLookupLimit(h.database, limit)
		} else if *stored != limit {
			h.chain.SetTxLookupLimit(*stored)
			log.Warn("Update txLookup limit", "provided", limit, "updated", *stored)
		}
	}
	// Run the sync cycle, and disable fast sync if we're past the pivot block
	err := h.downloader.Synchronise(op.peer.ID(), op.head, op.td, op.mode)
	if err != nil {
		return err
	}
	if atomic.LoadUint32(&h.fastSync) == 1 {
		log.Info("Fast sync complete, auto disabling")
		atomic.StoreUint32(&h.fastSync, 0)
<<<<<<< HEAD
	}
	if atomic.LoadUint32(&h.snapSync) == 1 {
		log.Info("Snap sync complete, auto disabling")
		atomic.StoreUint32(&h.snapSync, 0)
=======
>>>>>>> 6665a93d
	}
	// If we've successfully finished a sync cycle and passed any required checkpoint,
	// enable accepting transactions from the network.
	head := h.chain.CurrentBlock()
	if head.NumberU64() >= h.checkpointNumber {
		// Checkpoint passed, sanity check the timestamp to have a fallback mechanism
		// for non-checkpointed (number = 0) private networks.
		if head.Time() >= uint64(time.Now().AddDate(0, -1, 0).Unix()) {
			atomic.StoreUint32(&h.acceptTxs, 1)
		}
	}
	if head.NumberU64() > 0 {
		// We've completed a sync cycle, notify all peers of new state. This path is
		// essential in star-topology networks where a gateway node needs to notify
		// all its out-of-date peers of the availability of a new block. This failure
		// scenario will most often crop up in private and hackathon networks with
		// degenerate connectivity, but it should be healthy for the mainnet too to
		// more reliably update peers or the local TD state.
		h.BroadcastBlock(head, false)
	}
	return nil
}<|MERGE_RESOLUTION|>--- conflicted
+++ resolved
@@ -335,14 +335,11 @@
 	if atomic.LoadUint32(&h.fastSync) == 1 {
 		log.Info("Fast sync complete, auto disabling")
 		atomic.StoreUint32(&h.fastSync, 0)
-<<<<<<< HEAD
-	}
-	if atomic.LoadUint32(&h.snapSync) == 1 {
+	}
+	/*if atomic.LoadUint32(&h.snapSync) == 1 {
 		log.Info("Snap sync complete, auto disabling")
 		atomic.StoreUint32(&h.snapSync, 0)
-=======
->>>>>>> 6665a93d
-	}
+	}*/
 	// If we've successfully finished a sync cycle and passed any required checkpoint,
 	// enable accepting transactions from the network.
 	head := h.chain.CurrentBlock()
