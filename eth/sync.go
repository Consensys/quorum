// Copyright 2015 The go-ethereum Authors
// This file is part of the go-ethereum library.
//
// The go-ethereum library is free software: you can redistribute it and/or modify
// it under the terms of the GNU Lesser General Public License as published by
// the Free Software Foundation, either version 3 of the License, or
// (at your option) any later version.
//
// The go-ethereum library is distributed in the hope that it will be useful,
// but WITHOUT ANY WARRANTY; without even the implied warranty of
// MERCHANTABILITY or FITNESS FOR A PARTICULAR PURPOSE. See the
// GNU Lesser General Public License for more details.
//
// You should have received a copy of the GNU Lesser General Public License
// along with the go-ethereum library. If not, see <http://www.gnu.org/licenses/>.

package eth

import (
	"math/big"
	"math/rand"
	"sync/atomic"
	"time"

	"github.com/ethereum/go-ethereum/common"
	"github.com/ethereum/go-ethereum/core/rawdb"
	"github.com/ethereum/go-ethereum/core/types"
	"github.com/ethereum/go-ethereum/eth/downloader"
	"github.com/ethereum/go-ethereum/eth/protocols/eth"
	"github.com/ethereum/go-ethereum/log"
	"github.com/ethereum/go-ethereum/p2p/enode"
	"github.com/ethereum/go-ethereum/permission/core"
)

const (
	forceSyncCycle      = 10 * time.Second // Time interval to force syncs, even if few peers are available
	defaultMinSyncPeers = 5                // Amount of peers desired to start syncing

	// This is the target size for the packs of transactions sent by txsyncLoop64.
	// A pack can get larger than this if a single transactions exceeds this size.
	txsyncPackSize = 100 * 1024
)

type txsync struct {
	p   *eth.Peer
	txs []*types.Transaction
}

// syncTransactions starts sending all currently pending transactions to the given peer.
func (h *handler) syncTransactions(p *eth.Peer) {
	// Assemble the set of transaction to broadcast or announce to the remote
	// peer. Fun fact, this is quite an expensive operation as it needs to sort
	// the transactions if the sorting is not cached yet. However, with a random
	// order, insertions could overflow the non-executable queues and get dropped.
	//
	// TODO(karalabe): Figure out if we could get away with random order somehow
	var txs types.Transactions
	pending, _ := h.txpool.Pending()
	for _, batch := range pending {
		txs = append(txs, batch...)
	}
	if len(txs) == 0 {
		return
	}
	// The eth/65 protocol introduces proper transaction announcements, so instead
	// of dripping transactions across multiple peers, just send the entire list as
	// an announcement and let the remote side decide what they need (likely nothing).
<<<<<<< HEAD
	if p.Version() >= eth.ETH65 {
=======
	if p.Version() == eth.ETH65 {
>>>>>>> 9c76ee9a
		hashes := make([]common.Hash, len(txs))
		for i, tx := range txs {
			hashes[i] = tx.Hash()
		}
		p.AsyncSendPooledTransactionHashes(hashes)
		return
	}
	// Out of luck, peer is running legacy protocols, drop the txs over
	select {
	case h.txsyncCh <- &txsync{p: p, txs: txs}:
	case <-h.quitSync:
	}
}

// txsyncLoop64 takes care of the initial transaction sync for each new
// connection. When a new peer appears, we relay all currently pending
// transactions. In order to minimise egress bandwidth usage, we send
// the transactions in small packs to one peer at a time.
func (h *handler) txsyncLoop64() {
	defer h.wg.Done()

	var (
		pending = make(map[enode.ID]*txsync)
		sending = false               // whether a send is active
		pack    = new(txsync)         // the pack that is being sent
		done    = make(chan error, 1) // result of the send
	)

	// send starts a sending a pack of transactions from the sync.
	send := func(s *txsync) {
<<<<<<< HEAD
		if s.p.Version() >= eth.ETH65 {
=======
		if s.p.Version() == eth.ETH65 {
>>>>>>> 9c76ee9a
			panic("initial transaction syncer running on eth/65+")
		}
		// Fill pack with transactions up to the target size.
		size := common.StorageSize(0)
		pack.p = s.p
		pack.txs = pack.txs[:0]
		for i := 0; i < len(s.txs) && size < txsyncPackSize; i++ {
			pack.txs = append(pack.txs, s.txs[i])
			size += s.txs[i].Size()
		}
		// Remove the transactions that will be sent.
		s.txs = s.txs[:copy(s.txs, s.txs[len(pack.txs):])]
		if len(s.txs) == 0 {
			delete(pending, s.p.Peer.ID())
		}
		// Send the pack in the background.
		s.p.Log().Trace("Sending batch of transactions", "count", len(pack.txs), "bytes", size)
		sending = true
		go func() { done <- pack.p.SendTransactions(pack.txs) }()
	}
	// pick chooses the next pending sync.
	pick := func() *txsync {
		if len(pending) == 0 {
			return nil
		}
		n := rand.Intn(len(pending)) + 1
		for _, s := range pending {
			if n--; n == 0 {
				return s
			}
		}
		return nil
	}

	for {
		select {
		case s := <-h.txsyncCh:
			pending[s.p.Peer.ID()] = s
			if !sending {
				send(s)
			}
		case err := <-done:
			sending = false
			// Stop tracking peers that cause send failures.
			if err != nil {
				pack.p.Log().Debug("Transaction send failed", "err", err)
				delete(pending, pack.p.Peer.ID())
			}
			// Schedule the next send.
			if s := pick(); s != nil {
				send(s)
			}
		case <-h.quitSync:
			return
		}
	}
}

// chainSyncer coordinates blockchain sync components.
type chainSyncer struct {
	handler     *handler
	force       *time.Timer
	forced      bool // true when force timer fired
	peerEventCh chan struct{}
	doneCh      chan error // non-nil when sync is running
}

// chainSyncOp is a scheduled sync operation.
type chainSyncOp struct {
	mode downloader.SyncMode
	peer *eth.Peer
	td   *big.Int
	head common.Hash
}

// newChainSyncer creates a chainSyncer.
func newChainSyncer(handler *handler) *chainSyncer {
	return &chainSyncer{
		handler:     handler,
		peerEventCh: make(chan struct{}),
	}
}

// handlePeerEvent notifies the syncer about a change in the peer set.
// This is called for new peers and every time a peer announces a new
// chain head.
func (cs *chainSyncer) handlePeerEvent(peer *eth.Peer) bool {
	select {
	case cs.peerEventCh <- struct{}{}:
		return true
	case <-cs.handler.quitSync:
		return false
	}
}

// loop runs in its own goroutine and launches the sync when necessary.
func (cs *chainSyncer) loop() {
	defer cs.handler.wg.Done()

	cs.handler.blockFetcher.Start()
	cs.handler.txFetcher.Start()
	defer cs.handler.blockFetcher.Stop()
	defer cs.handler.txFetcher.Stop()
	defer cs.handler.downloader.Terminate()

	// The force timer lowers the peer count threshold down to one when it fires.
	// This ensures we'll always start sync even if there aren't enough peers.
	cs.force = time.NewTimer(forceSyncCycle)
	defer cs.force.Stop()

	for {
		if op := cs.nextSyncOp(); op != nil {
			if !cs.handler.raftMode {
				cs.startSync(op)
			}
		}
		select {
		case <-cs.peerEventCh:
			// Peer information changed, recheck.
		case <-cs.doneCh:
			cs.doneCh = nil
			cs.force.Reset(forceSyncCycle)
			cs.forced = false
		case <-cs.force.C:
			cs.forced = true

		case <-cs.handler.quitSync:
			// Disable all insertion on the blockchain. This needs to happen before
			// terminating the downloader because the downloader waits for blockchain
			// inserts, and these can take a long time to finish.
			cs.handler.chain.StopInsert()
			cs.handler.downloader.Terminate()
			if cs.doneCh != nil {
				<-cs.doneCh
			}
			return
		}
	}
}

// nextSyncOp determines whether sync is required at this time.
func (cs *chainSyncer) nextSyncOp() *chainSyncOp {
	if cs.doneCh != nil {
		return nil // Sync already running.
	}

	// Ensure we're at minimum peer count.
	minPeers := defaultMinSyncPeers
	if cs.forced {
		minPeers = 1
	} else if minPeers > cs.handler.maxPeers {
		minPeers = cs.handler.maxPeers
	}
	if cs.handler.peers.len() < minPeers {
		return nil
	}
	// We have enough peers, check TD
	peer := cs.handler.peers.peerWithHighestTD()
	if peer == nil {
		return nil
	}
	mode, ourTD := cs.modeAndLocalHead()
	if mode == downloader.FastSync && atomic.LoadUint32(&cs.handler.snapSync) == 1 {
		// Fast sync via the snap protocol
		mode = downloader.SnapSync
	}
	op := peerToSyncOp(mode, peer)
	if op.td.Cmp(ourTD) <= 0 {
		// Quorum
		// added for permissions changes to indicate node sync up has started
		// if peer's TD is smaller than ours, no sync will happen
		core.SetSyncStatus()
		return nil // We're in sync.
	}
	return op
}

func peerToSyncOp(mode downloader.SyncMode, p *eth.Peer) *chainSyncOp {
	peerHead, peerTD := p.Head()
	return &chainSyncOp{mode: mode, peer: p, td: peerTD, head: peerHead}
}

func (cs *chainSyncer) modeAndLocalHead() (downloader.SyncMode, *big.Int) {
	// If we're in fast sync mode, return that directly
	if atomic.LoadUint32(&cs.handler.fastSync) == 1 {
		block := cs.handler.chain.CurrentFastBlock()
		td := cs.handler.chain.GetTdByHash(block.Hash())
		return downloader.FastSync, td
	}
	// We are probably in full sync, but we might have rewound to before the
	// fast sync pivot, check if we should reenable
	if pivot := rawdb.ReadLastPivotNumber(cs.handler.database); pivot != nil {
		if head := cs.handler.chain.CurrentBlock(); head.NumberU64() < *pivot {
			block := cs.handler.chain.CurrentFastBlock()
			td := cs.handler.chain.GetTdByHash(block.Hash())
			return downloader.FastSync, td
		}
	}
	// Nope, we're really full syncing
	head := cs.handler.chain.CurrentBlock()
	td := cs.handler.chain.GetTd(head.Hash(), head.NumberU64())
	return downloader.FullSync, td
}

// startSync launches doSync in a new goroutine.
func (cs *chainSyncer) startSync(op *chainSyncOp) {
	cs.doneCh = make(chan error, 1)
	go func() { cs.doneCh <- cs.handler.doSync(op) }()
}

// doSync synchronizes the local blockchain with a remote peer.
func (h *handler) doSync(op *chainSyncOp) error {
	if op.mode == downloader.FastSync || op.mode == downloader.SnapSync {
		// Before launch the fast sync, we have to ensure user uses the same
		// txlookup limit.
		// The main concern here is: during the fast sync Geth won't index the
		// block(generate tx indices) before the HEAD-limit. But if user changes
		// the limit in the next fast sync(e.g. user kill Geth manually and
		// restart) then it will be hard for Geth to figure out the oldest block
		// has been indexed. So here for the user-experience wise, it's non-optimal
		// that user can't change limit during the fast sync. If changed, Geth
		// will just blindly use the original one.
		limit := h.chain.TxLookupLimit()
		if stored := rawdb.ReadFastTxLookupLimit(h.database); stored == nil {
			rawdb.WriteFastTxLookupLimit(h.database, limit)
		} else if *stored != limit {
			h.chain.SetTxLookupLimit(*stored)
			log.Warn("Update txLookup limit", "provided", limit, "updated", *stored)
		}
	}
	// Run the sync cycle, and disable fast sync if we're past the pivot block
	err := h.downloader.Synchronise(op.peer.ID(), op.head, op.td, op.mode)
	if err != nil {
		return err
	}
	if atomic.LoadUint32(&h.fastSync) == 1 {
		log.Info("Fast sync complete, auto disabling")
		atomic.StoreUint32(&h.fastSync, 0)
	}
	/* Disabled by Quorum
	if atomic.LoadUint32(&h.snapSync) == 1 {
		log.Info("Snap sync complete, auto disabling")
		atomic.StoreUint32(&h.snapSync, 0)
	}
	*/
	// If we've successfully finished a sync cycle and passed any required checkpoint,
	// enable accepting transactions from the network.
	head := h.chain.CurrentBlock()
	if head.NumberU64() >= h.checkpointNumber {
		// Checkpoint passed, sanity check the timestamp to have a fallback mechanism
		// for non-checkpointed (number = 0) private networks.
		if head.Time() >= uint64(time.Now().AddDate(0, -1, 0).Unix()) {
			atomic.StoreUint32(&h.acceptTxs, 1)
		}
	}
	if head.NumberU64() > 0 {
		// We've completed a sync cycle, notify all peers of new state. This path is
		// essential in star-topology networks where a gateway node needs to notify
		// all its out-of-date peers of the availability of a new block. This failure
		// scenario will most often crop up in private and hackathon networks with
		// degenerate connectivity, but it should be healthy for the mainnet too to
		// more reliably update peers or the local TD state.
		h.BroadcastBlock(head, false)
	}
	return nil
}<|MERGE_RESOLUTION|>--- conflicted
+++ resolved
@@ -65,11 +65,7 @@
 	// The eth/65 protocol introduces proper transaction announcements, so instead
 	// of dripping transactions across multiple peers, just send the entire list as
 	// an announcement and let the remote side decide what they need (likely nothing).
-<<<<<<< HEAD
-	if p.Version() >= eth.ETH65 {
-=======
 	if p.Version() == eth.ETH65 {
->>>>>>> 9c76ee9a
 		hashes := make([]common.Hash, len(txs))
 		for i, tx := range txs {
 			hashes[i] = tx.Hash()
@@ -100,11 +96,7 @@
 
 	// send starts a sending a pack of transactions from the sync.
 	send := func(s *txsync) {
-<<<<<<< HEAD
-		if s.p.Version() >= eth.ETH65 {
-=======
 		if s.p.Version() == eth.ETH65 {
->>>>>>> 9c76ee9a
 			panic("initial transaction syncer running on eth/65+")
 		}
 		// Fill pack with transactions up to the target size.
