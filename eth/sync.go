// Copyright 2015 The go-ethereum Authors
// This file is part of the go-ethereum library.
//
// The go-ethereum library is free software: you can redistribute it and/or modify
// it under the terms of the GNU Lesser General Public License as published by
// the Free Software Foundation, either version 3 of the License, or
// (at your option) any later version.
//
// The go-ethereum library is distributed in the hope that it will be useful,
// but WITHOUT ANY WARRANTY; without even the implied warranty of
// MERCHANTABILITY or FITNESS FOR A PARTICULAR PURPOSE. See the
// GNU Lesser General Public License for more details.
//
// You should have received a copy of the GNU Lesser General Public License
// along with the go-ethereum library. If not, see <http://www.gnu.org/licenses/>.

package eth

import (
	"math/big"
	"math/rand"
	"sync/atomic"
	"time"

	"github.com/ethereum/go-ethereum/common"
	"github.com/ethereum/go-ethereum/core/rawdb"
	"github.com/ethereum/go-ethereum/core/types"
	"github.com/ethereum/go-ethereum/eth/downloader"
	"github.com/ethereum/go-ethereum/eth/protocols/eth"
	"github.com/ethereum/go-ethereum/log"
	"github.com/ethereum/go-ethereum/p2p/enode"
	"github.com/ethereum/go-ethereum/permission/core"
)

const (
	forceSyncCycle      = 10 * time.Second // Time interval to force syncs, even if few peers are available
	defaultMinSyncPeers = 5                // Amount of peers desired to start syncing

	// This is the target size for the packs of transactions sent by txsyncLoop64.
	// A pack can get larger than this if a single transactions exceeds this size.
	txsyncPackSize = 100 * 1024
)

type txsync struct {
	p   *eth.Peer
	txs []*types.Transaction
}

// syncTransactions starts sending all currently pending transactions to the given peer.
func (h *handler) syncTransactions(p *eth.Peer) {
	// Assemble the set of transaction to broadcast or announce to the remote
	// peer. Fun fact, this is quite an expensive operation as it needs to sort
	// the transactions if the sorting is not cached yet. However, with a random
	// order, insertions could overflow the non-executable queues and get dropped.
	//
	// TODO(karalabe): Figure out if we could get away with random order somehow
	var txs types.Transactions
	pending, _ := h.txpool.Pending()
	for _, batch := range pending {
		txs = append(txs, batch...)
	}
	if len(txs) == 0 {
		return
	}
	// The eth/65 protocol introduces proper transaction announcements, so instead
	// of dripping transactions across multiple peers, just send the entire list as
	// an announcement and let the remote side decide what they need (likely nothing).
<<<<<<< HEAD
	if p.Version() == eth.ETH65 {
=======
	if p.Version() >= eth.ETH65 {
>>>>>>> 991384a7
		hashes := make([]common.Hash, len(txs))
		for i, tx := range txs {
			hashes[i] = tx.Hash()
		}
		p.AsyncSendPooledTransactionHashes(hashes)
		return
	}
	// Out of luck, peer is running legacy protocols, drop the txs over
	select {
	case h.txsyncCh <- &txsync{p: p, txs: txs}:
	case <-h.quitSync:
	}
}

// txsyncLoop64 takes care of the initial transaction sync for each new
// connection. When a new peer appears, we relay all currently pending
// transactions. In order to minimise egress bandwidth usage, we send
// the transactions in small packs to one peer at a time.
func (h *handler) txsyncLoop64() {
	defer h.wg.Done()

	var (
		pending = make(map[enode.ID]*txsync)
		sending = false               // whether a send is active
		pack    = new(txsync)         // the pack that is being sent
		done    = make(chan error, 1) // result of the send
	)

	// send starts a sending a pack of transactions from the sync.
	send := func(s *txsync) {
<<<<<<< HEAD
		if s.p.Version() == eth.ETH65 {
=======
		if s.p.Version() >= eth.ETH65 {
>>>>>>> 991384a7
			panic("initial transaction syncer running on eth/65+")
		}
		// Fill pack with transactions up to the target size.
		size := common.StorageSize(0)
		pack.p = s.p
		pack.txs = pack.txs[:0]
		for i := 0; i < len(s.txs) && size < txsyncPackSize; i++ {
			pack.txs = append(pack.txs, s.txs[i])
			size += s.txs[i].Size()
		}
		// Remove the transactions that will be sent.
		s.txs = s.txs[:copy(s.txs, s.txs[len(pack.txs):])]
		if len(s.txs) == 0 {
			delete(pending, s.p.Peer.ID())
		}
		// Send the pack in the background.
		s.p.Log().Trace("Sending batch of transactions", "count", len(pack.txs), "bytes", size)
		sending = true
		go func() { done <- pack.p.SendTransactions(pack.txs) }()
	}
	// pick chooses the next pending sync.
	pick := func() *txsync {
		if len(pending) == 0 {
			return nil
		}
		n := rand.Intn(len(pending)) + 1
		for _, s := range pending {
			if n--; n == 0 {
				return s
			}
		}
		return nil
	}

	for {
		select {
		case s := <-h.txsyncCh:
			pending[s.p.Peer.ID()] = s
			if !sending {
				send(s)
			}
		case err := <-done:
			sending = false
			// Stop tracking peers that cause send failures.
			if err != nil {
				pack.p.Log().Debug("Transaction send failed", "err", err)
				delete(pending, pack.p.Peer.ID())
			}
			// Schedule the next send.
			if s := pick(); s != nil {
				send(s)
			}
		case <-h.quitSync:
			return
		}
	}
}

// chainSyncer coordinates blockchain sync components.
type chainSyncer struct {
	handler     *handler
	force       *time.Timer
	forced      bool // true when force timer fired
	peerEventCh chan struct{}
	doneCh      chan error // non-nil when sync is running
}

// chainSyncOp is a scheduled sync operation.
type chainSyncOp struct {
	mode downloader.SyncMode
	peer *eth.Peer
	td   *big.Int
	head common.Hash
}

// newChainSyncer creates a chainSyncer.
func newChainSyncer(handler *handler) *chainSyncer {
	return &chainSyncer{
		handler:     handler,
		peerEventCh: make(chan struct{}),
	}
}

// handlePeerEvent notifies the syncer about a change in the peer set.
// This is called for new peers and every time a peer announces a new
// chain head.
func (cs *chainSyncer) handlePeerEvent(peer *eth.Peer) bool {
	select {
	case cs.peerEventCh <- struct{}{}:
		return true
	case <-cs.handler.quitSync:
		return false
	}
}

// loop runs in its own goroutine and launches the sync when necessary.
func (cs *chainSyncer) loop() {
	defer cs.handler.wg.Done()

	cs.handler.blockFetcher.Start()
	cs.handler.txFetcher.Start()
	defer cs.handler.blockFetcher.Stop()
	defer cs.handler.txFetcher.Stop()
	defer cs.handler.downloader.Terminate()

	// The force timer lowers the peer count threshold down to one when it fires.
	// This ensures we'll always start sync even if there aren't enough peers.
	cs.force = time.NewTimer(forceSyncCycle)
	defer cs.force.Stop()

	for {
		if op := cs.nextSyncOp(); op != nil {
			if !cs.handler.raftMode {
				cs.startSync(op)
			}
		}
		select {
		case <-cs.peerEventCh:
			// Peer information changed, recheck.
		case <-cs.doneCh:
			cs.doneCh = nil
			cs.force.Reset(forceSyncCycle)
			cs.forced = false
		case <-cs.force.C:
			cs.forced = true

		case <-cs.handler.quitSync:
			// Disable all insertion on the blockchain. This needs to happen before
			// terminating the downloader because the downloader waits for blockchain
			// inserts, and these can take a long time to finish.
			cs.handler.chain.StopInsert()
			cs.handler.downloader.Terminate()
			if cs.doneCh != nil {
				<-cs.doneCh
			}
			return
		}
	}
}

// nextSyncOp determines whether sync is required at this time.
func (cs *chainSyncer) nextSyncOp() *chainSyncOp {
	if cs.doneCh != nil {
		return nil // Sync already running.
	}

	// Ensure we're at minimum peer count.
	minPeers := defaultMinSyncPeers
	if cs.forced {
		minPeers = 1
	} else if minPeers > cs.handler.maxPeers {
		minPeers = cs.handler.maxPeers
	}
	if cs.handler.peers.len() < minPeers {
		return nil
	}
	// We have enough peers, check TD
	peer := cs.handler.peers.peerWithHighestTD()
	if peer == nil {
		return nil
	}
	mode, ourTD := cs.modeAndLocalHead()
	if mode == downloader.FastSync && atomic.LoadUint32(&cs.handler.snapSync) == 1 {
		// Fast sync via the snap protocol
		mode = downloader.SnapSync
	}
	op := peerToSyncOp(mode, peer)
	if op.td.Cmp(ourTD) <= 0 {
		// Quorum
		// added for permissions changes to indicate node sync up has started
		// if peer's TD is smaller than ours, no sync will happen
		core.SetSyncStatus()
		return nil // We're in sync.
	}
	return op
}

func peerToSyncOp(mode downloader.SyncMode, p *eth.Peer) *chainSyncOp {
	peerHead, peerTD := p.Head()
	return &chainSyncOp{mode: mode, peer: p, td: peerTD, head: peerHead}
}

func (cs *chainSyncer) modeAndLocalHead() (downloader.SyncMode, *big.Int) {
	// If we're in fast sync mode, return that directly
	if atomic.LoadUint32(&cs.handler.fastSync) == 1 {
		block := cs.handler.chain.CurrentFastBlock()
		td := cs.handler.chain.GetTdByHash(block.Hash())
		return downloader.FastSync, td
	}
	// We are probably in full sync, but we might have rewound to before the
	// fast sync pivot, check if we should reenable
	if pivot := rawdb.ReadLastPivotNumber(cs.handler.database); pivot != nil {
		if head := cs.handler.chain.CurrentBlock(); head.NumberU64() < *pivot {
			block := cs.handler.chain.CurrentFastBlock()
			td := cs.handler.chain.GetTdByHash(block.Hash())
			return downloader.FastSync, td
		}
	}
	// Nope, we're really full syncing
	head := cs.handler.chain.CurrentBlock()
	td := cs.handler.chain.GetTd(head.Hash(), head.NumberU64())
	return downloader.FullSync, td
}

// startSync launches doSync in a new goroutine.
func (cs *chainSyncer) startSync(op *chainSyncOp) {
	cs.doneCh = make(chan error, 1)
	go func() { cs.doneCh <- cs.handler.doSync(op) }()
}

// doSync synchronizes the local blockchain with a remote peer.
func (h *handler) doSync(op *chainSyncOp) error {
	if op.mode == downloader.FastSync || op.mode == downloader.SnapSync {
		// Before launch the fast sync, we have to ensure user uses the same
		// txlookup limit.
		// The main concern here is: during the fast sync Geth won't index the
		// block(generate tx indices) before the HEAD-limit. But if user changes
		// the limit in the next fast sync(e.g. user kill Geth manually and
		// restart) then it will be hard for Geth to figure out the oldest block
		// has been indexed. So here for the user-experience wise, it's non-optimal
		// that user can't change limit during the fast sync. If changed, Geth
		// will just blindly use the original one.
		limit := h.chain.TxLookupLimit()
		if stored := rawdb.ReadFastTxLookupLimit(h.database); stored == nil {
			rawdb.WriteFastTxLookupLimit(h.database, limit)
		} else if *stored != limit {
			h.chain.SetTxLookupLimit(*stored)
			log.Warn("Update txLookup limit", "provided", limit, "updated", *stored)
		}
	}
	// Run the sync cycle, and disable fast sync if we're past the pivot block
	err := h.downloader.Synchronise(op.peer.ID(), op.head, op.td, op.mode)
	if err != nil {
		return err
	}
	if atomic.LoadUint32(&h.fastSync) == 1 {
		log.Info("Fast sync complete, auto disabling")
		atomic.StoreUint32(&h.fastSync, 0)
<<<<<<< HEAD
	}
	/* Disabled by Quorum
	if atomic.LoadUint32(&h.snapSync) == 1 {
		log.Info("Snap sync complete, auto disabling")
		atomic.StoreUint32(&h.snapSync, 0)
	}
	*/
=======
	}
	if atomic.LoadUint32(&h.snapSync) == 1 {
		log.Info("Snap sync complete, auto disabling")
		atomic.StoreUint32(&h.snapSync, 0)
	}
>>>>>>> 991384a7
	// If we've successfully finished a sync cycle and passed any required checkpoint,
	// enable accepting transactions from the network.
	head := h.chain.CurrentBlock()
	if head.NumberU64() >= h.checkpointNumber {
		// Checkpoint passed, sanity check the timestamp to have a fallback mechanism
		// for non-checkpointed (number = 0) private networks.
		if head.Time() >= uint64(time.Now().AddDate(0, -1, 0).Unix()) {
			atomic.StoreUint32(&h.acceptTxs, 1)
		}
	}
	if head.NumberU64() > 0 {
		// We've completed a sync cycle, notify all peers of new state. This path is
		// essential in star-topology networks where a gateway node needs to notify
		// all its out-of-date peers of the availability of a new block. This failure
		// scenario will most often crop up in private and hackathon networks with
		// degenerate connectivity, but it should be healthy for the mainnet too to
		// more reliably update peers or the local TD state.
		h.BroadcastBlock(head, false)
	}
	return nil
}<|MERGE_RESOLUTION|>--- conflicted
+++ resolved
@@ -65,11 +65,7 @@
 	// The eth/65 protocol introduces proper transaction announcements, so instead
 	// of dripping transactions across multiple peers, just send the entire list as
 	// an announcement and let the remote side decide what they need (likely nothing).
-<<<<<<< HEAD
-	if p.Version() == eth.ETH65 {
-=======
 	if p.Version() >= eth.ETH65 {
->>>>>>> 991384a7
 		hashes := make([]common.Hash, len(txs))
 		for i, tx := range txs {
 			hashes[i] = tx.Hash()
@@ -100,11 +96,7 @@
 
 	// send starts a sending a pack of transactions from the sync.
 	send := func(s *txsync) {
-<<<<<<< HEAD
-		if s.p.Version() == eth.ETH65 {
-=======
 		if s.p.Version() >= eth.ETH65 {
->>>>>>> 991384a7
 			panic("initial transaction syncer running on eth/65+")
 		}
 		// Fill pack with transactions up to the target size.
@@ -343,7 +335,6 @@
 	if atomic.LoadUint32(&h.fastSync) == 1 {
 		log.Info("Fast sync complete, auto disabling")
 		atomic.StoreUint32(&h.fastSync, 0)
-<<<<<<< HEAD
 	}
 	/* Disabled by Quorum
 	if atomic.LoadUint32(&h.snapSync) == 1 {
@@ -351,13 +342,6 @@
 		atomic.StoreUint32(&h.snapSync, 0)
 	}
 	*/
-=======
-	}
-	if atomic.LoadUint32(&h.snapSync) == 1 {
-		log.Info("Snap sync complete, auto disabling")
-		atomic.StoreUint32(&h.snapSync, 0)
-	}
->>>>>>> 991384a7
 	// If we've successfully finished a sync cycle and passed any required checkpoint,
 	// enable accepting transactions from the network.
 	head := h.chain.CurrentBlock()
