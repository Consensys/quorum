--- conflicted
+++ resolved
@@ -117,11 +117,7 @@
 
 // Process implements core.ChainIndexerBackend, executes an Or operation on header.bloom and private bloom
 // (header.bloom | private bloom) and adds to index
-<<<<<<< HEAD
-func (b *BloomIndexer) Process(header *types.Header) {
-=======
 func (b *BloomIndexer) Process(ctx context.Context, header *types.Header) error {
->>>>>>> 43806e16
 	publicBloom := header.Bloom
 	privateBloom := core.GetPrivateBlockBloom(b.db, header.Number.Uint64())
 	publicBloom.OrBloom(privateBloom.Bytes())
