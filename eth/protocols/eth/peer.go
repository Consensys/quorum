--- conflicted
+++ resolved
@@ -414,11 +414,7 @@
 		Skip:    uint64(0),
 		Reverse: false,
 	}
-<<<<<<< HEAD
-	if p.Version() >= ETH66 {
-=======
-	if p.Version() == ETH66 {
->>>>>>> 5ef5771c
+	if p.Version() >= ETH66 {
 		id := rand.Uint64()
 
 		requestTracker.Track(p.id, p.version, GetBlockHeadersMsg, BlockHeadersMsg, id)
@@ -440,11 +436,7 @@
 		Skip:    uint64(skip),
 		Reverse: reverse,
 	}
-<<<<<<< HEAD
-	if p.Version() >= ETH66 {
-=======
-	if p.Version() == ETH66 {
->>>>>>> 5ef5771c
+	if p.Version() >= ETH66 {
 		id := rand.Uint64()
 
 		requestTracker.Track(p.id, p.version, GetBlockHeadersMsg, BlockHeadersMsg, id)
@@ -466,11 +458,7 @@
 		Skip:    uint64(skip),
 		Reverse: reverse,
 	}
-<<<<<<< HEAD
-	if p.Version() >= ETH66 {
-=======
-	if p.Version() == ETH66 {
->>>>>>> 5ef5771c
+	if p.Version() >= ETH66 {
 		id := rand.Uint64()
 
 		requestTracker.Track(p.id, p.version, GetBlockHeadersMsg, BlockHeadersMsg, id)
@@ -502,11 +490,7 @@
 // specified.
 func (p *Peer) RequestBodies(hashes []common.Hash) error {
 	p.Log().Debug("Fetching batch of block bodies", "count", len(hashes))
-<<<<<<< HEAD
-	if p.Version() >= ETH66 {
-=======
-	if p.Version() == ETH66 {
->>>>>>> 5ef5771c
+	if p.Version() >= ETH66 {
 		id := rand.Uint64()
 
 		requestTracker.Track(p.id, p.version, GetBlockBodiesMsg, BlockBodiesMsg, id)
@@ -522,11 +506,7 @@
 // data, corresponding to the specified hashes.
 func (p *Peer) RequestNodeData(hashes []common.Hash) error {
 	p.Log().Debug("Fetching batch of state data", "count", len(hashes))
-<<<<<<< HEAD
-	if p.Version() >= ETH66 {
-=======
-	if p.Version() == ETH66 {
->>>>>>> 5ef5771c
+	if p.Version() >= ETH66 {
 		id := rand.Uint64()
 
 		requestTracker.Track(p.id, p.version, GetNodeDataMsg, NodeDataMsg, id)
@@ -541,11 +521,7 @@
 // RequestReceipts fetches a batch of transaction receipts from a remote node.
 func (p *Peer) RequestReceipts(hashes []common.Hash) error {
 	p.Log().Debug("Fetching batch of receipts", "count", len(hashes))
-<<<<<<< HEAD
-	if p.Version() >= ETH66 {
-=======
-	if p.Version() == ETH66 {
->>>>>>> 5ef5771c
+	if p.Version() >= ETH66 {
 		id := rand.Uint64()
 
 		requestTracker.Track(p.id, p.version, GetReceiptsMsg, ReceiptsMsg, id)
@@ -560,11 +536,7 @@
 // RequestTxs fetches a batch of transactions from a remote node.
 func (p *Peer) RequestTxs(hashes []common.Hash) error {
 	p.Log().Debug("Fetching batch of transactions", "count", len(hashes))
-<<<<<<< HEAD
-	if p.Version() >= ETH66 {
-=======
-	if p.Version() == ETH66 {
->>>>>>> 5ef5771c
+	if p.Version() >= ETH66 {
 		id := rand.Uint64()
 
 		requestTracker.Track(p.id, p.version, GetPooledTransactionsMsg, PooledTransactionsMsg, id)
