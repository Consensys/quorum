--- conflicted
+++ resolved
@@ -19,10 +19,6 @@
 import (
 	"github.com/ethereum/go-ethereum/core"
 	"github.com/ethereum/go-ethereum/core/forkid"
-<<<<<<< HEAD
-	"github.com/ethereum/go-ethereum/p2p/dnsdisc"
-=======
->>>>>>> 991384a7
 	"github.com/ethereum/go-ethereum/p2p/enode"
 	"github.com/ethereum/go-ethereum/rlp"
 )
@@ -64,17 +60,4 @@
 func (eth *Ethereum) currentEthEntry() *ethEntry {
 	return &ethEntry{ForkID: forkid.NewID(eth.blockchain.Config(), eth.blockchain.Genesis().Hash(),
 		eth.blockchain.CurrentHeader().Number.Uint64())}
-<<<<<<< HEAD
-}
-
-// setupDiscovery creates the node discovery source for the `eth` and `snap`
-// protocols.
-func setupDiscovery(urls []string) (enode.Iterator, error) {
-	if len(urls) == 0 {
-		return nil, nil
-	}
-	client := dnsdisc.NewClient(dnsdisc.Config{})
-	return client.NewIterator(urls...)
-=======
->>>>>>> 991384a7
 }