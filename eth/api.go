// Copyright 2015 The go-ethereum Authors
// This file is part of the go-ethereum library.
//
// The go-ethereum library is free software: you can redistribute it and/or modify
// it under the terms of the GNU Lesser General Public License as published by
// the Free Software Foundation, either version 3 of the License, or
// (at your option) any later version.
//
// The go-ethereum library is distributed in the hope that it will be useful,
// but WITHOUT ANY WARRANTY; without even the implied warranty of
// MERCHANTABILITY or FITNESS FOR A PARTICULAR PURPOSE. See the
// GNU Lesser General Public License for more details.
//
// You should have received a copy of the GNU Lesser General Public License
// along with the go-ethereum library. If not, see <http://www.gnu.org/licenses/>.

package eth

import (
	"compress/gzip"
	"context"
	"errors"
	"fmt"
	"io"
	"math/big"
	"os"
	"runtime"
	"strings"
	"time"

	"github.com/ethereum/go-ethereum/common"
	"github.com/ethereum/go-ethereum/common/hexutil"
	"github.com/ethereum/go-ethereum/core"
	"github.com/ethereum/go-ethereum/core/rawdb"
	"github.com/ethereum/go-ethereum/core/state"
	"github.com/ethereum/go-ethereum/core/types"
	"github.com/ethereum/go-ethereum/internal/ethapi"
	"github.com/ethereum/go-ethereum/rlp"
	"github.com/ethereum/go-ethereum/rpc"
	"github.com/ethereum/go-ethereum/trie"
)

// PublicEthereumAPI provides an API to access Ethereum full node-related
// information.
type PublicEthereumAPI struct {
	e *Ethereum
}

// NewPublicEthereumAPI creates a new Ethereum protocol API for full nodes.
func NewPublicEthereumAPI(e *Ethereum) *PublicEthereumAPI {
	return &PublicEthereumAPI{e}
}

// Etherbase is the address that mining rewards will be send to
func (api *PublicEthereumAPI) Etherbase() (common.Address, error) {
	return api.e.Etherbase()
}

// Coinbase is the address that mining rewards will be send to (alias for Etherbase)
func (api *PublicEthereumAPI) Coinbase() (common.Address, error) {
	return api.Etherbase()
}

// Quorum
// StorageRoot returns the storage root of an account on the the given (optional) block height.
// If block number is not given the latest block is used.
func (s *PublicEthereumAPI) StorageRoot(ctx context.Context, addr common.Address, blockNr *rpc.BlockNumber) (common.Hash, error) {
	var (
		pub, priv *state.StateDB
		err       error
	)

	psm, err := s.e.blockchain.PrivateStateManager().ResolveForUserContext(ctx)
	if err != nil {
		return common.Hash{}, err
	}
	if blockNr == nil || blockNr.Int64() == rpc.LatestBlockNumber.Int64() {
		pub, priv, err = s.e.blockchain.StatePSI(psm.ID)
	} else {
		if ch := s.e.blockchain.GetHeaderByNumber(uint64(blockNr.Int64())); ch != nil {
			pub, priv, err = s.e.blockchain.StateAtPSI(ch.Root, psm.ID)
		} else {
			return common.Hash{}, fmt.Errorf("invalid block number")
		}
	}

	if err != nil {
		return common.Hash{}, err
	}

	if priv.Exist(addr) {
		return priv.GetStorageRoot(addr)
	}
	return pub.GetStorageRoot(addr)
}

// Hashrate returns the POW hashrate
func (api *PublicEthereumAPI) Hashrate() hexutil.Uint64 {
	return hexutil.Uint64(api.e.Miner().HashRate())
}

// ChainId is the EIP-155 replay-protection chain id for the current ethereum chain config.
func (api *PublicEthereumAPI) ChainId() (hexutil.Uint64, error) {
	// if current block is at or past the EIP-155 replay-protection fork block, return chainID from config
	if config := api.e.blockchain.Config(); config.IsEIP155(api.e.blockchain.CurrentBlock().Number()) {
		return (hexutil.Uint64)(config.ChainID.Uint64()), nil
	}
	return hexutil.Uint64(0), fmt.Errorf("chain not synced beyond EIP-155 replay-protection fork block")
}

// PublicMinerAPI provides an API to control the miner.
// It offers only methods that operate on data that pose no security risk when it is publicly accessible.
type PublicMinerAPI struct {
	e *Ethereum
}

// NewPublicMinerAPI create a new PublicMinerAPI instance.
func NewPublicMinerAPI(e *Ethereum) *PublicMinerAPI {
	return &PublicMinerAPI{e}
}

// Mining returns an indication if this node is currently mining.
func (api *PublicMinerAPI) Mining() bool {
	return api.e.IsMining()
}

// PrivateMinerAPI provides private RPC methods to control the miner.
// These methods can be abused by external users and must be considered insecure for use by untrusted users.
type PrivateMinerAPI struct {
	e *Ethereum
}

// NewPrivateMinerAPI create a new RPC service which controls the miner of this node.
func NewPrivateMinerAPI(e *Ethereum) *PrivateMinerAPI {
	return &PrivateMinerAPI{e: e}
}

// Start starts the miner with the given number of threads. If threads is nil,
// the number of workers started is equal to the number of logical CPUs that are
// usable by this process. If mining is already running, this method adjust the
// number of threads allowed to use and updates the minimum price required by the
// transaction pool.
func (api *PrivateMinerAPI) Start(threads *int) error {
	if threads == nil {
		return api.e.StartMining(runtime.NumCPU())
	}
	return api.e.StartMining(*threads)
}

// Stop terminates the miner, both at the consensus engine level as well as at
// the block creation level.
func (api *PrivateMinerAPI) Stop() {
	api.e.StopMining()
}

// SetExtra sets the extra data string that is included when this miner mines a block.
func (api *PrivateMinerAPI) SetExtra(extra string) (bool, error) {
	if err := api.e.Miner().SetExtra([]byte(extra)); err != nil {
		return false, err
	}
	return true, nil
}

// SetGasPrice sets the minimum accepted gas price for the miner.
func (api *PrivateMinerAPI) SetGasPrice(gasPrice hexutil.Big) bool {
	api.e.lock.Lock()
	api.e.gasPrice = (*big.Int)(&gasPrice)
	api.e.lock.Unlock()

	api.e.txPool.SetGasPrice((*big.Int)(&gasPrice))
	return true
}

// SetEtherbase sets the etherbase of the miner
func (api *PrivateMinerAPI) SetEtherbase(etherbase common.Address) bool {
	api.e.SetEtherbase(etherbase)
	return true
}

// SetRecommitInterval updates the interval for miner sealing work recommitting.
func (api *PrivateMinerAPI) SetRecommitInterval(interval int) {
	api.e.Miner().SetRecommitInterval(time.Duration(interval) * time.Millisecond)
}

// GetHashrate returns the current hashrate of the miner.
func (api *PrivateMinerAPI) GetHashrate() uint64 {
	return api.e.miner.HashRate()
}

// PrivateAdminAPI is the collection of Ethereum full node-related APIs
// exposed over the private admin endpoint.
type PrivateAdminAPI struct {
	eth *Ethereum
}

// NewPrivateAdminAPI creates a new API definition for the full node private
// admin methods of the Ethereum service.
func NewPrivateAdminAPI(eth *Ethereum) *PrivateAdminAPI {
	return &PrivateAdminAPI{eth: eth}
}

// ExportChain exports the current blockchain into a local file,
// or a range of blocks if first and last are non-nil
func (api *PrivateAdminAPI) ExportChain(file string, first *uint64, last *uint64) (bool, error) {
	if first == nil && last != nil {
		return false, errors.New("last cannot be specified without first")
	}
	if first != nil && last == nil {
		head := api.eth.BlockChain().CurrentHeader().Number.Uint64()
		last = &head
	}
	if _, err := os.Stat(file); err == nil {
		// File already exists. Allowing overwrite could be a DoS vecotor,
		// since the 'file' may point to arbitrary paths on the drive
		return false, errors.New("location would overwrite an existing file")
	}
	// Make sure we can create the file to export into
	out, err := os.OpenFile(file, os.O_CREATE|os.O_WRONLY|os.O_TRUNC, os.ModePerm)
	if err != nil {
		return false, err
	}
	defer out.Close()

	var writer io.Writer = out
	if strings.HasSuffix(file, ".gz") {
		writer = gzip.NewWriter(writer)
		defer writer.(*gzip.Writer).Close()
	}

	// Export the blockchain
	if first != nil {
		if err := api.eth.BlockChain().ExportN(writer, *first, *last); err != nil {
			return false, err
		}
	} else if err := api.eth.BlockChain().Export(writer); err != nil {
		return false, err
	}
	return true, nil
}

func hasAllBlocks(chain *core.BlockChain, bs []*types.Block) bool {
	for _, b := range bs {
		if !chain.HasBlock(b.Hash(), b.NumberU64()) {
			return false
		}
	}

	return true
}

// ImportChain imports a blockchain from a local file.
func (api *PrivateAdminAPI) ImportChain(file string) (bool, error) {
	// Make sure the can access the file to import
	in, err := os.Open(file)
	if err != nil {
		return false, err
	}
	defer in.Close()

	var reader io.Reader = in
	if strings.HasSuffix(file, ".gz") {
		if reader, err = gzip.NewReader(reader); err != nil {
			return false, err
		}
	}

	// Run actual the import in pre-configured batches
	stream := rlp.NewStream(reader, 0)

	blocks, index := make([]*types.Block, 0, 2500), 0
	for batch := 0; ; batch++ {
		// Load a batch of blocks from the input file
		for len(blocks) < cap(blocks) {
			block := new(types.Block)
			if err := stream.Decode(block); err == io.EOF {
				break
			} else if err != nil {
				return false, fmt.Errorf("block %d: failed to parse: %v", index, err)
			}
			blocks = append(blocks, block)
			index++
		}
		if len(blocks) == 0 {
			break
		}

		if hasAllBlocks(api.eth.BlockChain(), blocks) {
			blocks = blocks[:0]
			continue
		}
		// Import the batch and reset the buffer
		if _, err := api.eth.BlockChain().InsertChain(blocks); err != nil {
			return false, fmt.Errorf("batch %d: failed to insert: %v", batch, err)
		}
		blocks = blocks[:0]
	}
	return true, nil
}

// PublicDebugAPI is the collection of Ethereum full node APIs exposed
// over the public debugging endpoint.
type PublicDebugAPI struct {
	eth *Ethereum
}

// NewPublicDebugAPI creates a new API definition for the full node-
// related public debug methods of the Ethereum service.
func NewPublicDebugAPI(eth *Ethereum) *PublicDebugAPI {
	return &PublicDebugAPI{eth: eth}
}

// DumpBlock retrieves the entire state of the database at a given block.
// Quorum adds an additional parameter to support private state dump
func (api *PublicDebugAPI) DumpBlock(ctx context.Context, blockNr rpc.BlockNumber, typ *string) (state.Dump, error) {
	publicState, privateState, err := api.getStateDbsFromBlockNumber(ctx, blockNr)
	if err != nil {
		return state.Dump{}, err
	}

	if typ != nil && *typ == "private" {
		return privateState.RawDump(false, false, true), nil
	}
	return publicState.RawDump(false, false, true), nil
}

func (api *PublicDebugAPI) PrivateStateRoot(ctx context.Context, blockNr rpc.BlockNumber) (common.Hash, error) {
	_, privateState, err := api.getStateDbsFromBlockNumber(ctx, blockNr)
	if err != nil {
		return common.Hash{}, err
	}
	return privateState.IntermediateRoot(true), nil
}

func (api *PublicDebugAPI) DefaultStateRoot(ctx context.Context, blockNr rpc.BlockNumber) (common.Hash, error) {
	psm, err := api.eth.blockchain.PrivateStateManager().StateRepository(api.eth.blockchain.CurrentBlock().Hash())
	if err != nil {
		return common.Hash{}, err
	}
	defaultPSM := psm.DefaultStateMetadata()

	var privateState *state.StateDB
	if blockNr == rpc.PendingBlockNumber {
		// If we're dumping the pending state, we need to request
		// both the pending block as well as the pending state from
		// the miner and operate on those
		_, _, privateState = api.eth.miner.Pending(defaultPSM.ID)
		// this is a copy of the private state so it is OK to do IntermediateRoot
		return privateState.IntermediateRoot(true), nil
	}
	var block *types.Block
	if blockNr == rpc.LatestBlockNumber {
		block = api.eth.blockchain.CurrentBlock()
	} else {
		block = api.eth.blockchain.GetBlockByNumber(uint64(blockNr))
	}
	if block == nil {
		return common.Hash{}, fmt.Errorf("block #%d not found", blockNr)
	}
	_, privateState, err = api.eth.BlockChain().StateAtPSI(block.Root(), defaultPSM.ID)
	if err != nil {
		return common.Hash{}, err
	}
	return privateState.IntermediateRoot(true), nil
}

// Quorum
// DumpAddress retrieves the state of an address at a given block.
// Quorum adds an additional parameter to support private state dump
func (api *PublicDebugAPI) DumpAddress(ctx context.Context, address common.Address, blockNr rpc.BlockNumber) (state.DumpAccount, error) {
	publicState, privateState, err := api.getStateDbsFromBlockNumber(ctx, blockNr)
	if err != nil {
		return state.DumpAccount{}, err
	}

	if accountDump, ok := privateState.DumpAddress(address); ok {
		return accountDump, nil
	}
	if accountDump, ok := publicState.DumpAddress(address); ok {
		return accountDump, nil
	}
	return state.DumpAccount{}, errors.New("error retrieving state")
}

//Quorum
//Taken from DumpBlock, as it was reused in DumpAddress.
//Contains modifications from the original to return the private state db, as well as public.
func (api *PublicDebugAPI) getStateDbsFromBlockNumber(ctx context.Context, blockNr rpc.BlockNumber) (*state.StateDB, *state.StateDB, error) {
	psm, err := api.eth.blockchain.PrivateStateManager().ResolveForUserContext(ctx)
	if err != nil {
		return nil, nil, err
	}
	if blockNr == rpc.PendingBlockNumber {
		// If we're dumping the pending state, we need to request
		// both the pending block as well as the pending state from
		// the miner and operate on those
		_, publicState, privateState := api.eth.miner.Pending(psm.ID)
		return publicState, privateState, nil
	}

	var block *types.Block
	if blockNr == rpc.LatestBlockNumber {
		block = api.eth.blockchain.CurrentBlock()
	} else {
		block = api.eth.blockchain.GetBlockByNumber(uint64(blockNr))
	}
	if block == nil {
		return nil, nil, fmt.Errorf("block #%d not found", blockNr)
	}
	return api.eth.BlockChain().StateAtPSI(block.Root(), psm.ID)
}

// PrivateDebugAPI is the collection of Ethereum full node APIs exposed over
// the private debugging endpoint.
type PrivateDebugAPI struct {
	eth *Ethereum
}

// NewPrivateDebugAPI creates a new API definition for the full node-related
// private debug methods of the Ethereum service.
func NewPrivateDebugAPI(eth *Ethereum) *PrivateDebugAPI {
	return &PrivateDebugAPI{eth: eth}
}

// Preimage is a debug API function that returns the preimage for a sha3 hash, if known.
func (api *PrivateDebugAPI) Preimage(ctx context.Context, hash common.Hash) (hexutil.Bytes, error) {
	if preimage := rawdb.ReadPreimage(api.eth.ChainDb(), hash); preimage != nil {
		return preimage, nil
	}
	return nil, errors.New("unknown preimage")
}

// BadBlockArgs represents the entries in the list returned when bad blocks are queried.
type BadBlockArgs struct {
	Hash  common.Hash            `json:"hash"`
	Block map[string]interface{} `json:"block"`
	RLP   string                 `json:"rlp"`
}

// GetBadBlocks returns a list of the last 'bad blocks' that the client has seen on the network
// and returns them as a JSON list of block-hashes
func (api *PrivateDebugAPI) GetBadBlocks(ctx context.Context) ([]*BadBlockArgs, error) {
	var (
		err     error
		blocks  = rawdb.ReadAllBadBlocks(api.eth.chainDb)
		results = make([]*BadBlockArgs, 0, len(blocks))
	)
	for _, block := range blocks {
		var (
			blockRlp  string
			blockJSON map[string]interface{}
		)
		if rlpBytes, err := rlp.EncodeToBytes(block); err != nil {
			blockRlp = err.Error() // Hacky, but hey, it works
		} else {
			blockRlp = fmt.Sprintf("0x%x", rlpBytes)
		}
		if blockJSON, err = ethapi.RPCMarshalBlock(block, true, true); err != nil {
			blockJSON = map[string]interface{}{"error": err.Error()}
		}
		results = append(results, &BadBlockArgs{
			Hash:  block.Hash(),
			RLP:   blockRlp,
			Block: blockJSON,
		})
	}
	return results, nil
}

// AccountRangeMaxResults is the maximum number of results to be returned per call
const AccountRangeMaxResults = 256

// AccountRange enumerates all accounts in the given block and start point in paging request
func (api *PublicDebugAPI) AccountRange(ctx context.Context, blockNrOrHash rpc.BlockNumberOrHash, start []byte, maxResults int, nocode, nostorage, incompletes bool) (state.IteratorDump, error) {
	psm, err := api.eth.blockchain.PrivateStateManager().ResolveForUserContext(ctx)
	if err != nil {
		return state.IteratorDump{}, err
	}
	var stateDb *state.StateDB

	if number, ok := blockNrOrHash.Number(); ok {
		if number == rpc.PendingBlockNumber {
			// If we're dumping the pending state, we need to request
			// both the pending block as well as the pending state from
			// the miner and operate on those
			_, stateDb, _ = api.eth.miner.Pending(psm.ID)
		} else {
			var block *types.Block
			if number == rpc.LatestBlockNumber {
				block = api.eth.blockchain.CurrentBlock()
			} else {
				block = api.eth.blockchain.GetBlockByNumber(uint64(number))
			}
			if block == nil {
				return state.IteratorDump{}, fmt.Errorf("block #%d not found", number)
			}
			stateDb, _, err = api.eth.BlockChain().StateAtPSI(block.Root(), psm.ID)
			if err != nil {
				return state.IteratorDump{}, err
			}
		}
	} else if hash, ok := blockNrOrHash.Hash(); ok {
		block := api.eth.blockchain.GetBlockByHash(hash)
		if block == nil {
			return state.IteratorDump{}, fmt.Errorf("block %s not found", hash.Hex())
		}
		stateDb, _, err = api.eth.BlockChain().StateAtPSI(block.Root(), psm.ID)
		if err != nil {
			return state.IteratorDump{}, err
		}
	} else {
		return state.IteratorDump{}, errors.New("either block number or block hash must be specified")
	}

	if maxResults > AccountRangeMaxResults || maxResults <= 0 {
		maxResults = AccountRangeMaxResults
	}
	return stateDb.IteratorDump(nocode, nostorage, incompletes, start, maxResults), nil
}

// StorageRangeResult is the result of a debug_storageRangeAt API call.
type StorageRangeResult struct {
	Storage storageMap   `json:"storage"`
	NextKey *common.Hash `json:"nextKey"` // nil if Storage includes the last key in the trie.
}

type storageMap map[common.Hash]storageEntry

type storageEntry struct {
	Key   *common.Hash `json:"key"`
	Value common.Hash  `json:"value"`
}

// StorageRangeAt returns the storage at the given block height and transaction index.
func (api *PrivateDebugAPI) StorageRangeAt(ctx context.Context, blockHash common.Hash, txIndex int, contractAddress common.Address, keyStart hexutil.Bytes, maxResult int) (StorageRangeResult, error) {
	// Retrieve the block
	block := api.eth.blockchain.GetBlockByHash(blockHash)
	if block == nil {
		return StorageRangeResult{}, fmt.Errorf("block %#x not found", blockHash)
	}
<<<<<<< HEAD
	_, _, statedb, release, err := api.eth.stateAtTransaction(block, txIndex, 0)
=======
	_, _, statedb, _, _, release, err := api.eth.stateAtTransaction(ctx, block, txIndex, 0)
>>>>>>> 6665a93d
	if err != nil {
		return StorageRangeResult{}, err
	}
	defer release()
	st := statedb.StorageTrie(contractAddress)
	if st == nil {
		return StorageRangeResult{}, fmt.Errorf("account %x doesn't exist", contractAddress)
	}
	return storageRangeAt(st, keyStart, maxResult)
}

func storageRangeAt(st state.Trie, start []byte, maxResult int) (StorageRangeResult, error) {
	it := trie.NewIterator(st.NodeIterator(start))
	result := StorageRangeResult{Storage: storageMap{}}
	for i := 0; i < maxResult && it.Next(); i++ {
		_, content, _, err := rlp.Split(it.Value)
		if err != nil {
			return StorageRangeResult{}, err
		}
		e := storageEntry{Value: common.BytesToHash(content)}
		if preimage := st.GetKey(it.Key); preimage != nil {
			preimage := common.BytesToHash(preimage)
			e.Key = &preimage
		}
		result.Storage[common.BytesToHash(it.Key)] = e
	}
	// Add the 'next key' so clients can continue downloading.
	if it.Next() {
		next := common.BytesToHash(it.Key)
		result.NextKey = &next
	}
	return result, nil
}

// GetModifiedAccountsByNumber returns all accounts that have changed between the
// two blocks specified. A change is defined as a difference in nonce, balance,
// code hash, or storage hash.
//
// With one parameter, returns the list of accounts modified in the specified block.
func (api *PrivateDebugAPI) GetModifiedAccountsByNumber(startNum uint64, endNum *uint64) ([]common.Address, error) {
	var startBlock, endBlock *types.Block

	startBlock = api.eth.blockchain.GetBlockByNumber(startNum)
	if startBlock == nil {
		return nil, fmt.Errorf("start block %x not found", startNum)
	}

	if endNum == nil {
		endBlock = startBlock
		startBlock = api.eth.blockchain.GetBlockByHash(startBlock.ParentHash())
		if startBlock == nil {
			return nil, fmt.Errorf("block %x has no parent", endBlock.Number())
		}
	} else {
		endBlock = api.eth.blockchain.GetBlockByNumber(*endNum)
		if endBlock == nil {
			return nil, fmt.Errorf("end block %d not found", *endNum)
		}
	}
	return api.getModifiedAccounts(startBlock, endBlock)
}

// GetModifiedAccountsByHash returns all accounts that have changed between the
// two blocks specified. A change is defined as a difference in nonce, balance,
// code hash, or storage hash.
//
// With one parameter, returns the list of accounts modified in the specified block.
func (api *PrivateDebugAPI) GetModifiedAccountsByHash(startHash common.Hash, endHash *common.Hash) ([]common.Address, error) {
	var startBlock, endBlock *types.Block
	startBlock = api.eth.blockchain.GetBlockByHash(startHash)
	if startBlock == nil {
		return nil, fmt.Errorf("start block %x not found", startHash)
	}

	if endHash == nil {
		endBlock = startBlock
		startBlock = api.eth.blockchain.GetBlockByHash(startBlock.ParentHash())
		if startBlock == nil {
			return nil, fmt.Errorf("block %x has no parent", endBlock.Number())
		}
	} else {
		endBlock = api.eth.blockchain.GetBlockByHash(*endHash)
		if endBlock == nil {
			return nil, fmt.Errorf("end block %x not found", *endHash)
		}
	}
	return api.getModifiedAccounts(startBlock, endBlock)
}

func (api *PrivateDebugAPI) getModifiedAccounts(startBlock, endBlock *types.Block) ([]common.Address, error) {
	if startBlock.Number().Uint64() >= endBlock.Number().Uint64() {
		return nil, fmt.Errorf("start block height (%d) must be less than end block height (%d)", startBlock.Number().Uint64(), endBlock.Number().Uint64())
	}
	triedb := api.eth.BlockChain().StateCache().TrieDB()

	oldTrie, err := trie.NewSecure(startBlock.Root(), triedb)
	if err != nil {
		return nil, err
	}
	newTrie, err := trie.NewSecure(endBlock.Root(), triedb)
	if err != nil {
		return nil, err
	}
	diff, _ := trie.NewDifferenceIterator(oldTrie.NodeIterator([]byte{}), newTrie.NodeIterator([]byte{}))
	iter := trie.NewIterator(diff)

	var dirty []common.Address
	for iter.Next() {
		key := newTrie.GetKey(iter.Key)
		if key == nil {
			return nil, fmt.Errorf("no preimage found for hash %x", iter.Key)
		}
		dirty = append(dirty, common.BytesToAddress(key))
	}
	return dirty, nil
}<|MERGE_RESOLUTION|>--- conflicted
+++ resolved
@@ -537,11 +537,7 @@
 	if block == nil {
 		return StorageRangeResult{}, fmt.Errorf("block %#x not found", blockHash)
 	}
-<<<<<<< HEAD
-	_, _, statedb, release, err := api.eth.stateAtTransaction(block, txIndex, 0)
-=======
 	_, _, statedb, _, _, release, err := api.eth.stateAtTransaction(ctx, block, txIndex, 0)
->>>>>>> 6665a93d
 	if err != nil {
 		return StorageRangeResult{}, err
 	}
