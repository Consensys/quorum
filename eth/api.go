// Copyright 2015 The go-ethereum Authors
// This file is part of the go-ethereum library.
//
// The go-ethereum library is free software: you can redistribute it and/or modify
// it under the terms of the GNU Lesser General Public License as published by
// the Free Software Foundation, either version 3 of the License, or
// (at your option) any later version.
//
// The go-ethereum library is distributed in the hope that it will be useful,
// but WITHOUT ANY WARRANTY; without even the implied warranty of
// MERCHANTABILITY or FITNESS FOR A PARTICULAR PURPOSE. See the
// GNU Lesser General Public License for more details.
//
// You should have received a copy of the GNU Lesser General Public License
// along with the go-ethereum library. If not, see <http://www.gnu.org/licenses/>.

package eth

import (
	"compress/gzip"
	"context"
	"errors"
	"fmt"
	"io"
	"math/big"
	"os"
	"runtime"
	"strings"
	"time"

	"github.com/ethereum/go-ethereum/common"
	"github.com/ethereum/go-ethereum/common/hexutil"
	"github.com/ethereum/go-ethereum/core"
	"github.com/ethereum/go-ethereum/core/rawdb"
	"github.com/ethereum/go-ethereum/core/state"
	"github.com/ethereum/go-ethereum/core/types"
	"github.com/ethereum/go-ethereum/internal/ethapi"
	"github.com/ethereum/go-ethereum/rlp"
	"github.com/ethereum/go-ethereum/rpc"
	"github.com/ethereum/go-ethereum/trie"
)

// PublicEthereumAPI provides an API to access Ethereum full node-related
// information.
type PublicEthereumAPI struct {
	e *Ethereum
}

// NewPublicEthereumAPI creates a new Ethereum protocol API for full nodes.
func NewPublicEthereumAPI(e *Ethereum) *PublicEthereumAPI {
	return &PublicEthereumAPI{e}
}

// Etherbase is the address that mining rewards will be send to
func (api *PublicEthereumAPI) Etherbase() (common.Address, error) {
	return api.e.Etherbase()
}

// Coinbase is the address that mining rewards will be send to (alias for Etherbase)
func (api *PublicEthereumAPI) Coinbase() (common.Address, error) {
	return api.Etherbase()
}

<<<<<<< HEAD
=======
// Hashrate returns the POW hashrate
func (api *PublicEthereumAPI) Hashrate() hexutil.Uint64 {
	return hexutil.Uint64(api.e.Miner().Hashrate())
}

>>>>>>> 991384a7
// PublicMinerAPI provides an API to control the miner.
// It offers only methods that operate on data that pose no security risk when it is publicly accessible.
type PublicMinerAPI struct {
	e *Ethereum
}

// NewPublicMinerAPI create a new PublicMinerAPI instance.
func NewPublicMinerAPI(e *Ethereum) *PublicMinerAPI {
	return &PublicMinerAPI{e}
}

// Mining returns an indication if this node is currently mining.
func (api *PublicMinerAPI) Mining() bool {
	return api.e.IsMining()
}

// PrivateMinerAPI provides private RPC methods to control the miner.
// These methods can be abused by external users and must be considered insecure for use by untrusted users.
type PrivateMinerAPI struct {
	e *Ethereum
}

// NewPrivateMinerAPI create a new RPC service which controls the miner of this node.
func NewPrivateMinerAPI(e *Ethereum) *PrivateMinerAPI {
	return &PrivateMinerAPI{e: e}
}

// Start starts the miner with the given number of threads. If threads is nil,
// the number of workers started is equal to the number of logical CPUs that are
// usable by this process. If mining is already running, this method adjust the
// number of threads allowed to use and updates the minimum price required by the
// transaction pool.
func (api *PrivateMinerAPI) Start(threads *int) error {
	if threads == nil {
		return api.e.StartMining(runtime.NumCPU())
	}
	return api.e.StartMining(*threads)
}

// Stop terminates the miner, both at the consensus engine level as well as at
// the block creation level.
func (api *PrivateMinerAPI) Stop() {
	api.e.StopMining()
}

// SetExtra sets the extra data string that is included when this miner mines a block.
func (api *PrivateMinerAPI) SetExtra(extra string) (bool, error) {
	if err := api.e.Miner().SetExtra([]byte(extra)); err != nil {
		return false, err
	}
	return true, nil
}

// SetGasPrice sets the minimum accepted gas price for the miner.
func (api *PrivateMinerAPI) SetGasPrice(gasPrice hexutil.Big) bool {
	api.e.lock.Lock()
	api.e.gasPrice = (*big.Int)(&gasPrice)
	api.e.lock.Unlock()

	api.e.txPool.SetGasPrice((*big.Int)(&gasPrice))
	return true
}

// SetEtherbase sets the etherbase of the miner
func (api *PrivateMinerAPI) SetEtherbase(etherbase common.Address) bool {
	// Quorum: Set return value, so user can be notified if it is disallowed.
	return api.e.SetEtherbase(etherbase)
}

// SetRecommitInterval updates the interval for miner sealing work recommitting.
func (api *PrivateMinerAPI) SetRecommitInterval(interval int) {
	api.e.Miner().SetRecommitInterval(time.Duration(interval) * time.Millisecond)
}

// PrivateAdminAPI is the collection of Ethereum full node-related APIs
// exposed over the private admin endpoint.
type PrivateAdminAPI struct {
	eth *Ethereum
}

// NewPrivateAdminAPI creates a new API definition for the full node private
// admin methods of the Ethereum service.
func NewPrivateAdminAPI(eth *Ethereum) *PrivateAdminAPI {
	return &PrivateAdminAPI{eth: eth}
}

// ExportChain exports the current blockchain into a local file,
// or a range of blocks if first and last are non-nil
func (api *PrivateAdminAPI) ExportChain(file string, first *uint64, last *uint64) (bool, error) {
	if first == nil && last != nil {
		return false, errors.New("last cannot be specified without first")
	}
	if first != nil && last == nil {
		head := api.eth.BlockChain().CurrentHeader().Number.Uint64()
		last = &head
	}
	if _, err := os.Stat(file); err == nil {
		// File already exists. Allowing overwrite could be a DoS vecotor,
		// since the 'file' may point to arbitrary paths on the drive
		return false, errors.New("location would overwrite an existing file")
	}
	// Make sure we can create the file to export into
	out, err := os.OpenFile(file, os.O_CREATE|os.O_WRONLY|os.O_TRUNC, os.ModePerm)
	if err != nil {
		return false, err
	}
	defer out.Close()

	var writer io.Writer = out
	if strings.HasSuffix(file, ".gz") {
		writer = gzip.NewWriter(writer)
		defer writer.(*gzip.Writer).Close()
	}

	// Export the blockchain
	if first != nil {
		if err := api.eth.BlockChain().ExportN(writer, *first, *last); err != nil {
			return false, err
		}
	} else if err := api.eth.BlockChain().Export(writer); err != nil {
		return false, err
	}
	return true, nil
}

func hasAllBlocks(chain *core.BlockChain, bs []*types.Block) bool {
	for _, b := range bs {
		if !chain.HasBlock(b.Hash(), b.NumberU64()) {
			return false
		}
	}

	return true
}

// ImportChain imports a blockchain from a local file.
func (api *PrivateAdminAPI) ImportChain(file string) (bool, error) {
	// Make sure the can access the file to import
	in, err := os.Open(file)
	if err != nil {
		return false, err
	}
	defer in.Close()

	var reader io.Reader = in
	if strings.HasSuffix(file, ".gz") {
		if reader, err = gzip.NewReader(reader); err != nil {
			return false, err
		}
	}

	// Run actual the import in pre-configured batches
	stream := rlp.NewStream(reader, 0)

	blocks, index := make([]*types.Block, 0, 2500), 0
	for batch := 0; ; batch++ {
		// Load a batch of blocks from the input file
		for len(blocks) < cap(blocks) {
			block := new(types.Block)
			if err := stream.Decode(block); err == io.EOF {
				break
			} else if err != nil {
				return false, fmt.Errorf("block %d: failed to parse: %v", index, err)
			}
			blocks = append(blocks, block)
			index++
		}
		if len(blocks) == 0 {
			break
		}

		if hasAllBlocks(api.eth.BlockChain(), blocks) {
			blocks = blocks[:0]
			continue
		}
		// Import the batch and reset the buffer
		if _, err := api.eth.BlockChain().InsertChain(blocks); err != nil {
			return false, fmt.Errorf("batch %d: failed to insert: %v", batch, err)
		}
		blocks = blocks[:0]
	}
	return true, nil
}

// PublicDebugAPI is the collection of Ethereum full node APIs exposed
// over the public debugging endpoint.
type PublicDebugAPI struct {
	eth *Ethereum
}

// NewPublicDebugAPI creates a new API definition for the full node-
// related public debug methods of the Ethereum service.
func NewPublicDebugAPI(eth *Ethereum) *PublicDebugAPI {
	return &PublicDebugAPI{eth: eth}
}

// DumpBlock retrieves the entire state of the database at a given block.
// Quorum adds an additional parameter to support private state dump
func (api *PublicDebugAPI) DumpBlock(ctx context.Context, blockNr rpc.BlockNumber, typ *string) (state.Dump, error) {
	publicState, privateState, err := api.getStateDbsFromBlockNumber(ctx, blockNr)
	if err != nil {
		return state.Dump{}, err
	}

	if typ != nil && *typ == "private" {
		return privateState.RawDump(false, false, true), nil
	}
	return publicState.RawDump(false, false, true), nil
}

func (api *PublicDebugAPI) PrivateStateRoot(ctx context.Context, blockNr rpc.BlockNumber) (common.Hash, error) {
	_, privateState, err := api.getStateDbsFromBlockNumber(ctx, blockNr)
	if err != nil {
		return common.Hash{}, err
	}
	return privateState.IntermediateRoot(true), nil
}

func (api *PublicDebugAPI) DefaultStateRoot(ctx context.Context, blockNr rpc.BlockNumber) (common.Hash, error) {
	psm, err := api.eth.blockchain.PrivateStateManager().StateRepository(api.eth.blockchain.CurrentBlock().Hash())
	if err != nil {
		return common.Hash{}, err
	}
	defaultPSM := psm.DefaultStateMetadata()

	var privateState *state.StateDB
	if blockNr == rpc.PendingBlockNumber {
		// If we're dumping the pending state, we need to request
		// both the pending block as well as the pending state from
		// the miner and operate on those
		_, _, privateState = api.eth.miner.Pending(defaultPSM.ID)
		// this is a copy of the private state so it is OK to do IntermediateRoot
		return privateState.IntermediateRoot(true), nil
	}
	var block *types.Block
	if blockNr == rpc.LatestBlockNumber {
		block = api.eth.blockchain.CurrentBlock()
	} else {
		block = api.eth.blockchain.GetBlockByNumber(uint64(blockNr))
	}
	if block == nil {
		return common.Hash{}, fmt.Errorf("block #%d not found", blockNr)
	}
	_, privateState, err = api.eth.BlockChain().StateAtPSI(block.Root(), defaultPSM.ID)
	if err != nil {
		return common.Hash{}, err
	}
	return privateState.IntermediateRoot(true), nil
}

// PrivateDebugAPI is the collection of Ethereum full node APIs exposed over
// the private debugging endpoint.
type PrivateDebugAPI struct {
	eth *Ethereum
}

// NewPrivateDebugAPI creates a new API definition for the full node-related
// private debug methods of the Ethereum service.
func NewPrivateDebugAPI(eth *Ethereum) *PrivateDebugAPI {
	return &PrivateDebugAPI{eth: eth}
}

// Preimage is a debug API function that returns the preimage for a sha3 hash, if known.
func (api *PrivateDebugAPI) Preimage(ctx context.Context, hash common.Hash) (hexutil.Bytes, error) {
	if preimage := rawdb.ReadPreimage(api.eth.ChainDb(), hash); preimage != nil {
		return preimage, nil
	}
	return nil, errors.New("unknown preimage")
}

// BadBlockArgs represents the entries in the list returned when bad blocks are queried.
type BadBlockArgs struct {
	Hash  common.Hash            `json:"hash"`
	Block map[string]interface{} `json:"block"`
	RLP   string                 `json:"rlp"`
}

// GetBadBlocks returns a list of the last 'bad blocks' that the client has seen on the network
// and returns them as a JSON list of block-hashes
func (api *PrivateDebugAPI) GetBadBlocks(ctx context.Context) ([]*BadBlockArgs, error) {
	var (
		err     error
		blocks  = rawdb.ReadAllBadBlocks(api.eth.chainDb)
		results = make([]*BadBlockArgs, 0, len(blocks))
	)
	for _, block := range blocks {
		var (
			blockRlp  string
			blockJSON map[string]interface{}
		)
		if rlpBytes, err := rlp.EncodeToBytes(block); err != nil {
			blockRlp = err.Error() // Hacky, but hey, it works
		} else {
			blockRlp = fmt.Sprintf("0x%x", rlpBytes)
		}
		if blockJSON, err = ethapi.RPCMarshalBlock(block, true, true); err != nil {
			blockJSON = map[string]interface{}{"error": err.Error()}
		}
		results = append(results, &BadBlockArgs{
			Hash:  block.Hash(),
			RLP:   blockRlp,
			Block: blockJSON,
		})
	}
	return results, nil
}

// AccountRangeMaxResults is the maximum number of results to be returned per call
const AccountRangeMaxResults = 256

// AccountRange enumerates all accounts in the given block and start point in paging request
func (api *PublicDebugAPI) AccountRange(ctx context.Context, blockNrOrHash rpc.BlockNumberOrHash, start []byte, maxResults int, nocode, nostorage, incompletes bool) (state.IteratorDump, error) {
	psm, err := api.eth.blockchain.PrivateStateManager().ResolveForUserContext(ctx)
	if err != nil {
		return state.IteratorDump{}, err
	}
	var stateDb *state.StateDB

	if number, ok := blockNrOrHash.Number(); ok {
		if number == rpc.PendingBlockNumber {
			// If we're dumping the pending state, we need to request
			// both the pending block as well as the pending state from
			// the miner and operate on those
			_, stateDb, _ = api.eth.miner.Pending(psm.ID)
		} else {
			var block *types.Block
			if number == rpc.LatestBlockNumber {
				block = api.eth.blockchain.CurrentBlock()
			} else {
				block = api.eth.blockchain.GetBlockByNumber(uint64(number))
			}
			if block == nil {
				return state.IteratorDump{}, fmt.Errorf("block #%d not found", number)
			}
			stateDb, _, err = api.eth.BlockChain().StateAtPSI(block.Root(), psm.ID)
			if err != nil {
				return state.IteratorDump{}, err
			}
		}
	} else if hash, ok := blockNrOrHash.Hash(); ok {
		block := api.eth.blockchain.GetBlockByHash(hash)
		if block == nil {
			return state.IteratorDump{}, fmt.Errorf("block %s not found", hash.Hex())
		}
		stateDb, _, err = api.eth.BlockChain().StateAtPSI(block.Root(), psm.ID)
		if err != nil {
			return state.IteratorDump{}, err
		}
	} else {
		return state.IteratorDump{}, errors.New("either block number or block hash must be specified")
	}

	if maxResults > AccountRangeMaxResults || maxResults <= 0 {
		maxResults = AccountRangeMaxResults
	}
	return stateDb.IteratorDump(nocode, nostorage, incompletes, start, maxResults), nil
}

// StorageRangeResult is the result of a debug_storageRangeAt API call.
type StorageRangeResult struct {
	Storage storageMap   `json:"storage"`
	NextKey *common.Hash `json:"nextKey"` // nil if Storage includes the last key in the trie.
}

type storageMap map[common.Hash]storageEntry

type storageEntry struct {
	Key   *common.Hash `json:"key"`
	Value common.Hash  `json:"value"`
}

// StorageRangeAt returns the storage at the given block height and transaction index.
func (api *PrivateDebugAPI) StorageRangeAt(ctx context.Context, blockHash common.Hash, txIndex int, contractAddress common.Address, keyStart hexutil.Bytes, maxResult int) (StorageRangeResult, error) {
	// Retrieve the block
	block := api.eth.blockchain.GetBlockByHash(blockHash)
	if block == nil {
		return StorageRangeResult{}, fmt.Errorf("block %#x not found", blockHash)
	}
<<<<<<< HEAD
	_, _, statedb, _, _, err := api.eth.stateAtTransaction(ctx, block, txIndex, 0)
=======
	_, _, statedb, err := api.eth.stateAtTransaction(block, txIndex, 0)
>>>>>>> 991384a7
	if err != nil {
		return StorageRangeResult{}, err
	}
	st := statedb.StorageTrie(contractAddress)
	if st == nil {
		return StorageRangeResult{}, fmt.Errorf("account %x doesn't exist", contractAddress)
	}
	return storageRangeAt(st, keyStart, maxResult)
}

func storageRangeAt(st state.Trie, start []byte, maxResult int) (StorageRangeResult, error) {
	it := trie.NewIterator(st.NodeIterator(start))
	result := StorageRangeResult{Storage: storageMap{}}
	for i := 0; i < maxResult && it.Next(); i++ {
		_, content, _, err := rlp.Split(it.Value)
		if err != nil {
			return StorageRangeResult{}, err
		}
		e := storageEntry{Value: common.BytesToHash(content)}
		if preimage := st.GetKey(it.Key); preimage != nil {
			preimage := common.BytesToHash(preimage)
			e.Key = &preimage
		}
		result.Storage[common.BytesToHash(it.Key)] = e
	}
	// Add the 'next key' so clients can continue downloading.
	if it.Next() {
		next := common.BytesToHash(it.Key)
		result.NextKey = &next
	}
	return result, nil
}

// GetModifiedAccountsByNumber returns all accounts that have changed between the
// two blocks specified. A change is defined as a difference in nonce, balance,
// code hash, or storage hash.
//
// With one parameter, returns the list of accounts modified in the specified block.
func (api *PrivateDebugAPI) GetModifiedAccountsByNumber(startNum uint64, endNum *uint64) ([]common.Address, error) {
	var startBlock, endBlock *types.Block

	startBlock = api.eth.blockchain.GetBlockByNumber(startNum)
	if startBlock == nil {
		return nil, fmt.Errorf("start block %x not found", startNum)
	}

	if endNum == nil {
		endBlock = startBlock
		startBlock = api.eth.blockchain.GetBlockByHash(startBlock.ParentHash())
		if startBlock == nil {
			return nil, fmt.Errorf("block %x has no parent", endBlock.Number())
		}
	} else {
		endBlock = api.eth.blockchain.GetBlockByNumber(*endNum)
		if endBlock == nil {
			return nil, fmt.Errorf("end block %d not found", *endNum)
		}
	}
	return api.getModifiedAccounts(startBlock, endBlock)
}

// GetModifiedAccountsByHash returns all accounts that have changed between the
// two blocks specified. A change is defined as a difference in nonce, balance,
// code hash, or storage hash.
//
// With one parameter, returns the list of accounts modified in the specified block.
func (api *PrivateDebugAPI) GetModifiedAccountsByHash(startHash common.Hash, endHash *common.Hash) ([]common.Address, error) {
	var startBlock, endBlock *types.Block
	startBlock = api.eth.blockchain.GetBlockByHash(startHash)
	if startBlock == nil {
		return nil, fmt.Errorf("start block %x not found", startHash)
	}

	if endHash == nil {
		endBlock = startBlock
		startBlock = api.eth.blockchain.GetBlockByHash(startBlock.ParentHash())
		if startBlock == nil {
			return nil, fmt.Errorf("block %x has no parent", endBlock.Number())
		}
	} else {
		endBlock = api.eth.blockchain.GetBlockByHash(*endHash)
		if endBlock == nil {
			return nil, fmt.Errorf("end block %x not found", *endHash)
		}
	}
	return api.getModifiedAccounts(startBlock, endBlock)
}

func (api *PrivateDebugAPI) getModifiedAccounts(startBlock, endBlock *types.Block) ([]common.Address, error) {
	if startBlock.Number().Uint64() >= endBlock.Number().Uint64() {
		return nil, fmt.Errorf("start block height (%d) must be less than end block height (%d)", startBlock.Number().Uint64(), endBlock.Number().Uint64())
	}
	triedb := api.eth.BlockChain().StateCache().TrieDB()

	oldTrie, err := trie.NewSecure(startBlock.Root(), triedb)
	if err != nil {
		return nil, err
	}
	newTrie, err := trie.NewSecure(endBlock.Root(), triedb)
	if err != nil {
		return nil, err
	}
	diff, _ := trie.NewDifferenceIterator(oldTrie.NodeIterator([]byte{}), newTrie.NodeIterator([]byte{}))
	iter := trie.NewIterator(diff)

	var dirty []common.Address
	for iter.Next() {
		key := newTrie.GetKey(iter.Key)
		if key == nil {
			return nil, fmt.Errorf("no preimage found for hash %x", iter.Key)
		}
		dirty = append(dirty, common.BytesToAddress(key))
	}
	return dirty, nil
}

// Quorum

// StorageRoot returns the storage root of an account on the the given (optional) block height.
// If block number is not given the latest block is used.
func (s *PublicEthereumAPI) StorageRoot(ctx context.Context, addr common.Address, blockNr *rpc.BlockNumber) (common.Hash, error) {
	var (
		pub, priv *state.StateDB
		err       error
	)

	psm, err := s.e.blockchain.PrivateStateManager().ResolveForUserContext(ctx)
	if err != nil {
		return common.Hash{}, err
	}
	if blockNr == nil || blockNr.Int64() == rpc.LatestBlockNumber.Int64() {
		pub, priv, err = s.e.blockchain.StatePSI(psm.ID)
	} else {
		if ch := s.e.blockchain.GetHeaderByNumber(uint64(blockNr.Int64())); ch != nil {
			pub, priv, err = s.e.blockchain.StateAtPSI(ch.Root, psm.ID)
		} else {
			return common.Hash{}, fmt.Errorf("invalid block number")
		}
	}

	if err != nil {
		return common.Hash{}, err
	}

	if priv.Exist(addr) {
		return priv.GetStorageRoot(addr)
	}
	return pub.GetStorageRoot(addr)
}

// DumpAddress retrieves the state of an address at a given block.
// Quorum adds an additional parameter to support private state dump
func (api *PublicDebugAPI) DumpAddress(ctx context.Context, address common.Address, blockNr rpc.BlockNumber) (state.DumpAccount, error) {
	publicState, privateState, err := api.getStateDbsFromBlockNumber(ctx, blockNr)
	if err != nil {
		return state.DumpAccount{}, err
	}

	if accountDump, ok := privateState.DumpAddress(address); ok {
		return accountDump, nil
	}
	if accountDump, ok := publicState.DumpAddress(address); ok {
		return accountDump, nil
	}
	return state.DumpAccount{}, errors.New("error retrieving state")
}

//Taken from DumpBlock, as it was reused in DumpAddress.
//Contains modifications from the original to return the private state db, as well as public.
func (api *PublicDebugAPI) getStateDbsFromBlockNumber(ctx context.Context, blockNr rpc.BlockNumber) (*state.StateDB, *state.StateDB, error) {
	psm, err := api.eth.blockchain.PrivateStateManager().ResolveForUserContext(ctx)
	if err != nil {
		return nil, nil, err
	}
	if blockNr == rpc.PendingBlockNumber {
		// If we're dumping the pending state, we need to request
		// both the pending block as well as the pending state from
		// the miner and operate on those
		_, publicState, privateState := api.eth.miner.Pending(psm.ID)
		return publicState, privateState, nil
	}

	var block *types.Block
	if blockNr == rpc.LatestBlockNumber {
		block = api.eth.blockchain.CurrentBlock()
	} else {
		block = api.eth.blockchain.GetBlockByNumber(uint64(blockNr))
	}
	if block == nil {
		return nil, nil, fmt.Errorf("block #%d not found", blockNr)
	}
	return api.eth.BlockChain().StateAtPSI(block.Root(), psm.ID)
}<|MERGE_RESOLUTION|>--- conflicted
+++ resolved
@@ -61,14 +61,11 @@
 	return api.Etherbase()
 }
 
-<<<<<<< HEAD
-=======
 // Hashrate returns the POW hashrate
 func (api *PublicEthereumAPI) Hashrate() hexutil.Uint64 {
 	return hexutil.Uint64(api.e.Miner().Hashrate())
 }
 
->>>>>>> 991384a7
 // PublicMinerAPI provides an API to control the miner.
 // It offers only methods that operate on data that pose no security risk when it is publicly accessible.
 type PublicMinerAPI struct {
@@ -447,11 +444,7 @@
 	if block == nil {
 		return StorageRangeResult{}, fmt.Errorf("block %#x not found", blockHash)
 	}
-<<<<<<< HEAD
 	_, _, statedb, _, _, err := api.eth.stateAtTransaction(ctx, block, txIndex, 0)
-=======
-	_, _, statedb, err := api.eth.stateAtTransaction(block, txIndex, 0)
->>>>>>> 991384a7
 	if err != nil {
 		return StorageRangeResult{}, err
 	}
