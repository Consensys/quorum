--- conflicted
+++ resolved
@@ -61,18 +61,6 @@
 	return api.Etherbase()
 }
 
-<<<<<<< HEAD
-// ChainId is the EIP-155 replay-protection chain id for the current ethereum chain config.
-func (api *PublicEthereumAPI) ChainId() (hexutil.Uint64, error) {
-	// if current block is at or past the EIP-155 replay-protection fork block, return chainID from config
-	if config := api.e.blockchain.Config(); config.IsEIP155(api.e.blockchain.CurrentBlock().Number()) {
-		return (hexutil.Uint64)(config.ChainID.Uint64()), nil
-	}
-	return hexutil.Uint64(0), fmt.Errorf("chain not synced beyond EIP-155 replay-protection fork block")
-}
-
-=======
->>>>>>> 9c76ee9a
 // PublicMinerAPI provides an API to control the miner.
 // It offers only methods that operate on data that pose no security risk when it is publicly accessible.
 type PublicMinerAPI struct {
@@ -278,25 +266,6 @@
 	}
 
 	if typ != nil && *typ == "private" {
-<<<<<<< HEAD
-		return privateState.RawDump(false, false, true), nil // TODO: 1.10.2: check stateDb.RawDump(false, false, true)
-	}
-	return publicState.RawDump(false, false, true), nil // TODO: 1.10.2: check stateDb.RawDump(false, false, true)
-}
-
-func (api *PublicDebugAPI) PrivateStateRoot(ctx context.Context, blockNr rpc.BlockNumber) (state.Dump, error) {
-	_, privateState, err := api.getStateDbsFromBlockNumber(ctx, blockNr)
-	if err != nil {
-		return state.Dump{}, err
-	}
-	return state.Dump{Root: privateState.IntermediateRoot(true).Hex()}, nil // TODO: 1.10.2: check stateDb.RawDump(false, false, true)
-}
-
-func (api *PublicDebugAPI) DefaultStateRoot(ctx context.Context, blockNr rpc.BlockNumber) (state.Dump, error) {
-	psm, err := api.eth.blockchain.PrivateStateManager().StateRepository(api.eth.blockchain.CurrentBlock().Hash())
-	if err != nil {
-		return state.Dump{}, err
-=======
 		return privateState.RawDump(false, false, true), nil
 	}
 	return publicState.RawDump(false, false, true), nil
@@ -314,7 +283,6 @@
 	psm, err := api.eth.blockchain.PrivateStateManager().StateRepository(api.eth.blockchain.CurrentBlock().Hash())
 	if err != nil {
 		return common.Hash{}, err
->>>>>>> 9c76ee9a
 	}
 	defaultPSM := psm.DefaultStateMetadata()
 
@@ -325,11 +293,7 @@
 		// the miner and operate on those
 		_, _, privateState = api.eth.miner.Pending(defaultPSM.ID)
 		// this is a copy of the private state so it is OK to do IntermediateRoot
-<<<<<<< HEAD
-		return state.Dump{Root: privateState.IntermediateRoot(true).Hex()}, nil // TODO: 1.10.2: check stateDb.RawDump(false, false, true)
-=======
 		return privateState.IntermediateRoot(true), nil
->>>>>>> 9c76ee9a
 	}
 	var block *types.Block
 	if blockNr == rpc.LatestBlockNumber {
@@ -344,13 +308,7 @@
 	if err != nil {
 		return common.Hash{}, err
 	}
-<<<<<<< HEAD
-	return state.Dump{
-		Root: privateState.IntermediateRoot(true).Hex(),
-	}, nil
-=======
 	return privateState.IntermediateRoot(true), nil
->>>>>>> 9c76ee9a
 }
 
 // Quorum
