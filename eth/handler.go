// Copyright 2015 The go-ethereum Authors
// This file is part of the go-ethereum library.
//
// The go-ethereum library is free software: you can redistribute it and/or modify
// it under the terms of the GNU Lesser General Public License as published by
// the Free Software Foundation, either version 3 of the License, or
// (at your option) any later version.
//
// The go-ethereum library is distributed in the hope that it will be useful,
// but WITHOUT ANY WARRANTY; without even the implied warranty of
// MERCHANTABILITY or FITNESS FOR A PARTICULAR PURPOSE. See the
// GNU Lesser General Public License for more details.
//
// You should have received a copy of the GNU Lesser General Public License
// along with the go-ethereum library. If not, see <http://www.gnu.org/licenses/>.

package eth

import (
	"errors"
	"math"
	"math/big"
	"sync"
	"sync/atomic"
	"time"

	"github.com/ethereum/go-ethereum/common"
<<<<<<< HEAD
	"github.com/ethereum/go-ethereum/consensus"
	"github.com/ethereum/go-ethereum/consensus/clique"
	"github.com/ethereum/go-ethereum/consensus/ethash"
	"github.com/ethereum/go-ethereum/consensus/istanbul"
=======
>>>>>>> 991384a7
	"github.com/ethereum/go-ethereum/core"
	"github.com/ethereum/go-ethereum/core/forkid"
	"github.com/ethereum/go-ethereum/core/types"
	"github.com/ethereum/go-ethereum/crypto"
	"github.com/ethereum/go-ethereum/eth/downloader"
	"github.com/ethereum/go-ethereum/eth/fetcher"
	"github.com/ethereum/go-ethereum/eth/protocols/eth"
	"github.com/ethereum/go-ethereum/eth/protocols/snap"
	"github.com/ethereum/go-ethereum/ethdb"
	"github.com/ethereum/go-ethereum/event"
	"github.com/ethereum/go-ethereum/log"
	"github.com/ethereum/go-ethereum/p2p"
<<<<<<< HEAD
	"github.com/ethereum/go-ethereum/p2p/enode"
	"github.com/ethereum/go-ethereum/p2p/enr"
	"github.com/ethereum/go-ethereum/params"
	"github.com/ethereum/go-ethereum/qlight"
=======
	"github.com/ethereum/go-ethereum/params"
>>>>>>> 991384a7
	"github.com/ethereum/go-ethereum/trie"
)

const (
	// txChanSize is the size of channel listening to NewTxsEvent.
	// The number is referenced from the size of tx pool.
	txChanSize = 4096

	// Quorum
	protocolMaxMsgSize = 10 * 1024 * 1024 // Maximum cap on the size of a protocol message
)

var (
	syncChallengeTimeout = 15 * time.Second // Time allowance for a node to reply to the sync progress challenge

	// Quorum
	errMsgTooLarge = errors.New("message too long")
)

// txPool defines the methods needed from a transaction pool implementation to
// support all the operations needed by the Ethereum chain protocols.
type txPool interface {
	// Has returns an indicator whether txpool has a transaction
	// cached with the given hash.
	Has(hash common.Hash) bool

	// Get retrieves the transaction from local txpool with given
	// tx hash.
	Get(hash common.Hash) *types.Transaction

	// AddRemotes should add the given transactions to the pool.
	AddRemotes([]*types.Transaction) []error

	// Pending should return pending transactions.
	// The slice should be modifiable by the caller.
	Pending() (map[common.Address]types.Transactions, error)

	// SubscribeNewTxsEvent should return an event subscription of
	// NewTxsEvent and send events to the given channel.
	SubscribeNewTxsEvent(chan<- core.NewTxsEvent) event.Subscription
}

// handlerConfig is the collection of initialization parameters to create a full
// node network handler.
type handlerConfig struct {
	Database   ethdb.Database            // Database for direct sync insertions
	Chain      *core.BlockChain          // Blockchain to serve data from
	TxPool     txPool                    // Transaction pool to propagate from
	Network    uint64                    // Network identifier to adfvertise
	Sync       downloader.SyncMode       // Whether to fast or full sync
	BloomCache uint64                    // Megabytes to alloc for fast sync bloom
	EventMux   *event.TypeMux            // Legacy event mux, deprecate for `feed`
	Checkpoint *params.TrustedCheckpoint // Hard coded checkpoint for sync challenges
<<<<<<< HEAD

	// Quorum
	AuthorizationList map[uint64]common.Hash // Hard coded authorization list for sync challenged

	Engine   consensus.Engine
	RaftMode bool

	// Quorum QLight
	// client
	psi                string
	privateClientCache qlight.PrivateClientCache
	tokenHolder        *qlight.TokenHolder
	// server
	authProvider             qlight.AuthProvider
	privateBlockDataResolver qlight.PrivateBlockDataResolver
=======
	Whitelist  map[uint64]common.Hash    // Hard coded whitelist for sync challenged
>>>>>>> 991384a7
}

type handler struct {
	networkID  uint64
	forkFilter forkid.Filter // Fork ID filter, constant across the lifetime of the node

	fastSync  uint32 // Flag whether fast sync is enabled (gets disabled if we already have blocks)
	snapSync  uint32 // Flag whether fast sync should operate on top of the snap protocol
	acceptTxs uint32 // Flag whether we're considered synchronised (enables transaction processing)

	checkpointNumber uint64      // Block number for the sync progress validator to cross reference
	checkpointHash   common.Hash // Block hash for the sync progress validator to cross reference

	database ethdb.Database
	txpool   txPool
	chain    *core.BlockChain
	maxPeers int

	downloader   *downloader.Downloader
	stateBloom   *trie.SyncBloom
	blockFetcher *fetcher.BlockFetcher
	txFetcher    *fetcher.TxFetcher
	peers        *peerSet

	eventMux      *event.TypeMux
	txsCh         chan core.NewTxsEvent
	txsSub        event.Subscription
	minedBlockSub *event.TypeMuxSubscription

	authorizationList map[uint64]common.Hash

	// channels for fetcher, syncer, txsyncLoop
	txsyncCh chan *txsync
	quitSync chan struct{}

	chainSync *chainSyncer
	wg        sync.WaitGroup
	peerWG    sync.WaitGroup
<<<<<<< HEAD

	// Quorum
	raftMode    bool
	engine      consensus.Engine
	tokenHolder *qlight.TokenHolder

	// Test fields or hooks
	broadcastTxAnnouncesOnly bool // Testing field, disable transaction propagation

	// Quorum QLight
	// client
	psi                string
	privateClientCache qlight.PrivateClientCache
	// server
	authProvider             qlight.AuthProvider
	privateBlockDataResolver qlight.PrivateBlockDataResolver
=======
>>>>>>> 991384a7
}

// newHandler returns a handler for all Ethereum chain management protocol.
func newHandler(config *handlerConfig) (*handler, error) {
	// Create the protocol manager with the base fields
	if config.EventMux == nil {
		config.EventMux = new(event.TypeMux) // Nicety initialization for tests
	}
	h := &handler{
		networkID:  config.Network,
		forkFilter: forkid.NewFilter(config.Chain),
		eventMux:   config.EventMux,
		database:   config.Database,
		txpool:     config.TxPool,
		chain:      config.Chain,
		peers:      newPeerSet(),
<<<<<<< HEAD
=======
		whitelist:  config.Whitelist,
>>>>>>> 991384a7
		txsyncCh:   make(chan *txsync),
		quitSync:   make(chan struct{}),
		// Quorum
		authorizationList: config.AuthorizationList,
		raftMode:          config.RaftMode,
		engine:            config.Engine,
		tokenHolder:       config.tokenHolder,
	}
<<<<<<< HEAD

	// Quorum
	if handler, ok := h.engine.(consensus.Handler); ok {
		handler.SetBroadcaster(h)
	}
	// /Quorum

=======
>>>>>>> 991384a7
	if config.Sync == downloader.FullSync {
		// The database seems empty as the current block is the genesis. Yet the fast
		// block is ahead, so fast sync was enabled for this node at a certain point.
		// The scenarios where this can happen is
		// * if the user manually (or via a bad block) rolled back a fast sync node
		//   below the sync point.
		// * the last fast sync is not finished while user specifies a full sync this
		//   time. But we don't have any recent state for full sync.
		// In these cases however it's safe to reenable fast sync.
		fullBlock, fastBlock := h.chain.CurrentBlock(), h.chain.CurrentFastBlock()
		if fullBlock.NumberU64() == 0 && fastBlock.NumberU64() > 0 {
			h.fastSync = uint32(1)
			log.Warn("Switch sync mode from full sync to fast sync")
		}
	} else {
		if h.chain.CurrentBlock().NumberU64() > 0 {
			// Print warning log if database is not empty to run fast sync.
			log.Warn("Switch sync mode from fast sync to full sync")
		} else {
			// If fast sync was requested and our database is empty, grant it
			h.fastSync = uint32(1)
			if config.Sync == downloader.SnapSync {
				h.snapSync = uint32(1)
			}
		}
	}
	// If we have trusted checkpoints, enforce them on the chain
	if config.Checkpoint != nil {
		h.checkpointNumber = (config.Checkpoint.SectionIndex+1)*params.CHTFrequency - 1
		h.checkpointHash = config.Checkpoint.SectionHead
	}
	// Construct the downloader (long sync) and its backing state bloom if fast
	// sync is requested. The downloader is responsible for deallocating the state
	// bloom when it's done.
	// Note: we don't enable it if snap-sync is performed, since it's very heavy
	// and the heal-portion of the snap sync is much lighter than fast. What we particularly
	// want to avoid, is a 90%-finished (but restarted) snap-sync to begin
	// indexing the entire trie
	if atomic.LoadUint32(&h.fastSync) == 1 && atomic.LoadUint32(&h.snapSync) == 0 {
		h.stateBloom = trie.NewSyncBloom(config.BloomCache, config.Database)
	}
	h.downloader = downloader.New(h.checkpointNumber, config.Database, h.stateBloom, h.eventMux, h.chain, nil, h.removePeer)

	// Construct the fetcher (short sync)
	validator := func(header *types.Header) error {
		return h.chain.Engine().VerifyHeader(h.chain, header, true)
	}
	heighter := func() uint64 {
		return h.chain.CurrentBlock().NumberU64()
	}
	inserter := func(blocks types.Blocks) (int, error) {
		// If sync hasn't reached the checkpoint yet, deny importing weird blocks.
		//
		// Ideally we would also compare the head block's timestamp and similarly reject
		// the propagated block if the head is too old. Unfortunately there is a corner
		// case when starting new networks, where the genesis might be ancient (0 unix)
		// which would prevent full nodes from accepting it.
		if h.chain.CurrentBlock().NumberU64() < h.checkpointNumber {
			log.Warn("Unsynced yet, discarded propagated block", "number", blocks[0].Number(), "hash", blocks[0].Hash())
			return 0, nil
		}
		// If fast sync is running, deny importing weird blocks. This is a problematic
		// clause when starting up a new network, because fast-syncing miners might not
		// accept each others' blocks until a restart. Unfortunately we haven't figured
		// out a way yet where nodes can decide unilaterally whether the network is new
		// or not. This should be fixed if we figure out a solution.
		if atomic.LoadUint32(&h.fastSync) == 1 {
			log.Warn("Fast syncing, discarded propagated block", "number", blocks[0].Number(), "hash", blocks[0].Hash())
			return 0, nil
		}
		n, err := h.chain.InsertChain(blocks)
		if err == nil {
			atomic.StoreUint32(&h.acceptTxs, 1) // Mark initial sync done on any fetcher import
		}
		return n, err
	}
	h.blockFetcher = fetcher.NewBlockFetcher(false, nil, h.chain.GetBlockByHash, validator, h.BroadcastBlock, heighter, nil, inserter, h.removePeer)

	fetchTx := func(peer string, hashes []common.Hash) error {
		p := h.peers.peer(peer)
		if p == nil {
			return errors.New("unknown peer")
		}
		return p.RequestTxs(hashes)
	}
	h.txFetcher = fetcher.NewTxFetcher(h.txpool.Has, h.txpool.AddRemotes, fetchTx)
	h.chainSync = newChainSyncer(h)
	return h, nil
}

// runEthPeer registers an eth peer into the joint eth/snap peerset, adds it to
// various subsistems and starts handling messages.
func (h *handler) runEthPeer(peer *eth.Peer, handler eth.Handler) error {
	// If the peer has a `snap` extension, wait for it to connect so we can have
	// a uniform initialization/teardown mechanism
	snap, err := h.peers.waitSnapExtension(peer)
	if err != nil {
		peer.Log().Error("Snapshot extension barrier failed", "err", err)
		return err
	}
	// TODO(karalabe): Not sure why this is needed
	if !h.chainSync.handlePeerEvent(peer) {
		return p2p.DiscQuitting
	}
	h.peerWG.Add(1)
	defer h.peerWG.Done()

	// Execute the Ethereum handshake
	var (
		genesis = h.chain.Genesis()
		head    = h.chain.CurrentHeader()
		hash    = head.Hash()
		number  = head.Number.Uint64()
		td      = h.chain.GetTd(hash, number)
	)
	forkID := forkid.NewID(h.chain.Config(), h.chain.Genesis().Hash(), h.chain.CurrentHeader().Number.Uint64())
	if err := peer.Handshake(h.networkID, td, hash, genesis.Hash(), forkID, h.forkFilter); err != nil {
		peer.Log().Debug("Ethereum handshake failed", "err", err)
<<<<<<< HEAD

		// Quorum
		// When the Handshake() returns an error, the Run method corresponding to `eth` protocol returns with the error, causing the peer to drop, signal subprotocol as well to exit the `Run` method
		peer.EthPeerDisconnected <- struct{}{}
		// End Quorum
=======
>>>>>>> 991384a7
		return err
	}
	reject := false // reserved peer slots
	if atomic.LoadUint32(&h.snapSync) == 1 {
		if snap == nil {
			// If we are running snap-sync, we want to reserve roughly half the peer
			// slots for peers supporting the snap protocol.
			// The logic here is; we only allow up to 5 more non-snap peers than snap-peers.
			if all, snp := h.peers.len(), h.peers.snapLen(); all-snp > snp+5 {
				reject = true
			}
		}
	}
	// Ignore maxPeers if this is a trusted peer
	if !peer.Peer.Info().Network.Trusted {
		if reject || h.peers.len() >= h.maxPeers {
			return p2p.DiscTooManyPeers
		}
	}
	peer.Log().Debug("Ethereum peer connected", "name", peer.Name())

	// Register the peer locally
	if err := h.peers.registerPeer(peer, snap); err != nil {
		peer.Log().Error("Ethereum peer registration failed", "err", err)
<<<<<<< HEAD

		// Quorum
		// When the Register() returns an error, the Run method corresponding to `eth` protocol returns with the error, causing the peer to drop, signal subprotocol as well to exit the `Run` method
		peer.EthPeerDisconnected <- struct{}{}
		// End Quorum
		return err
	}
	defer h.unregisterPeer(peer.ID()) // Quorum: changed by https://github.com/bnb-chain/bsc/pull/856
=======
		return err
	}
	defer h.removePeer(peer.ID())
>>>>>>> 991384a7

	p := h.peers.peer(peer.ID())
	if p == nil {
		return errors.New("peer dropped during handling")
	}
	// Register the peer in the downloader. If the downloader considers it banned, we disconnect
	if err := h.downloader.RegisterPeer(peer.ID(), peer.Version(), peer); err != nil {
		peer.Log().Error("Failed to register peer in eth syncer", "err", err)
		return err
	}
	if snap != nil {
		if err := h.downloader.SnapSyncer.Register(snap); err != nil {
			peer.Log().Error("Failed to register peer in snap syncer", "err", err)
			return err
		}
	}
	h.chainSync.handlePeerEvent(peer)

	// Propagate existing transactions. new transactions appearing
	// after this will be sent via broadcasts.
	h.syncTransactions(peer)

	// If we have a trusted CHT, reject all peers below that (avoid fast sync eclipse)
	if h.checkpointHash != (common.Hash{}) {
		// Request the peer's checkpoint header for chain height/weight validation
		if err := peer.RequestHeadersByNumber(h.checkpointNumber, 1, 0, false); err != nil {
			return err
		}
		// Start a timer to disconnect if the peer doesn't reply in time
		p.syncDrop = time.AfterFunc(syncChallengeTimeout, func() {
			peer.Log().Warn("Checkpoint challenge timed out, dropping", "addr", peer.RemoteAddr(), "type", peer.Name())
			h.removePeer(peer.ID())
		})
		// Make sure it's cleaned up if the peer dies off
		defer func() {
			if p.syncDrop != nil {
				p.syncDrop.Stop()
				p.syncDrop = nil
			}
		}()
	}
<<<<<<< HEAD
	// If we have any explicit authorized block hashes, request them
	for number := range h.authorizationList {
=======
	// If we have any explicit whitelist block hashes, request them
	for number := range h.whitelist {
>>>>>>> 991384a7
		if err := peer.RequestHeadersByNumber(number, 1, 0, false); err != nil {
			return err
		}
	}

	// Quorum notify other subprotocols that the eth peer is ready, and has been added to the peerset.
	p.EthPeerRegistered <- struct{}{}
	// Quorum

	// Handle incoming messages until the connection is torn down
	return handler(peer)
}

// runSnapExtension registers a `snap` peer into the joint eth/snap peerset and
// starts handling inbound messages. As `snap` is only a satellite protocol to
// `eth`, all subsystem registrations and lifecycle management will be done by
// the main `eth` handler to prevent strange races.
func (h *handler) runSnapExtension(peer *snap.Peer, handler snap.Handler) error {
	h.peerWG.Add(1)
	defer h.peerWG.Done()

	if err := h.peers.registerSnapExtension(peer); err != nil {
		peer.Log().Error("Snapshot extension registration failed", "err", err)
		return err
	}
	return handler(peer)
}
<<<<<<< HEAD

// removePeer requests disconnection of a peer.
// Quorum: added by https://github.com/bnb-chain/bsc/pull/856
func (h *handler) removePeer(id string) {
	peer := h.peers.peer(id)
	if peer != nil {
		// Hard disconnect at the networking layer. Handler will get an EOF and terminate the peer. defer unregisterPeer will do the cleanup task after then.
		peer.Peer.Disconnect(p2p.DiscUselessPeer)
	}
}

// unregisterPeer removes a peer from the downloader, fetchers and main peer set.
// Quorum: changed by https://github.com/bnb-chain/bsc/pull/856
func (h *handler) unregisterPeer(id string) {
=======

// removePeer unregisters a peer from the downloader and fetchers, removes it from
// the set of tracked peers and closes the network connection to it.
func (h *handler) removePeer(id string) {
>>>>>>> 991384a7
	// Create a custom logger to avoid printing the entire id
	var logger log.Logger
	if len(id) < 16 {
		// Tests use short IDs, don't choke on them
		logger = log.New("peer", id)
	} else {
		logger = log.New("peer", id[:8])
	}
	// Abort if the peer does not exist
	peer := h.peers.peer(id)
	if peer == nil {
		logger.Error("Ethereum peer removal failed", "err", errPeerNotRegistered)
		return
	}
	// Remove the `eth` peer if it exists
	logger.Debug("Removing Ethereum peer", "snap", peer.snapExt != nil)

	// Remove the `snap` extension if it exists
	if peer.snapExt != nil {
		h.downloader.SnapSyncer.Unregister(id)
	}
	h.downloader.UnregisterPeer(id)
	h.txFetcher.Drop(id)

	if err := h.peers.unregisterPeer(id); err != nil {
		logger.Error("Ethereum peer removal failed", "err", err)
	}
	// Hard disconnect at the networking layer
<<<<<<< HEAD
	// peer.Peer.Disconnect(p2p.DiscUselessPeer) // Quorum: removed by https://github.com/bnb-chain/bsc/pull/856
=======
	peer.Peer.Disconnect(p2p.DiscUselessPeer)
>>>>>>> 991384a7
}

func (h *handler) Start(maxPeers int) {
	h.maxPeers = maxPeers

	// broadcast transactions
	h.wg.Add(1)
	h.txsCh = make(chan core.NewTxsEvent, txChanSize)
	h.txsSub = h.txpool.SubscribeNewTxsEvent(h.txsCh)
	go h.txBroadcastLoop()
<<<<<<< HEAD

	// Quorum
	if !h.raftMode {
		// broadcast mined blocks
		h.wg.Add(1)
		h.minedBlockSub = h.eventMux.Subscribe(core.NewMinedBlockEvent{})
		go h.minedBroadcastLoop()
	} else {
		// We set this immediately in raft mode to make sure the miner never drops
		// incoming txes. Raft mode doesn't use the fetcher or downloader, and so
		// this would never be set otherwise.
		atomic.StoreUint32(&h.acceptTxs, 1)
	}
	// End Quorum

	// start sync handlers
	h.wg.Add(2)
	go h.chainSync.loop()
	go h.txsyncLoop64() // TODO(karalabe): Legacy initial tx echange, drop with eth/64.
}

func (h *handler) Stop() {
	h.txsSub.Unsubscribe() // quits txBroadcastLoop
	// quorum - ensure raft stops cleanly
	if h.minedBlockSub != nil {
		h.minedBlockSub.Unsubscribe() // quits blockBroadcastLoop
	}

	// Quit chainSync and txsync64.
	// After this is done, no new peers will be accepted.
	close(h.quitSync)
	h.wg.Wait()

	// Disconnect existing sessions.
	// This also closes the gate for any new registrations on the peer set.
	// sessions which are already established but not added to h.peers yet
	// will exit when they try to register.
	h.peers.close()
	h.peerWG.Wait()

	log.Info("Ethereum protocol stopped")
}

// Quorum
func (h *handler) Enqueue(id string, block *types.Block) {
	h.blockFetcher.Enqueue(id, block)
=======

	// broadcast mined blocks
	h.wg.Add(1)
	h.minedBlockSub = h.eventMux.Subscribe(core.NewMinedBlockEvent{})
	go h.minedBroadcastLoop()

	// start sync handlers
	h.wg.Add(2)
	go h.chainSync.loop()
	go h.txsyncLoop64() // TODO(karalabe): Legacy initial tx echange, drop with eth/64.
}

func (h *handler) Stop() {
	h.txsSub.Unsubscribe()        // quits txBroadcastLoop
	h.minedBlockSub.Unsubscribe() // quits blockBroadcastLoop

	// Quit chainSync and txsync64.
	// After this is done, no new peers will be accepted.
	close(h.quitSync)
	h.wg.Wait()

	// Disconnect existing sessions.
	// This also closes the gate for any new registrations on the peer set.
	// sessions which are already established but not added to h.peers yet
	// will exit when they try to register.
	h.peers.close()
	h.peerWG.Wait()

	log.Info("Ethereum protocol stopped")
>>>>>>> 991384a7
}

// BroadcastBlock will either propagate a block to a subset of its peers, or
// will only announce its availability (depending what's requested).
func (h *handler) BroadcastBlock(block *types.Block, propagate bool) {
	hash := block.Hash()
	peers := h.peers.peersWithoutBlock(hash)

	// If propagation is requested, send to a subset of the peer
	if propagate {
		// Calculate the TD of the block (it's not imported yet, so block.Td is not valid)
		var td *big.Int
		if parent := h.chain.GetBlock(block.ParentHash(), block.NumberU64()-1); parent != nil {
			td = new(big.Int).Add(block.Difficulty(), h.chain.GetTd(block.ParentHash(), block.NumberU64()-1))
		} else {
			log.Error("Propagating dangling block", "number", block.Number(), "hash", hash)
			return
		}
		// Send the block to a subset of our peers
		transfer := peers[:int(math.Sqrt(float64(len(peers))))]
		for _, peer := range transfer {
			peer.AsyncSendNewBlock(block, td)
		}
		log.Trace("Propagated block", "hash", hash, "recipients", len(transfer), "duration", common.PrettyDuration(time.Since(block.ReceivedAt)))
		return
	}
	// Otherwise if the block is indeed in out own chain, announce it
	if h.chain.HasBlock(hash, block.NumberU64()) {
		for _, peer := range peers {
			peer.AsyncSendNewBlockHash(block)
		}
		log.Trace("Announced block", "hash", hash, "recipients", len(peers), "duration", common.PrettyDuration(time.Since(block.ReceivedAt)))
	}
}

// BroadcastTransactions will propagate a batch of transactions
// - To a square root of all peers
// - And, separately, as announcements to all peers which are not known to
// already have the given transaction.
func (h *handler) BroadcastTransactions(txs types.Transactions) {
	var (
		annoCount   int // Count of announcements made
		annoPeers   int
		directCount int // Count of the txs sent directly to peers
		directPeers int // Count of the peers that were sent transactions directly

		txset = make(map[*ethPeer][]common.Hash) // Set peer->hash to transfer directly
		annos = make(map[*ethPeer][]common.Hash) // Set peer->hash to announce

	)
	// Broadcast transactions to a batch of peers not knowing about it
<<<<<<< HEAD
	// NOTE: Raft-based consensus currently assumes that geth broadcasts
	// transactions to all peers in the network. A previous comment here
	// indicated that this logic might change in the future to only send to a
	// subset of peers. If this change occurs upstream, a merge conflict should
	// arise here, and we should add logic to send to *all* peers in raft mode.

	for _, tx := range txs {
		peers := h.peers.peersWithoutTransaction(tx.Hash())
		// Send the tx unconditionally to a subset of our peers
		// Quorum changes for broadcasting to all peers not only Sqrt
		//numDirect := int(math.Sqrt(float64(len(peers))))
		for _, peer := range peers {
			txset[peer] = append(txset[peer], tx.Hash())
=======
	for _, tx := range txs {
		peers := h.peers.peersWithoutTransaction(tx.Hash())
		// Send the tx unconditionally to a subset of our peers
		numDirect := int(math.Sqrt(float64(len(peers))))
		for _, peer := range peers[:numDirect] {
			txset[peer] = append(txset[peer], tx.Hash())
		}
		// For the remaining peers, send announcement only
		for _, peer := range peers[numDirect:] {
			annos[peer] = append(annos[peer], tx.Hash())
>>>>>>> 991384a7
		}
		// For the remaining peers, send announcement only
		//for _, peer := range peers[numDirect:] {
		//	annos[peer] = append(annos[peer], tx.Hash())
		//}
		log.Trace("Broadcast transaction", "hash", tx.Hash(), "recipients", len(peers))
	}
	for peer, hashes := range txset {
		directPeers++
		directCount += len(hashes)
		peer.AsyncSendTransactions(hashes)
	}
	for peer, hashes := range txset {
		directPeers++
		directCount += len(hashes)
		peer.AsyncSendTransactions(hashes)
	}
	for peer, hashes := range annos {
		annoPeers++
		annoCount += len(hashes)
<<<<<<< HEAD
		if peer.Version() >= eth.ETH65 {
			peer.AsyncSendPooledTransactionHashes(hashes)
		} else {
			peer.AsyncSendTransactions(hashes)
		}
=======
		peer.AsyncSendPooledTransactionHashes(hashes)
>>>>>>> 991384a7
	}
	log.Debug("Transaction broadcast", "txs", len(txs),
		"announce packs", annoPeers, "announced hashes", annoCount,
		"tx packs", directPeers, "broadcast txs", directCount)
}

// minedBroadcastLoop sends mined blocks to connected peers.
func (h *handler) minedBroadcastLoop() {
	defer h.wg.Done()

	for obj := range h.minedBlockSub.Chan() {
		if ev, ok := obj.Data.(core.NewMinedBlockEvent); ok {
			h.BroadcastBlock(ev.Block, true)  // First propagate block to peers
			h.BroadcastBlock(ev.Block, false) // Only then announce to the rest
		}
	}
}

// txBroadcastLoop announces new transactions to connected peers.
func (h *handler) txBroadcastLoop() {
	defer h.wg.Done()
	for {
		select {
		case event := <-h.txsCh:
			h.BroadcastTransactions(event.Txs)
		case <-h.txsSub.Err():
			return
		}
	}
<<<<<<< HEAD
}

// NodeInfo represents a short summary of the Ethereum sub-protocol metadata
// known about the host peer.
type NodeInfo struct {
	Network    uint64              `json:"network"`    // Ethereum network ID (1=Frontier, 2=Morden, Ropsten=3, Rinkeby=4)
	Difficulty *big.Int            `json:"difficulty"` // Total difficulty of the host's blockchain
	Genesis    common.Hash         `json:"genesis"`    // SHA3 hash of the host's genesis block
	Config     *params.ChainConfig `json:"config"`     // Chain configuration for the fork rules
	Head       common.Hash         `json:"head"`       // SHA3 hash of the host's best owned block
	Consensus  string              `json:"consensus"`  // Consensus mechanism in use
}

// NodeInfo retrieves some protocol metadata about the running host node.
func (h *handler) NodeInfo() *NodeInfo {
	currentBlock := h.chain.CurrentBlock()
	// //Quorum
	//
	// changes done to fetch maxCodeSize dynamically based on the
	// maxCodeSizeConfig changes
	// /Quorum
	chainConfig := h.chain.Config()
	chainConfig.MaxCodeSize = uint64(chainConfig.GetMaxCodeSize(h.chain.CurrentBlock().Number()) / 1024)

	return &NodeInfo{
		Network:    h.networkID,
		Difficulty: h.chain.GetTd(currentBlock.Hash(), currentBlock.NumberU64()),
		Genesis:    h.chain.Genesis().Hash(),
		Config:     chainConfig,
		Head:       currentBlock.Hash(),
		Consensus:  h.getConsensusAlgorithm(),
	}
}

// Quorum
func (h *handler) getConsensusAlgorithm() string {
	var consensusAlgo string
	if h.raftMode { // raft does not use consensus interface
		consensusAlgo = "raft"
	} else {
		switch h.engine.(type) {
		case consensus.Istanbul:
			consensusAlgo = "istanbul"
		case *clique.Clique:
			consensusAlgo = "clique"
		case *ethash.Ethash:
			consensusAlgo = "ethash"
		default:
			consensusAlgo = "unknown"
		}
	}
	return consensusAlgo
}

func (h *handler) FindPeers(targets map[common.Address]bool) map[common.Address]consensus.Peer {
	m := make(map[common.Address]consensus.Peer)
	for _, p := range h.peers.peers {
		pubKey := p.Node().Pubkey()
		addr := crypto.PubkeyToAddress(*pubKey)
		if targets[addr] {
			m[addr] = p
		}
	}
	return m
}

// makeQuorumConsensusProtocol is similar to eth/handler.go -> makeProtocol. Called from eth/handler.go -> Protocols.
// returns the supported subprotocol to the p2p server.
// The Run method starts the protocol and is called by the p2p server. The quorum consensus subprotocol,
// leverages the peer created and managed by the "eth" subprotocol.
// The quorum consensus protocol requires that the "eth" protocol is running as well.
func (h *handler) makeQuorumConsensusProtocol(protoName string, version uint, length uint64, backend eth.Backend, network uint64, dnsdisc enode.Iterator) p2p.Protocol {
	log.Debug("registering qouorum protocol ", "protoName", protoName, "version", version)

	return p2p.Protocol{
		Name:    protoName,
		Version: version,
		Length:  length,
		// no new peer created, uses the "eth" peer, so no peer management needed.
		Run: func(p *p2p.Peer, rw p2p.MsgReadWriter) error {
			/*
			* 1. wait for the eth protocol to create and register an eth peer.
			* 2. get the associate eth peer that was registered by he "eth" protocol.
			* 3. add the rw protocol for the quorum subprotocol to the eth peer.
			* 4. start listening for incoming messages.
			* 5. the incoming message will be sent on the quorum specific subprotocol, e.g. "istanbul/100".
			* 6. send messages to the consensus engine handler.
			* 7. messages to other to other peers listening to the subprotocol can be sent using the
			*    (eth)peer.ConsensusSend() which will write to the protoRW.
			 */
			// wait for the "eth" protocol to create and register the peer (added to peerset)
			select {
			case <-p.EthPeerRegistered:
				// the ethpeer should be registered, try to retrieve it and start the consensus handler.
				p2pPeerId := fmt.Sprintf("%x", p.ID().Bytes()[:8])
				ethPeer := h.peers.peer(p2pPeerId)
				if ethPeer == nil {
					p2pPeerId = fmt.Sprintf("%x", p.ID().Bytes()) //TODO:BBO
					ethPeer = h.peers.peer(p2pPeerId)
					log.Warn("full p2p peer", "id", p2pPeerId, "ethPeer", ethPeer)
				}
				if ethPeer != nil {
					p.Log().Debug("consensus subprotocol retrieved eth peer from peerset", "ethPeer.id", p2pPeerId, "ProtoName", protoName)
					// add the rw protocol for the quorum subprotocol to the eth peer.
					ethPeer.AddConsensusProtoRW(rw)
					peer := eth.NewPeer(version, p, rw, h.txpool)
					return h.handleConsensusLoop(peer, rw, nil)
				}
				p.Log().Error("consensus subprotocol retrieved nil eth peer from peerset", "ethPeer.id", p2pPeerId)
				return errEthPeerNil
			case <-p.EthPeerDisconnected:
				return errEthPeerNotRegistered
			}
		},
		NodeInfo: func() interface{} {
			return eth.NodeInfoFunc(backend.Chain(), network)
		},
		PeerInfo: func(id enode.ID) interface{} {
			return backend.PeerInfo(id)
		},
		Attributes:     []enr.Entry{eth.CurrentENREntry(backend.Chain())},
		DialCandidates: dnsdisc,
	}
}

func (h *handler) handleConsensusLoop(p *eth.Peer, protoRW p2p.MsgReadWriter, fallThroughBackend eth.Backend) error {
	// Handle incoming messages until the connection is torn down
	for {
		if err := h.handleConsensus(p, protoRW, fallThroughBackend); err != nil {
			// allow the P2P connection to remain active during sync (when the engine is stopped)
			if errors.Is(err, istanbul.ErrStoppedEngine) && h.downloader.Synchronising() {
				// should this be warn or debug
				p.Log().Debug("Ignoring `stopped engine` consensus error due to active sync.")
				continue
			}
			p.Log().Debug("Ethereum quorum message handling failed", "err", err)
			return err
		}
	}
}

// This is a no-op because the eth handleMsg main loop handle ibf message as well.
func (h *handler) handleConsensus(p *eth.Peer, protoRW p2p.MsgReadWriter, fallThroughBackend eth.Backend) error {
	// Read the next message from the remote peer (in protoRW), and ensure it's fully consumed
	msg, err := protoRW.ReadMsg()
	if err != nil {
		return err
	}
	if msg.Size > protocolMaxMsgSize {
		return fmt.Errorf("%w: %v > %v", errMsgTooLarge, msg.Size, protocolMaxMsgSize)
	}
	defer msg.Discard()

	// See if the consensus engine protocol can handle this message, e.g. istanbul will check for message is
	// istanbulMsg = 0x11, and NewBlockMsg = 0x07.
	handled, err := h.handleConsensusMsg(p, msg)
	if handled {
		p.Log().Debug("consensus message was handled by consensus engine", "msg", msg.Code,
			"quorumConsensusProtocolName", quorumConsensusProtocolName, "err", err)
		return err
	}

	if fallThroughBackend != nil {
		var handlers = eth.ETH_65_FULL_SYNC

		p.Log().Trace("Message not handled by legacy sub-protocol", "msg", msg.Code)

		if handler := handlers[msg.Code]; handler != nil {
			p.Log().Debug("Found eth handler for msg", "msg", msg.Code)
			return handler(fallThroughBackend, msg, p)
		}
	}

	return nil
}

func (h *handler) handleConsensusMsg(p *eth.Peer, msg p2p.Msg) (bool, error) {
	if handler, ok := h.engine.(consensus.Handler); ok {
		pubKey := p.Node().Pubkey()
		addr := crypto.PubkeyToAddress(*pubKey)
		handled, err := handler.HandleMsg(addr, msg)
		return handled, err
	}
	return false, nil
}

// makeLegacyProtocol is basically a copy of the eth makeProtocol, but for legacy subprotocols, e.g. "istanbul/99" "istabnul/64"
// If support legacy subprotocols is removed, remove this and associated code as well.
// If quorum is using a legacy protocol then the "eth" subprotocol should not be available.
func (h *handler) makeLegacyProtocol(protoName string, version uint, length uint64, backend eth.Backend, network uint64, dnsdisc enode.Iterator) p2p.Protocol {
	log.Debug("registering a legacy protocol ", "protoName", protoName, "version", version)
	return p2p.Protocol{
		Name:    protoName,
		Version: version,
		Length:  length,
		Run: func(p *p2p.Peer, rw p2p.MsgReadWriter) error {
			peer := eth.NewPeer(version, p, rw, h.txpool)
			return h.runEthPeer(peer, func(peer *eth.Peer) error {
				// We pass through the backend so that we can 'handle' messages that we can't handle
				return h.handleConsensusLoop(peer, rw, backend)
			})
		},
		NodeInfo: func() interface{} {
			return eth.NodeInfoFunc(backend.Chain(), network)
		},
		PeerInfo: func(id enode.ID) interface{} {
			return backend.PeerInfo(id)
		},
		Attributes:     []enr.Entry{eth.CurrentENREntry(backend.Chain())},
		DialCandidates: dnsdisc,
	}
}

// End Quorum
=======
}
>>>>>>> 991384a7
<|MERGE_RESOLUTION|>--- conflicted
+++ resolved
@@ -18,6 +18,7 @@
 
 import (
 	"errors"
+	"fmt"
 	"math"
 	"math/big"
 	"sync"
@@ -25,13 +26,10 @@
 	"time"
 
 	"github.com/ethereum/go-ethereum/common"
-<<<<<<< HEAD
 	"github.com/ethereum/go-ethereum/consensus"
 	"github.com/ethereum/go-ethereum/consensus/clique"
 	"github.com/ethereum/go-ethereum/consensus/ethash"
 	"github.com/ethereum/go-ethereum/consensus/istanbul"
-=======
->>>>>>> 991384a7
 	"github.com/ethereum/go-ethereum/core"
 	"github.com/ethereum/go-ethereum/core/forkid"
 	"github.com/ethereum/go-ethereum/core/types"
@@ -44,14 +42,10 @@
 	"github.com/ethereum/go-ethereum/event"
 	"github.com/ethereum/go-ethereum/log"
 	"github.com/ethereum/go-ethereum/p2p"
-<<<<<<< HEAD
 	"github.com/ethereum/go-ethereum/p2p/enode"
 	"github.com/ethereum/go-ethereum/p2p/enr"
 	"github.com/ethereum/go-ethereum/params"
 	"github.com/ethereum/go-ethereum/qlight"
-=======
-	"github.com/ethereum/go-ethereum/params"
->>>>>>> 991384a7
 	"github.com/ethereum/go-ethereum/trie"
 )
 
@@ -105,7 +99,6 @@
 	BloomCache uint64                    // Megabytes to alloc for fast sync bloom
 	EventMux   *event.TypeMux            // Legacy event mux, deprecate for `feed`
 	Checkpoint *params.TrustedCheckpoint // Hard coded checkpoint for sync challenges
-<<<<<<< HEAD
 
 	// Quorum
 	AuthorizationList map[uint64]common.Hash // Hard coded authorization list for sync challenged
@@ -121,9 +114,6 @@
 	// server
 	authProvider             qlight.AuthProvider
 	privateBlockDataResolver qlight.PrivateBlockDataResolver
-=======
-	Whitelist  map[uint64]common.Hash    // Hard coded whitelist for sync challenged
->>>>>>> 991384a7
 }
 
 type handler struct {
@@ -162,7 +152,6 @@
 	chainSync *chainSyncer
 	wg        sync.WaitGroup
 	peerWG    sync.WaitGroup
-<<<<<<< HEAD
 
 	// Quorum
 	raftMode    bool
@@ -179,8 +168,6 @@
 	// server
 	authProvider             qlight.AuthProvider
 	privateBlockDataResolver qlight.PrivateBlockDataResolver
-=======
->>>>>>> 991384a7
 }
 
 // newHandler returns a handler for all Ethereum chain management protocol.
@@ -197,10 +184,6 @@
 		txpool:     config.TxPool,
 		chain:      config.Chain,
 		peers:      newPeerSet(),
-<<<<<<< HEAD
-=======
-		whitelist:  config.Whitelist,
->>>>>>> 991384a7
 		txsyncCh:   make(chan *txsync),
 		quitSync:   make(chan struct{}),
 		// Quorum
@@ -209,7 +192,6 @@
 		engine:            config.Engine,
 		tokenHolder:       config.tokenHolder,
 	}
-<<<<<<< HEAD
 
 	// Quorum
 	if handler, ok := h.engine.(consensus.Handler); ok {
@@ -217,8 +199,6 @@
 	}
 	// /Quorum
 
-=======
->>>>>>> 991384a7
 	if config.Sync == downloader.FullSync {
 		// The database seems empty as the current block is the genesis. Yet the fast
 		// block is ahead, so fast sync was enabled for this node at a certain point.
@@ -337,14 +317,11 @@
 	forkID := forkid.NewID(h.chain.Config(), h.chain.Genesis().Hash(), h.chain.CurrentHeader().Number.Uint64())
 	if err := peer.Handshake(h.networkID, td, hash, genesis.Hash(), forkID, h.forkFilter); err != nil {
 		peer.Log().Debug("Ethereum handshake failed", "err", err)
-<<<<<<< HEAD
 
 		// Quorum
 		// When the Handshake() returns an error, the Run method corresponding to `eth` protocol returns with the error, causing the peer to drop, signal subprotocol as well to exit the `Run` method
 		peer.EthPeerDisconnected <- struct{}{}
 		// End Quorum
-=======
->>>>>>> 991384a7
 		return err
 	}
 	reject := false // reserved peer slots
@@ -369,7 +346,6 @@
 	// Register the peer locally
 	if err := h.peers.registerPeer(peer, snap); err != nil {
 		peer.Log().Error("Ethereum peer registration failed", "err", err)
-<<<<<<< HEAD
 
 		// Quorum
 		// When the Register() returns an error, the Run method corresponding to `eth` protocol returns with the error, causing the peer to drop, signal subprotocol as well to exit the `Run` method
@@ -378,11 +354,6 @@
 		return err
 	}
 	defer h.unregisterPeer(peer.ID()) // Quorum: changed by https://github.com/bnb-chain/bsc/pull/856
-=======
-		return err
-	}
-	defer h.removePeer(peer.ID())
->>>>>>> 991384a7
 
 	p := h.peers.peer(peer.ID())
 	if p == nil {
@@ -424,13 +395,8 @@
 			}
 		}()
 	}
-<<<<<<< HEAD
 	// If we have any explicit authorized block hashes, request them
 	for number := range h.authorizationList {
-=======
-	// If we have any explicit whitelist block hashes, request them
-	for number := range h.whitelist {
->>>>>>> 991384a7
 		if err := peer.RequestHeadersByNumber(number, 1, 0, false); err != nil {
 			return err
 		}
@@ -458,7 +424,6 @@
 	}
 	return handler(peer)
 }
-<<<<<<< HEAD
 
 // removePeer requests disconnection of a peer.
 // Quorum: added by https://github.com/bnb-chain/bsc/pull/856
@@ -473,12 +438,6 @@
 // unregisterPeer removes a peer from the downloader, fetchers and main peer set.
 // Quorum: changed by https://github.com/bnb-chain/bsc/pull/856
 func (h *handler) unregisterPeer(id string) {
-=======
-
-// removePeer unregisters a peer from the downloader and fetchers, removes it from
-// the set of tracked peers and closes the network connection to it.
-func (h *handler) removePeer(id string) {
->>>>>>> 991384a7
 	// Create a custom logger to avoid printing the entire id
 	var logger log.Logger
 	if len(id) < 16 {
@@ -507,11 +466,7 @@
 		logger.Error("Ethereum peer removal failed", "err", err)
 	}
 	// Hard disconnect at the networking layer
-<<<<<<< HEAD
 	// peer.Peer.Disconnect(p2p.DiscUselessPeer) // Quorum: removed by https://github.com/bnb-chain/bsc/pull/856
-=======
-	peer.Peer.Disconnect(p2p.DiscUselessPeer)
->>>>>>> 991384a7
 }
 
 func (h *handler) Start(maxPeers int) {
@@ -522,7 +477,6 @@
 	h.txsCh = make(chan core.NewTxsEvent, txChanSize)
 	h.txsSub = h.txpool.SubscribeNewTxsEvent(h.txsCh)
 	go h.txBroadcastLoop()
-<<<<<<< HEAD
 
 	// Quorum
 	if !h.raftMode {
@@ -569,37 +523,6 @@
 // Quorum
 func (h *handler) Enqueue(id string, block *types.Block) {
 	h.blockFetcher.Enqueue(id, block)
-=======
-
-	// broadcast mined blocks
-	h.wg.Add(1)
-	h.minedBlockSub = h.eventMux.Subscribe(core.NewMinedBlockEvent{})
-	go h.minedBroadcastLoop()
-
-	// start sync handlers
-	h.wg.Add(2)
-	go h.chainSync.loop()
-	go h.txsyncLoop64() // TODO(karalabe): Legacy initial tx echange, drop with eth/64.
-}
-
-func (h *handler) Stop() {
-	h.txsSub.Unsubscribe()        // quits txBroadcastLoop
-	h.minedBlockSub.Unsubscribe() // quits blockBroadcastLoop
-
-	// Quit chainSync and txsync64.
-	// After this is done, no new peers will be accepted.
-	close(h.quitSync)
-	h.wg.Wait()
-
-	// Disconnect existing sessions.
-	// This also closes the gate for any new registrations on the peer set.
-	// sessions which are already established but not added to h.peers yet
-	// will exit when they try to register.
-	h.peers.close()
-	h.peerWG.Wait()
-
-	log.Info("Ethereum protocol stopped")
->>>>>>> 991384a7
 }
 
 // BroadcastBlock will either propagate a block to a subset of its peers, or
@@ -651,7 +574,6 @@
 
 	)
 	// Broadcast transactions to a batch of peers not knowing about it
-<<<<<<< HEAD
 	// NOTE: Raft-based consensus currently assumes that geth broadcasts
 	// transactions to all peers in the network. A previous comment here
 	// indicated that this logic might change in the future to only send to a
@@ -665,18 +587,6 @@
 		//numDirect := int(math.Sqrt(float64(len(peers))))
 		for _, peer := range peers {
 			txset[peer] = append(txset[peer], tx.Hash())
-=======
-	for _, tx := range txs {
-		peers := h.peers.peersWithoutTransaction(tx.Hash())
-		// Send the tx unconditionally to a subset of our peers
-		numDirect := int(math.Sqrt(float64(len(peers))))
-		for _, peer := range peers[:numDirect] {
-			txset[peer] = append(txset[peer], tx.Hash())
-		}
-		// For the remaining peers, send announcement only
-		for _, peer := range peers[numDirect:] {
-			annos[peer] = append(annos[peer], tx.Hash())
->>>>>>> 991384a7
 		}
 		// For the remaining peers, send announcement only
 		//for _, peer := range peers[numDirect:] {
@@ -697,15 +607,7 @@
 	for peer, hashes := range annos {
 		annoPeers++
 		annoCount += len(hashes)
-<<<<<<< HEAD
-		if peer.Version() >= eth.ETH65 {
-			peer.AsyncSendPooledTransactionHashes(hashes)
-		} else {
-			peer.AsyncSendTransactions(hashes)
-		}
-=======
 		peer.AsyncSendPooledTransactionHashes(hashes)
->>>>>>> 991384a7
 	}
 	log.Debug("Transaction broadcast", "txs", len(txs),
 		"announce packs", annoPeers, "announced hashes", annoCount,
@@ -735,7 +637,6 @@
 			return
 		}
 	}
-<<<<<<< HEAD
 }
 
 // NodeInfo represents a short summary of the Ethereum sub-protocol metadata
@@ -949,7 +850,4 @@
 	}
 }
 
-// End Quorum
-=======
-}
->>>>>>> 991384a7
+// End Quorum