--- conflicted
+++ resolved
@@ -18,6 +18,7 @@
 
 import (
 	"errors"
+	"fmt"
 	"math"
 	"math/big"
 	"sync"
@@ -25,12 +26,9 @@
 	"time"
 
 	"github.com/ethereum/go-ethereum/common"
-<<<<<<< HEAD
-=======
 	"github.com/ethereum/go-ethereum/consensus"
 	"github.com/ethereum/go-ethereum/consensus/clique"
 	"github.com/ethereum/go-ethereum/consensus/ethash"
->>>>>>> 6665a93d
 	"github.com/ethereum/go-ethereum/core"
 	"github.com/ethereum/go-ethereum/core/forkid"
 	"github.com/ethereum/go-ethereum/core/types"
@@ -43,11 +41,9 @@
 	"github.com/ethereum/go-ethereum/event"
 	"github.com/ethereum/go-ethereum/log"
 	"github.com/ethereum/go-ethereum/p2p"
+	"github.com/ethereum/go-ethereum/p2p/enode"
 	"github.com/ethereum/go-ethereum/params"
-<<<<<<< HEAD
-=======
 	"github.com/ethereum/go-ethereum/qlight"
->>>>>>> 6665a93d
 	"github.com/ethereum/go-ethereum/trie"
 )
 
@@ -84,24 +80,6 @@
 	// SubscribeNewTxsEvent should return an event subscription of
 	// NewTxsEvent and send events to the given channel.
 	SubscribeNewTxsEvent(chan<- core.NewTxsEvent) event.Subscription
-<<<<<<< HEAD
-}
-
-// handlerConfig is the collection of initialization parameters to create a full
-// node network handler.
-type handlerConfig struct {
-	Database   ethdb.Database            // Database for direct sync insertions
-	Chain      *core.BlockChain          // Blockchain to serve data from
-	TxPool     txPool                    // Transaction pool to propagate from
-	Network    uint64                    // Network identifier to adfvertise
-	Sync       downloader.SyncMode       // Whether to fast or full sync
-	BloomCache uint64                    // Megabytes to alloc for fast sync bloom
-	EventMux   *event.TypeMux            // Legacy event mux, deprecate for `feed`
-	Checkpoint *params.TrustedCheckpoint // Hard coded checkpoint for sync challenges
-	Whitelist  map[uint64]common.Hash    // Hard coded whitelist for sync challenged
-}
-
-=======
 }
 
 // handlerConfig is the collection of initialization parameters to create a full
@@ -130,7 +108,6 @@
 	privateBlockDataResolver qlight.PrivateBlockDataResolver
 }
 
->>>>>>> 6665a93d
 type handler struct {
 	networkID  uint64
 	forkFilter forkid.Filter // Fork ID filter, constant across the lifetime of the node
@@ -167,8 +144,6 @@
 	chainSync *chainSyncer
 	wg        sync.WaitGroup
 	peerWG    sync.WaitGroup
-<<<<<<< HEAD
-=======
 
 	// Quorum
 	raftMode bool
@@ -184,7 +159,6 @@
 	// server
 	authProvider             qlight.AuthProvider
 	privateBlockDataResolver qlight.PrivateBlockDataResolver
->>>>>>> 6665a93d
 }
 
 // newHandler returns a handler for all Ethereum chain management protocol.
@@ -194,19 +168,6 @@
 		config.EventMux = new(event.TypeMux) // Nicety initialization for tests
 	}
 	h := &handler{
-<<<<<<< HEAD
-		networkID:  config.Network,
-		forkFilter: forkid.NewFilter(config.Chain),
-		eventMux:   config.EventMux,
-		database:   config.Database,
-		txpool:     config.TxPool,
-		chain:      config.Chain,
-		peers:      newPeerSet(),
-		whitelist:  config.Whitelist,
-		txsyncCh:   make(chan *txsync),
-		quitSync:   make(chan struct{}),
-	}
-=======
 		networkID:         config.Network,
 		forkFilter:        forkid.NewFilter(config.Chain),
 		eventMux:          config.EventMux,
@@ -227,7 +188,6 @@
 	}
 	// /Quorum
 
->>>>>>> 6665a93d
 	if config.Sync == downloader.FullSync {
 		// The database seems empty as the current block is the genesis. Yet the fast
 		// block is ahead, so fast sync was enabled for this node at a certain point.
@@ -342,14 +302,11 @@
 	forkID := forkid.NewID(h.chain.Config(), h.chain.Genesis().Hash(), h.chain.CurrentHeader().Number.Uint64())
 	if err := peer.Handshake(h.networkID, td, hash, genesis.Hash(), forkID, h.forkFilter); err != nil {
 		peer.Log().Debug("Ethereum handshake failed", "err", err)
-<<<<<<< HEAD
-=======
 
 		// Quorum
 		// When the Handshake() returns an error, the Run method corresponding to `eth` protocol returns with the error, causing the peer to drop, signal subprotocol as well to exit the `Run` method
 		peer.EthPeerDisconnected <- struct{}{}
 		// End Quorum
->>>>>>> 6665a93d
 		return err
 	}
 	reject := false // reserved peer slots
@@ -374,15 +331,12 @@
 	// Register the peer locally
 	if err := h.peers.registerPeer(peer, snap); err != nil {
 		peer.Log().Error("Ethereum peer registration failed", "err", err)
-<<<<<<< HEAD
-=======
 
 		// Quorum
 		// When the Register() returns an error, the Run method corresponding to `eth` protocol returns with the error, causing the peer to drop, signal subprotocol as well to exit the `Run` method
 		peer.EthPeerDisconnected <- struct{}{}
 		// End Quorum
 
->>>>>>> 6665a93d
 		return err
 	}
 	defer h.removePeer(peer.ID())
@@ -427,13 +381,8 @@
 			}
 		}()
 	}
-<<<<<<< HEAD
-	// If we have any explicit whitelist block hashes, request them
-	for number := range h.whitelist {
-=======
 	// If we have any explicit authorized block hashes, request them
 	for number := range h.authorizationList {
->>>>>>> 6665a93d
 		if err := peer.RequestHeadersByNumber(number, 1, 0, false); err != nil {
 			return err
 		}
@@ -504,37 +453,6 @@
 	h.txsCh = make(chan core.NewTxsEvent, txChanSize)
 	h.txsSub = h.txpool.SubscribeNewTxsEvent(h.txsCh)
 	go h.txBroadcastLoop()
-<<<<<<< HEAD
-
-	// broadcast mined blocks
-	h.wg.Add(1)
-	h.minedBlockSub = h.eventMux.Subscribe(core.NewMinedBlockEvent{})
-	go h.minedBroadcastLoop()
-
-	// start sync handlers
-	h.wg.Add(2)
-	go h.chainSync.loop()
-	go h.txsyncLoop64() // TODO(karalabe): Legacy initial tx echange, drop with eth/64.
-}
-
-func (h *handler) Stop() {
-	h.txsSub.Unsubscribe()        // quits txBroadcastLoop
-	h.minedBlockSub.Unsubscribe() // quits blockBroadcastLoop
-
-	// Quit chainSync and txsync64.
-	// After this is done, no new peers will be accepted.
-	close(h.quitSync)
-	h.wg.Wait()
-
-	// Disconnect existing sessions.
-	// This also closes the gate for any new registrations on the peer set.
-	// sessions which are already established but not added to h.peers yet
-	// will exit when they try to register.
-	h.peers.close()
-	h.peerWG.Wait()
-
-	log.Info("Ethereum protocol stopped")
-=======
 
 	// Quorum
 	if !h.raftMode {
@@ -581,7 +499,6 @@
 // Quorum
 func (h *handler) Enqueue(id string, block *types.Block) {
 	h.blockFetcher.Enqueue(id, block)
->>>>>>> 6665a93d
 }
 
 // BroadcastBlock will either propagate a block to a subset of its peers, or
@@ -633,18 +550,6 @@
 
 	)
 	// Broadcast transactions to a batch of peers not knowing about it
-<<<<<<< HEAD
-	for _, tx := range txs {
-		peers := h.peers.peersWithoutTransaction(tx.Hash())
-		// Send the tx unconditionally to a subset of our peers
-		numDirect := int(math.Sqrt(float64(len(peers))))
-		for _, peer := range peers[:numDirect] {
-			txset[peer] = append(txset[peer], tx.Hash())
-		}
-		// For the remaining peers, send announcement only
-		for _, peer := range peers[numDirect:] {
-			annos[peer] = append(annos[peer], tx.Hash())
-=======
 	// NOTE: Raft-based consensus currently assumes that geth broadcasts
 	// transactions to all peers in the network. A previous comment here
 	// indicated that this logic might change in the future to only send to a
@@ -658,7 +563,6 @@
 		//numDirect := int(math.Sqrt(float64(len(peers))))
 		for _, peer := range peers {
 			txset[peer] = append(txset[peer], tx.Hash())
->>>>>>> 6665a93d
 		}
 		// For the remaining peers, send announcement only
 		//for _, peer := range peers[numDirect:] {
@@ -713,9 +617,6 @@
 			return
 		}
 	}
-<<<<<<< HEAD
-}
-=======
 }
 
 // NodeInfo represents a short summary of the Ethereum sub-protocol metadata
@@ -918,5 +819,4 @@
 	}
 }
 
-// End Quorum
->>>>>>> 6665a93d
+// End Quorum