--- conflicted
+++ resolved
@@ -28,12 +28,8 @@
 
 	"github.com/ethereum/go-ethereum/common"
 	"github.com/ethereum/go-ethereum/consensus"
-<<<<<<< HEAD
-=======
 	"github.com/ethereum/go-ethereum/consensus/clique"
 	"github.com/ethereum/go-ethereum/consensus/ethash"
-	"github.com/ethereum/go-ethereum/consensus/misc"
->>>>>>> c894c2d7
 	"github.com/ethereum/go-ethereum/core"
 	"github.com/ethereum/go-ethereum/core/types"
 	"github.com/ethereum/go-ethereum/crypto"
@@ -126,7 +122,6 @@
 		engine:      engine,
 	}
 
-
 	if handler, ok := manager.engine.(consensus.Handler); ok {
 		handler.SetBroadcaster(manager)
 	}
@@ -221,7 +216,6 @@
 		}
 	}
 
-
 	return p2p.Protocol{
 		Name:    protocolName,
 		Version: version,
@@ -331,7 +325,6 @@
 		return p2p.DiscTooManyPeers
 	}
 	p.Log().Debug("Ethereum peer connected", "name", p.Name())
-
 
 	// Execute the Ethereum handshake
 	var (
