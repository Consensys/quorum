--- conflicted
+++ resolved
@@ -478,17 +478,11 @@
 
 func (h *handler) Stop() {
 	h.txsSub.Unsubscribe() // quits txBroadcastLoop
-<<<<<<< HEAD
-	if h.minedBlockSub != nil {
-		h.minedBlockSub.Unsubscribe() // quits blockBroadcastLoop
-	}
-=======
 	// quorum - ensure raft stops cleanly
 	if h.minedBlockSub != nil {
 		h.minedBlockSub.Unsubscribe() // quits blockBroadcastLoop
 	}
 
->>>>>>> f1bf9ef8
 	// Quit chainSync and txsync64.
 	// After this is done, no new peers will be accepted.
 	close(h.quitSync)
@@ -563,6 +557,7 @@
 	// indicated that this logic might change in the future to only send to a
 	// subset of peers. If this change occurs upstream, a merge conflict should
 	// arise here, and we should add logic to send to *all* peers in raft mode.
+
 	for _, tx := range txs {
 		peers := h.peers.peersWithoutTransaction(tx.Hash())
 		// Send the tx unconditionally to a subset of our peers
@@ -575,6 +570,7 @@
 		//for _, peer := range peers[numDirect:] {
 		//	annos[peer] = append(annos[peer], tx.Hash())
 		//}
+		log.Trace("Broadcast transaction", "hash", tx.Hash(), "recipients", len(peers))
 	}
 	for peer, hashes := range txset {
 		directPeers++
