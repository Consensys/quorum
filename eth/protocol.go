--- conflicted
+++ resolved
@@ -43,11 +43,7 @@
 var ProtocolVersions = []uint{eth65, eth64, eth63}
 
 // protocolLengths are the number of implemented message corresponding to different protocol versions.
-<<<<<<< HEAD
-var protocolLengths = map[uint]uint64{eth64: 17, eth63: 17}
-=======
 var protocolLengths = map[uint]uint64{eth65: 17, eth64: 17, eth63: 17}
->>>>>>> 6e8585c2
 
 const protocolMaxMsgSize = 10 * 1024 * 1024 // Maximum cap on the size of a protocol message
 
