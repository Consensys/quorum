--- conflicted
+++ resolved
@@ -814,13 +814,8 @@
 	}
 	enodeId, _, _, _, _ := q.getNodeDetails(args.url)
 	// check if anything pending approval
-<<<<<<< HEAD
 	if !q.validatePendingOp(q.permCtrl.permConfig.NwAdminOrg, args.orgId, enodeId, args.acctId, 1, pinterf) {
 		return ErrNothingToApprove
-=======
-	if !q.validatePendingOp(q.permCtrl.permConfig.NwAdminOrg, args.orgId, args.url, args.acctId, 1, pinterf) {
-		return types.ErrNothingToApprove
->>>>>>> d205bdbd
 	}
 	return nil
 }
@@ -1071,13 +1066,8 @@
 		}
 		enodeId, _, _, _, _ := q.getNodeDetails(args.url)
 		// check that there is a pending approval item for node recovery
-<<<<<<< HEAD
 		if !q.validatePendingOp(q.permCtrl.permConfig.NwAdminOrg, args.orgId, enodeId, common.Address{}, 5, pinterf) {
 			return ErrNothingToApprove
-=======
-		if !q.validatePendingOp(q.permCtrl.permConfig.NwAdminOrg, args.orgId, args.url, common.Address{}, 5, pinterf) {
-			return types.ErrNothingToApprove
->>>>>>> d205bdbd
 		}
 	}
 
