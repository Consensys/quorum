// Copyright 2015 The go-ethereum Authors
// This file is part of the go-ethereum library.
//
// The go-ethereum library is free software: you can redistribute it and/or modify
// it under the terms of the GNU Lesser General Public License as published by
// the Free Software Foundation, either version 3 of the License, or
// (at your option) any later version.
//
// The go-ethereum library is distributed in the hope that it will be useful,
// but WITHOUT ANY WARRANTY; without even the implied warranty of
// MERCHANTABILITY or FITNESS FOR A PARTICULAR PURPOSE. See the
// GNU Lesser General Public License for more details.
//
// You should have received a copy of the GNU Lesser General Public License
// along with the go-ethereum library. If not, see <http://www.gnu.org/licenses/>.

package core

import (
	"crypto/ecdsa"
	"errors"
	"fmt"
	"io/ioutil"
	"math/big"
	"math/rand"
	"os"
	"reflect"
	"testing"
	"time"

	"github.com/ethereum/go-ethereum/common"
	"github.com/ethereum/go-ethereum/core/mps"
	"github.com/ethereum/go-ethereum/core/rawdb"
	"github.com/ethereum/go-ethereum/core/state"
	"github.com/ethereum/go-ethereum/core/types"
	"github.com/ethereum/go-ethereum/crypto"
	"github.com/ethereum/go-ethereum/event"
	"github.com/ethereum/go-ethereum/params"
	"github.com/ethereum/go-ethereum/trie"
)

// testTxPoolConfig is a transaction pool configuration without stateful disk
// sideeffects used during testing.
var testTxPoolConfig TxPoolConfig

func init() {
	testTxPoolConfig = DefaultTxPoolConfig
	testTxPoolConfig.Journal = ""
}

type testBlockChain struct {
	statedb       *state.StateDB
	psManager     mps.PrivateStateRepository
	gasLimit      uint64
	chainHeadFeed *event.Feed
}

func (bc *testBlockChain) CurrentBlock() *types.Block {
	return types.NewBlock(&types.Header{
		GasLimit: bc.gasLimit,
	}, nil, nil, nil, new(trie.Trie))
}

func (bc *testBlockChain) GetBlock(hash common.Hash, number uint64) *types.Block {
	return bc.CurrentBlock()
}

func (bc *testBlockChain) StateAt(common.Hash) (*state.StateDB, mps.PrivateStateRepository, error) {
	return bc.statedb, bc.psManager, nil
}

func (bc *testBlockChain) SubscribeChainHeadEvent(ch chan<- ChainHeadEvent) event.Subscription {
	return bc.chainHeadFeed.Subscribe(ch)
}

func transaction(nonce uint64, gaslimit uint64, key *ecdsa.PrivateKey) *types.Transaction {
	return pricedTransaction(nonce, gaslimit, big.NewInt(1), key)
}

func pricedTransaction(nonce uint64, gaslimit uint64, gasprice *big.Int, key *ecdsa.PrivateKey) *types.Transaction {
	tx, _ := types.SignTx(types.NewTransaction(nonce, common.Address{}, big.NewInt(100), gaslimit, gasprice, nil), types.HomesteadSigner{}, key)
	return tx
}

func pricedDataTransaction(nonce uint64, gaslimit uint64, gasprice *big.Int, key *ecdsa.PrivateKey, bytes uint64) *types.Transaction {
	data := make([]byte, bytes)
	rand.Read(data)

	tx, _ := types.SignTx(types.NewTransaction(nonce, common.Address{}, big.NewInt(0), gaslimit, gasprice, data), types.HomesteadSigner{}, key)
	return tx
}

// Quorum - created setupTxPoolWithConfig(...) from original setupTxPool() to allow passing a ChainConfig as argument
func setupTxPoolWithConfig(config *params.ChainConfig) (*TxPool, *ecdsa.PrivateKey) {
	statedb, _ := state.New(common.Hash{}, state.NewDatabase(rawdb.NewMemoryDatabase()), nil)
	blockchain := &testBlockChain{statedb, nil, 10000000, new(event.Feed)}

	key, _ := crypto.GenerateKey()
	pool := NewTxPool(testTxPoolConfig, config, blockchain)

	return pool, key
}

func setupTxPool() (*TxPool, *ecdsa.PrivateKey) {
	return setupTxPoolWithConfig(params.TestChainConfig)
}

func setupQuorumTxPool() (*TxPool, *ecdsa.PrivateKey) {
	return setupTxPoolWithConfig(params.QuorumTestChainConfig)
}

// validateTxPoolInternals checks various consistency invariants within the pool.
func validateTxPoolInternals(pool *TxPool) error {
	pool.mu.RLock()
	defer pool.mu.RUnlock()

	// Ensure the total transaction set is consistent with pending + queued
	pending, queued := pool.stats()
	if total := pool.all.Count(); total != pending+queued {
		return fmt.Errorf("total transaction count %d != %d pending + %d queued", total, pending, queued)
	}
	if priced := pool.priced.items.Len() - pool.priced.stales; priced != pending+queued {
		return fmt.Errorf("total priced transaction count %d != %d pending + %d queued", priced, pending, queued)
	}

	// Ensure the next nonce to assign is the correct one
	for addr, txs := range pool.pending {
		// Find the last transaction
		var last uint64
		for nonce := range txs.txs.items {
			if last < nonce {
				last = nonce
			}
		}
		if nonce := pool.pendingNonces.get(addr); nonce != last+1 {
			return fmt.Errorf("pending nonce mismatch: have %v, want %v", nonce, last+1)
		}
	}
	return nil
}

// validateEvents checks that the correct number of transaction addition events
// were fired on the pool's event feed.
func validateEvents(events chan NewTxsEvent, count int) error {
	var received []*types.Transaction

	for len(received) < count {
		select {
		case ev := <-events:
			received = append(received, ev.Txs...)
		case <-time.After(time.Second):
			return fmt.Errorf("event #%d not fired", len(received))
		}
	}
	if len(received) > count {
		return fmt.Errorf("more than %d events fired: %v", count, received[count:])
	}
	select {
	case ev := <-events:
		return fmt.Errorf("more than %d events fired: %v", count, ev.Txs)

	case <-time.After(50 * time.Millisecond):
		// This branch should be "default", but it's a data race between goroutines,
		// reading the event channel and pushing into it, so better wait a bit ensuring
		// really nothing gets injected.
	}
	return nil
}

func deriveSender(tx *types.Transaction) (common.Address, error) {
	return types.Sender(types.HomesteadSigner{}, tx)
}

type testChain struct {
	*testBlockChain
	address common.Address
	trigger *bool
}

// testChain.State() is used multiple times to reset the pending state.
// when simulate is true it will create a state that indicates
// that tx0 and tx1 are included in the chain.
func (c *testChain) State() (*state.StateDB, mps.PrivateStateRepository, error) {
	// delay "state change" by one. The tx pool fetches the
	// state multiple times and by delaying it a bit we simulate
	// a state change between those fetches.
	stdb := c.statedb
	if *c.trigger {
		c.statedb, _ = state.New(common.Hash{}, state.NewDatabase(rawdb.NewMemoryDatabase()), nil)
		// simulate that the new head block included tx0 and tx1
		c.statedb.SetNonce(c.address, 2)
		c.statedb.SetBalance(c.address, new(big.Int).SetUint64(params.Ether))
		*c.trigger = false
	}
	return stdb, nil, nil
}

// This test simulates a scenario where a new block is imported during a
// state reset and tests whether the pending state is in sync with the
// block head event that initiated the resetState().
func TestStateChangeDuringTransactionPoolReset(t *testing.T) {
	t.Parallel()

	var (
		key, _     = crypto.GenerateKey()
		address    = crypto.PubkeyToAddress(key.PublicKey)
		statedb, _ = state.New(common.Hash{}, state.NewDatabase(rawdb.NewMemoryDatabase()), nil)
		trigger    = false
	)

	// setup pool with 2 transaction in it
	statedb.SetBalance(address, new(big.Int).SetUint64(params.Ether))
	blockchain := &testChain{&testBlockChain{statedb, nil, 1000000000, new(event.Feed)}, address, &trigger}

	tx0 := transaction(0, 100000, key)
	tx1 := transaction(1, 100000, key)

	pool := NewTxPool(testTxPoolConfig, params.TestChainConfig, blockchain)
	defer pool.Stop()

	nonce := pool.Nonce(address)
	if nonce != 0 {
		t.Fatalf("Invalid nonce, want 0, got %d", nonce)
	}

	pool.AddRemotesSync([]*types.Transaction{tx0, tx1})

	nonce = pool.Nonce(address)
	if nonce != 2 {
		t.Fatalf("Invalid nonce, want 2, got %d", nonce)
	}

	// trigger state change in the background
	trigger = true
	<-pool.requestReset(nil, nil)

	_, err := pool.Pending()
	if err != nil {
		t.Fatalf("Could not fetch pending transactions: %v", err)
	}
	nonce = pool.Nonce(address)
	if nonce != 2 {
		t.Fatalf("Invalid nonce, want 2, got %d", nonce)
	}
}

// Test for transactions that are invalid on Ethereum & Quorum
func TestInvalidTransactions(t *testing.T) {
	t.Parallel()

	pool, key := setupTxPool()
	defer pool.Stop()

	tx := transaction(0, 100, key)
	from, _ := deriveSender(tx)

	pool.currentState.AddBalance(from, big.NewInt(1))
<<<<<<< HEAD
	if err := pool.AddRemote(tx); !errors.Is(err, ErrInsufficientFunds) {
		t.Error("expected", ErrInsufficientFunds)
=======
	if err := pool.AddRemote(tx); err != ErrInsufficientFunds {
		t.Error("expected", ErrInsufficientFunds, "; got", err)
>>>>>>> bc6d4104
	}

	balance := new(big.Int).Add(tx.Value(), new(big.Int).Mul(new(big.Int).SetUint64(tx.Gas()), tx.GasPrice()))
	pool.currentState.AddBalance(from, balance)
	if err := pool.AddRemote(tx); !errors.Is(err, ErrIntrinsicGas) {
		t.Error("expected", ErrIntrinsicGas, "; got", err)
	}

	pool.currentState.SetNonce(from, 1)
	pool.currentState.AddBalance(from, big.NewInt(0xffffffffffffff))
	tx = transaction(0, 100000, key)
<<<<<<< HEAD
	if err := pool.AddRemote(tx); !errors.Is(err, ErrNonceTooLow) {
		t.Error("expected", ErrNonceTooLow)
=======
	if err := pool.AddRemote(tx); err != ErrNonceTooLow {
		t.Error("expected", ErrNonceTooLow, "; got", err)
>>>>>>> bc6d4104
	}

	tx = transaction(1, 100000, key)
	pool.gasPrice = big.NewInt(1000)
	if err := pool.AddRemote(tx); err != ErrUnderpriced {
		t.Error("expected", ErrUnderpriced, "; got", err)
	}
	if err := pool.AddLocal(tx); err != nil {
		t.Error("expected", nil, "; got", err)
	}

	tooMuchGas := pool.currentMaxGas + 1
	tx1 := transaction(2, tooMuchGas, key)
	if err := pool.AddRemote(tx1); err != ErrGasLimit {
		t.Error("expected", ErrGasLimit, "; got", err)
	}

	data := make([]byte, (64*1024)+1)
	tx2, _ := types.SignTx(types.NewTransaction(2, common.Address{}, big.NewInt(100), 100000, big.NewInt(1), data), types.HomesteadSigner{}, key)
	if err := pool.AddRemote(tx2); err != ErrOversizedData {
		t.Error("expected", ErrOversizedData, "; got", err)
	}

	// Quorum
	statedb, _ := state.New(common.Hash{}, state.NewDatabase(rawdb.NewMemoryDatabase()), nil)
	blockchain := &testBlockChain{statedb, nil, 1000000, new(event.Feed)}
	params.QuorumTestChainConfig.TransactionSizeLimit = 128
	pool2 := NewTxPool(testTxPoolConfig, params.QuorumTestChainConfig, blockchain)

	pool2.currentState.AddBalance(from, big.NewInt(0xffffffffffffff))
	data2 := make([]byte, (127 * 1024))

	tx3, _ := types.SignTx(types.NewTransaction(2, common.Address{}, big.NewInt(100), 100000, big.NewInt(0), data2), types.HomesteadSigner{}, key)
	if err := pool2.AddRemote(tx3); err != ErrIntrinsicGas {
		t.Error("expected", ErrIntrinsicGas, "; got", err)
	}

	data3 := make([]byte, (128*1024)+1)
	tx4, _ := types.SignTx(types.NewTransaction(2, common.Address{}, big.NewInt(100), 100000, big.NewInt(0), data3), types.HomesteadSigner{}, key)
	if err := pool2.AddRemote(tx4); err != ErrOversizedData {
		t.Error("expected", ErrOversizedData, "; got", err)
	}

	tx5, _ := types.SignTx(types.NewTransaction(1, common.Address{}, big.NewInt(100), 0, big.NewInt(0), nil), types.HomesteadSigner{}, key)
	balance = new(big.Int).Add(tx5.Value(), new(big.Int).Mul(new(big.Int).SetUint64(tx5.Gas()), tx5.GasPrice()))

	from, _ = deriveSender(tx5)
	pool2.currentState.AddBalance(from, balance)
	tx5.SetPrivate()
	if err := pool2.AddRemote(tx5); err != ErrEtherValueUnsupported {
		t.Error("expected", ErrEtherValueUnsupported, "; got", err)
	}
}

//Test for transactions that are only invalid on Quorum
func TestQuorumInvalidTransactions(t *testing.T) {
	pool, key := setupQuorumTxPool()
	defer pool.Stop()

	tx := transaction(0, 0, key)
	if err := pool.AddRemote(tx); err != ErrInvalidGasPrice {
		t.Error("expected", ErrInvalidGasPrice, "; got", err)
	}

}

func TestValidateTx_whenValueZeroTransferForPrivateTransaction(t *testing.T) {
	pool, key := setupQuorumTxPool()
	defer pool.Stop()
	zeroValue := common.Big0
	zeroGasPrice := common.Big0
	defaultTxPoolGasLimit := uint64(1000000)
	arbitraryTx, _ := types.SignTx(types.NewTransaction(0, common.Address{}, zeroValue, defaultTxPoolGasLimit, zeroGasPrice, nil), types.HomesteadSigner{}, key)
	arbitraryTx.SetPrivate()

	if err := pool.AddRemote(arbitraryTx); err != ErrEtherValueUnsupported {
		t.Error("expected:", ErrEtherValueUnsupported, "; got:", err)
	}
}

func TestValidateTx_whenValueNonZeroTransferForPrivateTransaction(t *testing.T) {
	pool, key := setupQuorumTxPool()
	defer pool.Stop()
	arbitraryValue := common.Big3
	arbitraryTx, balance, from := newPrivateTransaction(arbitraryValue, nil, key)
	pool.currentState.AddBalance(from, balance)

	if err := pool.AddRemote(arbitraryTx); err != ErrEtherValueUnsupported {
		t.Error("expected: ", ErrEtherValueUnsupported, "; got:", err)
	}
}

func newPrivateTransaction(value *big.Int, data []byte, key *ecdsa.PrivateKey) (*types.Transaction, *big.Int, common.Address) {
	zeroGasPrice := common.Big0
	defaultTxPoolGasLimit := uint64(1000000)
	arbitraryTx, _ := types.SignTx(types.NewTransaction(0, common.Address{}, value, defaultTxPoolGasLimit, zeroGasPrice, data), types.HomesteadSigner{}, key)
	arbitraryTx.SetPrivate()
	balance := new(big.Int).Add(arbitraryTx.Value(), new(big.Int).Mul(new(big.Int).SetUint64(arbitraryTx.Gas()), arbitraryTx.GasPrice()))
	from, _ := deriveSender(arbitraryTx)
	return arbitraryTx, balance, from
}

func TestValidateTx_whenValueNonZeroWithSmartContractForPrivateTransaction(t *testing.T) {
	pool, key := setupQuorumTxPool()
	defer pool.Stop()
	arbitraryValue := common.Big3
	arbitraryTx, balance, from := newPrivateTransaction(arbitraryValue, []byte("arbitrary bytecode"), key)
	pool.currentState.AddBalance(from, balance)

	if err := pool.AddRemote(arbitraryTx); err != ErrEtherValueUnsupported {
		t.Error("expected: ", ErrEtherValueUnsupported, "; got:", err)
	}
}

func TestTransactionQueue(t *testing.T) {
	t.Parallel()

	pool, key := setupTxPool()
	defer pool.Stop()

	tx := transaction(0, 100, key)
	from, _ := deriveSender(tx)
	pool.currentState.AddBalance(from, big.NewInt(1000))
	<-pool.requestReset(nil, nil)

	pool.enqueueTx(tx.Hash(), tx)
	<-pool.requestPromoteExecutables(newAccountSet(pool.signer, from))
	if len(pool.pending) != 1 {
		t.Error("expected valid txs to be 1 is", len(pool.pending))
	}

	tx = transaction(1, 100, key)
	from, _ = deriveSender(tx)
	pool.currentState.SetNonce(from, 2)
	pool.enqueueTx(tx.Hash(), tx)

	<-pool.requestPromoteExecutables(newAccountSet(pool.signer, from))
	if _, ok := pool.pending[from].txs.items[tx.Nonce()]; ok {
		t.Error("expected transaction to be in tx pool")
	}
	if len(pool.queue) > 0 {
		t.Error("expected transaction queue to be empty. is", len(pool.queue))
	}
}

func TestTransactionQueue2(t *testing.T) {
	t.Parallel()

	pool, key := setupTxPool()
	defer pool.Stop()

	tx1 := transaction(0, 100, key)
	tx2 := transaction(10, 100, key)
	tx3 := transaction(11, 100, key)
	from, _ := deriveSender(tx1)
	pool.currentState.AddBalance(from, big.NewInt(1000))
	pool.reset(nil, nil)

	pool.enqueueTx(tx1.Hash(), tx1)
	pool.enqueueTx(tx2.Hash(), tx2)
	pool.enqueueTx(tx3.Hash(), tx3)

	pool.promoteExecutables([]common.Address{from})
	if len(pool.pending) != 1 {
		t.Error("expected pending length to be 1, got", len(pool.pending))
	}
	if pool.queue[from].Len() != 2 {
		t.Error("expected len(queue) == 2, got", pool.queue[from].Len())
	}
}

func TestTransactionNegativeValue(t *testing.T) {
	t.Parallel()

	pool, key := setupTxPool()
	defer pool.Stop()

	tx, _ := types.SignTx(types.NewTransaction(0, common.Address{}, big.NewInt(-1), 100, big.NewInt(1), nil), types.HomesteadSigner{}, key)
	from, _ := deriveSender(tx)
	pool.currentState.AddBalance(from, big.NewInt(1))
	if err := pool.AddRemote(tx); err != ErrNegativeValue {
		t.Error("expected", ErrNegativeValue, "got", err)
	}
}

func TestTransactionChainFork(t *testing.T) {
	t.Parallel()

	pool, key := setupTxPool()
	defer pool.Stop()

	addr := crypto.PubkeyToAddress(key.PublicKey)
	resetState := func() {
		statedb, _ := state.New(common.Hash{}, state.NewDatabase(rawdb.NewMemoryDatabase()), nil)
		statedb.AddBalance(addr, big.NewInt(100000000000000))

		pool.chain = &testBlockChain{statedb, nil, 1000000, new(event.Feed)}
		<-pool.requestReset(nil, nil)
	}
	resetState()

	tx := transaction(0, 100000, key)
	if _, err := pool.add(tx, false); err != nil {
		t.Error("didn't expect error", err)
	}
	pool.removeTx(tx.Hash(), true)

	// reset the pool's internal state
	resetState()
	if _, err := pool.add(tx, false); err != nil {
		t.Error("didn't expect error", err)
	}
}

func TestTransactionDoubleNonce(t *testing.T) {
	t.Parallel()

	pool, key := setupTxPool()
	defer pool.Stop()

	addr := crypto.PubkeyToAddress(key.PublicKey)
	resetState := func() {
		statedb, _ := state.New(common.Hash{}, state.NewDatabase(rawdb.NewMemoryDatabase()), nil)
		statedb.AddBalance(addr, big.NewInt(100000000000000))

		pool.chain = &testBlockChain{statedb, nil, 1000000, new(event.Feed)}
		<-pool.requestReset(nil, nil)
	}
	resetState()

	signer := types.HomesteadSigner{}
	tx1, _ := types.SignTx(types.NewTransaction(0, common.Address{}, big.NewInt(100), 100000, big.NewInt(1), nil), signer, key)
	tx2, _ := types.SignTx(types.NewTransaction(0, common.Address{}, big.NewInt(100), 1000000, big.NewInt(2), nil), signer, key)
	tx3, _ := types.SignTx(types.NewTransaction(0, common.Address{}, big.NewInt(100), 1000000, big.NewInt(1), nil), signer, key)

	// Add the first two transaction, ensure higher priced stays only
	if replace, err := pool.add(tx1, false); err != nil || replace {
		t.Errorf("first transaction insert failed (%v) or reported replacement (%v)", err, replace)
	}
	if replace, err := pool.add(tx2, false); err != nil || !replace {
		t.Errorf("second transaction insert failed (%v) or not reported replacement (%v)", err, replace)
	}
	<-pool.requestPromoteExecutables(newAccountSet(signer, addr))
	if pool.pending[addr].Len() != 1 {
		t.Error("expected 1 pending transactions, got", pool.pending[addr].Len())
	}
	if tx := pool.pending[addr].txs.items[0]; tx.Hash() != tx2.Hash() {
		t.Errorf("transaction mismatch: have %x, want %x", tx.Hash(), tx2.Hash())
	}

	// Add the third transaction and ensure it's not saved (smaller price)
	pool.add(tx3, false)
	<-pool.requestPromoteExecutables(newAccountSet(signer, addr))
	if pool.pending[addr].Len() != 1 {
		t.Error("expected 1 pending transactions, got", pool.pending[addr].Len())
	}
	if tx := pool.pending[addr].txs.items[0]; tx.Hash() != tx2.Hash() {
		t.Errorf("transaction mismatch: have %x, want %x", tx.Hash(), tx2.Hash())
	}
	// Ensure the total transaction count is correct
	if pool.all.Count() != 1 {
		t.Error("expected 1 total transactions, got", pool.all.Count())
	}
}

func TestTransactionMissingNonce(t *testing.T) {
	t.Parallel()

	pool, key := setupTxPool()
	defer pool.Stop()

	addr := crypto.PubkeyToAddress(key.PublicKey)
	pool.currentState.AddBalance(addr, big.NewInt(100000000000000))
	tx := transaction(1, 100000, key)
	if _, err := pool.add(tx, false); err != nil {
		t.Error("didn't expect error", err)
	}
	if len(pool.pending) != 0 {
		t.Error("expected 0 pending transactions, got", len(pool.pending))
	}
	if pool.queue[addr].Len() != 1 {
		t.Error("expected 1 queued transaction, got", pool.queue[addr].Len())
	}
	if pool.all.Count() != 1 {
		t.Error("expected 1 total transactions, got", pool.all.Count())
	}
}

func TestTransactionNonceRecovery(t *testing.T) {
	t.Parallel()

	const n = 10
	pool, key := setupTxPool()
	defer pool.Stop()

	addr := crypto.PubkeyToAddress(key.PublicKey)
	pool.currentState.SetNonce(addr, n)
	pool.currentState.AddBalance(addr, big.NewInt(100000000000000))
	<-pool.requestReset(nil, nil)

	tx := transaction(n, 100000, key)
	if err := pool.AddRemote(tx); err != nil {
		t.Error(err)
	}
	// simulate some weird re-order of transactions and missing nonce(s)
	pool.currentState.SetNonce(addr, n-1)
	<-pool.requestReset(nil, nil)
	if fn := pool.Nonce(addr); fn != n-1 {
		t.Errorf("expected nonce to be %d, got %d", n-1, fn)
	}
}

// Tests that if an account runs out of funds, any pending and queued transactions
// are dropped.
func TestTransactionDropping(t *testing.T) {
	t.Parallel()

	// Create a test account and fund it
	pool, key := setupTxPool()
	defer pool.Stop()

	account := crypto.PubkeyToAddress(key.PublicKey)
	pool.currentState.AddBalance(account, big.NewInt(1000))

	// Add some pending and some queued transactions
	var (
		tx0  = transaction(0, 100, key)
		tx1  = transaction(1, 200, key)
		tx2  = transaction(2, 300, key)
		tx10 = transaction(10, 100, key)
		tx11 = transaction(11, 200, key)
		tx12 = transaction(12, 300, key)
	)
	pool.promoteTx(account, tx0.Hash(), tx0)
	pool.promoteTx(account, tx1.Hash(), tx1)
	pool.promoteTx(account, tx2.Hash(), tx2)
	pool.enqueueTx(tx10.Hash(), tx10)
	pool.enqueueTx(tx11.Hash(), tx11)
	pool.enqueueTx(tx12.Hash(), tx12)

	// Check that pre and post validations leave the pool as is
	if pool.pending[account].Len() != 3 {
		t.Errorf("pending transaction mismatch: have %d, want %d", pool.pending[account].Len(), 3)
	}
	if pool.queue[account].Len() != 3 {
		t.Errorf("queued transaction mismatch: have %d, want %d", pool.queue[account].Len(), 3)
	}
	if pool.all.Count() != 6 {
		t.Errorf("total transaction mismatch: have %d, want %d", pool.all.Count(), 6)
	}
	<-pool.requestReset(nil, nil)
	if pool.pending[account].Len() != 3 {
		t.Errorf("pending transaction mismatch: have %d, want %d", pool.pending[account].Len(), 3)
	}
	if pool.queue[account].Len() != 3 {
		t.Errorf("queued transaction mismatch: have %d, want %d", pool.queue[account].Len(), 3)
	}
	if pool.all.Count() != 6 {
		t.Errorf("total transaction mismatch: have %d, want %d", pool.all.Count(), 6)
	}
	// Reduce the balance of the account, and check that invalidated transactions are dropped
	pool.currentState.AddBalance(account, big.NewInt(-650))
	<-pool.requestReset(nil, nil)

	if _, ok := pool.pending[account].txs.items[tx0.Nonce()]; !ok {
		t.Errorf("funded pending transaction missing: %v", tx0)
	}
	if _, ok := pool.pending[account].txs.items[tx1.Nonce()]; !ok {
		t.Errorf("funded pending transaction missing: %v", tx0)
	}
	if _, ok := pool.pending[account].txs.items[tx2.Nonce()]; ok {
		t.Errorf("out-of-fund pending transaction present: %v", tx1)
	}
	if _, ok := pool.queue[account].txs.items[tx10.Nonce()]; !ok {
		t.Errorf("funded queued transaction missing: %v", tx10)
	}
	if _, ok := pool.queue[account].txs.items[tx11.Nonce()]; !ok {
		t.Errorf("funded queued transaction missing: %v", tx10)
	}
	if _, ok := pool.queue[account].txs.items[tx12.Nonce()]; ok {
		t.Errorf("out-of-fund queued transaction present: %v", tx11)
	}
	if pool.all.Count() != 4 {
		t.Errorf("total transaction mismatch: have %d, want %d", pool.all.Count(), 4)
	}
	// Reduce the block gas limit, check that invalidated transactions are dropped
	pool.chain.(*testBlockChain).gasLimit = 100
	<-pool.requestReset(nil, nil)

	if _, ok := pool.pending[account].txs.items[tx0.Nonce()]; !ok {
		t.Errorf("funded pending transaction missing: %v", tx0)
	}
	if _, ok := pool.pending[account].txs.items[tx1.Nonce()]; ok {
		t.Errorf("over-gased pending transaction present: %v", tx1)
	}
	if _, ok := pool.queue[account].txs.items[tx10.Nonce()]; !ok {
		t.Errorf("funded queued transaction missing: %v", tx10)
	}
	if _, ok := pool.queue[account].txs.items[tx11.Nonce()]; ok {
		t.Errorf("over-gased queued transaction present: %v", tx11)
	}
	if pool.all.Count() != 2 {
		t.Errorf("total transaction mismatch: have %d, want %d", pool.all.Count(), 2)
	}
}

// Tests that if a transaction is dropped from the current pending pool (e.g. out
// of fund), all consecutive (still valid, but not executable) transactions are
// postponed back into the future queue to prevent broadcasting them.
func TestTransactionPostponing(t *testing.T) {
	t.Parallel()

	// Create the pool to test the postponing with
	statedb, _ := state.New(common.Hash{}, state.NewDatabase(rawdb.NewMemoryDatabase()), nil)
	blockchain := &testBlockChain{statedb, nil, 1000000, new(event.Feed)}

	pool := NewTxPool(testTxPoolConfig, params.TestChainConfig, blockchain)
	defer pool.Stop()

	// Create two test accounts to produce different gap profiles with
	keys := make([]*ecdsa.PrivateKey, 2)
	accs := make([]common.Address, len(keys))

	for i := 0; i < len(keys); i++ {
		keys[i], _ = crypto.GenerateKey()
		accs[i] = crypto.PubkeyToAddress(keys[i].PublicKey)

		pool.currentState.AddBalance(crypto.PubkeyToAddress(keys[i].PublicKey), big.NewInt(50100))
	}
	// Add a batch consecutive pending transactions for validation
	txs := []*types.Transaction{}
	for i, key := range keys {

		for j := 0; j < 100; j++ {
			var tx *types.Transaction
			if (i+j)%2 == 0 {
				tx = transaction(uint64(j), 25000, key)
			} else {
				tx = transaction(uint64(j), 50000, key)
			}
			txs = append(txs, tx)
		}
	}
	for i, err := range pool.AddRemotesSync(txs) {
		if err != nil {
			t.Fatalf("tx %d: failed to add transactions: %v", i, err)
		}
	}
	// Check that pre and post validations leave the pool as is
	if pending := pool.pending[accs[0]].Len() + pool.pending[accs[1]].Len(); pending != len(txs) {
		t.Errorf("pending transaction mismatch: have %d, want %d", pending, len(txs))
	}
	if len(pool.queue) != 0 {
		t.Errorf("queued accounts mismatch: have %d, want %d", len(pool.queue), 0)
	}
	if pool.all.Count() != len(txs) {
		t.Errorf("total transaction mismatch: have %d, want %d", pool.all.Count(), len(txs))
	}
	<-pool.requestReset(nil, nil)
	if pending := pool.pending[accs[0]].Len() + pool.pending[accs[1]].Len(); pending != len(txs) {
		t.Errorf("pending transaction mismatch: have %d, want %d", pending, len(txs))
	}
	if len(pool.queue) != 0 {
		t.Errorf("queued accounts mismatch: have %d, want %d", len(pool.queue), 0)
	}
	if pool.all.Count() != len(txs) {
		t.Errorf("total transaction mismatch: have %d, want %d", pool.all.Count(), len(txs))
	}
	// Reduce the balance of the account, and check that transactions are reorganised
	for _, addr := range accs {
		pool.currentState.AddBalance(addr, big.NewInt(-1))
	}
	<-pool.requestReset(nil, nil)

	// The first account's first transaction remains valid, check that subsequent
	// ones are either filtered out, or queued up for later.
	if _, ok := pool.pending[accs[0]].txs.items[txs[0].Nonce()]; !ok {
		t.Errorf("tx %d: valid and funded transaction missing from pending pool: %v", 0, txs[0])
	}
	if _, ok := pool.queue[accs[0]].txs.items[txs[0].Nonce()]; ok {
		t.Errorf("tx %d: valid and funded transaction present in future queue: %v", 0, txs[0])
	}
	for i, tx := range txs[1:100] {
		if i%2 == 1 {
			if _, ok := pool.pending[accs[0]].txs.items[tx.Nonce()]; ok {
				t.Errorf("tx %d: valid but future transaction present in pending pool: %v", i+1, tx)
			}
			if _, ok := pool.queue[accs[0]].txs.items[tx.Nonce()]; !ok {
				t.Errorf("tx %d: valid but future transaction missing from future queue: %v", i+1, tx)
			}
		} else {
			if _, ok := pool.pending[accs[0]].txs.items[tx.Nonce()]; ok {
				t.Errorf("tx %d: out-of-fund transaction present in pending pool: %v", i+1, tx)
			}
			if _, ok := pool.queue[accs[0]].txs.items[tx.Nonce()]; ok {
				t.Errorf("tx %d: out-of-fund transaction present in future queue: %v", i+1, tx)
			}
		}
	}
	// The second account's first transaction got invalid, check that all transactions
	// are either filtered out, or queued up for later.
	if pool.pending[accs[1]] != nil {
		t.Errorf("invalidated account still has pending transactions")
	}
	for i, tx := range txs[100:] {
		if i%2 == 1 {
			if _, ok := pool.queue[accs[1]].txs.items[tx.Nonce()]; !ok {
				t.Errorf("tx %d: valid but future transaction missing from future queue: %v", 100+i, tx)
			}
		} else {
			if _, ok := pool.queue[accs[1]].txs.items[tx.Nonce()]; ok {
				t.Errorf("tx %d: out-of-fund transaction present in future queue: %v", 100+i, tx)
			}
		}
	}
	if pool.all.Count() != len(txs)/2 {
		t.Errorf("total transaction mismatch: have %d, want %d", pool.all.Count(), len(txs)/2)
	}
}

// Tests that if the transaction pool has both executable and non-executable
// transactions from an origin account, filling the nonce gap moves all queued
// ones into the pending pool.
func TestTransactionGapFilling(t *testing.T) {
	t.Parallel()

	// Create a test account and fund it
	pool, key := setupTxPool()
	defer pool.Stop()

	account := crypto.PubkeyToAddress(key.PublicKey)
	pool.currentState.AddBalance(account, big.NewInt(1000000))

	// Keep track of transaction events to ensure all executables get announced
	events := make(chan NewTxsEvent, testTxPoolConfig.AccountQueue+5)
	sub := pool.txFeed.Subscribe(events)
	defer sub.Unsubscribe()

	// Create a pending and a queued transaction with a nonce-gap in between
	pool.AddRemotesSync([]*types.Transaction{
		transaction(0, 100000, key),
		transaction(2, 100000, key),
	})
	pending, queued := pool.Stats()
	if pending != 1 {
		t.Fatalf("pending transactions mismatched: have %d, want %d", pending, 1)
	}
	if queued != 1 {
		t.Fatalf("queued transactions mismatched: have %d, want %d", queued, 1)
	}
	if err := validateEvents(events, 1); err != nil {
		t.Fatalf("original event firing failed: %v", err)
	}
	if err := validateTxPoolInternals(pool); err != nil {
		t.Fatalf("pool internal state corrupted: %v", err)
	}
	// Fill the nonce gap and ensure all transactions become pending
	if err := pool.addRemoteSync(transaction(1, 100000, key)); err != nil {
		t.Fatalf("failed to add gapped transaction: %v", err)
	}
	pending, queued = pool.Stats()
	if pending != 3 {
		t.Fatalf("pending transactions mismatched: have %d, want %d", pending, 3)
	}
	if queued != 0 {
		t.Fatalf("queued transactions mismatched: have %d, want %d", queued, 0)
	}
	if err := validateEvents(events, 2); err != nil {
		t.Fatalf("gap-filling event firing failed: %v", err)
	}
	if err := validateTxPoolInternals(pool); err != nil {
		t.Fatalf("pool internal state corrupted: %v", err)
	}
}

// Tests that if the transaction count belonging to a single account goes above
// some threshold, the higher transactions are dropped to prevent DOS attacks.
func TestTransactionQueueAccountLimiting(t *testing.T) {
	t.Parallel()

	// Create a test account and fund it
	pool, key := setupTxPool()
	defer pool.Stop()

	account := crypto.PubkeyToAddress(key.PublicKey)
	pool.currentState.AddBalance(account, big.NewInt(1000000))

	// Keep queuing up transactions and make sure all above a limit are dropped
	for i := uint64(1); i <= testTxPoolConfig.AccountQueue+5; i++ {
		if err := pool.addRemoteSync(transaction(i, 100000, key)); err != nil {
			t.Fatalf("tx %d: failed to add transaction: %v", i, err)
		}
		if len(pool.pending) != 0 {
			t.Errorf("tx %d: pending pool size mismatch: have %d, want %d", i, len(pool.pending), 0)
		}
		if i <= testTxPoolConfig.AccountQueue {
			if pool.queue[account].Len() != int(i) {
				t.Errorf("tx %d: queue size mismatch: have %d, want %d", i, pool.queue[account].Len(), i)
			}
		} else {
			if pool.queue[account].Len() != int(testTxPoolConfig.AccountQueue) {
				t.Errorf("tx %d: queue limit mismatch: have %d, want %d", i, pool.queue[account].Len(), testTxPoolConfig.AccountQueue)
			}
		}
	}
	if pool.all.Count() != int(testTxPoolConfig.AccountQueue) {
		t.Errorf("total transaction mismatch: have %d, want %d", pool.all.Count(), testTxPoolConfig.AccountQueue)
	}
}

// Tests that if the transaction count belonging to multiple accounts go above
// some threshold, the higher transactions are dropped to prevent DOS attacks.
//
// This logic should not hold for local transactions, unless the local tracking
// mechanism is disabled.
func TestTransactionQueueGlobalLimiting(t *testing.T) {
	testTransactionQueueGlobalLimiting(t, false)
}
func TestTransactionQueueGlobalLimitingNoLocals(t *testing.T) {
	testTransactionQueueGlobalLimiting(t, true)
}

func testTransactionQueueGlobalLimiting(t *testing.T, nolocals bool) {
	t.Parallel()

	// Create the pool to test the limit enforcement with
	statedb, _ := state.New(common.Hash{}, state.NewDatabase(rawdb.NewMemoryDatabase()), nil)
	blockchain := &testBlockChain{statedb, nil, 1000000, new(event.Feed)}

	config := testTxPoolConfig
	config.NoLocals = nolocals
	config.GlobalQueue = config.AccountQueue*3 - 1 // reduce the queue limits to shorten test time (-1 to make it non divisible)

	pool := NewTxPool(config, params.TestChainConfig, blockchain)
	defer pool.Stop()

	// Create a number of test accounts and fund them (last one will be the local)
	keys := make([]*ecdsa.PrivateKey, 5)
	for i := 0; i < len(keys); i++ {
		keys[i], _ = crypto.GenerateKey()
		pool.currentState.AddBalance(crypto.PubkeyToAddress(keys[i].PublicKey), big.NewInt(1000000))
	}
	local := keys[len(keys)-1]

	// Generate and queue a batch of transactions
	nonces := make(map[common.Address]uint64)

	txs := make(types.Transactions, 0, 3*config.GlobalQueue)
	for len(txs) < cap(txs) {
		key := keys[rand.Intn(len(keys)-1)] // skip adding transactions with the local account
		addr := crypto.PubkeyToAddress(key.PublicKey)

		txs = append(txs, transaction(nonces[addr]+1, 100000, key))
		nonces[addr]++
	}
	// Import the batch and verify that limits have been enforced
	pool.AddRemotesSync(txs)

	queued := 0
	for addr, list := range pool.queue {
		if list.Len() > int(config.AccountQueue) {
			t.Errorf("addr %x: queued accounts overflown allowance: %d > %d", addr, list.Len(), config.AccountQueue)
		}
		queued += list.Len()
	}
	if queued > int(config.GlobalQueue) {
		t.Fatalf("total transactions overflow allowance: %d > %d", queued, config.GlobalQueue)
	}
	// Generate a batch of transactions from the local account and import them
	txs = txs[:0]
	for i := uint64(0); i < 3*config.GlobalQueue; i++ {
		txs = append(txs, transaction(i+1, 100000, local))
	}
	pool.AddLocals(txs)

	// If locals are disabled, the previous eviction algorithm should apply here too
	if nolocals {
		queued := 0
		for addr, list := range pool.queue {
			if list.Len() > int(config.AccountQueue) {
				t.Errorf("addr %x: queued accounts overflown allowance: %d > %d", addr, list.Len(), config.AccountQueue)
			}
			queued += list.Len()
		}
		if queued > int(config.GlobalQueue) {
			t.Fatalf("total transactions overflow allowance: %d > %d", queued, config.GlobalQueue)
		}
	} else {
		// Local exemptions are enabled, make sure the local account owned the queue
		if len(pool.queue) != 1 {
			t.Errorf("multiple accounts in queue: have %v, want %v", len(pool.queue), 1)
		}
		// Also ensure no local transactions are ever dropped, even if above global limits
		if queued := pool.queue[crypto.PubkeyToAddress(local.PublicKey)].Len(); uint64(queued) != 3*config.GlobalQueue {
			t.Fatalf("local account queued transaction count mismatch: have %v, want %v", queued, 3*config.GlobalQueue)
		}
	}
}

// Tests that if an account remains idle for a prolonged amount of time, any
// non-executable transactions queued up are dropped to prevent wasting resources
// on shuffling them around.
//
// This logic should not hold for local transactions, unless the local tracking
// mechanism is disabled.
func TestTransactionQueueTimeLimiting(t *testing.T) {
	testTransactionQueueTimeLimiting(t, false)
}
func TestTransactionQueueTimeLimitingNoLocals(t *testing.T) {
	testTransactionQueueTimeLimiting(t, true)
}

func testTransactionQueueTimeLimiting(t *testing.T, nolocals bool) {
	// Reduce the eviction interval to a testable amount
	defer func(old time.Duration) { evictionInterval = old }(evictionInterval)
	evictionInterval = time.Millisecond * 100

	// Create the pool to test the non-expiration enforcement
	statedb, _ := state.New(common.Hash{}, state.NewDatabase(rawdb.NewMemoryDatabase()), nil)
	blockchain := &testBlockChain{statedb, nil, 1000000, new(event.Feed)}

	config := testTxPoolConfig
	config.Lifetime = time.Second
	config.NoLocals = nolocals

	pool := NewTxPool(config, params.TestChainConfig, blockchain)
	defer pool.Stop()

	// Create two test accounts to ensure remotes expire but locals do not
	local, _ := crypto.GenerateKey()
	remote, _ := crypto.GenerateKey()

	pool.currentState.AddBalance(crypto.PubkeyToAddress(local.PublicKey), big.NewInt(1000000000))
	pool.currentState.AddBalance(crypto.PubkeyToAddress(remote.PublicKey), big.NewInt(1000000000))

	// Add the two transactions and ensure they both are queued up
	if err := pool.AddLocal(pricedTransaction(1, 100000, big.NewInt(1), local)); err != nil {
		t.Fatalf("failed to add local transaction: %v", err)
	}
	if err := pool.AddRemote(pricedTransaction(1, 100000, big.NewInt(1), remote)); err != nil {
		t.Fatalf("failed to add remote transaction: %v", err)
	}
	pending, queued := pool.Stats()
	if pending != 0 {
		t.Fatalf("pending transactions mismatched: have %d, want %d", pending, 0)
	}
	if queued != 2 {
		t.Fatalf("queued transactions mismatched: have %d, want %d", queued, 2)
	}
	if err := validateTxPoolInternals(pool); err != nil {
		t.Fatalf("pool internal state corrupted: %v", err)
	}

	// Allow the eviction interval to run
	time.Sleep(2 * evictionInterval)

	// Transactions should not be evicted from the queue yet since lifetime duration has not passed
	pending, queued = pool.Stats()
	if pending != 0 {
		t.Fatalf("pending transactions mismatched: have %d, want %d", pending, 0)
	}
	if queued != 2 {
		t.Fatalf("queued transactions mismatched: have %d, want %d", queued, 2)
	}
	if err := validateTxPoolInternals(pool); err != nil {
		t.Fatalf("pool internal state corrupted: %v", err)
	}

	// Wait a bit for eviction to run and clean up any leftovers, and ensure only the local remains
	time.Sleep(2 * config.Lifetime)

	pending, queued = pool.Stats()
	if pending != 0 {
		t.Fatalf("pending transactions mismatched: have %d, want %d", pending, 0)
	}
	if nolocals {
		if queued != 0 {
			t.Fatalf("queued transactions mismatched: have %d, want %d", queued, 0)
		}
	} else {
		if queued != 1 {
			t.Fatalf("queued transactions mismatched: have %d, want %d", queued, 1)
		}
	}
	if err := validateTxPoolInternals(pool); err != nil {
		t.Fatalf("pool internal state corrupted: %v", err)
	}

	// remove current transactions and increase nonce to prepare for a reset and cleanup
	statedb.SetNonce(crypto.PubkeyToAddress(remote.PublicKey), 2)
	statedb.SetNonce(crypto.PubkeyToAddress(local.PublicKey), 2)
	<-pool.requestReset(nil, nil)

	// make sure queue, pending are cleared
	pending, queued = pool.Stats()
	if pending != 0 {
		t.Fatalf("pending transactions mismatched: have %d, want %d", pending, 0)
	}
	if queued != 0 {
		t.Fatalf("queued transactions mismatched: have %d, want %d", queued, 0)
	}
	if err := validateTxPoolInternals(pool); err != nil {
		t.Fatalf("pool internal state corrupted: %v", err)
	}

	// Queue gapped transactions
	if err := pool.AddLocal(pricedTransaction(4, 100000, big.NewInt(1), local)); err != nil {
		t.Fatalf("failed to add remote transaction: %v", err)
	}
	if err := pool.addRemoteSync(pricedTransaction(4, 100000, big.NewInt(1), remote)); err != nil {
		t.Fatalf("failed to add remote transaction: %v", err)
	}
	time.Sleep(5 * evictionInterval) // A half lifetime pass

	// Queue executable transactions, the life cycle should be restarted.
	if err := pool.AddLocal(pricedTransaction(2, 100000, big.NewInt(1), local)); err != nil {
		t.Fatalf("failed to add remote transaction: %v", err)
	}
	if err := pool.addRemoteSync(pricedTransaction(2, 100000, big.NewInt(1), remote)); err != nil {
		t.Fatalf("failed to add remote transaction: %v", err)
	}
	time.Sleep(6 * evictionInterval)

	// All gapped transactions shouldn't be kicked out
	pending, queued = pool.Stats()
	if pending != 2 {
		t.Fatalf("pending transactions mismatched: have %d, want %d", pending, 2)
	}
	if queued != 2 {
		t.Fatalf("queued transactions mismatched: have %d, want %d", queued, 3)
	}
	if err := validateTxPoolInternals(pool); err != nil {
		t.Fatalf("pool internal state corrupted: %v", err)
	}

	// The whole life time pass after last promotion, kick out stale transactions
	time.Sleep(2 * config.Lifetime)
	pending, queued = pool.Stats()
	if pending != 2 {
		t.Fatalf("pending transactions mismatched: have %d, want %d", pending, 2)
	}
	if nolocals {
		if queued != 0 {
			t.Fatalf("queued transactions mismatched: have %d, want %d", queued, 0)
		}
	} else {
		if queued != 1 {
			t.Fatalf("queued transactions mismatched: have %d, want %d", queued, 1)
		}
	}
	if err := validateTxPoolInternals(pool); err != nil {
		t.Fatalf("pool internal state corrupted: %v", err)
	}
}

// Tests that even if the transaction count belonging to a single account goes
// above some threshold, as long as the transactions are executable, they are
// accepted.
func TestTransactionPendingLimiting(t *testing.T) {
	t.Parallel()

	// Create a test account and fund it
	pool, key := setupTxPool()
	defer pool.Stop()

	account := crypto.PubkeyToAddress(key.PublicKey)
	pool.currentState.AddBalance(account, big.NewInt(1000000))

	// Keep track of transaction events to ensure all executables get announced
	events := make(chan NewTxsEvent, testTxPoolConfig.AccountQueue+5)
	sub := pool.txFeed.Subscribe(events)
	defer sub.Unsubscribe()

	// Keep queuing up transactions and make sure all above a limit are dropped
	for i := uint64(0); i < testTxPoolConfig.AccountQueue+5; i++ {
		if err := pool.addRemoteSync(transaction(i, 100000, key)); err != nil {
			t.Fatalf("tx %d: failed to add transaction: %v", i, err)
		}
		if pool.pending[account].Len() != int(i)+1 {
			t.Errorf("tx %d: pending pool size mismatch: have %d, want %d", i, pool.pending[account].Len(), i+1)
		}
		if len(pool.queue) != 0 {
			t.Errorf("tx %d: queue size mismatch: have %d, want %d", i, pool.queue[account].Len(), 0)
		}
	}
	if pool.all.Count() != int(testTxPoolConfig.AccountQueue+5) {
		t.Errorf("total transaction mismatch: have %d, want %d", pool.all.Count(), testTxPoolConfig.AccountQueue+5)
	}
	if err := validateEvents(events, int(testTxPoolConfig.AccountQueue+5)); err != nil {
		t.Fatalf("event firing failed: %v", err)
	}
	if err := validateTxPoolInternals(pool); err != nil {
		t.Fatalf("pool internal state corrupted: %v", err)
	}
}

// Tests that if the transaction count belonging to multiple accounts go above
// some hard threshold, the higher transactions are dropped to prevent DOS
// attacks.
func TestTransactionPendingGlobalLimiting(t *testing.T) {
	t.Parallel()

	// Create the pool to test the limit enforcement with
	statedb, _ := state.New(common.Hash{}, state.NewDatabase(rawdb.NewMemoryDatabase()), nil)
	blockchain := &testBlockChain{statedb, nil, 1000000, new(event.Feed)}

	config := testTxPoolConfig
	config.GlobalSlots = config.AccountSlots * 10

	pool := NewTxPool(config, params.TestChainConfig, blockchain)
	defer pool.Stop()

	// Create a number of test accounts and fund them
	keys := make([]*ecdsa.PrivateKey, 5)
	for i := 0; i < len(keys); i++ {
		keys[i], _ = crypto.GenerateKey()
		pool.currentState.AddBalance(crypto.PubkeyToAddress(keys[i].PublicKey), big.NewInt(1000000))
	}
	// Generate and queue a batch of transactions
	nonces := make(map[common.Address]uint64)

	txs := types.Transactions{}
	for _, key := range keys {
		addr := crypto.PubkeyToAddress(key.PublicKey)
		for j := 0; j < int(config.GlobalSlots)/len(keys)*2; j++ {
			txs = append(txs, transaction(nonces[addr], 100000, key))
			nonces[addr]++
		}
	}
	// Import the batch and verify that limits have been enforced
	pool.AddRemotesSync(txs)

	pending := 0
	for _, list := range pool.pending {
		pending += list.Len()
	}
	if pending > int(config.GlobalSlots) {
		t.Fatalf("total pending transactions overflow allowance: %d > %d", pending, config.GlobalSlots)
	}
	if err := validateTxPoolInternals(pool); err != nil {
		t.Fatalf("pool internal state corrupted: %v", err)
	}
}

// Test the limit on transaction size is enforced correctly.
// This test verifies every transaction having allowed size
// is added to the pool, and longer transactions are rejected.
func TestTransactionAllowedTxSize(t *testing.T) {
	t.Parallel()

	// Create a test account and fund it
	pool, key := setupQuorumTxPool()
	defer pool.Stop()

	account := crypto.PubkeyToAddress(key.PublicKey)
	pool.currentState.AddBalance(account, big.NewInt(1000000000))

	// Compute maximal data size for transactions (lower bound).
	//
	// It is assumed the fields in the transaction (except of the data) are:
	//   - nonce     <= 32 bytes
	//   - gasPrice  <= 32 bytes
	//   - gasLimit  <= 32 bytes
	//   - recipient == 20 bytes
	//   - value     <= 32 bytes
	//   - signature == 65 bytes
	// All those fields are summed up to at most 213 bytes.
	baseSize := uint64(213)
	txMaxSize := params.QuorumTestChainConfig.TransactionSizeLimit * 1024
	dataSize := txMaxSize - baseSize

	// Try adding a transaction with maximal allowed size
	gasPrice := big.NewInt(0)
	tx := pricedDataTransaction(0, pool.currentMaxGas, gasPrice, key, dataSize)
	if err := pool.addRemoteSync(tx); err != nil {
		t.Fatalf("failed to add transaction of size %d, close to maximal: %v", int(tx.Size()), err)
	}
	// Try adding a transaction with random allowed size
	if err := pool.addRemoteSync(pricedDataTransaction(1, pool.currentMaxGas, gasPrice, key, uint64(rand.Intn(int(dataSize))))); err != nil {
		t.Fatalf("failed to add transaction of random allowed size: %v", err)
	}
	// Try adding a transaction of minimal not allowed size
	if err := pool.addRemoteSync(pricedDataTransaction(2, pool.currentMaxGas, gasPrice, key, txMaxSize)); err == nil {
		t.Fatalf("expected rejection on slightly oversize transaction")
	}
	// Try adding a transaction of random not allowed size
<<<<<<< HEAD
	if err := pool.addRemoteSync(pricedDataTransaction(2, pool.currentMaxGas, big.NewInt(1), key, dataSize+1+uint64(rand.Intn(10*txMaxSize)))); err == nil {
=======
	if err := pool.addRemoteSync(pricedDataTransaction(2, pool.currentMaxGas, gasPrice, key, dataSize+1+uint64(rand.Intn(int(10*txMaxSize))))); err == nil {
>>>>>>> bc6d4104
		t.Fatalf("expected rejection on oversize transaction")
	}
	// Run some sanity checks on the pool internals
	pending, queued := pool.Stats()
	if pending != 2 {
		t.Fatalf("pending transactions mismatched: have %d, want %d", pending, 2)
	}
	if queued != 0 {
		t.Fatalf("queued transactions mismatched: have %d, want %d", queued, 0)
	}
	if err := validateTxPoolInternals(pool); err != nil {
		t.Fatalf("pool internal state corrupted: %v", err)
	}
}

// Tests that if transactions start being capped, transactions are also removed from 'all'
func TestTransactionCapClearsFromAll(t *testing.T) {
	t.Parallel()

	// Create the pool to test the limit enforcement with
	statedb, _ := state.New(common.Hash{}, state.NewDatabase(rawdb.NewMemoryDatabase()), nil)
	blockchain := &testBlockChain{statedb, nil, 1000000, new(event.Feed)}

	config := testTxPoolConfig
	config.AccountSlots = 2
	config.AccountQueue = 2
	config.GlobalSlots = 8

	pool := NewTxPool(config, params.TestChainConfig, blockchain)
	defer pool.Stop()

	// Create a number of test accounts and fund them
	key, _ := crypto.GenerateKey()
	addr := crypto.PubkeyToAddress(key.PublicKey)
	pool.currentState.AddBalance(addr, big.NewInt(1000000))

	txs := types.Transactions{}
	for j := 0; j < int(config.GlobalSlots)*2; j++ {
		txs = append(txs, transaction(uint64(j), 100000, key))
	}
	// Import the batch and verify that limits have been enforced
	pool.AddRemotes(txs)
	if err := validateTxPoolInternals(pool); err != nil {
		t.Fatalf("pool internal state corrupted: %v", err)
	}
}

// Tests that if the transaction count belonging to multiple accounts go above
// some hard threshold, if they are under the minimum guaranteed slot count then
// the transactions are still kept.
func TestTransactionPendingMinimumAllowance(t *testing.T) {
	t.Parallel()

	// Create the pool to test the limit enforcement with
	statedb, _ := state.New(common.Hash{}, state.NewDatabase(rawdb.NewMemoryDatabase()), nil)
	blockchain := &testBlockChain{statedb, nil, 1000000, new(event.Feed)}

	config := testTxPoolConfig
	config.GlobalSlots = 1

	pool := NewTxPool(config, params.TestChainConfig, blockchain)
	defer pool.Stop()

	// Create a number of test accounts and fund them
	keys := make([]*ecdsa.PrivateKey, 5)
	for i := 0; i < len(keys); i++ {
		keys[i], _ = crypto.GenerateKey()
		pool.currentState.AddBalance(crypto.PubkeyToAddress(keys[i].PublicKey), big.NewInt(1000000))
	}
	// Generate and queue a batch of transactions
	nonces := make(map[common.Address]uint64)

	txs := types.Transactions{}
	for _, key := range keys {
		addr := crypto.PubkeyToAddress(key.PublicKey)
		for j := 0; j < int(config.AccountSlots)*2; j++ {
			txs = append(txs, transaction(nonces[addr], 100000, key))
			nonces[addr]++
		}
	}
	// Import the batch and verify that limits have been enforced
	pool.AddRemotesSync(txs)

	for addr, list := range pool.pending {
		if list.Len() != int(config.AccountSlots) {
			t.Errorf("addr %x: total pending transactions mismatch: have %d, want %d", addr, list.Len(), config.AccountSlots)
		}
	}
	if err := validateTxPoolInternals(pool); err != nil {
		t.Fatalf("pool internal state corrupted: %v", err)
	}
}

// Tests that setting the transaction pool gas price to a higher value correctly
// discards everything cheaper than that and moves any gapped transactions back
// from the pending pool to the queue.
//
// Note, local transactions are never allowed to be dropped.
func TestTransactionPoolRepricing(t *testing.T) {
	t.Parallel()

	// Create the pool to test the pricing enforcement with
	statedb, _ := state.New(common.Hash{}, state.NewDatabase(rawdb.NewMemoryDatabase()), nil)
	blockchain := &testBlockChain{statedb, nil, 1000000, new(event.Feed)}

	pool := NewTxPool(testTxPoolConfig, params.TestChainConfig, blockchain)
	defer pool.Stop()

	// Keep track of transaction events to ensure all executables get announced
	events := make(chan NewTxsEvent, 32)
	sub := pool.txFeed.Subscribe(events)
	defer sub.Unsubscribe()

	// Create a number of test accounts and fund them
	keys := make([]*ecdsa.PrivateKey, 4)
	for i := 0; i < len(keys); i++ {
		keys[i], _ = crypto.GenerateKey()
		pool.currentState.AddBalance(crypto.PubkeyToAddress(keys[i].PublicKey), big.NewInt(1000000))
	}
	// Generate and queue a batch of transactions, both pending and queued
	txs := types.Transactions{}

	txs = append(txs, pricedTransaction(0, 100000, big.NewInt(2), keys[0]))
	txs = append(txs, pricedTransaction(1, 100000, big.NewInt(1), keys[0]))
	txs = append(txs, pricedTransaction(2, 100000, big.NewInt(2), keys[0]))

	txs = append(txs, pricedTransaction(0, 100000, big.NewInt(1), keys[1]))
	txs = append(txs, pricedTransaction(1, 100000, big.NewInt(2), keys[1]))
	txs = append(txs, pricedTransaction(2, 100000, big.NewInt(2), keys[1]))

	txs = append(txs, pricedTransaction(1, 100000, big.NewInt(2), keys[2]))
	txs = append(txs, pricedTransaction(2, 100000, big.NewInt(1), keys[2]))
	txs = append(txs, pricedTransaction(3, 100000, big.NewInt(2), keys[2]))

	ltx := pricedTransaction(0, 100000, big.NewInt(1), keys[3])

	// Import the batch and that both pending and queued transactions match up
	pool.AddRemotesSync(txs)
	pool.AddLocal(ltx)

	pending, queued := pool.Stats()
	if pending != 7 {
		t.Fatalf("pending transactions mismatched: have %d, want %d", pending, 7)
	}
	if queued != 3 {
		t.Fatalf("queued transactions mismatched: have %d, want %d", queued, 3)
	}
	if err := validateEvents(events, 7); err != nil {
		t.Fatalf("original event firing failed: %v", err)
	}
	if err := validateTxPoolInternals(pool); err != nil {
		t.Fatalf("pool internal state corrupted: %v", err)
	}
	// Reprice the pool and check that underpriced transactions get dropped
	pool.SetGasPrice(big.NewInt(2))

	pending, queued = pool.Stats()
	if pending != 2 {
		t.Fatalf("pending transactions mismatched: have %d, want %d", pending, 2)
	}
	if queued != 5 {
		t.Fatalf("queued transactions mismatched: have %d, want %d", queued, 5)
	}
	if err := validateEvents(events, 0); err != nil {
		t.Fatalf("reprice event firing failed: %v", err)
	}
	if err := validateTxPoolInternals(pool); err != nil {
		t.Fatalf("pool internal state corrupted: %v", err)
	}
	// Check that we can't add the old transactions back
	if err := pool.AddRemote(pricedTransaction(1, 100000, big.NewInt(1), keys[0])); err != ErrUnderpriced {
		t.Fatalf("adding underpriced pending transaction error mismatch: have %v, want %v", err, ErrUnderpriced)
	}
	if err := pool.AddRemote(pricedTransaction(0, 100000, big.NewInt(1), keys[1])); err != ErrUnderpriced {
		t.Fatalf("adding underpriced pending transaction error mismatch: have %v, want %v", err, ErrUnderpriced)
	}
	if err := pool.AddRemote(pricedTransaction(2, 100000, big.NewInt(1), keys[2])); err != ErrUnderpriced {
		t.Fatalf("adding underpriced queued transaction error mismatch: have %v, want %v", err, ErrUnderpriced)
	}
	if err := validateEvents(events, 0); err != nil {
		t.Fatalf("post-reprice event firing failed: %v", err)
	}
	if err := validateTxPoolInternals(pool); err != nil {
		t.Fatalf("pool internal state corrupted: %v", err)
	}
	// However we can add local underpriced transactions
	tx := pricedTransaction(1, 100000, big.NewInt(1), keys[3])
	if err := pool.AddLocal(tx); err != nil {
		t.Fatalf("failed to add underpriced local transaction: %v", err)
	}
	if pending, _ = pool.Stats(); pending != 3 {
		t.Fatalf("pending transactions mismatched: have %d, want %d", pending, 3)
	}
	if err := validateEvents(events, 1); err != nil {
		t.Fatalf("post-reprice local event firing failed: %v", err)
	}
	if err := validateTxPoolInternals(pool); err != nil {
		t.Fatalf("pool internal state corrupted: %v", err)
	}
	// And we can fill gaps with properly priced transactions
	if err := pool.AddRemote(pricedTransaction(1, 100000, big.NewInt(2), keys[0])); err != nil {
		t.Fatalf("failed to add pending transaction: %v", err)
	}
	if err := pool.AddRemote(pricedTransaction(0, 100000, big.NewInt(2), keys[1])); err != nil {
		t.Fatalf("failed to add pending transaction: %v", err)
	}
	if err := pool.AddRemote(pricedTransaction(2, 100000, big.NewInt(2), keys[2])); err != nil {
		t.Fatalf("failed to add queued transaction: %v", err)
	}
	if err := validateEvents(events, 5); err != nil {
		t.Fatalf("post-reprice event firing failed: %v", err)
	}
	if err := validateTxPoolInternals(pool); err != nil {
		t.Fatalf("pool internal state corrupted: %v", err)
	}
}

// Tests that setting the transaction pool gas price to a higher value does not
// remove local transactions.
func TestTransactionPoolRepricingKeepsLocals(t *testing.T) {
	t.Parallel()

	// Create the pool to test the pricing enforcement with
	statedb, _ := state.New(common.Hash{}, state.NewDatabase(rawdb.NewMemoryDatabase()), nil)
	blockchain := &testBlockChain{statedb, nil, 1000000, new(event.Feed)}

	pool := NewTxPool(testTxPoolConfig, params.TestChainConfig, blockchain)
	defer pool.Stop()

	// Create a number of test accounts and fund them
	keys := make([]*ecdsa.PrivateKey, 3)
	for i := 0; i < len(keys); i++ {
		keys[i], _ = crypto.GenerateKey()
		pool.currentState.AddBalance(crypto.PubkeyToAddress(keys[i].PublicKey), big.NewInt(1000*1000000))
	}
	// Create transaction (both pending and queued) with a linearly growing gasprice
	for i := uint64(0); i < 500; i++ {
		// Add pending transaction.
		pendingTx := pricedTransaction(i, 100000, big.NewInt(int64(i)), keys[2])
		if err := pool.AddLocal(pendingTx); err != nil {
			t.Fatal(err)
		}
		// Add queued transaction.
		queuedTx := pricedTransaction(i+501, 100000, big.NewInt(int64(i)), keys[2])
		if err := pool.AddLocal(queuedTx); err != nil {
			t.Fatal(err)
		}
	}
	pending, queued := pool.Stats()
	expPending, expQueued := 500, 500
	validate := func() {
		pending, queued = pool.Stats()
		if pending != expPending {
			t.Fatalf("pending transactions mismatched: have %d, want %d", pending, expPending)
		}
		if queued != expQueued {
			t.Fatalf("queued transactions mismatched: have %d, want %d", queued, expQueued)
		}

		if err := validateTxPoolInternals(pool); err != nil {
			t.Fatalf("pool internal state corrupted: %v", err)
		}
	}
	validate()

	// Reprice the pool and check that nothing is dropped
	pool.SetGasPrice(big.NewInt(2))
	validate()

	pool.SetGasPrice(big.NewInt(2))
	pool.SetGasPrice(big.NewInt(4))
	pool.SetGasPrice(big.NewInt(8))
	pool.SetGasPrice(big.NewInt(100))
	validate()
}

// Tests that when the pool reaches its global transaction limit, underpriced
// transactions are gradually shifted out for more expensive ones and any gapped
// pending transactions are moved into the queue.
//
// Note, local transactions are never allowed to be dropped.
func TestTransactionPoolUnderpricing(t *testing.T) {
	t.Parallel()

	// Create the pool to test the pricing enforcement with
	statedb, _ := state.New(common.Hash{}, state.NewDatabase(rawdb.NewMemoryDatabase()), nil)
	blockchain := &testBlockChain{statedb, nil, 1000000, new(event.Feed)}

	config := testTxPoolConfig
	config.GlobalSlots = 2
	config.GlobalQueue = 2

	pool := NewTxPool(config, params.TestChainConfig, blockchain)
	defer pool.Stop()

	// Keep track of transaction events to ensure all executables get announced
	events := make(chan NewTxsEvent, 32)
	sub := pool.txFeed.Subscribe(events)
	defer sub.Unsubscribe()

	// Create a number of test accounts and fund them
	keys := make([]*ecdsa.PrivateKey, 4)
	for i := 0; i < len(keys); i++ {
		keys[i], _ = crypto.GenerateKey()
		pool.currentState.AddBalance(crypto.PubkeyToAddress(keys[i].PublicKey), big.NewInt(1000000))
	}
	// Generate and queue a batch of transactions, both pending and queued
	txs := types.Transactions{}

	txs = append(txs, pricedTransaction(0, 100000, big.NewInt(1), keys[0]))
	txs = append(txs, pricedTransaction(1, 100000, big.NewInt(2), keys[0]))

	txs = append(txs, pricedTransaction(1, 100000, big.NewInt(1), keys[1]))

	ltx := pricedTransaction(0, 100000, big.NewInt(1), keys[2])

	// Import the batch and that both pending and queued transactions match up
	pool.AddRemotes(txs)
	pool.AddLocal(ltx)

	pending, queued := pool.Stats()
	if pending != 3 {
		t.Fatalf("pending transactions mismatched: have %d, want %d", pending, 3)
	}
	if queued != 1 {
		t.Fatalf("queued transactions mismatched: have %d, want %d", queued, 1)
	}
	if err := validateEvents(events, 3); err != nil {
		t.Fatalf("original event firing failed: %v", err)
	}
	if err := validateTxPoolInternals(pool); err != nil {
		t.Fatalf("pool internal state corrupted: %v", err)
	}
	// Ensure that adding an underpriced transaction on block limit fails
	if err := pool.AddRemote(pricedTransaction(0, 100000, big.NewInt(1), keys[1])); err != ErrUnderpriced {
		t.Fatalf("adding underpriced pending transaction error mismatch: have %v, want %v", err, ErrUnderpriced)
	}
	// Ensure that adding high priced transactions drops cheap ones, but not own
	if err := pool.AddRemote(pricedTransaction(0, 100000, big.NewInt(3), keys[1])); err != nil { // +K1:0 => -K1:1 => Pend K0:0, K0:1, K1:0, K2:0; Que -
		t.Fatalf("failed to add well priced transaction: %v", err)
	}
	if err := pool.AddRemote(pricedTransaction(2, 100000, big.NewInt(4), keys[1])); err != nil { // +K1:2 => -K0:0 => Pend K1:0, K2:0; Que K0:1 K1:2
		t.Fatalf("failed to add well priced transaction: %v", err)
	}
	if err := pool.AddRemote(pricedTransaction(3, 100000, big.NewInt(5), keys[1])); err != nil { // +K1:3 => -K0:1 => Pend K1:0, K2:0; Que K1:2 K1:3
		t.Fatalf("failed to add well priced transaction: %v", err)
	}
	pending, queued = pool.Stats()
	if pending != 2 {
		t.Fatalf("pending transactions mismatched: have %d, want %d", pending, 2)
	}
	if queued != 2 {
		t.Fatalf("queued transactions mismatched: have %d, want %d", queued, 2)
	}
	if err := validateEvents(events, 1); err != nil {
		t.Fatalf("additional event firing failed: %v", err)
	}
	if err := validateTxPoolInternals(pool); err != nil {
		t.Fatalf("pool internal state corrupted: %v", err)
	}
	// Ensure that adding local transactions can push out even higher priced ones
	ltx = pricedTransaction(1, 100000, big.NewInt(0), keys[2])
	if err := pool.AddLocal(ltx); err != nil {
		t.Fatalf("failed to append underpriced local transaction: %v", err)
	}
	ltx = pricedTransaction(0, 100000, big.NewInt(0), keys[3])
	if err := pool.AddLocal(ltx); err != nil {
		t.Fatalf("failed to add new underpriced local transaction: %v", err)
	}
	pending, queued = pool.Stats()
	if pending != 3 {
		t.Fatalf("pending transactions mismatched: have %d, want %d", pending, 3)
	}
	if queued != 1 {
		t.Fatalf("queued transactions mismatched: have %d, want %d", queued, 1)
	}
	if err := validateEvents(events, 2); err != nil {
		t.Fatalf("local event firing failed: %v", err)
	}
	if err := validateTxPoolInternals(pool); err != nil {
		t.Fatalf("pool internal state corrupted: %v", err)
	}
}

// Tests that more expensive transactions push out cheap ones from the pool, but
// without producing instability by creating gaps that start jumping transactions
// back and forth between queued/pending.
func TestTransactionPoolStableUnderpricing(t *testing.T) {
	t.Parallel()

	// Create the pool to test the pricing enforcement with
	statedb, _ := state.New(common.Hash{}, state.NewDatabase(rawdb.NewMemoryDatabase()), nil)
	blockchain := &testBlockChain{statedb, nil, 1000000, new(event.Feed)}

	config := testTxPoolConfig
	config.GlobalSlots = 128
	config.GlobalQueue = 0

	pool := NewTxPool(config, params.TestChainConfig, blockchain)
	defer pool.Stop()

	// Keep track of transaction events to ensure all executables get announced
	events := make(chan NewTxsEvent, 32)
	sub := pool.txFeed.Subscribe(events)
	defer sub.Unsubscribe()

	// Create a number of test accounts and fund them
	keys := make([]*ecdsa.PrivateKey, 2)
	for i := 0; i < len(keys); i++ {
		keys[i], _ = crypto.GenerateKey()
		pool.currentState.AddBalance(crypto.PubkeyToAddress(keys[i].PublicKey), big.NewInt(1000000))
	}
	// Fill up the entire queue with the same transaction price points
	txs := types.Transactions{}
	for i := uint64(0); i < config.GlobalSlots; i++ {
		txs = append(txs, pricedTransaction(i, 100000, big.NewInt(1), keys[0]))
	}
	pool.AddRemotesSync(txs)

	pending, queued := pool.Stats()
	if pending != int(config.GlobalSlots) {
		t.Fatalf("pending transactions mismatched: have %d, want %d", pending, config.GlobalSlots)
	}
	if queued != 0 {
		t.Fatalf("queued transactions mismatched: have %d, want %d", queued, 0)
	}
	if err := validateEvents(events, int(config.GlobalSlots)); err != nil {
		t.Fatalf("original event firing failed: %v", err)
	}
	if err := validateTxPoolInternals(pool); err != nil {
		t.Fatalf("pool internal state corrupted: %v", err)
	}
	// Ensure that adding high priced transactions drops a cheap, but doesn't produce a gap
	if err := pool.addRemoteSync(pricedTransaction(0, 100000, big.NewInt(3), keys[1])); err != nil {
		t.Fatalf("failed to add well priced transaction: %v", err)
	}
	pending, queued = pool.Stats()
	if pending != int(config.GlobalSlots) {
		t.Fatalf("pending transactions mismatched: have %d, want %d", pending, config.GlobalSlots)
	}
	if queued != 0 {
		t.Fatalf("queued transactions mismatched: have %d, want %d", queued, 0)
	}
	if err := validateEvents(events, 1); err != nil {
		t.Fatalf("additional event firing failed: %v", err)
	}
	if err := validateTxPoolInternals(pool); err != nil {
		t.Fatalf("pool internal state corrupted: %v", err)
	}
}

// Tests that the pool rejects duplicate transactions.
func TestTransactionDeduplication(t *testing.T) {
	t.Parallel()

	// Create the pool to test the pricing enforcement with
	statedb, _ := state.New(common.Hash{}, state.NewDatabase(rawdb.NewMemoryDatabase()), nil)
	blockchain := &testBlockChain{statedb, nil, 1000000, new(event.Feed)}

	pool := NewTxPool(testTxPoolConfig, params.TestChainConfig, blockchain)
	defer pool.Stop()

	// Create a test account to add transactions with
	key, _ := crypto.GenerateKey()
	pool.currentState.AddBalance(crypto.PubkeyToAddress(key.PublicKey), big.NewInt(1000000000))

	// Create a batch of transactions and add a few of them
	txs := make([]*types.Transaction, 16)
	for i := 0; i < len(txs); i++ {
		txs[i] = pricedTransaction(uint64(i), 100000, big.NewInt(1), key)
	}
	var firsts []*types.Transaction
	for i := 0; i < len(txs); i += 2 {
		firsts = append(firsts, txs[i])
	}
	errs := pool.AddRemotesSync(firsts)
	if len(errs) != len(firsts) {
		t.Fatalf("first add mismatching result count: have %d, want %d", len(errs), len(firsts))
	}
	for i, err := range errs {
		if err != nil {
			t.Errorf("add %d failed: %v", i, err)
		}
	}
	pending, queued := pool.Stats()
	if pending != 1 {
		t.Fatalf("pending transactions mismatched: have %d, want %d", pending, 1)
	}
	if queued != len(txs)/2-1 {
		t.Fatalf("queued transactions mismatched: have %d, want %d", queued, len(txs)/2-1)
	}
	// Try to add all of them now and ensure previous ones error out as knowns
	errs = pool.AddRemotesSync(txs)
	if len(errs) != len(txs) {
		t.Fatalf("all add mismatching result count: have %d, want %d", len(errs), len(txs))
	}
	for i, err := range errs {
		if i%2 == 0 && err == nil {
			t.Errorf("add %d succeeded, should have failed as known", i)
		}
		if i%2 == 1 && err != nil {
			t.Errorf("add %d failed: %v", i, err)
		}
	}
	pending, queued = pool.Stats()
	if pending != len(txs) {
		t.Fatalf("pending transactions mismatched: have %d, want %d", pending, len(txs))
	}
	if queued != 0 {
		t.Fatalf("queued transactions mismatched: have %d, want %d", queued, 0)
	}
	if err := validateTxPoolInternals(pool); err != nil {
		t.Fatalf("pool internal state corrupted: %v", err)
	}
}

// Tests that the pool rejects replacement transactions that don't meet the minimum
// price bump required.
func TestTransactionReplacement(t *testing.T) {
	t.Parallel()

	// Create the pool to test the pricing enforcement with
	statedb, _ := state.New(common.Hash{}, state.NewDatabase(rawdb.NewMemoryDatabase()), nil)
	blockchain := &testBlockChain{statedb, nil, 1000000, new(event.Feed)}

	pool := NewTxPool(testTxPoolConfig, params.TestChainConfig, blockchain)
	defer pool.Stop()

	// Keep track of transaction events to ensure all executables get announced
	events := make(chan NewTxsEvent, 32)
	sub := pool.txFeed.Subscribe(events)
	defer sub.Unsubscribe()

	// Create a test account to add transactions with
	key, _ := crypto.GenerateKey()
	pool.currentState.AddBalance(crypto.PubkeyToAddress(key.PublicKey), big.NewInt(1000000000))

	// Add pending transactions, ensuring the minimum price bump is enforced for replacement (for ultra low prices too)
	price := int64(100)
	threshold := (price * (100 + int64(testTxPoolConfig.PriceBump))) / 100

	if err := pool.addRemoteSync(pricedTransaction(0, 100000, big.NewInt(1), key)); err != nil {
		t.Fatalf("failed to add original cheap pending transaction: %v", err)
	}
	if err := pool.AddRemote(pricedTransaction(0, 100001, big.NewInt(1), key)); err != ErrReplaceUnderpriced {
		t.Fatalf("original cheap pending transaction replacement error mismatch: have %v, want %v", err, ErrReplaceUnderpriced)
	}
	if err := pool.AddRemote(pricedTransaction(0, 100000, big.NewInt(2), key)); err != nil {
		t.Fatalf("failed to replace original cheap pending transaction: %v", err)
	}
	if err := validateEvents(events, 2); err != nil {
		t.Fatalf("cheap replacement event firing failed: %v", err)
	}

	if err := pool.addRemoteSync(pricedTransaction(0, 100000, big.NewInt(price), key)); err != nil {
		t.Fatalf("failed to add original proper pending transaction: %v", err)
	}
	if err := pool.AddRemote(pricedTransaction(0, 100001, big.NewInt(threshold-1), key)); err != ErrReplaceUnderpriced {
		t.Fatalf("original proper pending transaction replacement error mismatch: have %v, want %v", err, ErrReplaceUnderpriced)
	}
	if err := pool.AddRemote(pricedTransaction(0, 100000, big.NewInt(threshold), key)); err != nil {
		t.Fatalf("failed to replace original proper pending transaction: %v", err)
	}
	if err := validateEvents(events, 2); err != nil {
		t.Fatalf("proper replacement event firing failed: %v", err)
	}

	// Add queued transactions, ensuring the minimum price bump is enforced for replacement (for ultra low prices too)
	if err := pool.AddRemote(pricedTransaction(2, 100000, big.NewInt(1), key)); err != nil {
		t.Fatalf("failed to add original cheap queued transaction: %v", err)
	}
	if err := pool.AddRemote(pricedTransaction(2, 100001, big.NewInt(1), key)); err != ErrReplaceUnderpriced {
		t.Fatalf("original cheap queued transaction replacement error mismatch: have %v, want %v", err, ErrReplaceUnderpriced)
	}
	if err := pool.AddRemote(pricedTransaction(2, 100000, big.NewInt(2), key)); err != nil {
		t.Fatalf("failed to replace original cheap queued transaction: %v", err)
	}

	if err := pool.AddRemote(pricedTransaction(2, 100000, big.NewInt(price), key)); err != nil {
		t.Fatalf("failed to add original proper queued transaction: %v", err)
	}
	if err := pool.AddRemote(pricedTransaction(2, 100001, big.NewInt(threshold-1), key)); err != ErrReplaceUnderpriced {
		t.Fatalf("original proper queued transaction replacement error mismatch: have %v, want %v", err, ErrReplaceUnderpriced)
	}
	if err := pool.AddRemote(pricedTransaction(2, 100000, big.NewInt(threshold), key)); err != nil {
		t.Fatalf("failed to replace original proper queued transaction: %v", err)
	}

	if err := validateEvents(events, 0); err != nil {
		t.Fatalf("queued replacement event firing failed: %v", err)
	}
	if err := validateTxPoolInternals(pool); err != nil {
		t.Fatalf("pool internal state corrupted: %v", err)
	}
}

// Tests that local transactions are journaled to disk, but remote transactions
// get discarded between restarts.
func TestTransactionJournaling(t *testing.T)         { testTransactionJournaling(t, false) }
func TestTransactionJournalingNoLocals(t *testing.T) { testTransactionJournaling(t, true) }

func testTransactionJournaling(t *testing.T, nolocals bool) {
	t.Parallel()

	// Create a temporary file for the journal
	file, err := ioutil.TempFile("", "")
	if err != nil {
		t.Fatalf("failed to create temporary journal: %v", err)
	}
	journal := file.Name()
	defer os.Remove(journal)

	// Clean up the temporary file, we only need the path for now
	file.Close()
	os.Remove(journal)

	// Create the original pool to inject transaction into the journal
	statedb, _ := state.New(common.Hash{}, state.NewDatabase(rawdb.NewMemoryDatabase()), nil)
	blockchain := &testBlockChain{statedb, nil, 1000000, new(event.Feed)}

	config := testTxPoolConfig
	config.NoLocals = nolocals
	config.Journal = journal
	config.Rejournal = time.Second

	pool := NewTxPool(config, params.TestChainConfig, blockchain)

	// Create two test accounts to ensure remotes expire but locals do not
	local, _ := crypto.GenerateKey()
	remote, _ := crypto.GenerateKey()

	pool.currentState.AddBalance(crypto.PubkeyToAddress(local.PublicKey), big.NewInt(1000000000))
	pool.currentState.AddBalance(crypto.PubkeyToAddress(remote.PublicKey), big.NewInt(1000000000))

	// Add three local and a remote transactions and ensure they are queued up
	if err := pool.AddLocal(pricedTransaction(0, 100000, big.NewInt(1), local)); err != nil {
		t.Fatalf("failed to add local transaction: %v", err)
	}
	if err := pool.AddLocal(pricedTransaction(1, 100000, big.NewInt(1), local)); err != nil {
		t.Fatalf("failed to add local transaction: %v", err)
	}
	if err := pool.AddLocal(pricedTransaction(2, 100000, big.NewInt(1), local)); err != nil {
		t.Fatalf("failed to add local transaction: %v", err)
	}
	if err := pool.addRemoteSync(pricedTransaction(0, 100000, big.NewInt(1), remote)); err != nil {
		t.Fatalf("failed to add remote transaction: %v", err)
	}
	pending, queued := pool.Stats()
	if pending != 4 {
		t.Fatalf("pending transactions mismatched: have %d, want %d", pending, 4)
	}
	if queued != 0 {
		t.Fatalf("queued transactions mismatched: have %d, want %d", queued, 0)
	}
	if err := validateTxPoolInternals(pool); err != nil {
		t.Fatalf("pool internal state corrupted: %v", err)
	}
	// Terminate the old pool, bump the local nonce, create a new pool and ensure relevant transaction survive
	pool.Stop()
	statedb.SetNonce(crypto.PubkeyToAddress(local.PublicKey), 1)
	blockchain = &testBlockChain{statedb, nil, 1000000, new(event.Feed)}

	pool = NewTxPool(config, params.TestChainConfig, blockchain)

	pending, queued = pool.Stats()
	if queued != 0 {
		t.Fatalf("queued transactions mismatched: have %d, want %d", queued, 0)
	}
	if nolocals {
		if pending != 0 {
			t.Fatalf("pending transactions mismatched: have %d, want %d", pending, 0)
		}
	} else {
		if pending != 2 {
			t.Fatalf("pending transactions mismatched: have %d, want %d", pending, 2)
		}
	}
	if err := validateTxPoolInternals(pool); err != nil {
		t.Fatalf("pool internal state corrupted: %v", err)
	}
	// Bump the nonce temporarily and ensure the newly invalidated transaction is removed
	statedb.SetNonce(crypto.PubkeyToAddress(local.PublicKey), 2)
	<-pool.requestReset(nil, nil)
	time.Sleep(2 * config.Rejournal)
	pool.Stop()

	statedb.SetNonce(crypto.PubkeyToAddress(local.PublicKey), 1)
	blockchain = &testBlockChain{statedb, nil, 1000000, new(event.Feed)}
	pool = NewTxPool(config, params.TestChainConfig, blockchain)

	pending, queued = pool.Stats()
	if pending != 0 {
		t.Fatalf("pending transactions mismatched: have %d, want %d", pending, 0)
	}
	if nolocals {
		if queued != 0 {
			t.Fatalf("queued transactions mismatched: have %d, want %d", queued, 0)
		}
	} else {
		if queued != 1 {
			t.Fatalf("queued transactions mismatched: have %d, want %d", queued, 1)
		}
	}
	if err := validateTxPoolInternals(pool); err != nil {
		t.Fatalf("pool internal state corrupted: %v", err)
	}
	pool.Stop()
}

// TestTransactionStatusCheck tests that the pool can correctly retrieve the
// pending status of individual transactions.
func TestTransactionStatusCheck(t *testing.T) {
	t.Parallel()

	// Create the pool to test the status retrievals with
	statedb, _ := state.New(common.Hash{}, state.NewDatabase(rawdb.NewMemoryDatabase()), nil)
	blockchain := &testBlockChain{statedb, nil, 1000000, new(event.Feed)}

	pool := NewTxPool(testTxPoolConfig, params.TestChainConfig, blockchain)
	defer pool.Stop()

	// Create the test accounts to check various transaction statuses with
	keys := make([]*ecdsa.PrivateKey, 3)
	for i := 0; i < len(keys); i++ {
		keys[i], _ = crypto.GenerateKey()
		pool.currentState.AddBalance(crypto.PubkeyToAddress(keys[i].PublicKey), big.NewInt(1000000))
	}
	// Generate and queue a batch of transactions, both pending and queued
	txs := types.Transactions{}

	txs = append(txs, pricedTransaction(0, 100000, big.NewInt(1), keys[0])) // Pending only
	txs = append(txs, pricedTransaction(0, 100000, big.NewInt(1), keys[1])) // Pending and queued
	txs = append(txs, pricedTransaction(2, 100000, big.NewInt(1), keys[1]))
	txs = append(txs, pricedTransaction(2, 100000, big.NewInt(1), keys[2])) // Queued only

	// Import the transaction and ensure they are correctly added
	pool.AddRemotesSync(txs)

	pending, queued := pool.Stats()
	if pending != 2 {
		t.Fatalf("pending transactions mismatched: have %d, want %d", pending, 2)
	}
	if queued != 2 {
		t.Fatalf("queued transactions mismatched: have %d, want %d", queued, 2)
	}
	if err := validateTxPoolInternals(pool); err != nil {
		t.Fatalf("pool internal state corrupted: %v", err)
	}
	// Retrieve the status of each transaction and validate them
	hashes := make([]common.Hash, len(txs))
	for i, tx := range txs {
		hashes[i] = tx.Hash()
	}
	hashes = append(hashes, common.Hash{})

	statuses := pool.Status(hashes)
	expect := []TxStatus{TxStatusPending, TxStatusPending, TxStatusQueued, TxStatusQueued, TxStatusUnknown}

	for i := 0; i < len(statuses); i++ {
		if statuses[i] != expect[i] {
			t.Errorf("transaction %d: status mismatch: have %v, want %v", i, statuses[i], expect[i])
		}
	}
}

// Test the transaction slots consumption is computed correctly
func TestTransactionSlotCount(t *testing.T) {
	t.Parallel()

	key, _ := crypto.GenerateKey()

	// Check that an empty transaction consumes a single slot
	smallTx := pricedDataTransaction(0, 0, big.NewInt(0), key, 0)
	if slots := numSlots(smallTx); slots != 1 {
		t.Fatalf("small transactions slot count mismatch: have %d want %d", slots, 1)
	}
	// Check that a large transaction consumes the correct number of slots
	bigTx := pricedDataTransaction(0, 0, big.NewInt(0), key, uint64(10*txSlotSize))
	if slots := numSlots(bigTx); slots != 11 {
		t.Fatalf("big transactions slot count mismatch: have %d want %d", slots, 11)
	}
}

// Benchmarks the speed of validating the contents of the pending queue of the
// transaction pool.
func BenchmarkPendingDemotion100(b *testing.B)   { benchmarkPendingDemotion(b, 100) }
func BenchmarkPendingDemotion1000(b *testing.B)  { benchmarkPendingDemotion(b, 1000) }
func BenchmarkPendingDemotion10000(b *testing.B) { benchmarkPendingDemotion(b, 10000) }

func benchmarkPendingDemotion(b *testing.B, size int) {
	// Add a batch of transactions to a pool one by one
	pool, key := setupTxPool()
	defer pool.Stop()

	account := crypto.PubkeyToAddress(key.PublicKey)
	pool.currentState.AddBalance(account, big.NewInt(1000000))

	for i := 0; i < size; i++ {
		tx := transaction(uint64(i), 100000, key)
		pool.promoteTx(account, tx.Hash(), tx)
	}
	// Benchmark the speed of pool validation
	b.ResetTimer()
	for i := 0; i < b.N; i++ {
		pool.demoteUnexecutables()
	}
}

// Benchmarks the speed of scheduling the contents of the future queue of the
// transaction pool.
func BenchmarkFuturePromotion100(b *testing.B)   { benchmarkFuturePromotion(b, 100) }
func BenchmarkFuturePromotion1000(b *testing.B)  { benchmarkFuturePromotion(b, 1000) }
func BenchmarkFuturePromotion10000(b *testing.B) { benchmarkFuturePromotion(b, 10000) }

func benchmarkFuturePromotion(b *testing.B, size int) {
	// Add a batch of transactions to a pool one by one
	pool, key := setupTxPool()
	defer pool.Stop()

	account := crypto.PubkeyToAddress(key.PublicKey)
	pool.currentState.AddBalance(account, big.NewInt(1000000))

	for i := 0; i < size; i++ {
		tx := transaction(uint64(1+i), 100000, key)
		pool.enqueueTx(tx.Hash(), tx)
	}
	// Benchmark the speed of pool validation
	b.ResetTimer()
	for i := 0; i < b.N; i++ {
		pool.promoteExecutables(nil)
	}
}

// Benchmarks the speed of batched transaction insertion.
func BenchmarkPoolBatchInsert100(b *testing.B)   { benchmarkPoolBatchInsert(b, 100, false) }
func BenchmarkPoolBatchInsert1000(b *testing.B)  { benchmarkPoolBatchInsert(b, 1000, false) }
func BenchmarkPoolBatchInsert10000(b *testing.B) { benchmarkPoolBatchInsert(b, 10000, false) }

func BenchmarkPoolBatchLocalInsert100(b *testing.B)   { benchmarkPoolBatchInsert(b, 100, true) }
func BenchmarkPoolBatchLocalInsert1000(b *testing.B)  { benchmarkPoolBatchInsert(b, 1000, true) }
func BenchmarkPoolBatchLocalInsert10000(b *testing.B) { benchmarkPoolBatchInsert(b, 10000, true) }

func benchmarkPoolBatchInsert(b *testing.B, size int, local bool) {
	// Generate a batch of transactions to enqueue into the pool
	pool, key := setupTxPool()
	defer pool.Stop()

	account := crypto.PubkeyToAddress(key.PublicKey)
	pool.currentState.AddBalance(account, big.NewInt(1000000))

	batches := make([]types.Transactions, b.N)
	for i := 0; i < b.N; i++ {
		batches[i] = make(types.Transactions, size)
		for j := 0; j < size; j++ {
			batches[i][j] = transaction(uint64(size*i+j), 100000, key)
		}
	}
	// Benchmark importing the transactions into the queue
	b.ResetTimer()
	for _, batch := range batches {
		if local {
			pool.AddLocals(batch)
		} else {
			pool.AddRemotes(batch)
		}
	}
}

//Checks that the EIP155 signer is assigned to the TxPool no matter the configuration, even invalid config
func TestEIP155SignerOnTxPool(t *testing.T) {
	var flagtests = []struct {
		name           string
		homesteadBlock *big.Int
		eip155Block    *big.Int
	}{
		{"hsnileip155nil", nil, nil},
		{"hsnileip1550", nil, big.NewInt(0)},
		{"hsnileip155100", nil, big.NewInt(100)},
		{"hs0eip155nil", big.NewInt(0), nil},
		{"hs0eip1550", big.NewInt(0), big.NewInt(0)},
		{"hs0eip155100", big.NewInt(0), big.NewInt(100)},
		{"hs100eip155nil", big.NewInt(100), nil},
		{"hs100eip1550", big.NewInt(100), big.NewInt(0)},
		{"hs100eip155100", big.NewInt(100), big.NewInt(100)},
	}

	for _, tt := range flagtests {
		t.Run("", func(t *testing.T) {
			db := rawdb.NewMemoryDatabase()
			statedb, _ := state.New(common.Hash{}, state.NewDatabase(db), nil)
			blockchain := &testBlockChain{statedb, nil, 1000000, new(event.Feed)}

			chainconfig := &params.ChainConfig{
				ChainID:        big.NewInt(10),
				HomesteadBlock: tt.homesteadBlock,
				EIP150Block:    big.NewInt(0),
				EIP155Block:    tt.eip155Block,
				EIP158Block:    big.NewInt(0),
				ByzantiumBlock: big.NewInt(0),
				Ethash:         new(params.EthashConfig),
			}

			pool := NewTxPool(testTxPoolConfig, chainconfig, blockchain)

			if reflect.TypeOf(types.EIP155Signer{}) != reflect.TypeOf(pool.signer) {
				t.Fail()
			}
		})
	}

}<|MERGE_RESOLUTION|>--- conflicted
+++ resolved
@@ -255,13 +255,8 @@
 	from, _ := deriveSender(tx)
 
 	pool.currentState.AddBalance(from, big.NewInt(1))
-<<<<<<< HEAD
 	if err := pool.AddRemote(tx); !errors.Is(err, ErrInsufficientFunds) {
-		t.Error("expected", ErrInsufficientFunds)
-=======
-	if err := pool.AddRemote(tx); err != ErrInsufficientFunds {
 		t.Error("expected", ErrInsufficientFunds, "; got", err)
->>>>>>> bc6d4104
 	}
 
 	balance := new(big.Int).Add(tx.Value(), new(big.Int).Mul(new(big.Int).SetUint64(tx.Gas()), tx.GasPrice()))
@@ -273,13 +268,8 @@
 	pool.currentState.SetNonce(from, 1)
 	pool.currentState.AddBalance(from, big.NewInt(0xffffffffffffff))
 	tx = transaction(0, 100000, key)
-<<<<<<< HEAD
 	if err := pool.AddRemote(tx); !errors.Is(err, ErrNonceTooLow) {
-		t.Error("expected", ErrNonceTooLow)
-=======
-	if err := pool.AddRemote(tx); err != ErrNonceTooLow {
 		t.Error("expected", ErrNonceTooLow, "; got", err)
->>>>>>> bc6d4104
 	}
 
 	tx = transaction(1, 100000, key)
@@ -1266,11 +1256,7 @@
 		t.Fatalf("expected rejection on slightly oversize transaction")
 	}
 	// Try adding a transaction of random not allowed size
-<<<<<<< HEAD
-	if err := pool.addRemoteSync(pricedDataTransaction(2, pool.currentMaxGas, big.NewInt(1), key, dataSize+1+uint64(rand.Intn(10*txMaxSize)))); err == nil {
-=======
 	if err := pool.addRemoteSync(pricedDataTransaction(2, pool.currentMaxGas, gasPrice, key, dataSize+1+uint64(rand.Intn(int(10*txMaxSize))))); err == nil {
->>>>>>> bc6d4104
 		t.Fatalf("expected rejection on oversize transaction")
 	}
 	// Run some sanity checks on the pool internals
