// Copyright 2015 The go-ethereum Authors
// This file is part of the go-ethereum library.
//
// The go-ethereum library is free software: you can redistribute it and/or modify
// it under the terms of the GNU Lesser General Public License as published by
// the Free Software Foundation, either version 3 of the License, or
// (at your option) any later version.
//
// The go-ethereum library is distributed in the hope that it will be useful,
// but WITHOUT ANY WARRANTY; without even the implied warranty of
// MERCHANTABILITY or FITNESS FOR A PARTICULAR PURPOSE. See the
// GNU Lesser General Public License for more details.
//
// You should have received a copy of the GNU Lesser General Public License
// along with the go-ethereum library. If not, see <http://www.gnu.org/licenses/>.

package core

import (
	"crypto/ecdsa"
	"errors"
	"fmt"
	"io/ioutil"
	"math/big"
	"math/rand"
	"os"
	"reflect"
	"testing"
	"time"

	"github.com/ethereum/go-ethereum/common"
	"github.com/ethereum/go-ethereum/core/rawdb"
	"github.com/ethereum/go-ethereum/core/state"
	"github.com/ethereum/go-ethereum/core/types"
	"github.com/ethereum/go-ethereum/crypto"
	"github.com/ethereum/go-ethereum/event"
	"github.com/ethereum/go-ethereum/params"
)

// testTxPoolConfig is a transaction pool configuration without stateful disk
// sideeffects used during testing.
var testTxPoolConfig TxPoolConfig

func init() {
	testTxPoolConfig = DefaultTxPoolConfig
	testTxPoolConfig.Journal = ""
}

type testBlockChain struct {
	statedb        *state.StateDB
	privateStateDb *state.StateDB
	gasLimit       uint64
	chainHeadFeed  *event.Feed
}

func (bc *testBlockChain) CurrentBlock() *types.Block {
	return types.NewBlock(&types.Header{
		GasLimit: bc.gasLimit,
	}, nil, nil, nil)
}

func (bc *testBlockChain) GetBlock(hash common.Hash, number uint64) *types.Block {
	return bc.CurrentBlock()
}

func (bc *testBlockChain) StateAt(common.Hash) (*state.StateDB, *state.StateDB, error) {
	return bc.statedb, bc.privateStateDb, nil
}

func (bc *testBlockChain) SubscribeChainHeadEvent(ch chan<- ChainHeadEvent) event.Subscription {
	return bc.chainHeadFeed.Subscribe(ch)
}

func transaction(nonce uint64, gaslimit uint64, key *ecdsa.PrivateKey) *types.Transaction {
	return pricedTransaction(nonce, gaslimit, big.NewInt(1), key)
}

func pricedTransaction(nonce uint64, gaslimit uint64, gasprice *big.Int, key *ecdsa.PrivateKey) *types.Transaction {
	tx, _ := types.SignTx(types.NewTransaction(nonce, common.Address{}, big.NewInt(100), gaslimit, gasprice, nil), types.HomesteadSigner{}, key)
	return tx
}

func pricedDataTransaction(nonce uint64, gaslimit uint64, gasprice *big.Int, key *ecdsa.PrivateKey, bytes uint64) *types.Transaction {
	data := make([]byte, bytes)
	rand.Read(data)

	tx, _ := types.SignTx(types.NewTransaction(nonce, common.Address{}, big.NewInt(0), gaslimit, gasprice, data), types.HomesteadSigner{}, key)
	return tx
}

// Quorum - created setupTxPoolWithConfig(...) from original setupTxPool() to allow passing a ChainConfig as argument
func setupTxPoolWithConfig(config *params.ChainConfig) (*TxPool, *ecdsa.PrivateKey) {
	statedb, _ := state.New(common.Hash{}, state.NewDatabase(rawdb.NewMemoryDatabase()), nil)
	blockchain := &testBlockChain{statedb, statedb, 10000000, new(event.Feed)}

	key, _ := crypto.GenerateKey()
	pool := NewTxPool(testTxPoolConfig, config, blockchain)

	return pool, key
}

func setupTxPool() (*TxPool, *ecdsa.PrivateKey) {
	return setupTxPoolWithConfig(params.TestChainConfig)
}

func setupQuorumTxPool() (*TxPool, *ecdsa.PrivateKey) {
	return setupTxPoolWithConfig(params.QuorumTestChainConfig)
}

// validateTxPoolInternals checks various consistency invariants within the pool.
func validateTxPoolInternals(pool *TxPool) error {
	pool.mu.RLock()
	defer pool.mu.RUnlock()

	// Ensure the total transaction set is consistent with pending + queued
	pending, queued := pool.stats()
	if total := pool.all.Count(); total != pending+queued {
		return fmt.Errorf("total transaction count %d != %d pending + %d queued", total, pending, queued)
	}
	if priced := pool.priced.items.Len() - pool.priced.stales; priced != pending+queued {
		return fmt.Errorf("total priced transaction count %d != %d pending + %d queued", priced, pending, queued)
	}
	// Ensure the next nonce to assign is the correct one
	for addr, txs := range pool.pending {
		// Find the last transaction
		var last uint64
		for nonce := range txs.txs.items {
			if last < nonce {
				last = nonce
			}
		}
		if nonce := pool.pendingNonces.get(addr); nonce != last+1 {
			return fmt.Errorf("pending nonce mismatch: have %v, want %v", nonce, last+1)
		}
	}
	return nil
}

// validateEvents checks that the correct number of transaction addition events
// were fired on the pool's event feed.
func validateEvents(events chan NewTxsEvent, count int) error {
	var received []*types.Transaction

	for len(received) < count {
		select {
		case ev := <-events:
			received = append(received, ev.Txs...)
		case <-time.After(time.Second):
			return fmt.Errorf("event #%d not fired", len(received))
		}
	}
	if len(received) > count {
		return fmt.Errorf("more than %d events fired: %v", count, received[count:])
	}
	select {
	case ev := <-events:
		return fmt.Errorf("more than %d events fired: %v", count, ev.Txs)

	case <-time.After(50 * time.Millisecond):
		// This branch should be "default", but it's a data race between goroutines,
		// reading the event channel and pushing into it, so better wait a bit ensuring
		// really nothing gets injected.
	}
	return nil
}

func deriveSender(tx *types.Transaction) (common.Address, error) {
	return types.Sender(types.HomesteadSigner{}, tx)
}

type testChain struct {
	*testBlockChain
	address common.Address
	trigger *bool
}

// testChain.State() is used multiple times to reset the pending state.
// when simulate is true it will create a state that indicates
// that tx0 and tx1 are included in the chain.
func (c *testChain) State() (*state.StateDB, *state.StateDB, error) {
	// delay "state change" by one. The tx pool fetches the
	// state multiple times and by delaying it a bit we simulate
	// a state change between those fetches.
	stdb := c.statedb
	if *c.trigger {
		c.statedb, _ = state.New(common.Hash{}, state.NewDatabase(rawdb.NewMemoryDatabase()), nil)
		// simulate that the new head block included tx0 and tx1
		c.statedb.SetNonce(c.address, 2)
		c.statedb.SetBalance(c.address, new(big.Int).SetUint64(params.Ether))
		*c.trigger = false
	}
	return stdb, stdb, nil
}

// This test simulates a scenario where a new block is imported during a
// state reset and tests whether the pending state is in sync with the
// block head event that initiated the resetState().
func TestStateChangeDuringTransactionPoolReset(t *testing.T) {
	t.Parallel()

	var (
		key, _     = crypto.GenerateKey()
		address    = crypto.PubkeyToAddress(key.PublicKey)
		statedb, _ = state.New(common.Hash{}, state.NewDatabase(rawdb.NewMemoryDatabase()), nil)
		trigger    = false
	)

	// setup pool with 2 transaction in it
	statedb.SetBalance(address, new(big.Int).SetUint64(params.Ether))
	blockchain := &testChain{&testBlockChain{statedb, statedb, 1000000000, new(event.Feed)}, address, &trigger}

	tx0 := transaction(0, 100000, key)
	tx1 := transaction(1, 100000, key)

	pool := NewTxPool(testTxPoolConfig, params.TestChainConfig, blockchain)
	defer pool.Stop()

	nonce := pool.Nonce(address)
	if nonce != 0 {
		t.Fatalf("Invalid nonce, want 0, got %d", nonce)
	}

	pool.AddRemotesSync([]*types.Transaction{tx0, tx1})

	nonce = pool.Nonce(address)
	if nonce != 2 {
		t.Fatalf("Invalid nonce, want 2, got %d", nonce)
	}

	// trigger state change in the background
	trigger = true
	<-pool.requestReset(nil, nil)

	_, err := pool.Pending()
	if err != nil {
		t.Fatalf("Could not fetch pending transactions: %v", err)
	}
	nonce = pool.Nonce(address)
	if nonce != 2 {
		t.Fatalf("Invalid nonce, want 2, got %d", nonce)
	}
}

// Test for transactions that are invalid on Ethereum & Quorum
func TestInvalidTransactions(t *testing.T) {
	t.Parallel()

	pool, key := setupTxPool()
	defer pool.Stop()

	tx := transaction(0, 100, key)
	from, _ := deriveSender(tx)

	pool.currentState.AddBalance(from, big.NewInt(1))
	if err := pool.AddRemote(tx); err != ErrInsufficientFunds {
		t.Error("expected", ErrInsufficientFunds, "; got", err)
	}

	balance := new(big.Int).Add(tx.Value(), new(big.Int).Mul(new(big.Int).SetUint64(tx.Gas()), tx.GasPrice()))
	pool.currentState.AddBalance(from, balance)
<<<<<<< HEAD
	if err := pool.AddRemote(tx); !errors.Is(err, ErrIntrinsicGas) {
		t.Error("expected", ErrIntrinsicGas, "got", err)
=======
	if err := pool.AddRemote(tx); err != ErrIntrinsicGas {
		t.Error("expected", ErrIntrinsicGas, "; got", err)
>>>>>>> 900595bc
	}

	pool.currentState.SetNonce(from, 1)
	pool.currentState.AddBalance(from, big.NewInt(0xffffffffffffff))
	tx = transaction(0, 100000, key)
	if err := pool.AddRemote(tx); err != ErrNonceTooLow {
		t.Error("expected", ErrNonceTooLow, "; got", err)
	}

	tx = transaction(1, 100000, key)
	pool.gasPrice = big.NewInt(1000)
	if err := pool.AddRemote(tx); err != ErrUnderpriced {
		t.Error("expected", ErrUnderpriced, "; got", err)
	}
	if err := pool.AddLocal(tx); err != nil {
		t.Error("expected", nil, "; got", err)
	}

	tooMuchGas := pool.currentMaxGas + 1
	tx1 := transaction(2, tooMuchGas, key)
	if err := pool.AddRemote(tx1); err != ErrGasLimit {
		t.Error("expected", ErrGasLimit, "; got", err)
	}

	data := make([]byte, (64*1024)+1)
	tx2, _ := types.SignTx(types.NewTransaction(2, common.Address{}, big.NewInt(100), 100000, big.NewInt(1), data), types.HomesteadSigner{}, key)
	if err := pool.AddRemote(tx2); err != ErrOversizedData {
		t.Error("expected", ErrOversizedData, "; got", err)
	}

	// Quorum
	statedb, _ := state.New(common.Hash{}, state.NewDatabase(rawdb.NewMemoryDatabase()), nil)
	blockchain := &testBlockChain{statedb, statedb, 1000000, new(event.Feed)}
	params.QuorumTestChainConfig.TransactionSizeLimit = 128
	pool2 := NewTxPool(testTxPoolConfig, params.QuorumTestChainConfig, blockchain)

	pool2.currentState.AddBalance(from, big.NewInt(0xffffffffffffff))
	data2 := make([]byte, (127 * 1024))

	tx3, _ := types.SignTx(types.NewTransaction(2, common.Address{}, big.NewInt(100), 100000, big.NewInt(0), data2), types.HomesteadSigner{}, key)
	if err := pool2.AddRemote(tx3); err != ErrIntrinsicGas {
		t.Error("expected", ErrIntrinsicGas, "; got", err)
	}

	data3 := make([]byte, (128*1024)+1)
	tx4, _ := types.SignTx(types.NewTransaction(2, common.Address{}, big.NewInt(100), 100000, big.NewInt(0), data3), types.HomesteadSigner{}, key)
	if err := pool2.AddRemote(tx4); err != ErrOversizedData {
		t.Error("expected", ErrOversizedData, "; got", err)
	}

	tx5, _ := types.SignTx(types.NewTransaction(1, common.Address{}, big.NewInt(100), 0, big.NewInt(0), nil), types.HomesteadSigner{}, key)
	balance = new(big.Int).Add(tx5.Value(), new(big.Int).Mul(new(big.Int).SetUint64(tx5.Gas()), tx5.GasPrice()))

	from, _ = deriveSender(tx5)
	pool2.currentState.AddBalance(from, balance)
	tx5.SetPrivate()
	if err := pool2.AddRemote(tx5); err != ErrEtherValueUnsupported {
		t.Error("expected", ErrEtherValueUnsupported, "; got", err)
	}
}

//Test for transactions that are only invalid on Quorum
func TestQuorumInvalidTransactions(t *testing.T) {
	pool, key := setupQuorumTxPool()
	defer pool.Stop()

	tx := transaction(0, 0, key)
	if err := pool.AddRemote(tx); err != ErrInvalidGasPrice {
		t.Error("expected", ErrInvalidGasPrice, "; got", err)
	}

}

func TestValidateTx_whenValueZeroTransferForPrivateTransaction(t *testing.T) {
	pool, key := setupQuorumTxPool()
	defer pool.Stop()
	zeroValue := common.Big0
	zeroGasPrice := common.Big0
	defaultTxPoolGasLimit := uint64(1000000)
	arbitraryTx, _ := types.SignTx(types.NewTransaction(0, common.Address{}, zeroValue, defaultTxPoolGasLimit, zeroGasPrice, nil), types.HomesteadSigner{}, key)
	arbitraryTx.SetPrivate()

	if err := pool.AddRemote(arbitraryTx); err != ErrEtherValueUnsupported {
		t.Error("expected:", ErrEtherValueUnsupported, "; got:", err)
	}
}

func TestValidateTx_whenValueNonZeroTransferForPrivateTransaction(t *testing.T) {
	pool, key := setupQuorumTxPool()
	defer pool.Stop()
	arbitraryValue := common.Big3
	arbitraryTx, balance, from := newPrivateTransaction(arbitraryValue, nil, key)
	pool.currentState.AddBalance(from, balance)

	if err := pool.AddRemote(arbitraryTx); err != ErrEtherValueUnsupported {
		t.Error("expected: ", ErrEtherValueUnsupported, "; got:", err)
	}
}

func newPrivateTransaction(value *big.Int, data []byte, key *ecdsa.PrivateKey) (*types.Transaction, *big.Int, common.Address) {
	zeroGasPrice := common.Big0
	defaultTxPoolGasLimit := uint64(1000000)
	arbitraryTx, _ := types.SignTx(types.NewTransaction(0, common.Address{}, value, defaultTxPoolGasLimit, zeroGasPrice, data), types.HomesteadSigner{}, key)
	arbitraryTx.SetPrivate()
	balance := new(big.Int).Add(arbitraryTx.Value(), new(big.Int).Mul(new(big.Int).SetUint64(arbitraryTx.Gas()), arbitraryTx.GasPrice()))
	from, _ := deriveSender(arbitraryTx)
	return arbitraryTx, balance, from
}

func TestValidateTx_whenValueNonZeroWithSmartContractForPrivateTransaction(t *testing.T) {
	pool, key := setupQuorumTxPool()
	defer pool.Stop()
	arbitraryValue := common.Big3
	arbitraryTx, balance, from := newPrivateTransaction(arbitraryValue, []byte("arbitrary bytecode"), key)
	pool.currentState.AddBalance(from, balance)

	if err := pool.AddRemote(arbitraryTx); err != ErrEtherValueUnsupported {
		t.Error("expected: ", ErrEtherValueUnsupported, "; got:", err)
	}
}

func TestTransactionQueue(t *testing.T) {
	t.Parallel()

	pool, key := setupTxPool()
	defer pool.Stop()

	tx := transaction(0, 100, key)
	from, _ := deriveSender(tx)
	pool.currentState.AddBalance(from, big.NewInt(1000))
	<-pool.requestReset(nil, nil)

	pool.enqueueTx(tx.Hash(), tx)
	<-pool.requestPromoteExecutables(newAccountSet(pool.signer, from))
	if len(pool.pending) != 1 {
		t.Error("expected valid txs to be 1 is", len(pool.pending))
	}

	tx = transaction(1, 100, key)
	from, _ = deriveSender(tx)
	pool.currentState.SetNonce(from, 2)
	pool.enqueueTx(tx.Hash(), tx)

	<-pool.requestPromoteExecutables(newAccountSet(pool.signer, from))
	if _, ok := pool.pending[from].txs.items[tx.Nonce()]; ok {
		t.Error("expected transaction to be in tx pool")
	}
	if len(pool.queue) > 0 {
		t.Error("expected transaction queue to be empty. is", len(pool.queue))
	}
}

func TestTransactionQueue2(t *testing.T) {
	t.Parallel()

	pool, key := setupTxPool()
	defer pool.Stop()

	tx1 := transaction(0, 100, key)
	tx2 := transaction(10, 100, key)
	tx3 := transaction(11, 100, key)
	from, _ := deriveSender(tx1)
	pool.currentState.AddBalance(from, big.NewInt(1000))
	pool.reset(nil, nil)

	pool.enqueueTx(tx1.Hash(), tx1)
	pool.enqueueTx(tx2.Hash(), tx2)
	pool.enqueueTx(tx3.Hash(), tx3)

	pool.promoteExecutables([]common.Address{from})
	if len(pool.pending) != 1 {
		t.Error("expected pending length to be 1, got", len(pool.pending))
	}
	if pool.queue[from].Len() != 2 {
		t.Error("expected len(queue) == 2, got", pool.queue[from].Len())
	}
}

func TestTransactionNegativeValue(t *testing.T) {
	t.Parallel()

	pool, key := setupTxPool()
	defer pool.Stop()

	tx, _ := types.SignTx(types.NewTransaction(0, common.Address{}, big.NewInt(-1), 100, big.NewInt(1), nil), types.HomesteadSigner{}, key)
	from, _ := deriveSender(tx)
	pool.currentState.AddBalance(from, big.NewInt(1))
	if err := pool.AddRemote(tx); err != ErrNegativeValue {
		t.Error("expected", ErrNegativeValue, "got", err)
	}
}

func TestTransactionChainFork(t *testing.T) {
	t.Parallel()

	pool, key := setupTxPool()
	defer pool.Stop()

	addr := crypto.PubkeyToAddress(key.PublicKey)
	resetState := func() {
		statedb, _ := state.New(common.Hash{}, state.NewDatabase(rawdb.NewMemoryDatabase()), nil)
		statedb.AddBalance(addr, big.NewInt(100000000000000))

		pool.chain = &testBlockChain{statedb, statedb, 1000000, new(event.Feed)}
		<-pool.requestReset(nil, nil)
	}
	resetState()

	tx := transaction(0, 100000, key)
	if _, err := pool.add(tx, false); err != nil {
		t.Error("didn't expect error", err)
	}
	pool.removeTx(tx.Hash(), true)

	// reset the pool's internal state
	resetState()
	if _, err := pool.add(tx, false); err != nil {
		t.Error("didn't expect error", err)
	}
}

func TestTransactionDoubleNonce(t *testing.T) {
	t.Parallel()

	pool, key := setupTxPool()
	defer pool.Stop()

	addr := crypto.PubkeyToAddress(key.PublicKey)
	resetState := func() {
		statedb, _ := state.New(common.Hash{}, state.NewDatabase(rawdb.NewMemoryDatabase()), nil)
		statedb.AddBalance(addr, big.NewInt(100000000000000))

		pool.chain = &testBlockChain{statedb, statedb, 1000000, new(event.Feed)}
		<-pool.requestReset(nil, nil)
	}
	resetState()

	signer := types.HomesteadSigner{}
	tx1, _ := types.SignTx(types.NewTransaction(0, common.Address{}, big.NewInt(100), 100000, big.NewInt(1), nil), signer, key)
	tx2, _ := types.SignTx(types.NewTransaction(0, common.Address{}, big.NewInt(100), 1000000, big.NewInt(2), nil), signer, key)
	tx3, _ := types.SignTx(types.NewTransaction(0, common.Address{}, big.NewInt(100), 1000000, big.NewInt(1), nil), signer, key)

	// Add the first two transaction, ensure higher priced stays only
	if replace, err := pool.add(tx1, false); err != nil || replace {
		t.Errorf("first transaction insert failed (%v) or reported replacement (%v)", err, replace)
	}
	if replace, err := pool.add(tx2, false); err != nil || !replace {
		t.Errorf("second transaction insert failed (%v) or not reported replacement (%v)", err, replace)
	}
	<-pool.requestPromoteExecutables(newAccountSet(signer, addr))
	if pool.pending[addr].Len() != 1 {
		t.Error("expected 1 pending transactions, got", pool.pending[addr].Len())
	}
	if tx := pool.pending[addr].txs.items[0]; tx.Hash() != tx2.Hash() {
		t.Errorf("transaction mismatch: have %x, want %x", tx.Hash(), tx2.Hash())
	}

	// Add the third transaction and ensure it's not saved (smaller price)
	pool.add(tx3, false)
	<-pool.requestPromoteExecutables(newAccountSet(signer, addr))
	if pool.pending[addr].Len() != 1 {
		t.Error("expected 1 pending transactions, got", pool.pending[addr].Len())
	}
	if tx := pool.pending[addr].txs.items[0]; tx.Hash() != tx2.Hash() {
		t.Errorf("transaction mismatch: have %x, want %x", tx.Hash(), tx2.Hash())
	}
	// Ensure the total transaction count is correct
	if pool.all.Count() != 1 {
		t.Error("expected 1 total transactions, got", pool.all.Count())
	}
}

func TestTransactionMissingNonce(t *testing.T) {
	t.Parallel()

	pool, key := setupTxPool()
	defer pool.Stop()

	addr := crypto.PubkeyToAddress(key.PublicKey)
	pool.currentState.AddBalance(addr, big.NewInt(100000000000000))
	tx := transaction(1, 100000, key)
	if _, err := pool.add(tx, false); err != nil {
		t.Error("didn't expect error", err)
	}
	if len(pool.pending) != 0 {
		t.Error("expected 0 pending transactions, got", len(pool.pending))
	}
	if pool.queue[addr].Len() != 1 {
		t.Error("expected 1 queued transaction, got", pool.queue[addr].Len())
	}
	if pool.all.Count() != 1 {
		t.Error("expected 1 total transactions, got", pool.all.Count())
	}
}

func TestTransactionNonceRecovery(t *testing.T) {
	t.Parallel()

	const n = 10
	pool, key := setupTxPool()
	defer pool.Stop()

	addr := crypto.PubkeyToAddress(key.PublicKey)
	pool.currentState.SetNonce(addr, n)
	pool.currentState.AddBalance(addr, big.NewInt(100000000000000))
	<-pool.requestReset(nil, nil)

	tx := transaction(n, 100000, key)
	if err := pool.AddRemote(tx); err != nil {
		t.Error(err)
	}
	// simulate some weird re-order of transactions and missing nonce(s)
	pool.currentState.SetNonce(addr, n-1)
	<-pool.requestReset(nil, nil)
	if fn := pool.Nonce(addr); fn != n-1 {
		t.Errorf("expected nonce to be %d, got %d", n-1, fn)
	}
}

// Tests that if an account runs out of funds, any pending and queued transactions
// are dropped.
func TestTransactionDropping(t *testing.T) {
	t.Parallel()

	// Create a test account and fund it
	pool, key := setupTxPool()
	defer pool.Stop()

	account := crypto.PubkeyToAddress(key.PublicKey)
	pool.currentState.AddBalance(account, big.NewInt(1000))

	// Add some pending and some queued transactions
	var (
		tx0  = transaction(0, 100, key)
		tx1  = transaction(1, 200, key)
		tx2  = transaction(2, 300, key)
		tx10 = transaction(10, 100, key)
		tx11 = transaction(11, 200, key)
		tx12 = transaction(12, 300, key)
	)
	pool.promoteTx(account, tx0.Hash(), tx0)
	pool.promoteTx(account, tx1.Hash(), tx1)
	pool.promoteTx(account, tx2.Hash(), tx2)
	pool.enqueueTx(tx10.Hash(), tx10)
	pool.enqueueTx(tx11.Hash(), tx11)
	pool.enqueueTx(tx12.Hash(), tx12)

	// Check that pre and post validations leave the pool as is
	if pool.pending[account].Len() != 3 {
		t.Errorf("pending transaction mismatch: have %d, want %d", pool.pending[account].Len(), 3)
	}
	if pool.queue[account].Len() != 3 {
		t.Errorf("queued transaction mismatch: have %d, want %d", pool.queue[account].Len(), 3)
	}
	if pool.all.Count() != 6 {
		t.Errorf("total transaction mismatch: have %d, want %d", pool.all.Count(), 6)
	}
	<-pool.requestReset(nil, nil)
	if pool.pending[account].Len() != 3 {
		t.Errorf("pending transaction mismatch: have %d, want %d", pool.pending[account].Len(), 3)
	}
	if pool.queue[account].Len() != 3 {
		t.Errorf("queued transaction mismatch: have %d, want %d", pool.queue[account].Len(), 3)
	}
	if pool.all.Count() != 6 {
		t.Errorf("total transaction mismatch: have %d, want %d", pool.all.Count(), 6)
	}
	// Reduce the balance of the account, and check that invalidated transactions are dropped
	pool.currentState.AddBalance(account, big.NewInt(-650))
	<-pool.requestReset(nil, nil)

	if _, ok := pool.pending[account].txs.items[tx0.Nonce()]; !ok {
		t.Errorf("funded pending transaction missing: %v", tx0)
	}
	if _, ok := pool.pending[account].txs.items[tx1.Nonce()]; !ok {
		t.Errorf("funded pending transaction missing: %v", tx0)
	}
	if _, ok := pool.pending[account].txs.items[tx2.Nonce()]; ok {
		t.Errorf("out-of-fund pending transaction present: %v", tx1)
	}
	if _, ok := pool.queue[account].txs.items[tx10.Nonce()]; !ok {
		t.Errorf("funded queued transaction missing: %v", tx10)
	}
	if _, ok := pool.queue[account].txs.items[tx11.Nonce()]; !ok {
		t.Errorf("funded queued transaction missing: %v", tx10)
	}
	if _, ok := pool.queue[account].txs.items[tx12.Nonce()]; ok {
		t.Errorf("out-of-fund queued transaction present: %v", tx11)
	}
	if pool.all.Count() != 4 {
		t.Errorf("total transaction mismatch: have %d, want %d", pool.all.Count(), 4)
	}
	// Reduce the block gas limit, check that invalidated transactions are dropped
	pool.chain.(*testBlockChain).gasLimit = 100
	<-pool.requestReset(nil, nil)

	if _, ok := pool.pending[account].txs.items[tx0.Nonce()]; !ok {
		t.Errorf("funded pending transaction missing: %v", tx0)
	}
	if _, ok := pool.pending[account].txs.items[tx1.Nonce()]; ok {
		t.Errorf("over-gased pending transaction present: %v", tx1)
	}
	if _, ok := pool.queue[account].txs.items[tx10.Nonce()]; !ok {
		t.Errorf("funded queued transaction missing: %v", tx10)
	}
	if _, ok := pool.queue[account].txs.items[tx11.Nonce()]; ok {
		t.Errorf("over-gased queued transaction present: %v", tx11)
	}
	if pool.all.Count() != 2 {
		t.Errorf("total transaction mismatch: have %d, want %d", pool.all.Count(), 2)
	}
}

// Tests that if a transaction is dropped from the current pending pool (e.g. out
// of fund), all consecutive (still valid, but not executable) transactions are
// postponed back into the future queue to prevent broadcasting them.
func TestTransactionPostponing(t *testing.T) {
	t.Parallel()

	// Create the pool to test the postponing with
	statedb, _ := state.New(common.Hash{}, state.NewDatabase(rawdb.NewMemoryDatabase()), nil)
	blockchain := &testBlockChain{statedb, statedb, 1000000, new(event.Feed)}

	pool := NewTxPool(testTxPoolConfig, params.TestChainConfig, blockchain)
	defer pool.Stop()

	// Create two test accounts to produce different gap profiles with
	keys := make([]*ecdsa.PrivateKey, 2)
	accs := make([]common.Address, len(keys))

	for i := 0; i < len(keys); i++ {
		keys[i], _ = crypto.GenerateKey()
		accs[i] = crypto.PubkeyToAddress(keys[i].PublicKey)

		pool.currentState.AddBalance(crypto.PubkeyToAddress(keys[i].PublicKey), big.NewInt(50100))
	}
	// Add a batch consecutive pending transactions for validation
	txs := []*types.Transaction{}
	for i, key := range keys {

		for j := 0; j < 100; j++ {
			var tx *types.Transaction
			if (i+j)%2 == 0 {
				tx = transaction(uint64(j), 25000, key)
			} else {
				tx = transaction(uint64(j), 50000, key)
			}
			txs = append(txs, tx)
		}
	}
	for i, err := range pool.AddRemotesSync(txs) {
		if err != nil {
			t.Fatalf("tx %d: failed to add transactions: %v", i, err)
		}
	}
	// Check that pre and post validations leave the pool as is
	if pending := pool.pending[accs[0]].Len() + pool.pending[accs[1]].Len(); pending != len(txs) {
		t.Errorf("pending transaction mismatch: have %d, want %d", pending, len(txs))
	}
	if len(pool.queue) != 0 {
		t.Errorf("queued accounts mismatch: have %d, want %d", len(pool.queue), 0)
	}
	if pool.all.Count() != len(txs) {
		t.Errorf("total transaction mismatch: have %d, want %d", pool.all.Count(), len(txs))
	}
	<-pool.requestReset(nil, nil)
	if pending := pool.pending[accs[0]].Len() + pool.pending[accs[1]].Len(); pending != len(txs) {
		t.Errorf("pending transaction mismatch: have %d, want %d", pending, len(txs))
	}
	if len(pool.queue) != 0 {
		t.Errorf("queued accounts mismatch: have %d, want %d", len(pool.queue), 0)
	}
	if pool.all.Count() != len(txs) {
		t.Errorf("total transaction mismatch: have %d, want %d", pool.all.Count(), len(txs))
	}
	// Reduce the balance of the account, and check that transactions are reorganised
	for _, addr := range accs {
		pool.currentState.AddBalance(addr, big.NewInt(-1))
	}
	<-pool.requestReset(nil, nil)

	// The first account's first transaction remains valid, check that subsequent
	// ones are either filtered out, or queued up for later.
	if _, ok := pool.pending[accs[0]].txs.items[txs[0].Nonce()]; !ok {
		t.Errorf("tx %d: valid and funded transaction missing from pending pool: %v", 0, txs[0])
	}
	if _, ok := pool.queue[accs[0]].txs.items[txs[0].Nonce()]; ok {
		t.Errorf("tx %d: valid and funded transaction present in future queue: %v", 0, txs[0])
	}
	for i, tx := range txs[1:100] {
		if i%2 == 1 {
			if _, ok := pool.pending[accs[0]].txs.items[tx.Nonce()]; ok {
				t.Errorf("tx %d: valid but future transaction present in pending pool: %v", i+1, tx)
			}
			if _, ok := pool.queue[accs[0]].txs.items[tx.Nonce()]; !ok {
				t.Errorf("tx %d: valid but future transaction missing from future queue: %v", i+1, tx)
			}
		} else {
			if _, ok := pool.pending[accs[0]].txs.items[tx.Nonce()]; ok {
				t.Errorf("tx %d: out-of-fund transaction present in pending pool: %v", i+1, tx)
			}
			if _, ok := pool.queue[accs[0]].txs.items[tx.Nonce()]; ok {
				t.Errorf("tx %d: out-of-fund transaction present in future queue: %v", i+1, tx)
			}
		}
	}
	// The second account's first transaction got invalid, check that all transactions
	// are either filtered out, or queued up for later.
	if pool.pending[accs[1]] != nil {
		t.Errorf("invalidated account still has pending transactions")
	}
	for i, tx := range txs[100:] {
		if i%2 == 1 {
			if _, ok := pool.queue[accs[1]].txs.items[tx.Nonce()]; !ok {
				t.Errorf("tx %d: valid but future transaction missing from future queue: %v", 100+i, tx)
			}
		} else {
			if _, ok := pool.queue[accs[1]].txs.items[tx.Nonce()]; ok {
				t.Errorf("tx %d: out-of-fund transaction present in future queue: %v", 100+i, tx)
			}
		}
	}
	if pool.all.Count() != len(txs)/2 {
		t.Errorf("total transaction mismatch: have %d, want %d", pool.all.Count(), len(txs)/2)
	}
}

// Tests that if the transaction pool has both executable and non-executable
// transactions from an origin account, filling the nonce gap moves all queued
// ones into the pending pool.
func TestTransactionGapFilling(t *testing.T) {
	t.Parallel()

	// Create a test account and fund it
	pool, key := setupTxPool()
	defer pool.Stop()

	account := crypto.PubkeyToAddress(key.PublicKey)
	pool.currentState.AddBalance(account, big.NewInt(1000000))

	// Keep track of transaction events to ensure all executables get announced
	events := make(chan NewTxsEvent, testTxPoolConfig.AccountQueue+5)
	sub := pool.txFeed.Subscribe(events)
	defer sub.Unsubscribe()

	// Create a pending and a queued transaction with a nonce-gap in between
	pool.AddRemotesSync([]*types.Transaction{
		transaction(0, 100000, key),
		transaction(2, 100000, key),
	})
	pending, queued := pool.Stats()
	if pending != 1 {
		t.Fatalf("pending transactions mismatched: have %d, want %d", pending, 1)
	}
	if queued != 1 {
		t.Fatalf("queued transactions mismatched: have %d, want %d", queued, 1)
	}
	if err := validateEvents(events, 1); err != nil {
		t.Fatalf("original event firing failed: %v", err)
	}
	if err := validateTxPoolInternals(pool); err != nil {
		t.Fatalf("pool internal state corrupted: %v", err)
	}
	// Fill the nonce gap and ensure all transactions become pending
	if err := pool.addRemoteSync(transaction(1, 100000, key)); err != nil {
		t.Fatalf("failed to add gapped transaction: %v", err)
	}
	pending, queued = pool.Stats()
	if pending != 3 {
		t.Fatalf("pending transactions mismatched: have %d, want %d", pending, 3)
	}
	if queued != 0 {
		t.Fatalf("queued transactions mismatched: have %d, want %d", queued, 0)
	}
	if err := validateEvents(events, 2); err != nil {
		t.Fatalf("gap-filling event firing failed: %v", err)
	}
	if err := validateTxPoolInternals(pool); err != nil {
		t.Fatalf("pool internal state corrupted: %v", err)
	}
}

// Tests that if the transaction count belonging to a single account goes above
// some threshold, the higher transactions are dropped to prevent DOS attacks.
func TestTransactionQueueAccountLimiting(t *testing.T) {
	t.Parallel()

	// Create a test account and fund it
	pool, key := setupTxPool()
	defer pool.Stop()

	account := crypto.PubkeyToAddress(key.PublicKey)
	pool.currentState.AddBalance(account, big.NewInt(1000000))

	// Keep queuing up transactions and make sure all above a limit are dropped
	for i := uint64(1); i <= testTxPoolConfig.AccountQueue+5; i++ {
		if err := pool.addRemoteSync(transaction(i, 100000, key)); err != nil {
			t.Fatalf("tx %d: failed to add transaction: %v", i, err)
		}
		if len(pool.pending) != 0 {
			t.Errorf("tx %d: pending pool size mismatch: have %d, want %d", i, len(pool.pending), 0)
		}
		if i <= testTxPoolConfig.AccountQueue {
			if pool.queue[account].Len() != int(i) {
				t.Errorf("tx %d: queue size mismatch: have %d, want %d", i, pool.queue[account].Len(), i)
			}
		} else {
			if pool.queue[account].Len() != int(testTxPoolConfig.AccountQueue) {
				t.Errorf("tx %d: queue limit mismatch: have %d, want %d", i, pool.queue[account].Len(), testTxPoolConfig.AccountQueue)
			}
		}
	}
	if pool.all.Count() != int(testTxPoolConfig.AccountQueue) {
		t.Errorf("total transaction mismatch: have %d, want %d", pool.all.Count(), testTxPoolConfig.AccountQueue)
	}
}

// Tests that if the transaction count belonging to multiple accounts go above
// some threshold, the higher transactions are dropped to prevent DOS attacks.
//
// This logic should not hold for local transactions, unless the local tracking
// mechanism is disabled.
func TestTransactionQueueGlobalLimiting(t *testing.T) {
	testTransactionQueueGlobalLimiting(t, false)
}
func TestTransactionQueueGlobalLimitingNoLocals(t *testing.T) {
	testTransactionQueueGlobalLimiting(t, true)
}

func testTransactionQueueGlobalLimiting(t *testing.T, nolocals bool) {
	t.Parallel()

	// Create the pool to test the limit enforcement with
	statedb, _ := state.New(common.Hash{}, state.NewDatabase(rawdb.NewMemoryDatabase()), nil)
	blockchain := &testBlockChain{statedb, statedb, 1000000, new(event.Feed)}

	config := testTxPoolConfig
	config.NoLocals = nolocals
	config.GlobalQueue = config.AccountQueue*3 - 1 // reduce the queue limits to shorten test time (-1 to make it non divisible)

	pool := NewTxPool(config, params.TestChainConfig, blockchain)
	defer pool.Stop()

	// Create a number of test accounts and fund them (last one will be the local)
	keys := make([]*ecdsa.PrivateKey, 5)
	for i := 0; i < len(keys); i++ {
		keys[i], _ = crypto.GenerateKey()
		pool.currentState.AddBalance(crypto.PubkeyToAddress(keys[i].PublicKey), big.NewInt(1000000))
	}
	local := keys[len(keys)-1]

	// Generate and queue a batch of transactions
	nonces := make(map[common.Address]uint64)

	txs := make(types.Transactions, 0, 3*config.GlobalQueue)
	for len(txs) < cap(txs) {
		key := keys[rand.Intn(len(keys)-1)] // skip adding transactions with the local account
		addr := crypto.PubkeyToAddress(key.PublicKey)

		txs = append(txs, transaction(nonces[addr]+1, 100000, key))
		nonces[addr]++
	}
	// Import the batch and verify that limits have been enforced
	pool.AddRemotesSync(txs)

	queued := 0
	for addr, list := range pool.queue {
		if list.Len() > int(config.AccountQueue) {
			t.Errorf("addr %x: queued accounts overflown allowance: %d > %d", addr, list.Len(), config.AccountQueue)
		}
		queued += list.Len()
	}
	if queued > int(config.GlobalQueue) {
		t.Fatalf("total transactions overflow allowance: %d > %d", queued, config.GlobalQueue)
	}
	// Generate a batch of transactions from the local account and import them
	txs = txs[:0]
	for i := uint64(0); i < 3*config.GlobalQueue; i++ {
		txs = append(txs, transaction(i+1, 100000, local))
	}
	pool.AddLocals(txs)

	// If locals are disabled, the previous eviction algorithm should apply here too
	if nolocals {
		queued := 0
		for addr, list := range pool.queue {
			if list.Len() > int(config.AccountQueue) {
				t.Errorf("addr %x: queued accounts overflown allowance: %d > %d", addr, list.Len(), config.AccountQueue)
			}
			queued += list.Len()
		}
		if queued > int(config.GlobalQueue) {
			t.Fatalf("total transactions overflow allowance: %d > %d", queued, config.GlobalQueue)
		}
	} else {
		// Local exemptions are enabled, make sure the local account owned the queue
		if len(pool.queue) != 1 {
			t.Errorf("multiple accounts in queue: have %v, want %v", len(pool.queue), 1)
		}
		// Also ensure no local transactions are ever dropped, even if above global limits
		if queued := pool.queue[crypto.PubkeyToAddress(local.PublicKey)].Len(); uint64(queued) != 3*config.GlobalQueue {
			t.Fatalf("local account queued transaction count mismatch: have %v, want %v", queued, 3*config.GlobalQueue)
		}
	}
}

// Tests that if an account remains idle for a prolonged amount of time, any
// non-executable transactions queued up are dropped to prevent wasting resources
// on shuffling them around.
//
// This logic should not hold for local transactions, unless the local tracking
// mechanism is disabled.
func TestTransactionQueueTimeLimiting(t *testing.T) {
	testTransactionQueueTimeLimiting(t, false)
}
func TestTransactionQueueTimeLimitingNoLocals(t *testing.T) {
	testTransactionQueueTimeLimiting(t, true)
}

func testTransactionQueueTimeLimiting(t *testing.T, nolocals bool) {
	// Reduce the eviction interval to a testable amount
	defer func(old time.Duration) { evictionInterval = old }(evictionInterval)
	evictionInterval = time.Second

	// Create the pool to test the non-expiration enforcement
	statedb, _ := state.New(common.Hash{}, state.NewDatabase(rawdb.NewMemoryDatabase()), nil)
	blockchain := &testBlockChain{statedb, statedb, 1000000, new(event.Feed)}

	config := testTxPoolConfig
	config.Lifetime = time.Second
	config.NoLocals = nolocals

	pool := NewTxPool(config, params.TestChainConfig, blockchain)
	defer pool.Stop()

	// Create two test accounts to ensure remotes expire but locals do not
	local, _ := crypto.GenerateKey()
	remote, _ := crypto.GenerateKey()

	pool.currentState.AddBalance(crypto.PubkeyToAddress(local.PublicKey), big.NewInt(1000000000))
	pool.currentState.AddBalance(crypto.PubkeyToAddress(remote.PublicKey), big.NewInt(1000000000))

	// Add the two transactions and ensure they both are queued up
	if err := pool.AddLocal(pricedTransaction(1, 100000, big.NewInt(1), local)); err != nil {
		t.Fatalf("failed to add local transaction: %v", err)
	}
	if err := pool.AddRemote(pricedTransaction(1, 100000, big.NewInt(1), remote)); err != nil {
		t.Fatalf("failed to add remote transaction: %v", err)
	}
	pending, queued := pool.Stats()
	if pending != 0 {
		t.Fatalf("pending transactions mismatched: have %d, want %d", pending, 0)
	}
	if queued != 2 {
		t.Fatalf("queued transactions mismatched: have %d, want %d", queued, 2)
	}
	if err := validateTxPoolInternals(pool); err != nil {
		t.Fatalf("pool internal state corrupted: %v", err)
	}
	// Wait a bit for eviction to run and clean up any leftovers, and ensure only the local remains
	time.Sleep(2 * config.Lifetime)

	pending, queued = pool.Stats()
	if pending != 0 {
		t.Fatalf("pending transactions mismatched: have %d, want %d", pending, 0)
	}
	if nolocals {
		if queued != 0 {
			t.Fatalf("queued transactions mismatched: have %d, want %d", queued, 0)
		}
	} else {
		if queued != 1 {
			t.Fatalf("queued transactions mismatched: have %d, want %d", queued, 1)
		}
	}
	if err := validateTxPoolInternals(pool); err != nil {
		t.Fatalf("pool internal state corrupted: %v", err)
	}
}

// Tests that even if the transaction count belonging to a single account goes
// above some threshold, as long as the transactions are executable, they are
// accepted.
func TestTransactionPendingLimiting(t *testing.T) {
	t.Parallel()

	// Create a test account and fund it
	pool, key := setupTxPool()
	defer pool.Stop()

	account := crypto.PubkeyToAddress(key.PublicKey)
	pool.currentState.AddBalance(account, big.NewInt(1000000))

	// Keep track of transaction events to ensure all executables get announced
	events := make(chan NewTxsEvent, testTxPoolConfig.AccountQueue+5)
	sub := pool.txFeed.Subscribe(events)
	defer sub.Unsubscribe()

	// Keep queuing up transactions and make sure all above a limit are dropped
	for i := uint64(0); i < testTxPoolConfig.AccountQueue+5; i++ {
		if err := pool.addRemoteSync(transaction(i, 100000, key)); err != nil {
			t.Fatalf("tx %d: failed to add transaction: %v", i, err)
		}
		if pool.pending[account].Len() != int(i)+1 {
			t.Errorf("tx %d: pending pool size mismatch: have %d, want %d", i, pool.pending[account].Len(), i+1)
		}
		if len(pool.queue) != 0 {
			t.Errorf("tx %d: queue size mismatch: have %d, want %d", i, pool.queue[account].Len(), 0)
		}
	}
	if pool.all.Count() != int(testTxPoolConfig.AccountQueue+5) {
		t.Errorf("total transaction mismatch: have %d, want %d", pool.all.Count(), testTxPoolConfig.AccountQueue+5)
	}
	if err := validateEvents(events, int(testTxPoolConfig.AccountQueue+5)); err != nil {
		t.Fatalf("event firing failed: %v", err)
	}
	if err := validateTxPoolInternals(pool); err != nil {
		t.Fatalf("pool internal state corrupted: %v", err)
	}
}

// Tests that if the transaction count belonging to multiple accounts go above
// some hard threshold, the higher transactions are dropped to prevent DOS
// attacks.
func TestTransactionPendingGlobalLimiting(t *testing.T) {
	t.Parallel()

	// Create the pool to test the limit enforcement with
	statedb, _ := state.New(common.Hash{}, state.NewDatabase(rawdb.NewMemoryDatabase()), nil)
	blockchain := &testBlockChain{statedb, statedb, 1000000, new(event.Feed)}

	config := testTxPoolConfig
	config.GlobalSlots = config.AccountSlots * 10

	pool := NewTxPool(config, params.TestChainConfig, blockchain)
	defer pool.Stop()

	// Create a number of test accounts and fund them
	keys := make([]*ecdsa.PrivateKey, 5)
	for i := 0; i < len(keys); i++ {
		keys[i], _ = crypto.GenerateKey()
		pool.currentState.AddBalance(crypto.PubkeyToAddress(keys[i].PublicKey), big.NewInt(1000000))
	}
	// Generate and queue a batch of transactions
	nonces := make(map[common.Address]uint64)

	txs := types.Transactions{}
	for _, key := range keys {
		addr := crypto.PubkeyToAddress(key.PublicKey)
		for j := 0; j < int(config.GlobalSlots)/len(keys)*2; j++ {
			txs = append(txs, transaction(nonces[addr], 100000, key))
			nonces[addr]++
		}
	}
	// Import the batch and verify that limits have been enforced
	pool.AddRemotesSync(txs)

	pending := 0
	for _, list := range pool.pending {
		pending += list.Len()
	}
	if pending > int(config.GlobalSlots) {
		t.Fatalf("total pending transactions overflow allowance: %d > %d", pending, config.GlobalSlots)
	}
	if err := validateTxPoolInternals(pool); err != nil {
		t.Fatalf("pool internal state corrupted: %v", err)
	}
}

// Test the limit on transaction size is enforced correctly.
// This test verifies every transaction having allowed size
// is added to the pool, and longer transactions are rejected.
func TestTransactionAllowedTxSize(t *testing.T) {
	t.Parallel()

	// Create a test account and fund it
	pool, key := setupQuorumTxPool()
	defer pool.Stop()

	account := crypto.PubkeyToAddress(key.PublicKey)
	pool.currentState.AddBalance(account, big.NewInt(1000000000))

	// Compute maximal data size for transactions (lower bound).
	//
	// It is assumed the fields in the transaction (except of the data) are:
	//   - nonce     <= 32 bytes
	//   - gasPrice  <= 32 bytes
	//   - gasLimit  <= 32 bytes
	//   - recipient == 20 bytes
	//   - value     <= 32 bytes
	//   - signature == 65 bytes
	// All those fields are summed up to at most 213 bytes.
	baseSize := uint64(213)
	txMaxSize := params.QuorumTestChainConfig.TransactionSizeLimit * 1024
	dataSize := txMaxSize - baseSize

	// Try adding a transaction with maximal allowed size
	gasPrice := big.NewInt(0)
	tx := pricedDataTransaction(0, pool.currentMaxGas, gasPrice, key, dataSize)
	if err := pool.addRemoteSync(tx); err != nil {
		t.Fatalf("failed to add transaction of size %d, close to maximal: %v", int(tx.Size()), err)
	}
	// Try adding a transaction with random allowed size
	if err := pool.addRemoteSync(pricedDataTransaction(1, pool.currentMaxGas, gasPrice, key, uint64(rand.Intn(int(dataSize))))); err != nil {
		t.Fatalf("failed to add transaction of random allowed size: %v", err)
	}
	// Try adding a transaction of minimal not allowed size
	if err := pool.addRemoteSync(pricedDataTransaction(2, pool.currentMaxGas, gasPrice, key, txMaxSize)); err == nil {
		t.Fatalf("expected rejection on slightly oversize transaction")
	}
	// Try adding a transaction of random not allowed size
	if err := pool.addRemoteSync(pricedDataTransaction(2, pool.currentMaxGas, gasPrice, key, dataSize+1+uint64(rand.Intn(int(10*txMaxSize))))); err == nil {
		t.Fatalf("expected rejection on oversize transaction")
	}
	// Run some sanity checks on the pool internals
	pending, queued := pool.Stats()
	if pending != 2 {
		t.Fatalf("pending transactions mismatched: have %d, want %d", pending, 2)
	}
	if queued != 0 {
		t.Fatalf("queued transactions mismatched: have %d, want %d", queued, 0)
	}
	if err := validateTxPoolInternals(pool); err != nil {
		t.Fatalf("pool internal state corrupted: %v", err)
	}
}

// Tests that if transactions start being capped, transactions are also removed from 'all'
func TestTransactionCapClearsFromAll(t *testing.T) {
	t.Parallel()

	// Create the pool to test the limit enforcement with
	statedb, _ := state.New(common.Hash{}, state.NewDatabase(rawdb.NewMemoryDatabase()), nil)
	blockchain := &testBlockChain{statedb, statedb, 1000000, new(event.Feed)}

	config := testTxPoolConfig
	config.AccountSlots = 2
	config.AccountQueue = 2
	config.GlobalSlots = 8

	pool := NewTxPool(config, params.TestChainConfig, blockchain)
	defer pool.Stop()

	// Create a number of test accounts and fund them
	key, _ := crypto.GenerateKey()
	addr := crypto.PubkeyToAddress(key.PublicKey)
	pool.currentState.AddBalance(addr, big.NewInt(1000000))

	txs := types.Transactions{}
	for j := 0; j < int(config.GlobalSlots)*2; j++ {
		txs = append(txs, transaction(uint64(j), 100000, key))
	}
	// Import the batch and verify that limits have been enforced
	pool.AddRemotes(txs)
	if err := validateTxPoolInternals(pool); err != nil {
		t.Fatalf("pool internal state corrupted: %v", err)
	}
}

// Tests that if the transaction count belonging to multiple accounts go above
// some hard threshold, if they are under the minimum guaranteed slot count then
// the transactions are still kept.
func TestTransactionPendingMinimumAllowance(t *testing.T) {
	t.Parallel()

	// Create the pool to test the limit enforcement with
	statedb, _ := state.New(common.Hash{}, state.NewDatabase(rawdb.NewMemoryDatabase()), nil)
	blockchain := &testBlockChain{statedb, statedb, 1000000, new(event.Feed)}

	config := testTxPoolConfig
	config.GlobalSlots = 1

	pool := NewTxPool(config, params.TestChainConfig, blockchain)
	defer pool.Stop()

	// Create a number of test accounts and fund them
	keys := make([]*ecdsa.PrivateKey, 5)
	for i := 0; i < len(keys); i++ {
		keys[i], _ = crypto.GenerateKey()
		pool.currentState.AddBalance(crypto.PubkeyToAddress(keys[i].PublicKey), big.NewInt(1000000))
	}
	// Generate and queue a batch of transactions
	nonces := make(map[common.Address]uint64)

	txs := types.Transactions{}
	for _, key := range keys {
		addr := crypto.PubkeyToAddress(key.PublicKey)
		for j := 0; j < int(config.AccountSlots)*2; j++ {
			txs = append(txs, transaction(nonces[addr], 100000, key))
			nonces[addr]++
		}
	}
	// Import the batch and verify that limits have been enforced
	pool.AddRemotesSync(txs)

	for addr, list := range pool.pending {
		if list.Len() != int(config.AccountSlots) {
			t.Errorf("addr %x: total pending transactions mismatch: have %d, want %d", addr, list.Len(), config.AccountSlots)
		}
	}
	if err := validateTxPoolInternals(pool); err != nil {
		t.Fatalf("pool internal state corrupted: %v", err)
	}
}

// Tests that setting the transaction pool gas price to a higher value correctly
// discards everything cheaper than that and moves any gapped transactions back
// from the pending pool to the queue.
//
// Note, local transactions are never allowed to be dropped.
func TestTransactionPoolRepricing(t *testing.T) {
	t.Parallel()

	// Create the pool to test the pricing enforcement with
	statedb, _ := state.New(common.Hash{}, state.NewDatabase(rawdb.NewMemoryDatabase()), nil)
	blockchain := &testBlockChain{statedb, statedb, 1000000, new(event.Feed)}

	pool := NewTxPool(testTxPoolConfig, params.TestChainConfig, blockchain)
	defer pool.Stop()

	// Keep track of transaction events to ensure all executables get announced
	events := make(chan NewTxsEvent, 32)
	sub := pool.txFeed.Subscribe(events)
	defer sub.Unsubscribe()

	// Create a number of test accounts and fund them
	keys := make([]*ecdsa.PrivateKey, 4)
	for i := 0; i < len(keys); i++ {
		keys[i], _ = crypto.GenerateKey()
		pool.currentState.AddBalance(crypto.PubkeyToAddress(keys[i].PublicKey), big.NewInt(1000000))
	}
	// Generate and queue a batch of transactions, both pending and queued
	txs := types.Transactions{}

	txs = append(txs, pricedTransaction(0, 100000, big.NewInt(2), keys[0]))
	txs = append(txs, pricedTransaction(1, 100000, big.NewInt(1), keys[0]))
	txs = append(txs, pricedTransaction(2, 100000, big.NewInt(2), keys[0]))

	txs = append(txs, pricedTransaction(0, 100000, big.NewInt(1), keys[1]))
	txs = append(txs, pricedTransaction(1, 100000, big.NewInt(2), keys[1]))
	txs = append(txs, pricedTransaction(2, 100000, big.NewInt(2), keys[1]))

	txs = append(txs, pricedTransaction(1, 100000, big.NewInt(2), keys[2]))
	txs = append(txs, pricedTransaction(2, 100000, big.NewInt(1), keys[2]))
	txs = append(txs, pricedTransaction(3, 100000, big.NewInt(2), keys[2]))

	ltx := pricedTransaction(0, 100000, big.NewInt(1), keys[3])

	// Import the batch and that both pending and queued transactions match up
	pool.AddRemotesSync(txs)
	pool.AddLocal(ltx)

	pending, queued := pool.Stats()
	if pending != 7 {
		t.Fatalf("pending transactions mismatched: have %d, want %d", pending, 7)
	}
	if queued != 3 {
		t.Fatalf("queued transactions mismatched: have %d, want %d", queued, 3)
	}
	if err := validateEvents(events, 7); err != nil {
		t.Fatalf("original event firing failed: %v", err)
	}
	if err := validateTxPoolInternals(pool); err != nil {
		t.Fatalf("pool internal state corrupted: %v", err)
	}
	// Reprice the pool and check that underpriced transactions get dropped
	pool.SetGasPrice(big.NewInt(2))

	pending, queued = pool.Stats()
	if pending != 2 {
		t.Fatalf("pending transactions mismatched: have %d, want %d", pending, 2)
	}
	if queued != 5 {
		t.Fatalf("queued transactions mismatched: have %d, want %d", queued, 5)
	}
	if err := validateEvents(events, 0); err != nil {
		t.Fatalf("reprice event firing failed: %v", err)
	}
	if err := validateTxPoolInternals(pool); err != nil {
		t.Fatalf("pool internal state corrupted: %v", err)
	}
	// Check that we can't add the old transactions back
	if err := pool.AddRemote(pricedTransaction(1, 100000, big.NewInt(1), keys[0])); err != ErrUnderpriced {
		t.Fatalf("adding underpriced pending transaction error mismatch: have %v, want %v", err, ErrUnderpriced)
	}
	if err := pool.AddRemote(pricedTransaction(0, 100000, big.NewInt(1), keys[1])); err != ErrUnderpriced {
		t.Fatalf("adding underpriced pending transaction error mismatch: have %v, want %v", err, ErrUnderpriced)
	}
	if err := pool.AddRemote(pricedTransaction(2, 100000, big.NewInt(1), keys[2])); err != ErrUnderpriced {
		t.Fatalf("adding underpriced queued transaction error mismatch: have %v, want %v", err, ErrUnderpriced)
	}
	if err := validateEvents(events, 0); err != nil {
		t.Fatalf("post-reprice event firing failed: %v", err)
	}
	if err := validateTxPoolInternals(pool); err != nil {
		t.Fatalf("pool internal state corrupted: %v", err)
	}
	// However we can add local underpriced transactions
	tx := pricedTransaction(1, 100000, big.NewInt(1), keys[3])
	if err := pool.AddLocal(tx); err != nil {
		t.Fatalf("failed to add underpriced local transaction: %v", err)
	}
	if pending, _ = pool.Stats(); pending != 3 {
		t.Fatalf("pending transactions mismatched: have %d, want %d", pending, 3)
	}
	if err := validateEvents(events, 1); err != nil {
		t.Fatalf("post-reprice local event firing failed: %v", err)
	}
	if err := validateTxPoolInternals(pool); err != nil {
		t.Fatalf("pool internal state corrupted: %v", err)
	}
	// And we can fill gaps with properly priced transactions
	if err := pool.AddRemote(pricedTransaction(1, 100000, big.NewInt(2), keys[0])); err != nil {
		t.Fatalf("failed to add pending transaction: %v", err)
	}
	if err := pool.AddRemote(pricedTransaction(0, 100000, big.NewInt(2), keys[1])); err != nil {
		t.Fatalf("failed to add pending transaction: %v", err)
	}
	if err := pool.AddRemote(pricedTransaction(2, 100000, big.NewInt(2), keys[2])); err != nil {
		t.Fatalf("failed to add queued transaction: %v", err)
	}
	if err := validateEvents(events, 5); err != nil {
		t.Fatalf("post-reprice event firing failed: %v", err)
	}
	if err := validateTxPoolInternals(pool); err != nil {
		t.Fatalf("pool internal state corrupted: %v", err)
	}
}

// Tests that setting the transaction pool gas price to a higher value does not
// remove local transactions.
func TestTransactionPoolRepricingKeepsLocals(t *testing.T) {
	t.Parallel()

	// Create the pool to test the pricing enforcement with
	statedb, _ := state.New(common.Hash{}, state.NewDatabase(rawdb.NewMemoryDatabase()), nil)
	blockchain := &testBlockChain{statedb, statedb, 1000000, new(event.Feed)}

	pool := NewTxPool(testTxPoolConfig, params.TestChainConfig, blockchain)
	defer pool.Stop()

	// Create a number of test accounts and fund them
	keys := make([]*ecdsa.PrivateKey, 3)
	for i := 0; i < len(keys); i++ {
		keys[i], _ = crypto.GenerateKey()
		pool.currentState.AddBalance(crypto.PubkeyToAddress(keys[i].PublicKey), big.NewInt(1000*1000000))
	}
	// Create transaction (both pending and queued) with a linearly growing gasprice
	for i := uint64(0); i < 500; i++ {
		// Add pending transaction.
		pendingTx := pricedTransaction(i, 100000, big.NewInt(int64(i)), keys[2])
		if err := pool.AddLocal(pendingTx); err != nil {
			t.Fatal(err)
		}
		// Add queued transaction.
		queuedTx := pricedTransaction(i+501, 100000, big.NewInt(int64(i)), keys[2])
		if err := pool.AddLocal(queuedTx); err != nil {
			t.Fatal(err)
		}
	}
	pending, queued := pool.Stats()
	expPending, expQueued := 500, 500
	validate := func() {
		pending, queued = pool.Stats()
		if pending != expPending {
			t.Fatalf("pending transactions mismatched: have %d, want %d", pending, expPending)
		}
		if queued != expQueued {
			t.Fatalf("queued transactions mismatched: have %d, want %d", queued, expQueued)
		}

		if err := validateTxPoolInternals(pool); err != nil {
			t.Fatalf("pool internal state corrupted: %v", err)
		}
	}
	validate()

	// Reprice the pool and check that nothing is dropped
	pool.SetGasPrice(big.NewInt(2))
	validate()

	pool.SetGasPrice(big.NewInt(2))
	pool.SetGasPrice(big.NewInt(4))
	pool.SetGasPrice(big.NewInt(8))
	pool.SetGasPrice(big.NewInt(100))
	validate()
}

// Tests that when the pool reaches its global transaction limit, underpriced
// transactions are gradually shifted out for more expensive ones and any gapped
// pending transactions are moved into the queue.
//
// Note, local transactions are never allowed to be dropped.
func TestTransactionPoolUnderpricing(t *testing.T) {
	t.Parallel()

	// Create the pool to test the pricing enforcement with
	statedb, _ := state.New(common.Hash{}, state.NewDatabase(rawdb.NewMemoryDatabase()), nil)
	blockchain := &testBlockChain{statedb, statedb, 1000000, new(event.Feed)}

	config := testTxPoolConfig
	config.GlobalSlots = 2
	config.GlobalQueue = 2

	pool := NewTxPool(config, params.TestChainConfig, blockchain)
	defer pool.Stop()

	// Keep track of transaction events to ensure all executables get announced
	events := make(chan NewTxsEvent, 32)
	sub := pool.txFeed.Subscribe(events)
	defer sub.Unsubscribe()

	// Create a number of test accounts and fund them
	keys := make([]*ecdsa.PrivateKey, 4)
	for i := 0; i < len(keys); i++ {
		keys[i], _ = crypto.GenerateKey()
		pool.currentState.AddBalance(crypto.PubkeyToAddress(keys[i].PublicKey), big.NewInt(1000000))
	}
	// Generate and queue a batch of transactions, both pending and queued
	txs := types.Transactions{}

	txs = append(txs, pricedTransaction(0, 100000, big.NewInt(1), keys[0]))
	txs = append(txs, pricedTransaction(1, 100000, big.NewInt(2), keys[0]))

	txs = append(txs, pricedTransaction(1, 100000, big.NewInt(1), keys[1]))

	ltx := pricedTransaction(0, 100000, big.NewInt(1), keys[2])

	// Import the batch and that both pending and queued transactions match up
	pool.AddRemotes(txs)
	pool.AddLocal(ltx)

	pending, queued := pool.Stats()
	if pending != 3 {
		t.Fatalf("pending transactions mismatched: have %d, want %d", pending, 3)
	}
	if queued != 1 {
		t.Fatalf("queued transactions mismatched: have %d, want %d", queued, 1)
	}
	if err := validateEvents(events, 3); err != nil {
		t.Fatalf("original event firing failed: %v", err)
	}
	if err := validateTxPoolInternals(pool); err != nil {
		t.Fatalf("pool internal state corrupted: %v", err)
	}
	// Ensure that adding an underpriced transaction on block limit fails
	if err := pool.AddRemote(pricedTransaction(0, 100000, big.NewInt(1), keys[1])); err != ErrUnderpriced {
		t.Fatalf("adding underpriced pending transaction error mismatch: have %v, want %v", err, ErrUnderpriced)
	}
	// Ensure that adding high priced transactions drops cheap ones, but not own
	if err := pool.AddRemote(pricedTransaction(0, 100000, big.NewInt(3), keys[1])); err != nil { // +K1:0 => -K1:1 => Pend K0:0, K0:1, K1:0, K2:0; Que -
		t.Fatalf("failed to add well priced transaction: %v", err)
	}
	if err := pool.AddRemote(pricedTransaction(2, 100000, big.NewInt(4), keys[1])); err != nil { // +K1:2 => -K0:0 => Pend K1:0, K2:0; Que K0:1 K1:2
		t.Fatalf("failed to add well priced transaction: %v", err)
	}
	if err := pool.AddRemote(pricedTransaction(3, 100000, big.NewInt(5), keys[1])); err != nil { // +K1:3 => -K0:1 => Pend K1:0, K2:0; Que K1:2 K1:3
		t.Fatalf("failed to add well priced transaction: %v", err)
	}
	pending, queued = pool.Stats()
	if pending != 2 {
		t.Fatalf("pending transactions mismatched: have %d, want %d", pending, 2)
	}
	if queued != 2 {
		t.Fatalf("queued transactions mismatched: have %d, want %d", queued, 2)
	}
	if err := validateEvents(events, 1); err != nil {
		t.Fatalf("additional event firing failed: %v", err)
	}
	if err := validateTxPoolInternals(pool); err != nil {
		t.Fatalf("pool internal state corrupted: %v", err)
	}
	// Ensure that adding local transactions can push out even higher priced ones
	ltx = pricedTransaction(1, 100000, big.NewInt(0), keys[2])
	if err := pool.AddLocal(ltx); err != nil {
		t.Fatalf("failed to append underpriced local transaction: %v", err)
	}
	ltx = pricedTransaction(0, 100000, big.NewInt(0), keys[3])
	if err := pool.AddLocal(ltx); err != nil {
		t.Fatalf("failed to add new underpriced local transaction: %v", err)
	}
	pending, queued = pool.Stats()
	if pending != 3 {
		t.Fatalf("pending transactions mismatched: have %d, want %d", pending, 3)
	}
	if queued != 1 {
		t.Fatalf("queued transactions mismatched: have %d, want %d", queued, 1)
	}
	if err := validateEvents(events, 2); err != nil {
		t.Fatalf("local event firing failed: %v", err)
	}
	if err := validateTxPoolInternals(pool); err != nil {
		t.Fatalf("pool internal state corrupted: %v", err)
	}
}

// Tests that more expensive transactions push out cheap ones from the pool, but
// without producing instability by creating gaps that start jumping transactions
// back and forth between queued/pending.
func TestTransactionPoolStableUnderpricing(t *testing.T) {
	t.Parallel()

	// Create the pool to test the pricing enforcement with
	statedb, _ := state.New(common.Hash{}, state.NewDatabase(rawdb.NewMemoryDatabase()), nil)
	blockchain := &testBlockChain{statedb, statedb, 1000000, new(event.Feed)}

	config := testTxPoolConfig
	config.GlobalSlots = 128
	config.GlobalQueue = 0

	pool := NewTxPool(config, params.TestChainConfig, blockchain)
	defer pool.Stop()

	// Keep track of transaction events to ensure all executables get announced
	events := make(chan NewTxsEvent, 32)
	sub := pool.txFeed.Subscribe(events)
	defer sub.Unsubscribe()

	// Create a number of test accounts and fund them
	keys := make([]*ecdsa.PrivateKey, 2)
	for i := 0; i < len(keys); i++ {
		keys[i], _ = crypto.GenerateKey()
		pool.currentState.AddBalance(crypto.PubkeyToAddress(keys[i].PublicKey), big.NewInt(1000000))
	}
	// Fill up the entire queue with the same transaction price points
	txs := types.Transactions{}
	for i := uint64(0); i < config.GlobalSlots; i++ {
		txs = append(txs, pricedTransaction(i, 100000, big.NewInt(1), keys[0]))
	}
	pool.AddRemotesSync(txs)

	pending, queued := pool.Stats()
	if pending != int(config.GlobalSlots) {
		t.Fatalf("pending transactions mismatched: have %d, want %d", pending, config.GlobalSlots)
	}
	if queued != 0 {
		t.Fatalf("queued transactions mismatched: have %d, want %d", queued, 0)
	}
	if err := validateEvents(events, int(config.GlobalSlots)); err != nil {
		t.Fatalf("original event firing failed: %v", err)
	}
	if err := validateTxPoolInternals(pool); err != nil {
		t.Fatalf("pool internal state corrupted: %v", err)
	}
	// Ensure that adding high priced transactions drops a cheap, but doesn't produce a gap
	if err := pool.addRemoteSync(pricedTransaction(0, 100000, big.NewInt(3), keys[1])); err != nil {
		t.Fatalf("failed to add well priced transaction: %v", err)
	}
	pending, queued = pool.Stats()
	if pending != int(config.GlobalSlots) {
		t.Fatalf("pending transactions mismatched: have %d, want %d", pending, config.GlobalSlots)
	}
	if queued != 0 {
		t.Fatalf("queued transactions mismatched: have %d, want %d", queued, 0)
	}
	if err := validateEvents(events, 1); err != nil {
		t.Fatalf("additional event firing failed: %v", err)
	}
	if err := validateTxPoolInternals(pool); err != nil {
		t.Fatalf("pool internal state corrupted: %v", err)
	}
}

// Tests that the pool rejects duplicate transactions.
func TestTransactionDeduplication(t *testing.T) {
	t.Parallel()

	// Create the pool to test the pricing enforcement with
	statedb, _ := state.New(common.Hash{}, state.NewDatabase(rawdb.NewMemoryDatabase()), nil)
	blockchain := &testBlockChain{statedb, statedb, 1000000, new(event.Feed)}

	pool := NewTxPool(testTxPoolConfig, params.TestChainConfig, blockchain)
	defer pool.Stop()

	// Create a test account to add transactions with
	key, _ := crypto.GenerateKey()
	pool.currentState.AddBalance(crypto.PubkeyToAddress(key.PublicKey), big.NewInt(1000000000))

	// Create a batch of transactions and add a few of them
	txs := make([]*types.Transaction, 16)
	for i := 0; i < len(txs); i++ {
		txs[i] = pricedTransaction(uint64(i), 100000, big.NewInt(1), key)
	}
	var firsts []*types.Transaction
	for i := 0; i < len(txs); i += 2 {
		firsts = append(firsts, txs[i])
	}
	errs := pool.AddRemotesSync(firsts)
	if len(errs) != len(firsts) {
		t.Fatalf("first add mismatching result count: have %d, want %d", len(errs), len(firsts))
	}
	for i, err := range errs {
		if err != nil {
			t.Errorf("add %d failed: %v", i, err)
		}
	}
	pending, queued := pool.Stats()
	if pending != 1 {
		t.Fatalf("pending transactions mismatched: have %d, want %d", pending, 1)
	}
	if queued != len(txs)/2-1 {
		t.Fatalf("queued transactions mismatched: have %d, want %d", queued, len(txs)/2-1)
	}
	// Try to add all of them now and ensure previous ones error out as knowns
	errs = pool.AddRemotesSync(txs)
	if len(errs) != len(txs) {
		t.Fatalf("all add mismatching result count: have %d, want %d", len(errs), len(txs))
	}
	for i, err := range errs {
		if i%2 == 0 && err == nil {
			t.Errorf("add %d succeeded, should have failed as known", i)
		}
		if i%2 == 1 && err != nil {
			t.Errorf("add %d failed: %v", i, err)
		}
	}
	pending, queued = pool.Stats()
	if pending != len(txs) {
		t.Fatalf("pending transactions mismatched: have %d, want %d", pending, len(txs))
	}
	if queued != 0 {
		t.Fatalf("queued transactions mismatched: have %d, want %d", queued, 0)
	}
	if err := validateTxPoolInternals(pool); err != nil {
		t.Fatalf("pool internal state corrupted: %v", err)
	}
}

// Tests that the pool rejects replacement transactions that don't meet the minimum
// price bump required.
func TestTransactionReplacement(t *testing.T) {
	t.Parallel()

	// Create the pool to test the pricing enforcement with
	statedb, _ := state.New(common.Hash{}, state.NewDatabase(rawdb.NewMemoryDatabase()), nil)
	blockchain := &testBlockChain{statedb, statedb, 1000000, new(event.Feed)}

	pool := NewTxPool(testTxPoolConfig, params.TestChainConfig, blockchain)
	defer pool.Stop()

	// Keep track of transaction events to ensure all executables get announced
	events := make(chan NewTxsEvent, 32)
	sub := pool.txFeed.Subscribe(events)
	defer sub.Unsubscribe()

	// Create a test account to add transactions with
	key, _ := crypto.GenerateKey()
	pool.currentState.AddBalance(crypto.PubkeyToAddress(key.PublicKey), big.NewInt(1000000000))

	// Add pending transactions, ensuring the minimum price bump is enforced for replacement (for ultra low prices too)
	price := int64(100)
	threshold := (price * (100 + int64(testTxPoolConfig.PriceBump))) / 100

	if err := pool.addRemoteSync(pricedTransaction(0, 100000, big.NewInt(1), key)); err != nil {
		t.Fatalf("failed to add original cheap pending transaction: %v", err)
	}
	if err := pool.AddRemote(pricedTransaction(0, 100001, big.NewInt(1), key)); err != ErrReplaceUnderpriced {
		t.Fatalf("original cheap pending transaction replacement error mismatch: have %v, want %v", err, ErrReplaceUnderpriced)
	}
	if err := pool.AddRemote(pricedTransaction(0, 100000, big.NewInt(2), key)); err != nil {
		t.Fatalf("failed to replace original cheap pending transaction: %v", err)
	}
	if err := validateEvents(events, 2); err != nil {
		t.Fatalf("cheap replacement event firing failed: %v", err)
	}

	if err := pool.addRemoteSync(pricedTransaction(0, 100000, big.NewInt(price), key)); err != nil {
		t.Fatalf("failed to add original proper pending transaction: %v", err)
	}
	if err := pool.AddRemote(pricedTransaction(0, 100001, big.NewInt(threshold-1), key)); err != ErrReplaceUnderpriced {
		t.Fatalf("original proper pending transaction replacement error mismatch: have %v, want %v", err, ErrReplaceUnderpriced)
	}
	if err := pool.AddRemote(pricedTransaction(0, 100000, big.NewInt(threshold), key)); err != nil {
		t.Fatalf("failed to replace original proper pending transaction: %v", err)
	}
	if err := validateEvents(events, 2); err != nil {
		t.Fatalf("proper replacement event firing failed: %v", err)
	}

	// Add queued transactions, ensuring the minimum price bump is enforced for replacement (for ultra low prices too)
	if err := pool.AddRemote(pricedTransaction(2, 100000, big.NewInt(1), key)); err != nil {
		t.Fatalf("failed to add original cheap queued transaction: %v", err)
	}
	if err := pool.AddRemote(pricedTransaction(2, 100001, big.NewInt(1), key)); err != ErrReplaceUnderpriced {
		t.Fatalf("original cheap queued transaction replacement error mismatch: have %v, want %v", err, ErrReplaceUnderpriced)
	}
	if err := pool.AddRemote(pricedTransaction(2, 100000, big.NewInt(2), key)); err != nil {
		t.Fatalf("failed to replace original cheap queued transaction: %v", err)
	}

	if err := pool.AddRemote(pricedTransaction(2, 100000, big.NewInt(price), key)); err != nil {
		t.Fatalf("failed to add original proper queued transaction: %v", err)
	}
	if err := pool.AddRemote(pricedTransaction(2, 100001, big.NewInt(threshold-1), key)); err != ErrReplaceUnderpriced {
		t.Fatalf("original proper queued transaction replacement error mismatch: have %v, want %v", err, ErrReplaceUnderpriced)
	}
	if err := pool.AddRemote(pricedTransaction(2, 100000, big.NewInt(threshold), key)); err != nil {
		t.Fatalf("failed to replace original proper queued transaction: %v", err)
	}

	if err := validateEvents(events, 0); err != nil {
		t.Fatalf("queued replacement event firing failed: %v", err)
	}
	if err := validateTxPoolInternals(pool); err != nil {
		t.Fatalf("pool internal state corrupted: %v", err)
	}
}

// Tests that local transactions are journaled to disk, but remote transactions
// get discarded between restarts.
func TestTransactionJournaling(t *testing.T)         { testTransactionJournaling(t, false) }
func TestTransactionJournalingNoLocals(t *testing.T) { testTransactionJournaling(t, true) }

func testTransactionJournaling(t *testing.T, nolocals bool) {
	t.Parallel()

	// Create a temporary file for the journal
	file, err := ioutil.TempFile("", "")
	if err != nil {
		t.Fatalf("failed to create temporary journal: %v", err)
	}
	journal := file.Name()
	defer os.Remove(journal)

	// Clean up the temporary file, we only need the path for now
	file.Close()
	os.Remove(journal)

	// Create the original pool to inject transaction into the journal
	statedb, _ := state.New(common.Hash{}, state.NewDatabase(rawdb.NewMemoryDatabase()), nil)
	blockchain := &testBlockChain{statedb, statedb, 1000000, new(event.Feed)}

	config := testTxPoolConfig
	config.NoLocals = nolocals
	config.Journal = journal
	config.Rejournal = time.Second

	pool := NewTxPool(config, params.TestChainConfig, blockchain)

	// Create two test accounts to ensure remotes expire but locals do not
	local, _ := crypto.GenerateKey()
	remote, _ := crypto.GenerateKey()

	pool.currentState.AddBalance(crypto.PubkeyToAddress(local.PublicKey), big.NewInt(1000000000))
	pool.currentState.AddBalance(crypto.PubkeyToAddress(remote.PublicKey), big.NewInt(1000000000))

	// Add three local and a remote transactions and ensure they are queued up
	if err := pool.AddLocal(pricedTransaction(0, 100000, big.NewInt(1), local)); err != nil {
		t.Fatalf("failed to add local transaction: %v", err)
	}
	if err := pool.AddLocal(pricedTransaction(1, 100000, big.NewInt(1), local)); err != nil {
		t.Fatalf("failed to add local transaction: %v", err)
	}
	if err := pool.AddLocal(pricedTransaction(2, 100000, big.NewInt(1), local)); err != nil {
		t.Fatalf("failed to add local transaction: %v", err)
	}
	if err := pool.addRemoteSync(pricedTransaction(0, 100000, big.NewInt(1), remote)); err != nil {
		t.Fatalf("failed to add remote transaction: %v", err)
	}
	pending, queued := pool.Stats()
	if pending != 4 {
		t.Fatalf("pending transactions mismatched: have %d, want %d", pending, 4)
	}
	if queued != 0 {
		t.Fatalf("queued transactions mismatched: have %d, want %d", queued, 0)
	}
	if err := validateTxPoolInternals(pool); err != nil {
		t.Fatalf("pool internal state corrupted: %v", err)
	}
	// Terminate the old pool, bump the local nonce, create a new pool and ensure relevant transaction survive
	pool.Stop()
	statedb.SetNonce(crypto.PubkeyToAddress(local.PublicKey), 1)
	blockchain = &testBlockChain{statedb, statedb, 1000000, new(event.Feed)}

	pool = NewTxPool(config, params.TestChainConfig, blockchain)

	pending, queued = pool.Stats()
	if queued != 0 {
		t.Fatalf("queued transactions mismatched: have %d, want %d", queued, 0)
	}
	if nolocals {
		if pending != 0 {
			t.Fatalf("pending transactions mismatched: have %d, want %d", pending, 0)
		}
	} else {
		if pending != 2 {
			t.Fatalf("pending transactions mismatched: have %d, want %d", pending, 2)
		}
	}
	if err := validateTxPoolInternals(pool); err != nil {
		t.Fatalf("pool internal state corrupted: %v", err)
	}
	// Bump the nonce temporarily and ensure the newly invalidated transaction is removed
	statedb.SetNonce(crypto.PubkeyToAddress(local.PublicKey), 2)
	<-pool.requestReset(nil, nil)
	time.Sleep(2 * config.Rejournal)
	pool.Stop()

	statedb.SetNonce(crypto.PubkeyToAddress(local.PublicKey), 1)
	blockchain = &testBlockChain{statedb, statedb, 1000000, new(event.Feed)}
	pool = NewTxPool(config, params.TestChainConfig, blockchain)

	pending, queued = pool.Stats()
	if pending != 0 {
		t.Fatalf("pending transactions mismatched: have %d, want %d", pending, 0)
	}
	if nolocals {
		if queued != 0 {
			t.Fatalf("queued transactions mismatched: have %d, want %d", queued, 0)
		}
	} else {
		if queued != 1 {
			t.Fatalf("queued transactions mismatched: have %d, want %d", queued, 1)
		}
	}
	if err := validateTxPoolInternals(pool); err != nil {
		t.Fatalf("pool internal state corrupted: %v", err)
	}
	pool.Stop()
}

// TestTransactionStatusCheck tests that the pool can correctly retrieve the
// pending status of individual transactions.
func TestTransactionStatusCheck(t *testing.T) {
	t.Parallel()

	// Create the pool to test the status retrievals with
	statedb, _ := state.New(common.Hash{}, state.NewDatabase(rawdb.NewMemoryDatabase()), nil)
	blockchain := &testBlockChain{statedb, statedb, 1000000, new(event.Feed)}

	pool := NewTxPool(testTxPoolConfig, params.TestChainConfig, blockchain)
	defer pool.Stop()

	// Create the test accounts to check various transaction statuses with
	keys := make([]*ecdsa.PrivateKey, 3)
	for i := 0; i < len(keys); i++ {
		keys[i], _ = crypto.GenerateKey()
		pool.currentState.AddBalance(crypto.PubkeyToAddress(keys[i].PublicKey), big.NewInt(1000000))
	}
	// Generate and queue a batch of transactions, both pending and queued
	txs := types.Transactions{}

	txs = append(txs, pricedTransaction(0, 100000, big.NewInt(1), keys[0])) // Pending only
	txs = append(txs, pricedTransaction(0, 100000, big.NewInt(1), keys[1])) // Pending and queued
	txs = append(txs, pricedTransaction(2, 100000, big.NewInt(1), keys[1]))
	txs = append(txs, pricedTransaction(2, 100000, big.NewInt(1), keys[2])) // Queued only

	// Import the transaction and ensure they are correctly added
	pool.AddRemotesSync(txs)

	pending, queued := pool.Stats()
	if pending != 2 {
		t.Fatalf("pending transactions mismatched: have %d, want %d", pending, 2)
	}
	if queued != 2 {
		t.Fatalf("queued transactions mismatched: have %d, want %d", queued, 2)
	}
	if err := validateTxPoolInternals(pool); err != nil {
		t.Fatalf("pool internal state corrupted: %v", err)
	}
	// Retrieve the status of each transaction and validate them
	hashes := make([]common.Hash, len(txs))
	for i, tx := range txs {
		hashes[i] = tx.Hash()
	}
	hashes = append(hashes, common.Hash{})

	statuses := pool.Status(hashes)
	expect := []TxStatus{TxStatusPending, TxStatusPending, TxStatusQueued, TxStatusQueued, TxStatusUnknown}

	for i := 0; i < len(statuses); i++ {
		if statuses[i] != expect[i] {
			t.Errorf("transaction %d: status mismatch: have %v, want %v", i, statuses[i], expect[i])
		}
	}
}

// Test the transaction slots consumption is computed correctly
func TestTransactionSlotCount(t *testing.T) {
	t.Parallel()

	key, _ := crypto.GenerateKey()

	// Check that an empty transaction consumes a single slot
	smallTx := pricedDataTransaction(0, 0, big.NewInt(0), key, 0)
	if slots := numSlots(smallTx); slots != 1 {
		t.Fatalf("small transactions slot count mismatch: have %d want %d", slots, 1)
	}
	// Check that a large transaction consumes the correct number of slots
	bigTx := pricedDataTransaction(0, 0, big.NewInt(0), key, uint64(10*txSlotSize))
	if slots := numSlots(bigTx); slots != 11 {
		t.Fatalf("big transactions slot count mismatch: have %d want %d", slots, 11)
	}
}

// Benchmarks the speed of validating the contents of the pending queue of the
// transaction pool.
func BenchmarkPendingDemotion100(b *testing.B)   { benchmarkPendingDemotion(b, 100) }
func BenchmarkPendingDemotion1000(b *testing.B)  { benchmarkPendingDemotion(b, 1000) }
func BenchmarkPendingDemotion10000(b *testing.B) { benchmarkPendingDemotion(b, 10000) }

func benchmarkPendingDemotion(b *testing.B, size int) {
	// Add a batch of transactions to a pool one by one
	pool, key := setupTxPool()
	defer pool.Stop()

	account := crypto.PubkeyToAddress(key.PublicKey)
	pool.currentState.AddBalance(account, big.NewInt(1000000))

	for i := 0; i < size; i++ {
		tx := transaction(uint64(i), 100000, key)
		pool.promoteTx(account, tx.Hash(), tx)
	}
	// Benchmark the speed of pool validation
	b.ResetTimer()
	for i := 0; i < b.N; i++ {
		pool.demoteUnexecutables()
	}
}

// Benchmarks the speed of scheduling the contents of the future queue of the
// transaction pool.
func BenchmarkFuturePromotion100(b *testing.B)   { benchmarkFuturePromotion(b, 100) }
func BenchmarkFuturePromotion1000(b *testing.B)  { benchmarkFuturePromotion(b, 1000) }
func BenchmarkFuturePromotion10000(b *testing.B) { benchmarkFuturePromotion(b, 10000) }

func benchmarkFuturePromotion(b *testing.B, size int) {
	// Add a batch of transactions to a pool one by one
	pool, key := setupTxPool()
	defer pool.Stop()

	account := crypto.PubkeyToAddress(key.PublicKey)
	pool.currentState.AddBalance(account, big.NewInt(1000000))

	for i := 0; i < size; i++ {
		tx := transaction(uint64(1+i), 100000, key)
		pool.enqueueTx(tx.Hash(), tx)
	}
	// Benchmark the speed of pool validation
	b.ResetTimer()
	for i := 0; i < b.N; i++ {
		pool.promoteExecutables(nil)
	}
}

// Benchmarks the speed of batched transaction insertion.
func BenchmarkPoolBatchInsert100(b *testing.B)   { benchmarkPoolBatchInsert(b, 100) }
func BenchmarkPoolBatchInsert1000(b *testing.B)  { benchmarkPoolBatchInsert(b, 1000) }
func BenchmarkPoolBatchInsert10000(b *testing.B) { benchmarkPoolBatchInsert(b, 10000) }

func benchmarkPoolBatchInsert(b *testing.B, size int) {
	// Generate a batch of transactions to enqueue into the pool
	pool, key := setupTxPool()
	defer pool.Stop()

	account := crypto.PubkeyToAddress(key.PublicKey)
	pool.currentState.AddBalance(account, big.NewInt(1000000))

	batches := make([]types.Transactions, b.N)
	for i := 0; i < b.N; i++ {
		batches[i] = make(types.Transactions, size)
		for j := 0; j < size; j++ {
			batches[i][j] = transaction(uint64(size*i+j), 100000, key)
		}
	}
	// Benchmark importing the transactions into the queue
	b.ResetTimer()
	for _, batch := range batches {
		pool.AddRemotes(batch)
	}
}

//Checks that the EIP155 signer is assigned to the TxPool no matter the configuration, even invalid config
func TestEIP155SignerOnTxPool(t *testing.T) {
	var flagtests = []struct {
		name           string
		homesteadBlock *big.Int
		eip155Block    *big.Int
	}{
		{"hsnileip155nil", nil, nil},
		{"hsnileip1550", nil, big.NewInt(0)},
		{"hsnileip155100", nil, big.NewInt(100)},
		{"hs0eip155nil", big.NewInt(0), nil},
		{"hs0eip1550", big.NewInt(0), big.NewInt(0)},
		{"hs0eip155100", big.NewInt(0), big.NewInt(100)},
		{"hs100eip155nil", big.NewInt(100), nil},
		{"hs100eip1550", big.NewInt(100), big.NewInt(0)},
		{"hs100eip155100", big.NewInt(100), big.NewInt(100)},
	}

	for _, tt := range flagtests {
		t.Run("", func(t *testing.T) {
			db := rawdb.NewMemoryDatabase()
			statedb, _ := state.New(common.Hash{}, state.NewDatabase(db), nil)
			blockchain := &testBlockChain{statedb, statedb, 1000000, new(event.Feed)}

			chainconfig := &params.ChainConfig{
				ChainID:        big.NewInt(10),
				HomesteadBlock: tt.homesteadBlock,
				EIP150Block:    big.NewInt(0),
				EIP155Block:    tt.eip155Block,
				EIP158Block:    big.NewInt(0),
				ByzantiumBlock: big.NewInt(0),
				Ethash:         new(params.EthashConfig),
			}

			pool := NewTxPool(testTxPoolConfig, chainconfig, blockchain)

			if reflect.TypeOf(types.EIP155Signer{}) != reflect.TypeOf(pool.signer) {
				t.Fail()
			}
		})
	}

}<|MERGE_RESOLUTION|>--- conflicted
+++ resolved
@@ -258,13 +258,8 @@
 
 	balance := new(big.Int).Add(tx.Value(), new(big.Int).Mul(new(big.Int).SetUint64(tx.Gas()), tx.GasPrice()))
 	pool.currentState.AddBalance(from, balance)
-<<<<<<< HEAD
 	if err := pool.AddRemote(tx); !errors.Is(err, ErrIntrinsicGas) {
-		t.Error("expected", ErrIntrinsicGas, "got", err)
-=======
-	if err := pool.AddRemote(tx); err != ErrIntrinsicGas {
 		t.Error("expected", ErrIntrinsicGas, "; got", err)
->>>>>>> 900595bc
 	}
 
 	pool.currentState.SetNonce(from, 1)
