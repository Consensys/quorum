--- conflicted
+++ resolved
@@ -153,41 +153,20 @@
 	return nil
 }
 
-<<<<<<< HEAD
-// commitAndWrite- commits all private states, updates the trie of private states, writes to disk
+// CommitAndWrite commits all private states, updates the trie of private states, writes to disk
 func (mpsr *MultiplePrivateStateRepository) CommitAndWrite(isEIP158 bool, block *types.Block) (common.Hash, error) {
-=======
-// CommitAndWrite commits all private states, updates the trie of private states, writes to disk
-func (mpsr *MultiplePrivateStateRepository) CommitAndWrite(isEIP158 bool, block *types.Block) error {
->>>>>>> ccfc4263
 	mpsr.mux.Lock()
 	defer mpsr.mux.Unlock()
 	// commit each managed state
 	for psi, managedState := range mpsr.managedStates {
-<<<<<<< HEAD
-		// commit each managed state
-		privateRoot, err := managedState.stateDb.Commit(isEIP158)
-		if err != nil {
-			return privateRoot, err
-		}
-		// update the managed state root in the trie of states
-		err = mpsr.trie.TryUpdate([]byte(psi), privateRoot.Bytes())
-=======
 		// calculate and commit state root if required
 		privateRoot, err := managedState.stateRootProviderFunc(isEIP158)
->>>>>>> ccfc4263
 		if err != nil {
 			return privateRoot, err
 		}
-<<<<<<< HEAD
-		err = managedState.stateCache.TrieDB().Commit(privateRoot, false, nil)
-		if err != nil {
-			return privateRoot, err
-=======
 		// update the managed state root in the trie of state roots
 		if err := mpsr.trie.TryUpdate([]byte(psi), privateRoot.Bytes()); err != nil {
-			return err
->>>>>>> ccfc4263
+			return privateRoot, err
 		}
 	}
 	// commit the trie of states
