--- conflicted
+++ resolved
@@ -539,19 +539,7 @@
 	if sizeLimit == 0 {
 		sizeLimit = DefaultTxPoolConfig.TransactionSizeLimit
 	}
-<<<<<<< HEAD
-
-	//Quorum
-	// Reject transaction if gas price is disabled, but gas price is specified
-	if (!pool.chainconfig.EnableGasPrice) && tx.GasPrice().Cmp(common.Big0) != 0 {
-		return ErrInvalidGasPrice
-	}
-	//End-Quorum
-
-	// Reject transactions over 32KB (or manually set limit) to prevent DOS attacks
-=======
 	// Reject transactions over 64KB (or manually set limit) to prevent DOS attacks
->>>>>>> 137d1a61
 	if float64(tx.Size()) > float64(sizeLimit*1024) {
 		return ErrOversizedData
 	}
@@ -571,16 +559,10 @@
 	if err != nil {
 		return ErrInvalidSender
 	}
-<<<<<<< HEAD
-	// Drop non-local transactions under our own minimal accepted gas price
-	local = local || pool.locals.contains(from) // account may be local even if the transaction arrived from the network
-	if !local && pool.gasPrice.Cmp(tx.GasPrice()) > 0 && pool.chainconfig.EnableGasPrice {
-		return ErrUnderpriced
-=======
 	if pool.chainconfig.IsQuorum {
 		// Quorum
-		// Gas price must be zero for Quorum transaction
-		if tx.GasPrice().Cmp(common.Big0) != 0 {
+		// Reject transaction if gas price is disabled, but gas price is specified
+		if (!pool.chainconfig.EnableGasPrice) && tx.GasPrice().Cmp(common.Big0) != 0 {
 			return ErrInvalidGasPrice
 		}
 		// Ether value is not currently supported on private transactions
@@ -591,13 +573,11 @@
 		if err := checkAccount(from, tx.To()); err != nil {
 			return err
 		}
-	} else {
-		// Drop non-local transactions under our own minimal accepted gas price
-		local = local || pool.locals.contains(from) // account may be local even if the transaction arrived from the network
-		if !local && pool.gasPrice.Cmp(tx.GasPrice()) > 0 {
-			return ErrUnderpriced
-		}
->>>>>>> 137d1a61
+	}
+	// Drop non-local transactions under our own minimal accepted gas price
+	local = local || pool.locals.contains(from) // account may be local even if the transaction arrived from the network
+	if !local && pool.gasPrice.Cmp(tx.GasPrice()) > 0 && pool.chainconfig.EnableGasPrice {	//Quorum
+		return ErrUnderpriced
 	}
 	// Ensure the transaction adheres to nonce ordering
 	if pool.currentState.GetNonce(from) > tx.Nonce() {
@@ -643,7 +623,7 @@
 	// If the transaction pool is full, discard underpriced transactions
 	if uint64(pool.all.Count()) >= pool.config.GlobalSlots+pool.config.GlobalQueue {
 		// If the new transaction is underpriced, don't accept it
-		if pool.chainconfig.EnableGasPrice && !local && pool.priced.Underpriced(tx, pool.locals) {
+		if pool.chainconfig.EnableGasPrice && !local && pool.priced.Underpriced(tx, pool.locals) {	//Quorum
 			log.Trace("Discarding underpriced transaction", "hash", hash, "price", tx.GasPrice())
 			underpricedTxMeter.Mark(1)
 			return false, ErrUnderpriced
@@ -1243,12 +1223,8 @@
 			pool.all.Remove(hash)
 			log.Trace("Removed old queued transaction", "hash", hash)
 		}
-<<<<<<< HEAD
-		if pool.chainconfig.EnableGasPrice {
-=======
 		var drops types.Transactions
-		if !isQuorum {
->>>>>>> 137d1a61
+		if pool.chainconfig.EnableGasPrice { //Quorum
 			// Drop all transactions that are too costly (low balance or out of gas)
 			drops, _ = list.Filter(pool.currentState.GetBalance(addr), pool.currentMaxGas)
 			for _, tx := range drops {
