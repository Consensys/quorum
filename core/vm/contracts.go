--- conflicted
+++ resolved
@@ -130,17 +130,6 @@
 
 // ActivePrecompiles returns the precompiles enabled with the current configuration.
 func ActivePrecompiles(rules params.Rules) []common.Address {
-<<<<<<< HEAD
-	switch {
-	case rules.IsBerlin:
-		return PrecompiledAddressesBerlin
-	case rules.IsIstanbul:
-		return PrecompiledAddressesIstanbul
-	case rules.IsByzantium:
-		return PrecompiledAddressesByzantium
-	default:
-		return PrecompiledAddressesHomestead
-=======
 	var result []common.Address
 	switch {
 	case rules.IsBerlin:
@@ -154,7 +143,6 @@
 	}
 	if rules.IsPrivacyPrecompile {
 		result = append(result, common.QuorumPrivacyPrecompileContractAddress())
->>>>>>> 9c76ee9a
 	}
 	return result
 }
