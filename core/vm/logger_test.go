// Copyright 2016 The go-ethereum Authors
// This file is part of the go-ethereum library.
//
// The go-ethereum library is free software: you can redistribute it and/or modify
// it under the terms of the GNU Lesser General Public License as published by
// the Free Software Foundation, either version 3 of the License, or
// (at your option) any later version.
//
// The go-ethereum library is distributed in the hope that it will be useful,
// but WITHOUT ANY WARRANTY; without even the implied warranty of
// MERCHANTABILITY or FITNESS FOR A PARTICULAR PURPOSE. See the
// GNU Lesser General Public License for more details.
//
// You should have received a copy of the GNU Lesser General Public License
// along with the go-ethereum library. If not, see <http://www.gnu.org/licenses/>.

package vm

import (
	"math/big"
	"testing"

	"github.com/ethereum/go-ethereum/common"
	"github.com/ethereum/go-ethereum/core/state"
	"github.com/ethereum/go-ethereum/params"
	"github.com/holiman/uint256"
)

type dummyContractRef struct {
	calledForEach bool
}

func (dummyContractRef) ReturnGas(*big.Int)          {}
func (dummyContractRef) Address() common.Address     { return common.Address{} }
func (dummyContractRef) Value() *big.Int             { return new(big.Int) }
func (dummyContractRef) SetCode(common.Hash, []byte) {}
func (d *dummyContractRef) ForEachStorage(callback func(key, value common.Hash) bool) {
	d.calledForEach = true
}
func (d *dummyContractRef) SubBalance(amount *big.Int) {}
func (d *dummyContractRef) AddBalance(amount *big.Int) {}
func (d *dummyContractRef) SetBalance(*big.Int)        {}
func (d *dummyContractRef) SetNonce(uint64)            {}
func (d *dummyContractRef) Balance() *big.Int          { return new(big.Int) }

type dummyStatedb struct {
	state.StateDB
}

func (*dummyStatedb) GetRefund() uint64 { return 1337 }

func TestStoreCapture(t *testing.T) {
	var (
<<<<<<< HEAD
		env      = NewEVM(BlockContext{}, TxContext{}, &dummyStatedb{}, params.TestChainConfig, Config{})
=======
		db       = &dummyStatedb{}
		env      = NewEVM(BlockContext{}, TxContext{}, db, db, params.TestChainConfig, Config{})
>>>>>>> 6665a93d
		logger   = NewStructLogger(nil)
		mem      = NewMemory()
		stack    = newstack()
		contract = NewContract(&dummyContractRef{}, &dummyContractRef{}, new(big.Int), 0)
	)
	stack.push(uint256.NewInt().SetUint64(1))
	stack.push(uint256.NewInt())
	var index common.Hash
	logger.CaptureState(env, 0, SSTORE, 0, 0, mem, stack, nil, contract, 0, nil)
	if len(logger.storage[contract.Address()]) == 0 {
		t.Fatalf("expected exactly 1 changed value on address %x, got %d", contract.Address(), len(logger.storage[contract.Address()]))
	}
	exp := common.BigToHash(big.NewInt(1))
	if logger.storage[contract.Address()][index] != exp {
		t.Errorf("expected %x, got %x", exp, logger.storage[contract.Address()][index])
	}
}<|MERGE_RESOLUTION|>--- conflicted
+++ resolved
@@ -51,12 +51,8 @@
 
 func TestStoreCapture(t *testing.T) {
 	var (
-<<<<<<< HEAD
-		env      = NewEVM(BlockContext{}, TxContext{}, &dummyStatedb{}, params.TestChainConfig, Config{})
-=======
 		db       = &dummyStatedb{}
 		env      = NewEVM(BlockContext{}, TxContext{}, db, db, params.TestChainConfig, Config{})
->>>>>>> 6665a93d
 		logger   = NewStructLogger(nil)
 		mem      = NewMemory()
 		stack    = newstack()
