// Copyright 2014 The go-ethereum Authors
// This file is part of the go-ethereum library.
//
// The go-ethereum library is free software: you can redistribute it and/or modify
// it under the terms of the GNU Lesser General Public License as published by
// the Free Software Foundation, either version 3 of the License, or
// (at your option) any later version.
//
// The go-ethereum library is distributed in the hope that it will be useful,
// but WITHOUT ANY WARRANTY; without even the implied warranty of
// MERCHANTABILITY or FITNESS FOR A PARTICULAR PURPOSE. See the
// GNU Lesser General Public License for more details.
//
// You should have received a copy of the GNU Lesser General Public License
// along with the go-ethereum library. If not, see <http://www.gnu.org/licenses/>.

package vm

import (
	"errors"
	"math/big"
	"sync/atomic"
	"time"

	"github.com/ethereum/go-ethereum/common"
	"github.com/ethereum/go-ethereum/core/state"
	"github.com/ethereum/go-ethereum/core/types"
	"github.com/ethereum/go-ethereum/crypto"
	"github.com/ethereum/go-ethereum/log"
	"github.com/ethereum/go-ethereum/params"
	"github.com/ethereum/go-ethereum/trie"
	"github.com/holiman/uint256"
)

// note: Quorum, States, and Value Transfer
//
// In Quorum there is a tricky issue in one specific case when there is call from private state to public state:
// * The state db is selected based on the callee (public)
// * With every call there is an associated value transfer -- in our case this is 0
// * Thus, there is an implicit transfer of 0 value from the caller to callee on the public state
// * However in our scenario the caller is private
// * Thus, the transfer creates a ghost of the private account on the public state with no value, code, or storage
//
// The solution is to skip this transfer of 0 value under Quorum

// emptyCodeHash is used by create to ensure deployment is disallowed to already
// deployed contract addresses (relevant after the account abstraction).
var emptyCodeHash = crypto.Keccak256Hash(nil)

type (
	// CanTransferFunc is the signature of a transfer guard function
	CanTransferFunc func(StateDB, common.Address, *big.Int) bool
	// TransferFunc is the signature of a transfer function
	TransferFunc func(StateDB, common.Address, common.Address, *big.Int)
	// GetHashFunc returns the n'th block hash in the blockchain
	// and is used by the BLOCKHASH EVM op code.
	GetHashFunc func(uint64) common.Hash
)

// ActivePrecompiles returns the addresses of the precompiles enabled with the current
// configuration
func (evm *EVM) ActivePrecompiles() []common.Address {
	switch {
	case evm.chainRules.IsBerlin:
		return PrecompiledAddressesBerlin
	case evm.chainRules.IsIstanbul:
		return PrecompiledAddressesIstanbul
	case evm.chainRules.IsByzantium:
		return PrecompiledAddressesByzantium
	default:
		return PrecompiledAddressesHomestead
	}
}

func (evm *EVM) precompile(addr common.Address) (PrecompiledContract, bool) {
	var precompiles map[common.Address]PrecompiledContract
	switch {
	case evm.chainRules.IsBerlin:
		precompiles = PrecompiledContractsBerlin
	case evm.chainRules.IsIstanbul:
		precompiles = PrecompiledContractsIstanbul
	case evm.chainRules.IsByzantium:
		precompiles = PrecompiledContractsByzantium
	default:
		precompiles = PrecompiledContractsHomestead
	}
	p, ok := precompiles[addr]
	return p, ok
}

// Quorum
func (evm *EVM) quorumPrecompile(addr common.Address) (QuorumPrecompiledContract, bool) {
	var quorumPrecompiles map[common.Address]QuorumPrecompiledContract
	switch {
	case evm.chainRules.IsPrivacyPrecompile:
		quorumPrecompiles = QuorumPrecompiledContracts
	}

	p, ok := quorumPrecompiles[addr]
	return p, ok
}

// End Quorum

// run runs the given contract and takes care of running precompiles with a fallback to the byte code interpreter.
func run(evm *EVM, contract *Contract, input []byte, readOnly bool) ([]byte, error) {
	// Quorum
	if contract.CodeAddr != nil {
		// Using CodeAddr is favour over contract.Address()
		// During DelegateCall() CodeAddr is the address of the delegated account
		address := *contract.CodeAddr
		if _, ok := evm.affectedContracts[address]; !ok {
			evm.affectedContracts[address] = MessageCall
		}
	}
	// End Quorum
	for _, interpreter := range evm.interpreters {
		if interpreter.CanRun(contract.Code) {
			if evm.interpreter != interpreter {
				// Ensure that the interpreter pointer is set back
				// to its current value upon return.
				defer func(i Interpreter) {
					evm.interpreter = i
				}(evm.interpreter)
				evm.interpreter = interpreter
			}
			return interpreter.Run(contract, input, readOnly)
		}
	}
	return nil, errors.New("no compatible interpreter")
}

// BlockContext provides the EVM with auxiliary information. Once provided
// it shouldn't be modified.
type BlockContext struct {
	// CanTransfer returns whether the account contains
	// sufficient ether to transfer the value
	CanTransfer CanTransferFunc
	// Transfer transfers ether from one account to the other
	Transfer TransferFunc
	// GetHash returns the hash corresponding to n
	GetHash GetHashFunc

	// Block information
	Coinbase    common.Address // Provides information for COINBASE
	GasLimit    uint64         // Provides information for GASLIMIT
	BlockNumber *big.Int       // Provides information for NUMBER
	Time        *big.Int       // Provides information for TIME
	Difficulty  *big.Int       // Provides information for DIFFICULTY
}

// TxContext provides the EVM with information about a transaction.
// All fields can change between transactions.
type TxContext struct {
	// Message information
	Origin   common.Address // Provides information for ORIGIN
	GasPrice *big.Int       // Provides information for GASPRICE
}
<<<<<<< HEAD
=======
type PublicState StateDB
type PrivateState StateDB
>>>>>>> 155bcdb4

// EVM is the Ethereum Virtual Machine base object and provides
// the necessary tools to run a contract on the given state with
// the provided context. It should be noted that any error
// generated through any of the calls should be considered a
// revert-state-and-consume-all-gas operation, no checks on
// specific errors should ever be performed. The interpreter makes
// sure that any errors generated are to be considered faulty code.
//
// The EVM should never be reused and is not thread safe.
type EVM struct {
	// Context provides auxiliary blockchain related information
	Context BlockContext
	TxContext
	// StateDB gives access to the underlying state
	StateDB StateDB
	// Depth is the current call stack
	depth int

	// chainConfig contains information about the current chain
	chainConfig *params.ChainConfig
	// chain rules contains the chain rules for the current epoch
	chainRules params.Rules
	// virtual machine configuration options used to initialise the
	// evm.
	vmConfig Config
	// global (to this context) ethereum virtual machine
	// used throughout the execution of the tx.
	interpreters []Interpreter
	interpreter  Interpreter
	// abort is used to abort the EVM calling operations
	// NOTE: must be set atomically
	abort int32
	// callGasTemp holds the gas available for the current call. This is needed because the
	// available gas is calculated in gasCall* according to the 63/64 rule and later
	// applied in opCall*.
	callGasTemp uint64

	// Quorum additions:
	publicState       PublicState
	privateState      PrivateState
	states            [1027]*state.StateDB // TODO(joel) we should be able to get away with 1024 or maybe 1025
	currentStateDepth uint

	// This flag has different semantics from the `Interpreter:readOnly` flag (though they interact and could maybe
	// be simplified). This is set by Quorum when it's inside a Private State -> Public State read.
	quorumReadOnly bool
	readOnlyDepth  uint

	// Quorum: these are for privacy enhancements and multitenancy
	affectedContracts map[common.Address]AffectedReason // affected contract account address -> type
	currentTx         *types.Transaction                // transaction currently being applied on this EVM

	// Quorum: these are for privacy marker transactions
	InnerApply          func(innerTx *types.Transaction) error //Quorum
	InnerPrivateReceipt *types.Receipt                         //Quorum
}

// AffectedReason defines a type of operation that was applied to a contract.
type AffectedReason byte

const (
	_        AffectedReason = iota
	Creation AffectedReason = iota
	MessageCall
)

// NewEVM returns a new EVM. The returned EVM is not thread safe and should
// only ever be used *once*.
<<<<<<< HEAD
func NewEVM(blockCtx BlockContext, txCtx TxContext, statedb StateDB, chainConfig *params.ChainConfig, vmConfig Config) *EVM {
=======
func NewEVM(blockCtx BlockContext, txCtx TxContext, statedb, privateState StateDB, chainConfig *params.ChainConfig, vmConfig Config) *EVM {
>>>>>>> 155bcdb4
	evm := &EVM{
		Context:      blockCtx,
		TxContext:    txCtx,
		StateDB:      statedb,
		vmConfig:     vmConfig,
		chainConfig:  chainConfig,
		chainRules:   chainConfig.Rules(blockCtx.BlockNumber),
		interpreters: make([]Interpreter, 0, 1),

		publicState:  statedb,
		privateState: privateState,

		affectedContracts: make(map[common.Address]AffectedReason),
	}

	if chainConfig.IsEWASM(blockCtx.BlockNumber) {
		// to be implemented by EVM-C and Wagon PRs.
		// if vmConfig.EWASMInterpreter != "" {
		//  extIntOpts := strings.Split(vmConfig.EWASMInterpreter, ":")
		//  path := extIntOpts[0]
		//  options := []string{}
		//  if len(extIntOpts) > 1 {
		//    options = extIntOpts[1..]
		//  }
		//  evm.interpreters = append(evm.interpreters, NewEVMVCInterpreter(evm, vmConfig, options))
		// } else {
		// 	evm.interpreters = append(evm.interpreters, NewEWASMInterpreter(evm, vmConfig))
		// }
		panic("No supported ewasm interpreter yet.")
	}

	evm.Push(privateState)

	// vmConfig.EVMInterpreter will be used by EVM-C, it won't be checked here
	// as we always want to have the built-in EVM as the failover option.
	evm.interpreters = append(evm.interpreters, NewEVMInterpreter(evm, vmConfig))
	evm.interpreter = evm.interpreters[0]

	return evm
}

// Reset resets the EVM with a new transaction context.Reset
// This is not threadsafe and should only be done very cautiously.
func (evm *EVM) Reset(txCtx TxContext, statedb StateDB) {
	evm.TxContext = txCtx
	evm.StateDB = statedb
}

// Cancel cancels any running EVM operation. This may be called concurrently and
// it's safe to be called multiple times.
func (evm *EVM) Cancel() {
	atomic.StoreInt32(&evm.abort, 1)
}

// Cancelled returns true if Cancel has been called
func (evm *EVM) Cancelled() bool {
	return atomic.LoadInt32(&evm.abort) == 1
}

// Interpreter returns the current interpreter
func (evm *EVM) Interpreter() Interpreter {
	return evm.interpreter
}

// Call executes the contract associated with the addr with the given input as
// parameters. It also handles any necessary value transfer required and takes
// the necessary steps to create accounts and reverses the state in case of an
// execution error or failed value transfer.
func (evm *EVM) Call(caller ContractRef, addr common.Address, input []byte, gas uint64, value *big.Int) (ret []byte, leftOverGas uint64, err error) {
	if evm.vmConfig.NoRecursion && evm.depth > 0 {
		return nil, gas, nil
	}

	evm.Push(getDualState(evm, addr))
	defer func() { evm.Pop() }()

	// Fail if we're trying to execute above the call depth limit
	if evm.depth > int(params.CallCreateDepth) {
		return nil, gas, ErrDepth
	}
	// Fail if we're trying to transfer more than the available balance
	if value.Sign() != 0 && !evm.Context.CanTransfer(evm.StateDB, caller.Address(), value) {
		return nil, gas, ErrInsufficientBalance
	}
	snapshot := evm.StateDB.Snapshot()
	p, isPrecompile := evm.precompile(addr)
	qp, isQuorumPrecompile := evm.quorumPrecompile(addr) // Quorum

	if !evm.StateDB.Exist(addr) {
		if !isPrecompile && !isQuorumPrecompile && evm.chainRules.IsEIP158 && value.Sign() == 0 {
			// Calling a non existing account, don't do anything, but ping the tracer
			if evm.vmConfig.Debug && evm.depth == 0 {
				evm.vmConfig.Tracer.CaptureStart(caller.Address(), addr, false, input, gas, value)
				evm.vmConfig.Tracer.CaptureEnd(ret, 0, 0, nil)
			}
			return nil, gas, nil
		}
		evm.StateDB.CreateAccount(addr)
	}
<<<<<<< HEAD
	evm.Context.Transfer(evm.StateDB, caller.Address(), addr, value)
=======

	// Quorum
	if evm.ChainConfig().IsQuorum {
		// skip transfer if value /= 0 (see note: Quorum, States, and Value Transfer)
		if value.Sign() != 0 {
			if evm.quorumReadOnly {
				return nil, gas, ErrReadOnlyValueTransfer
			}
			evm.Context.Transfer(evm.StateDB, caller.Address(), addr, value)
		}
		// End Quorum
	} else {
		evm.Context.Transfer(evm.StateDB, caller.Address(), addr, value)
	}
>>>>>>> 155bcdb4

	// Capture the tracer start/end events in debug mode
	if evm.vmConfig.Debug && evm.depth == 0 {
		evm.vmConfig.Tracer.CaptureStart(caller.Address(), addr, false, input, gas, value)
		defer func(startGas uint64, startTime time.Time) { // Lazy evaluation of the parameters
			evm.vmConfig.Tracer.CaptureEnd(ret, startGas-gas, time.Since(startTime), err)
		}(gas, time.Now())
	}

	if isQuorumPrecompile {
		ret, gas, err = RunQuorumPrecompiledContract(evm, qp, input, gas)
	} else if isPrecompile {
		ret, gas, err = RunPrecompiledContract(p, input, gas)
	} else {
		// Initialise a new contract and set the code that is to be used by the EVM.
		// The contract is a scoped environment for this execution context only.
		code := evm.StateDB.GetCode(addr)
		addrCopy := addr
		// If the account has no code, we can abort here
		// The depth-check is already done, and precompiles handled above
		contract := NewContract(caller, AccountRef(addrCopy), value, gas)
		contract.SetCallCode(&addrCopy, evm.StateDB.GetCodeHash(addrCopy), code)
		ret, err = run(evm, contract, input, false)
		gas = contract.Gas
	}
	// When an error was returned by the EVM or when setting the creation code
	// above we revert to the snapshot and consume any gas remaining. Additionally
	// when we're in homestead this also counts for code storage gas errors.
	if err != nil {
		evm.StateDB.RevertToSnapshot(snapshot)
		if err != ErrExecutionReverted {
			gas = 0
		}
		// TODO: consider clearing up unused snapshots:
		//} else {
		//	evm.StateDB.DiscardSnapshot(snapshot)
	}
	return ret, gas, err
}

// CallCode executes the contract associated with the addr with the given input
// as parameters. It also handles any necessary value transfer required and takes
// the necessary steps to create accounts and reverses the state in case of an
// execution error or failed value transfer.
//
// CallCode differs from Call in the sense that it executes the given address'
// code with the caller as context.
func (evm *EVM) CallCode(caller ContractRef, addr common.Address, input []byte, gas uint64, value *big.Int) (ret []byte, leftOverGas uint64, err error) {
	if evm.vmConfig.NoRecursion && evm.depth > 0 {
		return nil, gas, nil
	}

	// Quorum
	evm.Push(getDualState(evm, addr))
	defer func() { evm.Pop() }()
	// End Quorum

	// Fail if we're trying to execute above the call depth limit
	if evm.depth > int(params.CallCreateDepth) {
		return nil, gas, ErrDepth
	}
	// Fail if we're trying to transfer more than the available balance
	// Note although it's noop to transfer X ether to caller itself. But
	// if caller doesn't have enough balance, it would be an error to allow
	// over-charging itself. So the check here is necessary.
	if !evm.Context.CanTransfer(evm.StateDB, caller.Address(), value) {
		return nil, gas, ErrInsufficientBalance
	}
	var snapshot = evm.StateDB.Snapshot()

	// It is allowed to call precompiles, even via delegatecall
	if qp, isQuorumPrecompile := evm.quorumPrecompile(addr); isQuorumPrecompile { // Quorum
		ret, gas, err = RunQuorumPrecompiledContract(evm, qp, input, gas)
	} else if p, isPrecompile := evm.precompile(addr); isPrecompile {
		ret, gas, err = RunPrecompiledContract(p, input, gas)
	} else {
		addrCopy := addr
		// Initialise a new contract and set the code that is to be used by the EVM.
		// The contract is a scoped environment for this execution context only.
		contract := NewContract(caller, AccountRef(caller.Address()), value, gas)
		contract.SetCallCode(&addrCopy, evm.StateDB.GetCodeHash(addrCopy), evm.StateDB.GetCode(addrCopy))
		ret, err = run(evm, contract, input, false)
		gas = contract.Gas
	}
	if err != nil {
		evm.StateDB.RevertToSnapshot(snapshot)
		if err != ErrExecutionReverted {
			gas = 0
		}
	}
	return ret, gas, err
}

// DelegateCall executes the contract associated with the addr with the given input
// as parameters. It reverses the state in case of an execution error.
//
// DelegateCall differs from CallCode in the sense that it executes the given address'
// code with the caller as context and the caller is set to the caller of the caller.
func (evm *EVM) DelegateCall(caller ContractRef, addr common.Address, input []byte, gas uint64) (ret []byte, leftOverGas uint64, err error) {
	if evm.vmConfig.NoRecursion && evm.depth > 0 {
		return nil, gas, nil
	}

	// Quorum
	evm.Push(getDualState(evm, addr))
	defer func() { evm.Pop() }()
	// End Quorum

	// Fail if we're trying to execute above the call depth limit
	if evm.depth > int(params.CallCreateDepth) {
		return nil, gas, ErrDepth
	}
	var snapshot = evm.StateDB.Snapshot()

	// It is allowed to call precompiles, even via delegatecall
	if qp, isQuorumPrecompile := evm.quorumPrecompile(addr); isQuorumPrecompile { // Quorum
		ret, gas, err = RunQuorumPrecompiledContract(evm, qp, input, gas)
	} else if p, isPrecompile := evm.precompile(addr); isPrecompile {
		ret, gas, err = RunPrecompiledContract(p, input, gas)
	} else {
		addrCopy := addr
		// Initialise a new contract and make initialise the delegate values
		contract := NewContract(caller, AccountRef(caller.Address()), nil, gas).AsDelegate()
		contract.SetCallCode(&addrCopy, evm.StateDB.GetCodeHash(addrCopy), evm.StateDB.GetCode(addrCopy))
		ret, err = run(evm, contract, input, false)
		gas = contract.Gas
	}
	if err != nil {
		evm.StateDB.RevertToSnapshot(snapshot)
		if err != ErrExecutionReverted {
			gas = 0
		}
	}
	return ret, gas, err
}

// StaticCall executes the contract associated with the addr with the given input
// as parameters while disallowing any modifications to the state during the call.
// Opcodes that attempt to perform such modifications will result in exceptions
// instead of performing the modifications.
func (evm *EVM) StaticCall(caller ContractRef, addr common.Address, input []byte, gas uint64) (ret []byte, leftOverGas uint64, err error) {
	if evm.vmConfig.NoRecursion && evm.depth > 0 {
		return nil, gas, nil
	}
	// Fail if we're trying to execute above the call depth limit
	if evm.depth > int(params.CallCreateDepth) {
		return nil, gas, ErrDepth
	}
	// Quorum
	// use the right state (public or private)
	stateDb := getDualState(evm, addr)
	// End Quorum

	// We take a snapshot here. This is a bit counter-intuitive, and could probably be skipped.
	// However, even a staticcall is considered a 'touch'. On mainnet, static calls were introduced
	// after all empty accounts were deleted, so this is not required. However, if we omit this,
	// then certain tests start failing; stRevertTest/RevertPrecompiledTouchExactOOG.json.
	// We could change this, but for now it's left for legacy reasons
	var snapshot = stateDb.Snapshot()

	// We do an AddBalance of zero here, just in order to trigger a touch.
	// This doesn't matter on Mainnet, where all empties are gone at the time of Byzantium,
	// but is the correct thing to do and matters on other networks, in tests, and potential
	// future scenarios
	stateDb.AddBalance(addr, big0)

	if qp, isQuorumPrecompile := evm.quorumPrecompile(addr); isQuorumPrecompile { // Quorum
		ret, gas, err = RunQuorumPrecompiledContract(evm, qp, input, gas)
	} else if p, isPrecompile := evm.precompile(addr); isPrecompile {
		ret, gas, err = RunPrecompiledContract(p, input, gas)
	} else {
		// At this point, we use a copy of address. If we don't, the go compiler will
		// leak the 'contract' to the outer scope, and make allocation for 'contract'
		// even if the actual execution ends on RunPrecompiled above.
		addrCopy := addr
		// Initialise a new contract and set the code that is to be used by the EVM.
		// The contract is a scoped environment for this execution context only.
		contract := NewContract(caller, AccountRef(addrCopy), new(big.Int), gas)
		contract.SetCallCode(&addrCopy, stateDb.GetCodeHash(addrCopy), stateDb.GetCode(addrCopy))
		// When an error was returned by the EVM or when setting the creation code
		// above we revert to the snapshot and consume any gas remaining. Additionally
		// when we're in Homestead this also counts for code storage gas errors.
		ret, err = run(evm, contract, input, true)
		gas = contract.Gas
	}
	if err != nil {
		stateDb.RevertToSnapshot(snapshot)
		if err != ErrExecutionReverted {
			gas = 0
		}
	}
	return ret, gas, err
}

type codeAndHash struct {
	code []byte
	hash common.Hash
}

func (c *codeAndHash) Hash() common.Hash {
	if c.hash == (common.Hash{}) {
		c.hash = crypto.Keccak256Hash(c.code)
	}
	return c.hash
}

// create creates a new contract using code as deployment code.
func (evm *EVM) create(caller ContractRef, codeAndHash *codeAndHash, gas uint64, value *big.Int, address common.Address) ([]byte, common.Address, uint64, error) {
	// Depth check execution. Fail if we're trying to execute above the
	// limit.
	if evm.depth > int(params.CallCreateDepth) {
		return nil, common.Address{}, gas, ErrDepth
	}
	if !evm.Context.CanTransfer(evm.StateDB, caller.Address(), value) {
		return nil, common.Address{}, gas, ErrInsufficientBalance
	}

	// We add this to the access list _before_ taking a snapshot. Even if the creation fails,
	// the access-list change should not be rolled back
	if evm.chainRules.IsBerlin {
		evm.StateDB.AddAddressToAccessList(address)
	}

	// Quorum
	// Get the right state in case of a dual state environment. If a sender
	// is a transaction (depth == 0) use the public state to derive the address
	// and increment the nonce of the public state. If the sender is a contract
	// (depth > 0) use the private state to derive the nonce and increment the
	// nonce on the private state only.
	//
	// If the transaction went to a public contract the private and public state
	// are the same.
	var creatorStateDb StateDB
	if evm.depth > 0 {
		creatorStateDb = evm.privateState
	} else {
		creatorStateDb = evm.publicState
	}

	nonce := creatorStateDb.GetNonce(caller.Address())
	creatorStateDb.SetNonce(caller.Address(), nonce+1)

	// Ensure there's no existing contract already at the designated address
	contractHash := evm.StateDB.GetCodeHash(address)
	if evm.StateDB.GetNonce(address) != 0 || (contractHash != (common.Hash{}) && contractHash != emptyCodeHash) {
		return nil, common.Address{}, 0, ErrContractAddressCollision
	}
	// Create a new account on the state
	snapshot := evm.StateDB.Snapshot()
	evm.StateDB.CreateAccount(address)
	// Quorum
	evm.affectedContracts[address] = Creation
	// End Quorum
	if evm.chainRules.IsEIP158 {
		evm.StateDB.SetNonce(address, 1)
	}
<<<<<<< HEAD
	evm.Context.Transfer(evm.StateDB, caller.Address(), address, value)
=======
	if nil != evm.currentTx && evm.currentTx.IsPrivate() && evm.currentTx.PrivacyMetadata() != nil {
		// for calls (reading contract state) or finding the affected contracts there is no transaction
		if evm.currentTx.PrivacyMetadata().PrivacyFlag.IsNotStandardPrivate() {
			pm := state.NewStatePrivacyMetadata(common.BytesToEncryptedPayloadHash(evm.currentTx.Data()), evm.currentTx.PrivacyMetadata().PrivacyFlag)
			evm.StateDB.SetPrivacyMetadata(address, pm)
			log.Trace("Set Privacy Metadata", "key", address, "privacyMetadata", pm)
		}
	}
	if evm.ChainConfig().IsQuorum {
		// skip transfer if value /= 0 (see note: Quorum, States, and Value Transfer)
		if value.Sign() != 0 {
			if evm.quorumReadOnly {
				return nil, common.Address{}, gas, ErrReadOnlyValueTransfer
			}
			evm.Context.Transfer(evm.StateDB, caller.Address(), address, value)
		}
	} else {
		evm.Context.Transfer(evm.StateDB, caller.Address(), address, value)
	}
>>>>>>> 155bcdb4

	// Initialise a new contract and set the code that is to be used by the EVM.
	// The contract is a scoped environment for this execution context only.
	contract := NewContract(caller, AccountRef(address), value, gas)
	contract.SetCodeOptionalHash(&address, codeAndHash)

	if evm.vmConfig.NoRecursion && evm.depth > 0 {
		return nil, address, gas, nil
	}

	if evm.vmConfig.Debug && evm.depth == 0 {
		evm.vmConfig.Tracer.CaptureStart(caller.Address(), address, true, codeAndHash.code, gas, value)
	}
	start := time.Now()

	ret, err := run(evm, contract, nil, false)

	maxCodeSize := evm.ChainConfig().GetMaxCodeSize(evm.Context.BlockNumber)
	// check whether the max code size has been exceeded, check maxcode size from chain config
	maxCodeSizeExceeded := evm.chainRules.IsEIP158 && len(ret) > maxCodeSize
	// if the contract creation ran successfully and no errors were returned
	// calculate the gas required to store the code. If the code could not
	// be stored due to not enough gas set an error and let it be handled
	// by the error checking condition below.
	if err == nil && !maxCodeSizeExceeded {
		createDataGas := uint64(len(ret)) * params.CreateDataGas
		if contract.UseGas(createDataGas) {
			evm.StateDB.SetCode(address, ret)
		} else {
			err = ErrCodeStoreOutOfGas
		}
	}

	// When an error was returned by the EVM or when setting the creation code
	// above we revert to the snapshot and consume any gas remaining. Additionally
	// when we're in homestead this also counts for code storage gas errors.
	if maxCodeSizeExceeded || (err != nil && (evm.chainRules.IsHomestead || err != ErrCodeStoreOutOfGas)) {
		evm.StateDB.RevertToSnapshot(snapshot)
		if err != ErrExecutionReverted {
			contract.UseGas(contract.Gas)
		}
	}
	// Assign err if contract code size exceeds the max while the err is still empty.
	if maxCodeSizeExceeded && err == nil {
		err = ErrMaxCodeSizeExceeded
	}
	if evm.vmConfig.Debug && evm.depth == 0 {
		evm.vmConfig.Tracer.CaptureEnd(ret, gas-contract.Gas, time.Since(start), err)
	}
	return ret, address, contract.Gas, err

}

// Create creates a new contract using code as deployment code.
func (evm *EVM) Create(caller ContractRef, code []byte, gas uint64, value *big.Int) (ret []byte, contractAddr common.Address, leftOverGas uint64, err error) {
	// Quorum
	// Get the right state in case of a dual state environment. If a sender
	// is a transaction (depth == 0) use the public state to derive the address
	// and increment the nonce of the public state. If the sender is a contract
	// (depth > 0) use the private state to derive the nonce and increment the
	// nonce on the private state only.
	//
	// If the transaction went to a public contract the private and public state
	// are the same.
	var creatorStateDb StateDB
	if evm.depth > 0 {
		creatorStateDb = evm.privateState
	} else {
		creatorStateDb = evm.publicState
	}

	// Ensure there's no existing contract already at the designated address
	nonce := creatorStateDb.GetNonce(caller.Address())
	contractAddr = crypto.CreateAddress(caller.Address(), nonce)
	return evm.create(caller, &codeAndHash{code: code}, gas, value, contractAddr)
}

// Create2 creates a new contract using code as deployment code.
//
// The different between Create2 with Create is Create2 uses sha3(0xff ++ msg.sender ++ salt ++ sha3(init_code))[12:]
// instead of the usual sender-and-nonce-hash as the address where the contract is initialized at.
func (evm *EVM) Create2(caller ContractRef, code []byte, gas uint64, endowment *big.Int, salt *uint256.Int) (ret []byte, contractAddr common.Address, leftOverGas uint64, err error) {
	codeAndHash := &codeAndHash{code: code}
	contractAddr = crypto.CreateAddress2(caller.Address(), salt.Bytes32(), codeAndHash.Hash().Bytes())
	return evm.create(caller, codeAndHash, gas, endowment, contractAddr)
}

// ChainConfig returns the environment's chain configuration
func (evm *EVM) ChainConfig() *params.ChainConfig { return evm.chainConfig }

// Quorum functions for dual state
func getDualState(evm *EVM, addr common.Address) StateDB {
	// priv: (a) -> (b)  (private)
	// pub:   a  -> [b]  (private -> public)
	// priv: (a) ->  b   (public)
	state := evm.StateDB

	if evm.PrivateState().Exist(addr) {
		state = evm.PrivateState()
	} else if evm.PublicState().Exist(addr) {
		state = evm.PublicState()
	}

	return state
}

func (evm *EVM) PublicState() PublicState           { return evm.publicState }
func (evm *EVM) PrivateState() PrivateState         { return evm.privateState }
func (evm *EVM) SetCurrentTX(tx *types.Transaction) { evm.currentTx = tx }
func (evm *EVM) SetTxPrivacyMetadata(pm *types.PrivacyMetadata) {
	evm.currentTx.SetTxPrivacyMetadata(pm)
}
func (evm *EVM) Push(statedb StateDB) {
	// Quorum : the read only depth to be set up only once for the entire
	// op code execution. This will be set first time transition from
	// private state to public state happens
	// statedb will be the state of the contract being called.
	// if a private contract is calling a public contract make it readonly.
	if !evm.quorumReadOnly && evm.privateState != statedb {
		evm.quorumReadOnly = true
		evm.readOnlyDepth = evm.currentStateDepth
	}

	if castedStateDb, ok := statedb.(*state.StateDB); ok {
		evm.states[evm.currentStateDepth] = castedStateDb
		evm.currentStateDepth++
	}

	evm.StateDB = statedb
}
func (evm *EVM) Pop() {
	evm.currentStateDepth--
	if evm.quorumReadOnly && evm.currentStateDepth == evm.readOnlyDepth {
		evm.quorumReadOnly = false
	}
	evm.StateDB = evm.states[evm.currentStateDepth-1]
}

func (evm *EVM) Depth() int { return evm.depth }

// We only need to revert the current state because when we call from private
// public state it's read only, there wouldn't be anything to reset.
// (A)->(B)->C->(B): A failure in (B) wouldn't need to reset C, as C was flagged
// read only.
func (evm *EVM) RevertToSnapshot(snapshot int) {
	evm.StateDB.RevertToSnapshot(snapshot)
}

// Quorum
//
// Returns addresses of contracts which are newly created
func (evm *EVM) CreatedContracts() []common.Address {
	addr := make([]common.Address, 0, len(evm.affectedContracts))
	for a, t := range evm.affectedContracts {
		if t == Creation {
			addr = append(addr, a)
		}
	}
	return addr[:]
}

// Quorum
//
// AffectedContracts returns all affected contracts that are the results of
// MessageCall transaction
func (evm *EVM) AffectedContracts() []common.Address {
	addr := make([]common.Address, 0, len(evm.affectedContracts))
	for a, t := range evm.affectedContracts {
		if t == MessageCall {
			addr = append(addr, a)
		}
	}
	return addr[:]
}

// Quorum
//
// Return MerkleRoot of all affected contracts (due to both creation and message call)
func (evm *EVM) CalculateMerkleRoot() (common.Hash, error) {
	combined := new(trie.Trie)
	for addr := range evm.affectedContracts {
		data, err := getDualState(evm, addr).GetRLPEncodedStateObject(addr)
		if err != nil {
			return common.Hash{}, err
		}
		if err := combined.TryUpdate(addr.Bytes(), data); err != nil {
			return common.Hash{}, err
		}
	}
	return combined.Hash(), nil
}<|MERGE_RESOLUTION|>--- conflicted
+++ resolved
@@ -156,11 +156,8 @@
 	Origin   common.Address // Provides information for ORIGIN
 	GasPrice *big.Int       // Provides information for GASPRICE
 }
-<<<<<<< HEAD
-=======
 type PublicState StateDB
 type PrivateState StateDB
->>>>>>> 155bcdb4
 
 // EVM is the Ethereum Virtual Machine base object and provides
 // the necessary tools to run a contract on the given state with
@@ -230,11 +227,7 @@
 
 // NewEVM returns a new EVM. The returned EVM is not thread safe and should
 // only ever be used *once*.
-<<<<<<< HEAD
-func NewEVM(blockCtx BlockContext, txCtx TxContext, statedb StateDB, chainConfig *params.ChainConfig, vmConfig Config) *EVM {
-=======
 func NewEVM(blockCtx BlockContext, txCtx TxContext, statedb, privateState StateDB, chainConfig *params.ChainConfig, vmConfig Config) *EVM {
->>>>>>> 155bcdb4
 	evm := &EVM{
 		Context:      blockCtx,
 		TxContext:    txCtx,
@@ -278,9 +271,11 @@
 
 // Reset resets the EVM with a new transaction context.Reset
 // This is not threadsafe and should only be done very cautiously.
-func (evm *EVM) Reset(txCtx TxContext, statedb StateDB) {
+func (evm *EVM) Reset(txCtx TxContext, statedb StateDB, privateStateDB StateDB) {
 	evm.TxContext = txCtx
 	evm.StateDB = statedb
+	evm.publicState = statedb
+	evm.privateState = privateStateDB
 }
 
 // Cancel cancels any running EVM operation. This may be called concurrently and
@@ -334,9 +329,6 @@
 		}
 		evm.StateDB.CreateAccount(addr)
 	}
-<<<<<<< HEAD
-	evm.Context.Transfer(evm.StateDB, caller.Address(), addr, value)
-=======
 
 	// Quorum
 	if evm.ChainConfig().IsQuorum {
@@ -351,7 +343,6 @@
 	} else {
 		evm.Context.Transfer(evm.StateDB, caller.Address(), addr, value)
 	}
->>>>>>> 155bcdb4
 
 	// Capture the tracer start/end events in debug mode
 	if evm.vmConfig.Debug && evm.depth == 0 {
@@ -608,9 +599,6 @@
 	if evm.chainRules.IsEIP158 {
 		evm.StateDB.SetNonce(address, 1)
 	}
-<<<<<<< HEAD
-	evm.Context.Transfer(evm.StateDB, caller.Address(), address, value)
-=======
 	if nil != evm.currentTx && evm.currentTx.IsPrivate() && evm.currentTx.PrivacyMetadata() != nil {
 		// for calls (reading contract state) or finding the affected contracts there is no transaction
 		if evm.currentTx.PrivacyMetadata().PrivacyFlag.IsNotStandardPrivate() {
@@ -630,7 +618,6 @@
 	} else {
 		evm.Context.Transfer(evm.StateDB, caller.Address(), address, value)
 	}
->>>>>>> 155bcdb4
 
 	// Initialise a new contract and set the code that is to be used by the EVM.
 	// The contract is a scoped environment for this execution context only.
