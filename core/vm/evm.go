// Copyright 2014 The go-ethereum Authors
// This file is part of the go-ethereum library.
//
// The go-ethereum library is free software: you can redistribute it and/or modify
// it under the terms of the GNU Lesser General Public License as published by
// the Free Software Foundation, either version 3 of the License, or
// (at your option) any later version.
//
// The go-ethereum library is distributed in the hope that it will be useful,
// but WITHOUT ANY WARRANTY; without even the implied warranty of
// MERCHANTABILITY or FITNESS FOR A PARTICULAR PURPOSE. See the
// GNU Lesser General Public License for more details.
//
// You should have received a copy of the GNU Lesser General Public License
// along with the go-ethereum library. If not, see <http://www.gnu.org/licenses/>.

package vm

import (
	"errors"
	"math/big"
	"sync/atomic"
	"time"

	"github.com/ethereum/go-ethereum/common"
	"github.com/ethereum/go-ethereum/core/state"
	"github.com/ethereum/go-ethereum/core/types"
	"github.com/ethereum/go-ethereum/crypto"
	"github.com/ethereum/go-ethereum/log"
	"github.com/ethereum/go-ethereum/params"
	"github.com/ethereum/go-ethereum/trie"
	"github.com/holiman/uint256"
)

// note: Quorum, States, and Value Transfer
//
// In Quorum there is a tricky issue in one specific case when there is call from private state to public state:
// * The state db is selected based on the callee (public)
// * With every call there is an associated value transfer -- in our case this is 0
// * Thus, there is an implicit transfer of 0 value from the caller to callee on the public state
// * However in our scenario the caller is private
// * Thus, the transfer creates a ghost of the private account on the public state with no value, code, or storage
//
// The solution is to skip this transfer of 0 value under Quorum

// emptyCodeHash is used by create to ensure deployment is disallowed to already
// deployed contract addresses (relevant after the account abstraction).
var emptyCodeHash = crypto.Keccak256Hash(nil)

type (
	// CanTransferFunc is the signature of a transfer guard function
	CanTransferFunc func(StateDB, common.Address, *big.Int) bool
	// TransferFunc is the signature of a transfer function
	TransferFunc func(StateDB, common.Address, common.Address, *big.Int)
	// GetHashFunc returns the n'th block hash in the blockchain
	// and is used by the BLOCKHASH EVM op code.
	GetHashFunc func(uint64) common.Hash
)

func (evm *EVM) precompile(addr common.Address) (PrecompiledContract, bool) {
	var precompiles map[common.Address]PrecompiledContract
	switch {
	case evm.chainRules.IsBerlin:
		precompiles = PrecompiledContractsBerlin
	case evm.chainRules.IsIstanbul:
		precompiles = PrecompiledContractsIstanbul
	case evm.chainRules.IsByzantium:
		precompiles = PrecompiledContractsByzantium
	default:
		precompiles = PrecompiledContractsHomestead
	}
	p, ok := precompiles[addr]
	return p, ok
}

// Quorum
func (evm *EVM) quorumPrecompile(addr common.Address) (QuorumPrecompiledContract, bool) {
	var quorumPrecompiles map[common.Address]QuorumPrecompiledContract
	switch {
	case evm.chainRules.IsPrivacyPrecompile:
		quorumPrecompiles = QuorumPrecompiledContracts
	}

	p, ok := quorumPrecompiles[addr]
	return p, ok
}

// End Quorum

// run runs the given contract and takes care of running precompiles with a fallback to the byte code interpreter.
func run(evm *EVM, contract *Contract, input []byte, readOnly bool) ([]byte, error) {
	// Quorum
	if contract.CodeAddr != nil {
		// Using CodeAddr is favour over contract.Address()
		// During DelegateCall() CodeAddr is the address of the delegated account
		address := *contract.CodeAddr
		if _, ok := evm.affectedContracts[address]; !ok {
			evm.affectedContracts[address] = MessageCall
		}
	}
	// End Quorum
	for _, interpreter := range evm.interpreters {
		if interpreter.CanRun(contract.Code) {
			if evm.interpreter != interpreter {
				// Ensure that the interpreter pointer is set back
				// to its current value upon return.
				defer func(i Interpreter) {
					evm.interpreter = i
				}(evm.interpreter)
				evm.interpreter = interpreter
			}
			return interpreter.Run(contract, input, readOnly)
		}
	}
	return nil, errors.New("no compatible interpreter")
}

// BlockContext provides the EVM with auxiliary information. Once provided
// it shouldn't be modified.
type BlockContext struct {
	// CanTransfer returns whether the account contains
	// sufficient ether to transfer the value
	CanTransfer CanTransferFunc
	// Transfer transfers ether from one account to the other
	Transfer TransferFunc
	// GetHash returns the hash corresponding to n
	GetHash GetHashFunc

	// Block information
	Coinbase    common.Address // Provides information for COINBASE
	GasLimit    uint64         // Provides information for GASLIMIT
	BlockNumber *big.Int       // Provides information for NUMBER
	Time        *big.Int       // Provides information for TIME
	Difficulty  *big.Int       // Provides information for DIFFICULTY
}

// TxContext provides the EVM with information about a transaction.
// All fields can change between transactions.
type TxContext struct {
	// Message information
	Origin   common.Address // Provides information for ORIGIN
	GasPrice *big.Int       // Provides information for GASPRICE
}

// Quorum
type PublicState StateDB
type PrivateState StateDB

// End Quorum

// EVM is the Ethereum Virtual Machine base object and provides
// the necessary tools to run a contract on the given state with
// the provided context. It should be noted that any error
// generated through any of the calls should be considered a
// revert-state-and-consume-all-gas operation, no checks on
// specific errors should ever be performed. The interpreter makes
// sure that any errors generated are to be considered faulty code.
//
// The EVM should never be reused and is not thread safe.
type EVM struct {
	// Context provides auxiliary blockchain related information
	Context BlockContext
	TxContext
	// StateDB gives access to the underlying state
	StateDB StateDB
	// Depth is the current call stack
	depth int

	// chainConfig contains information about the current chain
	chainConfig *params.ChainConfig
	// chain rules contains the chain rules for the current epoch
	chainRules params.Rules
	// virtual machine configuration options used to initialise the
	// evm.
	vmConfig Config
	// global (to this context) ethereum virtual machine
	// used throughout the execution of the tx.
	interpreters []Interpreter
	interpreter  Interpreter
	// abort is used to abort the EVM calling operations
	// NOTE: must be set atomically
	abort int32
	// callGasTemp holds the gas available for the current call. This is needed because the
	// available gas is calculated in gasCall* according to the 63/64 rule and later
	// applied in opCall*.
	callGasTemp uint64

	// Quorum additions:
	publicState       PublicState
	privateState      PrivateState
	states            [1027]*state.StateDB // TODO(joel) we should be able to get away with 1024 or maybe 1025
	currentStateDepth uint

	// This flag has different semantics from the `Interpreter:readOnly` flag (though they interact and could maybe
	// be simplified). This is set by Quorum when it's inside a Private State -> Public State read.
	quorumReadOnly bool
	readOnlyDepth  uint

	// Quorum: these are for privacy enhancements and multitenancy
	affectedContracts map[common.Address]AffectedReason // affected contract account address -> type
	currentTx         *types.Transaction                // transaction currently being applied on this EVM

	// Quorum: these are for privacy marker transactions
	InnerApply          func(innerTx *types.Transaction) error //Quorum
	InnerPrivateReceipt *types.Receipt                         //Quorum
}

// AffectedReason defines a type of operation that was applied to a contract.
type AffectedReason byte

const (
	_        AffectedReason = iota
	Creation AffectedReason = iota
	MessageCall
)

// NewEVM returns a new EVM. The returned EVM is not thread safe and should
// only ever be used *once*.
func NewEVM(blockCtx BlockContext, txCtx TxContext, statedb, privateState StateDB, chainConfig *params.ChainConfig, vmConfig Config) *EVM {
	evm := &EVM{
		Context:      blockCtx,
		TxContext:    txCtx,
		StateDB:      statedb,
		vmConfig:     vmConfig,
		chainConfig:  chainConfig,
		chainRules:   chainConfig.Rules(blockCtx.BlockNumber),
		interpreters: make([]Interpreter, 0, 1),

		publicState:  statedb,
		privateState: privateState,

		affectedContracts: make(map[common.Address]AffectedReason),
	}

	if chainConfig.IsEWASM(blockCtx.BlockNumber) {
		// to be implemented by EVM-C and Wagon PRs.
		// if vmConfig.EWASMInterpreter != "" {
		//  extIntOpts := strings.Split(vmConfig.EWASMInterpreter, ":")
		//  path := extIntOpts[0]
		//  options := []string{}
		//  if len(extIntOpts) > 1 {
		//    options = extIntOpts[1..]
		//  }
		//  evm.interpreters = append(evm.interpreters, NewEVMVCInterpreter(evm, vmConfig, options))
		// } else {
		// 	evm.interpreters = append(evm.interpreters, NewEWASMInterpreter(evm, vmConfig))
		// }
		panic("No supported ewasm interpreter yet.")
	}

	evm.Push(privateState)

	// vmConfig.EVMInterpreter will be used by EVM-C, it won't be checked here
	// as we always want to have the built-in EVM as the failover option.
	evm.interpreters = append(evm.interpreters, NewEVMInterpreter(evm, vmConfig))
	evm.interpreter = evm.interpreters[0]

	return evm
}

// Reset resets the EVM with a new transaction context.Reset
// This is not threadsafe and should only be done very cautiously.
func (evm *EVM) Reset(txCtx TxContext, statedb StateDB, privateStateDB StateDB) {
	evm.TxContext = txCtx
	evm.StateDB = statedb
}

// Cancel cancels any running EVM operation. This may be called concurrently and
// it's safe to be called multiple times.
func (evm *EVM) Cancel() {
	atomic.StoreInt32(&evm.abort, 1)
}

// Cancelled returns true if Cancel has been called
func (evm *EVM) Cancelled() bool {
	return atomic.LoadInt32(&evm.abort) == 1
}

// Interpreter returns the current interpreter
func (evm *EVM) Interpreter() Interpreter {
	return evm.interpreter
}

// Call executes the contract associated with the addr with the given input as
// parameters. It also handles any necessary value transfer required and takes
// the necessary steps to create accounts and reverses the state in case of an
// execution error or failed value transfer.
func (evm *EVM) Call(caller ContractRef, addr common.Address, input []byte, gas uint64, value *big.Int) (ret []byte, leftOverGas uint64, err error) {
	if evm.vmConfig.NoRecursion && evm.depth > 0 {
		return nil, gas, nil
	}

	evm.Push(getDualState(evm, addr))
	defer func() { evm.Pop() }()

	// Fail if we're trying to execute above the call depth limit
	if evm.depth > int(params.CallCreateDepth) {
		return nil, gas, ErrDepth
	}
	// Fail if we're trying to transfer more than the available balance
	if value.Sign() != 0 && !evm.Context.CanTransfer(evm.StateDB, caller.Address(), value) {
		return nil, gas, ErrInsufficientBalance
	}
	snapshot := evm.StateDB.Snapshot()
	p, isPrecompile := evm.precompile(addr)
	qp, isQuorumPrecompile := evm.quorumPrecompile(addr) // Quorum

	if !evm.StateDB.Exist(addr) {
		if !isPrecompile && !isQuorumPrecompile && evm.chainRules.IsEIP158 && value.Sign() == 0 {
			// Calling a non existing account, don't do anything, but ping the tracer
			if evm.vmConfig.Debug && evm.depth == 0 {
				evm.vmConfig.Tracer.CaptureStart(evm, caller.Address(), addr, false, input, gas, value)
				evm.vmConfig.Tracer.CaptureEnd(ret, 0, 0, nil)
			}
			return nil, gas, nil
		}
		// If we are executing the quorum PMT precompile, then don't add it to state.
		// (When executing the PMT precompile, we are using private state - adding the account can cause differences in private state root when using with MPS.)
		if !isQuorumPrecompile {
			evm.StateDB.CreateAccount(addr)
		}
	}

	// Quorum
	if evm.ChainConfig().IsQuorum {
		// skip transfer if value == 0 (see note: Quorum, States, and Value Transfer)
		if value.Sign() != 0 {
			if evm.quorumReadOnly {
				return nil, gas, ErrReadOnlyValueTransfer
			}
			evm.Context.Transfer(evm.StateDB, caller.Address(), addr, value)
		}
		// End Quorum
	} else {
		evm.Context.Transfer(evm.StateDB, caller.Address(), addr, value)
	}

	// Capture the tracer start/end events in debug mode
	if evm.vmConfig.Debug && evm.depth == 0 {
		evm.vmConfig.Tracer.CaptureStart(evm, caller.Address(), addr, false, input, gas, value)
		defer func(startGas uint64, startTime time.Time) { // Lazy evaluation of the parameters
			evm.vmConfig.Tracer.CaptureEnd(ret, startGas-gas, time.Since(startTime), err)
		}(gas, time.Now())
	}

	if isQuorumPrecompile {
		ret, gas, err = RunQuorumPrecompiledContract(evm, qp, input, gas)
	} else if isPrecompile {
		ret, gas, err = RunPrecompiledContract(p, input, gas)
	} else {
		// Initialise a new contract and set the code that is to be used by the EVM.
		// The contract is a scoped environment for this execution context only.
		code := evm.StateDB.GetCode(addr)
		addrCopy := addr
		// If the account has no code, we can abort here
		// The depth-check is already done, and precompiles handled above
		contract := NewContract(caller, AccountRef(addrCopy), value, gas)
		contract.SetCallCode(&addrCopy, evm.StateDB.GetCodeHash(addrCopy), code)
		ret, err = run(evm, contract, input, false)
		gas = contract.Gas
	}
	// When an error was returned by the EVM or when setting the creation code
	// above we revert to the snapshot and consume any gas remaining. Additionally
	// when we're in homestead this also counts for code storage gas errors.
	if err != nil {
		evm.StateDB.RevertToSnapshot(snapshot)
		if err != ErrExecutionReverted {
			gas = 0
		}
		// TODO: consider clearing up unused snapshots:
		//} else {
		//	evm.StateDB.DiscardSnapshot(snapshot)
	}
	return ret, gas, err
}

// CallCode executes the contract associated with the addr with the given input
// as parameters. It also handles any necessary value transfer required and takes
// the necessary steps to create accounts and reverses the state in case of an
// execution error or failed value transfer.
//
// CallCode differs from Call in the sense that it executes the given address'
// code with the caller as context.
func (evm *EVM) CallCode(caller ContractRef, addr common.Address, input []byte, gas uint64, value *big.Int) (ret []byte, leftOverGas uint64, err error) {
	if evm.vmConfig.NoRecursion && evm.depth > 0 {
		return nil, gas, nil
	}

	// Quorum
	evm.Push(getDualState(evm, addr))
	defer func() { evm.Pop() }()
	// End Quorum

	// Fail if we're trying to execute above the call depth limit
	if evm.depth > int(params.CallCreateDepth) {
		return nil, gas, ErrDepth
	}
	// Fail if we're trying to transfer more than the available balance
	// Note although it's noop to transfer X ether to caller itself. But
	// if caller doesn't have enough balance, it would be an error to allow
	// over-charging itself. So the check here is necessary.
	if !evm.Context.CanTransfer(evm.StateDB, caller.Address(), value) {
		return nil, gas, ErrInsufficientBalance
	}
	var snapshot = evm.StateDB.Snapshot()

	// It is allowed to call precompiles, even via delegatecall
	if qp, isQuorumPrecompile := evm.quorumPrecompile(addr); isQuorumPrecompile { // Quorum
		ret, gas, err = RunQuorumPrecompiledContract(evm, qp, input, gas)
	} else if p, isPrecompile := evm.precompile(addr); isPrecompile {
		ret, gas, err = RunPrecompiledContract(p, input, gas)
	} else {
		addrCopy := addr
		// Initialise a new contract and set the code that is to be used by the EVM.
		// The contract is a scoped environment for this execution context only.
		contract := NewContract(caller, AccountRef(caller.Address()), value, gas)
		contract.SetCallCode(&addrCopy, evm.StateDB.GetCodeHash(addrCopy), evm.StateDB.GetCode(addrCopy))
		ret, err = run(evm, contract, input, false)
		gas = contract.Gas
	}
	if err != nil {
		evm.StateDB.RevertToSnapshot(snapshot)
		if err != ErrExecutionReverted {
			gas = 0
		}
	}
	return ret, gas, err
}

// DelegateCall executes the contract associated with the addr with the given input
// as parameters. It reverses the state in case of an execution error.
//
// DelegateCall differs from CallCode in the sense that it executes the given address'
// code with the caller as context and the caller is set to the caller of the caller.
func (evm *EVM) DelegateCall(caller ContractRef, addr common.Address, input []byte, gas uint64) (ret []byte, leftOverGas uint64, err error) {
	if evm.vmConfig.NoRecursion && evm.depth > 0 {
		return nil, gas, nil
	}

	// Quorum
	evm.Push(getDualState(evm, addr))
	defer func() { evm.Pop() }()
	// End Quorum

	// Fail if we're trying to execute above the call depth limit
	if evm.depth > int(params.CallCreateDepth) {
		return nil, gas, ErrDepth
	}
	var snapshot = evm.StateDB.Snapshot()

	// It is allowed to call precompiles, even via delegatecall
	if qp, isQuorumPrecompile := evm.quorumPrecompile(addr); isQuorumPrecompile { // Quorum
		ret, gas, err = RunQuorumPrecompiledContract(evm, qp, input, gas)
	} else if p, isPrecompile := evm.precompile(addr); isPrecompile {
		ret, gas, err = RunPrecompiledContract(p, input, gas)
	} else {
		addrCopy := addr
		// Initialise a new contract and make initialise the delegate values
		contract := NewContract(caller, AccountRef(caller.Address()), nil, gas).AsDelegate()
		contract.SetCallCode(&addrCopy, evm.StateDB.GetCodeHash(addrCopy), evm.StateDB.GetCode(addrCopy))
		ret, err = run(evm, contract, input, false)
		gas = contract.Gas
	}
	if err != nil {
		evm.StateDB.RevertToSnapshot(snapshot)
		if err != ErrExecutionReverted {
			gas = 0
		}
	}
	return ret, gas, err
}

// StaticCall executes the contract associated with the addr with the given input
// as parameters while disallowing any modifications to the state during the call.
// Opcodes that attempt to perform such modifications will result in exceptions
// instead of performing the modifications.
func (evm *EVM) StaticCall(caller ContractRef, addr common.Address, input []byte, gas uint64) (ret []byte, leftOverGas uint64, err error) {
	if evm.vmConfig.NoRecursion && evm.depth > 0 {
		return nil, gas, nil
	}
	// Fail if we're trying to execute above the call depth limit
	if evm.depth > int(params.CallCreateDepth) {
		return nil, gas, ErrDepth
	}
	// Quorum
	// use the right state (public or private)
	stateDb := getDualState(evm, addr)
	// End Quorum

	// We take a snapshot here. This is a bit counter-intuitive, and could probably be skipped.
	// However, even a staticcall is considered a 'touch'. On mainnet, static calls were introduced
	// after all empty accounts were deleted, so this is not required. However, if we omit this,
	// then certain tests start failing; stRevertTest/RevertPrecompiledTouchExactOOG.json.
	// We could change this, but for now it's left for legacy reasons
	var snapshot = stateDb.Snapshot()

	// We do an AddBalance of zero here, just in order to trigger a touch.
	// This doesn't matter on Mainnet, where all empties are gone at the time of Byzantium,
	// but is the correct thing to do and matters on other networks, in tests, and potential
	// future scenarios
	stateDb.AddBalance(addr, big0)

	if qp, isQuorumPrecompile := evm.quorumPrecompile(addr); isQuorumPrecompile { // Quorum
		ret, gas, err = RunQuorumPrecompiledContract(evm, qp, input, gas)
	} else if p, isPrecompile := evm.precompile(addr); isPrecompile {
		ret, gas, err = RunPrecompiledContract(p, input, gas)
	} else {
		// At this point, we use a copy of address. If we don't, the go compiler will
		// leak the 'contract' to the outer scope, and make allocation for 'contract'
		// even if the actual execution ends on RunPrecompiled above.
		addrCopy := addr
		// Initialise a new contract and set the code that is to be used by the EVM.
		// The contract is a scoped environment for this execution context only.
		contract := NewContract(caller, AccountRef(addrCopy), new(big.Int), gas)
		contract.SetCallCode(&addrCopy, stateDb.GetCodeHash(addrCopy), stateDb.GetCode(addrCopy))
		// When an error was returned by the EVM or when setting the creation code
		// above we revert to the snapshot and consume any gas remaining. Additionally
		// when we're in Homestead this also counts for code storage gas errors.
		ret, err = run(evm, contract, input, true)
		gas = contract.Gas
	}
	if err != nil {
		stateDb.RevertToSnapshot(snapshot)
		if err != ErrExecutionReverted {
			gas = 0
		}
	}
	return ret, gas, err
}

type codeAndHash struct {
	code []byte
	hash common.Hash
}

func (c *codeAndHash) Hash() common.Hash {
	if c.hash == (common.Hash{}) {
		c.hash = crypto.Keccak256Hash(c.code)
	}
	return c.hash
}

// create creates a new contract using code as deployment code.
func (evm *EVM) create(caller ContractRef, codeAndHash *codeAndHash, gas uint64, value *big.Int, address common.Address) ([]byte, common.Address, uint64, error) {
	// Depth check execution. Fail if we're trying to execute above the
	// limit.
	if evm.depth > int(params.CallCreateDepth) {
		return nil, common.Address{}, gas, ErrDepth
	}
	if !evm.Context.CanTransfer(evm.StateDB, caller.Address(), value) {
		return nil, common.Address{}, gas, ErrInsufficientBalance
	}

	// We add this to the access list _before_ taking a snapshot. Even if the creation fails,
	// the access-list change should not be rolled back
	if evm.chainRules.IsBerlin {
		evm.StateDB.AddAddressToAccessList(address)
	}

	// Quorum
	// Get the right state in case of a dual state environment. If a sender
	// is a transaction (depth == 0) use the public state to derive the address
	// and increment the nonce of the public state. If the sender is a contract
	// (depth > 0) use the private state to derive the nonce and increment the
	// nonce on the private state only.
	//
	// If the transaction went to a public contract the private and public state
	// are the same.
	var creatorStateDb StateDB
	if evm.depth > 0 {
		creatorStateDb = evm.privateState
	} else {
		creatorStateDb = evm.publicState
	}

	nonce := creatorStateDb.GetNonce(caller.Address())
	creatorStateDb.SetNonce(caller.Address(), nonce+1)

	// Ensure there's no existing contract already at the designated address
	contractHash := evm.StateDB.GetCodeHash(address)
	if evm.StateDB.GetNonce(address) != 0 || (contractHash != (common.Hash{}) && contractHash != emptyCodeHash) {
		return nil, common.Address{}, 0, ErrContractAddressCollision
	}
	// Create a new account on the state
	snapshot := evm.StateDB.Snapshot()
	evm.StateDB.CreateAccount(address)
	// Quorum
	evm.affectedContracts[address] = Creation
	// End Quorum
	if evm.chainRules.IsEIP158 {
		evm.StateDB.SetNonce(address, 1)
	}
	if evm.currentTx != nil && evm.currentTx.IsPrivate() && evm.currentTx.PrivacyMetadata() != nil {
		// for calls (reading contract state) or finding the affected contracts there is no transaction
		if evm.currentTx.PrivacyMetadata().PrivacyFlag.IsNotStandardPrivate() {
			pm := state.NewStatePrivacyMetadata(common.BytesToEncryptedPayloadHash(evm.currentTx.Data()), evm.currentTx.PrivacyMetadata().PrivacyFlag)
			evm.StateDB.SetPrivacyMetadata(address, pm)
			log.Trace("Set Privacy Metadata", "key", address, "privacyMetadata", pm)
		}
	}
	if evm.ChainConfig().IsQuorum {
		// skip transfer if value == 0 (see note: Quorum, States, and Value Transfer)
		if value.Sign() != 0 {
			if evm.quorumReadOnly {
				return nil, common.Address{}, gas, ErrReadOnlyValueTransfer
			}
			evm.Context.Transfer(evm.StateDB, caller.Address(), address, value)
		}
	} else {
		evm.Context.Transfer(evm.StateDB, caller.Address(), address, value)
	}

	// Initialise a new contract and set the code that is to be used by the EVM.
	// The contract is a scoped environment for this execution context only.
	contract := NewContract(caller, AccountRef(address), value, gas)
	contract.SetCodeOptionalHash(&address, codeAndHash)

	if evm.vmConfig.NoRecursion && evm.depth > 0 {
		return nil, address, gas, nil
	}

	if evm.vmConfig.Debug && evm.depth == 0 {
		evm.vmConfig.Tracer.CaptureStart(evm, caller.Address(), address, true, codeAndHash.code, gas, value)
	}
	start := time.Now()

	ret, err := run(evm, contract, nil, false)

	maxCodeSize := evm.ChainConfig().GetMaxCodeSize(evm.Context.BlockNumber)
<<<<<<< HEAD
	if params.MaxCodeSize > maxCodeSize {
		maxCodeSize = params.MaxCodeSize
	}
=======
	if maxCodeSize < params.MaxCodeSize {
		maxCodeSize = params.MaxCodeSize
	}

>>>>>>> 5ef5771c
	// Check whether the max code size has been exceeded, assign err if the case.
	if err == nil && evm.chainRules.IsEIP158 && len(ret) > maxCodeSize {
		err = ErrMaxCodeSizeExceeded
	}

	// if the contract creation ran successfully and no errors were returned
	// calculate the gas required to store the code. If the code could not
	// be stored due to not enough gas set an error and let it be handled
	// by the error checking condition below.
	if err == nil {
		createDataGas := uint64(len(ret)) * params.CreateDataGas
		if contract.UseGas(createDataGas) {
			evm.StateDB.SetCode(address, ret)
		} else {
			err = ErrCodeStoreOutOfGas
		}
	}

	// When an error was returned by the EVM or when setting the creation code
	// above we revert to the snapshot and consume any gas remaining. Additionally
	// when we're in homestead this also counts for code storage gas errors.
	if err != nil && (evm.chainRules.IsHomestead || err != ErrCodeStoreOutOfGas) {
		evm.StateDB.RevertToSnapshot(snapshot)
		if err != ErrExecutionReverted {
			contract.UseGas(contract.Gas)
		}
	}
<<<<<<< HEAD
=======

>>>>>>> 5ef5771c
	if evm.vmConfig.Debug && evm.depth == 0 {
		evm.vmConfig.Tracer.CaptureEnd(ret, gas-contract.Gas, time.Since(start), err)
	}
	return ret, address, contract.Gas, err
}

// Create creates a new contract using code as deployment code.
func (evm *EVM) Create(caller ContractRef, code []byte, gas uint64, value *big.Int) (ret []byte, contractAddr common.Address, leftOverGas uint64, err error) {
	// Quorum
	// Get the right state in case of a dual state environment. If a sender
	// is a transaction (depth == 0) use the public state to derive the address
	// and increment the nonce of the public state. If the sender is a contract
	// (depth > 0) use the private state to derive the nonce and increment the
	// nonce on the private state only.
	//
	// If the transaction went to a public contract the private and public state
	// are the same.
	var creatorStateDb StateDB
	if evm.depth > 0 {
		creatorStateDb = evm.privateState
	} else {
		creatorStateDb = evm.publicState
	}

	// Ensure there's no existing contract already at the designated address
	nonce := creatorStateDb.GetNonce(caller.Address())
	contractAddr = crypto.CreateAddress(caller.Address(), nonce)
	return evm.create(caller, &codeAndHash{code: code}, gas, value, contractAddr)
}

// Create2 creates a new contract using code as deployment code.
//
// The different between Create2 with Create is Create2 uses sha3(0xff ++ msg.sender ++ salt ++ sha3(init_code))[12:]
// instead of the usual sender-and-nonce-hash as the address where the contract is initialized at.
func (evm *EVM) Create2(caller ContractRef, code []byte, gas uint64, endowment *big.Int, salt *uint256.Int) (ret []byte, contractAddr common.Address, leftOverGas uint64, err error) {
	codeAndHash := &codeAndHash{code: code}
	contractAddr = crypto.CreateAddress2(caller.Address(), salt.Bytes32(), codeAndHash.Hash().Bytes())
	return evm.create(caller, codeAndHash, gas, endowment, contractAddr)
}

// ChainConfig returns the environment's chain configuration
func (evm *EVM) ChainConfig() *params.ChainConfig { return evm.chainConfig }

// Quorum functions for dual state
func getDualState(evm *EVM, addr common.Address) StateDB {
	// priv: (a) -> (b)  (private)
	// pub:   a  -> [b]  (private -> public)
	// priv: (a) ->  b   (public)
	state := evm.StateDB

	if evm.PrivateState().Exist(addr) {
		state = evm.PrivateState()
	} else if evm.PublicState().Exist(addr) {
		state = evm.PublicState()
	}

	return state
}

func (evm *EVM) PublicState() PublicState           { return evm.publicState }
func (evm *EVM) PrivateState() PrivateState         { return evm.privateState }
func (evm *EVM) SetCurrentTX(tx *types.Transaction) { evm.currentTx = tx }
func (evm *EVM) SetTxPrivacyMetadata(pm *types.PrivacyMetadata) {
	evm.currentTx.SetTxPrivacyMetadata(pm)
}
func (evm *EVM) Push(statedb StateDB) {
	// Quorum : the read only depth to be set up only once for the entire
	// op code execution. This will be set first time transition from
	// private state to public state happens
	// statedb will be the state of the contract being called.
	// if a private contract is calling a public contract make it readonly.
	if !evm.quorumReadOnly && evm.privateState != statedb {
		evm.quorumReadOnly = true
		evm.readOnlyDepth = evm.currentStateDepth
	}

	if castedStateDb, ok := statedb.(*state.StateDB); ok {
		evm.states[evm.currentStateDepth] = castedStateDb
		evm.currentStateDepth++
	}

	evm.StateDB = statedb
}
func (evm *EVM) Pop() {
	evm.currentStateDepth--
	if evm.quorumReadOnly && evm.currentStateDepth == evm.readOnlyDepth {
		evm.quorumReadOnly = false
	}
	evm.StateDB = evm.states[evm.currentStateDepth-1]
}

func (evm *EVM) Depth() int { return evm.depth }

// We only need to revert the current state because when we call from private
// public state it's read only, there wouldn't be anything to reset.
// (A)->(B)->C->(B): A failure in (B) wouldn't need to reset C, as C was flagged
// read only.
func (evm *EVM) RevertToSnapshot(snapshot int) {
	evm.StateDB.RevertToSnapshot(snapshot)
}

// Quorum
//
// Returns addresses of contracts which are newly created
func (evm *EVM) CreatedContracts() []common.Address {
	addr := make([]common.Address, 0, len(evm.affectedContracts))
	for a, t := range evm.affectedContracts {
		if t == Creation {
			addr = append(addr, a)
		}
	}
	return addr[:]
}

// Quorum
//
// AffectedContracts returns all affected contracts that are the results of
// MessageCall transaction
func (evm *EVM) AffectedContracts() []common.Address {
	addr := make([]common.Address, 0, len(evm.affectedContracts))
	for a, t := range evm.affectedContracts {
		if t == MessageCall {
			addr = append(addr, a)
		}
	}
	return addr[:]
}

// Quorum
//
// Return MerkleRoot of all affected contracts (due to both creation and message call)
func (evm *EVM) CalculateMerkleRoot() (common.Hash, error) {
	combined := new(trie.Trie)
	for addr := range evm.affectedContracts {
		data, err := getDualState(evm, addr).GetRLPEncodedStateObject(addr)
		if err != nil {
			return common.Hash{}, err
		}
		if err := combined.TryUpdate(addr.Bytes(), data); err != nil {
			return common.Hash{}, err
		}
	}
	return combined.Hash(), nil
}<|MERGE_RESOLUTION|>--- conflicted
+++ resolved
@@ -627,16 +627,10 @@
 	ret, err := run(evm, contract, nil, false)
 
 	maxCodeSize := evm.ChainConfig().GetMaxCodeSize(evm.Context.BlockNumber)
-<<<<<<< HEAD
-	if params.MaxCodeSize > maxCodeSize {
-		maxCodeSize = params.MaxCodeSize
-	}
-=======
 	if maxCodeSize < params.MaxCodeSize {
 		maxCodeSize = params.MaxCodeSize
 	}
 
->>>>>>> 5ef5771c
 	// Check whether the max code size has been exceeded, assign err if the case.
 	if err == nil && evm.chainRules.IsEIP158 && len(ret) > maxCodeSize {
 		err = ErrMaxCodeSizeExceeded
@@ -664,10 +658,7 @@
 			contract.UseGas(contract.Gas)
 		}
 	}
-<<<<<<< HEAD
-=======
-
->>>>>>> 5ef5771c
+
 	if evm.vmConfig.Debug && evm.depth == 0 {
 		evm.vmConfig.Tracer.CaptureEnd(ret, gas-contract.Gas, time.Since(start), err)
 	}
