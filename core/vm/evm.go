--- conflicted
+++ resolved
@@ -142,15 +142,12 @@
 	GasPrice *big.Int       // Provides information for GASPRICE
 }
 
-<<<<<<< HEAD
 // Quorum
 type PublicState StateDB
 type PrivateState StateDB
 
 // End Quorum
 
-=======
->>>>>>> 991384a7
 // EVM is the Ethereum Virtual Machine base object and provides
 // the necessary tools to run a contract on the given state with
 // the provided context. It should be noted that any error
@@ -219,11 +216,7 @@
 
 // NewEVM returns a new EVM. The returned EVM is not thread safe and should
 // only ever be used *once*.
-<<<<<<< HEAD
 func NewEVM(blockCtx BlockContext, txCtx TxContext, statedb, privateState StateDB, chainConfig *params.ChainConfig, vmConfig Config) *EVM {
-=======
-func NewEVM(blockCtx BlockContext, txCtx TxContext, statedb StateDB, chainConfig *params.ChainConfig, vmConfig Config) *EVM {
->>>>>>> 991384a7
 	evm := &EVM{
 		Context:      blockCtx,
 		TxContext:    txCtx,
@@ -267,11 +260,7 @@
 
 // Reset resets the EVM with a new transaction context.Reset
 // This is not threadsafe and should only be done very cautiously.
-<<<<<<< HEAD
 func (evm *EVM) Reset(txCtx TxContext, statedb StateDB, privateStateDB StateDB) {
-=======
-func (evm *EVM) Reset(txCtx TxContext, statedb StateDB) {
->>>>>>> 991384a7
 	evm.TxContext = txCtx
 	evm.StateDB = statedb
 }
@@ -345,10 +334,6 @@
 	} else {
 		evm.Context.Transfer(evm.StateDB, caller.Address(), addr, value)
 	}
-<<<<<<< HEAD
-=======
-	evm.Context.Transfer(evm.StateDB, caller.Address(), addr, value)
->>>>>>> 991384a7
 
 	// Capture the tracer start/end events in debug mode
 	if evm.vmConfig.Debug && evm.depth == 0 {
@@ -605,7 +590,6 @@
 	if evm.chainRules.IsEIP158 {
 		evm.StateDB.SetNonce(address, 1)
 	}
-<<<<<<< HEAD
 	if evm.currentTx != nil && evm.currentTx.IsPrivate() && evm.currentTx.PrivacyMetadata() != nil {
 		// for calls (reading contract state) or finding the affected contracts there is no transaction
 		if evm.currentTx.PrivacyMetadata().PrivacyFlag.IsNotStandardPrivate() {
@@ -625,9 +609,6 @@
 	} else {
 		evm.Context.Transfer(evm.StateDB, caller.Address(), address, value)
 	}
-=======
-	evm.Context.Transfer(evm.StateDB, caller.Address(), address, value)
->>>>>>> 991384a7
 
 	// Initialise a new contract and set the code that is to be used by the EVM.
 	// The contract is a scoped environment for this execution context only.
@@ -645,17 +626,15 @@
 
 	ret, err := run(evm, contract, nil, false)
 
-<<<<<<< HEAD
 	maxCodeSize := evm.ChainConfig().GetMaxCodeSize(evm.Context.BlockNumber)
-	// check whether the max code size has been exceeded, check maxcode size from chain config
-	maxCodeSizeExceeded := evm.chainRules.IsEIP158 && len(ret) > maxCodeSize
-=======
+	if params.MaxCodeSize > maxCodeSize {
+		maxCodeSize = params.MaxCodeSize
+	}
 	// Check whether the max code size has been exceeded, assign err if the case.
-	if err == nil && evm.chainRules.IsEIP158 && len(ret) > params.MaxCodeSize {
+	if err == nil && evm.chainRules.IsEIP158 && len(ret) > maxCodeSize {
 		err = ErrMaxCodeSizeExceeded
 	}
 
->>>>>>> 991384a7
 	// if the contract creation ran successfully and no errors were returned
 	// calculate the gas required to store the code. If the code could not
 	// be stored due to not enough gas set an error and let it be handled
@@ -678,11 +657,11 @@
 			contract.UseGas(contract.Gas)
 		}
 	}
-
 	if evm.vmConfig.Debug && evm.depth == 0 {
 		evm.vmConfig.Tracer.CaptureEnd(ret, gas-contract.Gas, time.Since(start), err)
 	}
 	return ret, address, contract.Gas, err
+
 }
 
 // Create creates a new contract using code as deployment code.
