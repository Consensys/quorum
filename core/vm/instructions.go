--- conflicted
+++ resolved
@@ -258,15 +258,8 @@
 
 func opBalance(pc *uint64, interpreter *EVMInterpreter, scope *ScopeContext) ([]byte, error) {
 	slot := scope.Stack.peek()
-<<<<<<< HEAD
-	addr := common.Address(slot.Bytes20())
-	// Quorum: get public/private state db based on addr
-	balance := getDualState(interpreter.evm, addr).GetBalance(addr)
-	slot.SetFromBig(balance)
-=======
 	address := common.Address(slot.Bytes20())
-	slot.SetFromBig(interpreter.evm.StateDB.GetBalance(address))
->>>>>>> 991384a7
+	slot.SetFromBig(getDualState(interpreter.evm, address).GetBalance(address)) // Quorum: get public/private state db based on addr
 	return nil, nil
 }
 
@@ -348,13 +341,9 @@
 
 func opExtCodeSize(pc *uint64, interpreter *EVMInterpreter, scope *ScopeContext) ([]byte, error) {
 	slot := scope.Stack.peek()
-<<<<<<< HEAD
 	addr := slot.Bytes20()
 	// Quorum: get public/private state db based on addr
-	slot.SetUint64(uint64(getDualState(interpreter.evm, addr).GetCodeSize(addr)))
-=======
-	slot.SetUint64(uint64(interpreter.evm.StateDB.GetCodeSize(slot.Bytes20())))
->>>>>>> 991384a7
+	slot.SetUint64(uint64(getDualState(interpreter.evm, addr).GetCodeSize(slot.Bytes20()))) // Quorum: get public/private state db based on addr
 	return nil, nil
 }
 
@@ -394,12 +383,7 @@
 		uint64CodeOffset = 0xffffffffffffffff
 	}
 	addr := common.Address(a.Bytes20())
-<<<<<<< HEAD
-	codeCopy := getData(getDualState(interpreter.evm, addr).GetCode(addr), uint64CodeOffset, length.Uint64())
-	// Quorum: get public/private state db based on addr
-=======
-	codeCopy := getData(interpreter.evm.StateDB.GetCode(addr), uint64CodeOffset, length.Uint64())
->>>>>>> 991384a7
+	codeCopy := getData(getDualState(interpreter.evm, addr).GetCode(addr), uint64CodeOffset, length.Uint64()) // Quorum: get public/private state db based on addr
 	scope.Memory.Set(memOffset.Uint64(), length.Uint64(), codeCopy)
 
 	return nil, nil
@@ -527,12 +511,7 @@
 func opSload(pc *uint64, interpreter *EVMInterpreter, scope *ScopeContext) ([]byte, error) {
 	loc := scope.Stack.peek()
 	hash := common.Hash(loc.Bytes32())
-<<<<<<< HEAD
-	// Quorum: get public/private state db based on addr
-	val := getDualState(interpreter.evm, scope.Contract.Address()).GetState(scope.Contract.Address(), hash)
-=======
-	val := interpreter.evm.StateDB.GetState(scope.Contract.Address(), hash)
->>>>>>> 991384a7
+	val := getDualState(interpreter.evm, scope.Contract.Address()).GetState(scope.Contract.Address(), hash) // Quorum: get public/private state db based on addr
 	loc.SetBytes(val.Bytes())
 	return nil, nil
 }
@@ -540,12 +519,8 @@
 func opSstore(pc *uint64, interpreter *EVMInterpreter, scope *ScopeContext) ([]byte, error) {
 	loc := scope.Stack.pop()
 	val := scope.Stack.pop()
-<<<<<<< HEAD
 	// Quorum: get public/private state db based on addr
 	getDualState(interpreter.evm, scope.Contract.Address()).SetState(scope.Contract.Address(),
-=======
-	interpreter.evm.StateDB.SetState(scope.Contract.Address(),
->>>>>>> 991384a7
 		loc.Bytes32(), val.Bytes32())
 	return nil, nil
 }
@@ -813,17 +788,11 @@
 
 func opSuicide(pc *uint64, interpreter *EVMInterpreter, scope *ScopeContext) ([]byte, error) {
 	beneficiary := scope.Stack.pop()
-<<<<<<< HEAD
 	// Quorum: get public/private state db based on addr
 	db := getDualState(interpreter.evm, scope.Contract.Address())
 	balance := db.GetBalance(scope.Contract.Address())
 	db.AddBalance(beneficiary.Bytes20(), balance)
 	db.Suicide(scope.Contract.Address())
-=======
-	balance := interpreter.evm.StateDB.GetBalance(scope.Contract.Address())
-	interpreter.evm.StateDB.AddBalance(beneficiary.Bytes20(), balance)
-	interpreter.evm.StateDB.Suicide(scope.Contract.Address())
->>>>>>> 991384a7
 	return nil, nil
 }
 
