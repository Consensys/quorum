--- conflicted
+++ resolved
@@ -258,15 +258,10 @@
 
 func opBalance(pc *uint64, interpreter *EVMInterpreter, callContext *callCtx) ([]byte, error) {
 	slot := callContext.stack.peek()
-<<<<<<< HEAD
-	address := common.Address(slot.Bytes20())
-	slot.SetFromBig(interpreter.evm.StateDB.GetBalance(address))
-=======
-	addr := common.BigToAddress(slot)
+	addr := common.Address(slot.Bytes20())
 	// Quorum: get public/private state db based on addr
 	balance := getDualState(interpreter.evm, addr).GetBalance(addr)
-	slot.Set(balance)
->>>>>>> 900595bc
+	slot.SetFromBig(balance)
 	return nil, nil
 }
 
@@ -348,14 +343,10 @@
 
 func opExtCodeSize(pc *uint64, interpreter *EVMInterpreter, callContext *callCtx) ([]byte, error) {
 	slot := callContext.stack.peek()
-<<<<<<< HEAD
-	slot.SetUint64(uint64(interpreter.evm.StateDB.GetCodeSize(common.Address(slot.Bytes20()))))
-=======
-	addr := common.BigToAddress(slot)
+	addr := common.Address(slot.Bytes20())
 	// Quorum: get public/private state db based on addr
 	slot.SetUint64(uint64(getDualState(interpreter.evm, addr).GetCodeSize(addr)))
 
->>>>>>> 900595bc
 	return nil, nil
 }
 
@@ -390,17 +381,13 @@
 		codeOffset = stack.pop()
 		length     = stack.pop()
 	)
-<<<<<<< HEAD
 	uint64CodeOffset, overflow := codeOffset.Uint64WithOverflow()
 	if overflow {
 		uint64CodeOffset = 0xffffffffffffffff
 	}
 	addr := common.Address(a.Bytes20())
-	codeCopy := getData(interpreter.evm.StateDB.GetCode(addr), uint64CodeOffset, length.Uint64())
-=======
+	codeCopy := getData(getDualState(interpreter.evm, addr), uint64CodeOffset, length.Uint64())
 	// Quorum: get public/private state db based on addr
-	codeCopy := getDataBig(getDualState(interpreter.evm, addr).GetCode(addr), codeOffset, length)
->>>>>>> 900595bc
 	callContext.memory.Set(memOffset.Uint64(), length.Uint64(), codeCopy)
 
 	return nil, nil
@@ -434,16 +421,10 @@
 // this account should be regarded as a non-existent account and zero should be returned.
 func opExtCodeHash(pc *uint64, interpreter *EVMInterpreter, callContext *callCtx) ([]byte, error) {
 	slot := callContext.stack.peek()
-<<<<<<< HEAD
 	address := common.Address(slot.Bytes20())
-	if interpreter.evm.StateDB.Empty(address) {
-		slot.Clear()
-=======
-	address := common.BigToAddress(slot)
 	stateDB := getDualState(interpreter.evm, address)
 	if stateDB.Empty(address) {
-		slot.SetUint64(0)
->>>>>>> 900595bc
+		slot.Clear()
 	} else {
 		slot.SetBytes(stateDB.GetCodeHash(address).Bytes())
 	}
@@ -533,13 +514,9 @@
 
 func opSload(pc *uint64, interpreter *EVMInterpreter, callContext *callCtx) ([]byte, error) {
 	loc := callContext.stack.peek()
-<<<<<<< HEAD
 	hash := common.Hash(loc.Bytes32())
-	val := interpreter.evm.StateDB.GetState(callContext.contract.Address(), hash)
-=======
 	// Quorum: get public/private state db based on addr
-	val := getDualState(interpreter.evm, callContext.contract.Address()).GetState(callContext.contract.Address(), common.BigToHash(loc))
->>>>>>> 900595bc
+	val := getDualState(interpreter.evm, callContext.contract.Address()).GetState(callContext.contract.Address(), hash)
 	loc.SetBytes(val.Bytes())
 	return nil, nil
 }
@@ -547,15 +524,9 @@
 func opSstore(pc *uint64, interpreter *EVMInterpreter, callContext *callCtx) ([]byte, error) {
 	loc := callContext.stack.pop()
 	val := callContext.stack.pop()
-<<<<<<< HEAD
-	interpreter.evm.StateDB.SetState(callContext.contract.Address(),
+	// Quorum: get public/private state db based on addr
+	getDualState(interpreter.evm, callContext.contract.Address()).SetState(callContext.contract.Address(),
 		common.Hash(loc.Bytes32()), common.Hash(val.Bytes32()))
-=======
-	// Quorum: get public/private state db based on addr
-	getDualState(interpreter.evm, callContext.contract.Address()).SetState(callContext.contract.Address(), loc, common.BigToHash(val))
-
-	interpreter.intPool.putOne(val)
->>>>>>> 900595bc
 	return nil, nil
 }
 
@@ -831,19 +802,12 @@
 }
 
 func opSuicide(pc *uint64, interpreter *EVMInterpreter, callContext *callCtx) ([]byte, error) {
-<<<<<<< HEAD
 	beneficiary := callContext.stack.pop()
-	balance := interpreter.evm.StateDB.GetBalance(callContext.contract.Address())
-	interpreter.evm.StateDB.AddBalance(common.Address(beneficiary.Bytes20()), balance)
-	interpreter.evm.StateDB.Suicide(callContext.contract.Address())
-=======
 	// Quorum: get public/private state db based on addr
 	db := getDualState(interpreter.evm, callContext.contract.Address())
 	balance := db.GetBalance(callContext.contract.Address())
-	db.AddBalance(common.BigToAddress(callContext.stack.pop()), balance)
-
+	db.AddBalance(common.Address(beneficiary.Bytes20()), balance)
 	db.Suicide(callContext.contract.Address())
->>>>>>> 900595bc
 	return nil, nil
 }
 
