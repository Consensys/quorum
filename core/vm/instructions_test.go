// Copyright 2017 The go-ethereum Authors
// This file is part of the go-ethereum library.
//
// The go-ethereum library is free software: you can redistribute it and/or modify
// it under the terms of the GNU Lesser General Public License as published by
// the Free Software Foundation, either version 3 of the License, or
// (at your option) any later version.
//
// The go-ethereum library is distributed in the hope that it will be useful,
// but WITHOUT ANY WARRANTY; without even the implied warranty of
// MERCHANTABILITY or FITNESS FOR A PARTICULAR PURPOSE. See the
// GNU Lesser General Public License for more details.
//
// You should have received a copy of the GNU Lesser General Public License
// along with the go-ethereum library. If not, see <http://www.gnu.org/licenses/>.

package vm

import (
	"bytes"
	"encoding/json"
	"fmt"
	"io/ioutil"
	"testing"

	"github.com/ethereum/go-ethereum/common"
	"github.com/ethereum/go-ethereum/crypto"
	"github.com/ethereum/go-ethereum/params"
	"github.com/holiman/uint256"
)

type TwoOperandTestcase struct {
	X        string
	Y        string
	Expected string
}

type twoOperandParams struct {
	x string
	y string
}

var alphabetSoup = "ABCDEF090807060504030201ffffffffffffffffffffffffffffffffffffffff"
var commonParams []*twoOperandParams
var twoOpMethods map[string]executionFunc

func init() {

	// Params is a list of common edgecases that should be used for some common tests
	params := []string{
		"0000000000000000000000000000000000000000000000000000000000000000", // 0
		"0000000000000000000000000000000000000000000000000000000000000001", // +1
		"0000000000000000000000000000000000000000000000000000000000000005", // +5
		"7ffffffffffffffffffffffffffffffffffffffffffffffffffffffffffffffe", // + max -1
		"7fffffffffffffffffffffffffffffffffffffffffffffffffffffffffffffff", // + max
		"8000000000000000000000000000000000000000000000000000000000000000", // - max
		"8000000000000000000000000000000000000000000000000000000000000001", // - max+1
		"fffffffffffffffffffffffffffffffffffffffffffffffffffffffffffffffb", // - 5
		"ffffffffffffffffffffffffffffffffffffffffffffffffffffffffffffffff", // - 1
	}
	// Params are combined so each param is used on each 'side'
	commonParams = make([]*twoOperandParams, len(params)*len(params))
	for i, x := range params {
		for j, y := range params {
			commonParams[i*len(params)+j] = &twoOperandParams{x, y}
		}
	}
	twoOpMethods = map[string]executionFunc{
		"add":     opAdd,
		"sub":     opSub,
		"mul":     opMul,
		"div":     opDiv,
		"sdiv":    opSdiv,
		"mod":     opMod,
		"smod":    opSmod,
		"exp":     opExp,
		"signext": opSignExtend,
		"lt":      opLt,
		"gt":      opGt,
		"slt":     opSlt,
		"sgt":     opSgt,
		"eq":      opEq,
		"and":     opAnd,
		"or":      opOr,
		"xor":     opXor,
		"byte":    opByte,
		"shl":     opSHL,
		"shr":     opSHR,
		"sar":     opSAR,
	}
}

func testTwoOperandOp(t *testing.T, tests []TwoOperandTestcase, opFn executionFunc, name string) {

	var (
<<<<<<< HEAD
		env            = NewEVM(BlockContext{}, TxContext{}, nil, nil, params.TestChainConfig, Config{})
=======
		env            = NewEVM(BlockContext{}, TxContext{}, nil, params.TestChainConfig, Config{})
>>>>>>> 991384a7
		stack          = newstack()
		pc             = uint64(0)
		evmInterpreter = env.interpreter.(*EVMInterpreter)
	)

	for i, test := range tests {
		x := new(uint256.Int).SetBytes(common.Hex2Bytes(test.X))
		y := new(uint256.Int).SetBytes(common.Hex2Bytes(test.Y))
		expected := new(uint256.Int).SetBytes(common.Hex2Bytes(test.Expected))
		stack.push(x)
		stack.push(y)
		opFn(&pc, evmInterpreter, &ScopeContext{nil, stack, nil})
		if len(stack.data) != 1 {
			t.Errorf("Expected one item on stack after %v, got %d: ", name, len(stack.data))
		}
		actual := stack.pop()

		if actual.Cmp(expected) != 0 {
			t.Errorf("Testcase %v %d, %v(%x, %x): expected  %x, got %x", name, i, name, x, y, expected, actual)
		}
	}
}

func TestByteOp(t *testing.T) {
	tests := []TwoOperandTestcase{
		{"ABCDEF0908070605040302010000000000000000000000000000000000000000", "00", "AB"},
		{"ABCDEF0908070605040302010000000000000000000000000000000000000000", "01", "CD"},
		{"00CDEF090807060504030201ffffffffffffffffffffffffffffffffffffffff", "00", "00"},
		{"00CDEF090807060504030201ffffffffffffffffffffffffffffffffffffffff", "01", "CD"},
		{"0000000000000000000000000000000000000000000000000000000000102030", "1F", "30"},
		{"0000000000000000000000000000000000000000000000000000000000102030", "1E", "20"},
		{"ffffffffffffffffffffffffffffffffffffffffffffffffffffffffffffffff", "20", "00"},
		{"ffffffffffffffffffffffffffffffffffffffffffffffffffffffffffffffff", "FFFFFFFFFFFFFFFF", "00"},
	}
	testTwoOperandOp(t, tests, opByte, "byte")
}

func TestSHL(t *testing.T) {
	// Testcases from https://github.com/ethereum/EIPs/blob/master/EIPS/eip-145.md#shl-shift-left
	tests := []TwoOperandTestcase{
		{"0000000000000000000000000000000000000000000000000000000000000001", "01", "0000000000000000000000000000000000000000000000000000000000000002"},
		{"0000000000000000000000000000000000000000000000000000000000000001", "ff", "8000000000000000000000000000000000000000000000000000000000000000"},
		{"0000000000000000000000000000000000000000000000000000000000000001", "0100", "0000000000000000000000000000000000000000000000000000000000000000"},
		{"0000000000000000000000000000000000000000000000000000000000000001", "0101", "0000000000000000000000000000000000000000000000000000000000000000"},
		{"ffffffffffffffffffffffffffffffffffffffffffffffffffffffffffffffff", "00", "ffffffffffffffffffffffffffffffffffffffffffffffffffffffffffffffff"},
		{"ffffffffffffffffffffffffffffffffffffffffffffffffffffffffffffffff", "01", "fffffffffffffffffffffffffffffffffffffffffffffffffffffffffffffffe"},
		{"ffffffffffffffffffffffffffffffffffffffffffffffffffffffffffffffff", "ff", "8000000000000000000000000000000000000000000000000000000000000000"},
		{"ffffffffffffffffffffffffffffffffffffffffffffffffffffffffffffffff", "0100", "0000000000000000000000000000000000000000000000000000000000000000"},
		{"0000000000000000000000000000000000000000000000000000000000000000", "01", "0000000000000000000000000000000000000000000000000000000000000000"},
		{"7fffffffffffffffffffffffffffffffffffffffffffffffffffffffffffffff", "01", "fffffffffffffffffffffffffffffffffffffffffffffffffffffffffffffffe"},
	}
	testTwoOperandOp(t, tests, opSHL, "shl")
}

func TestSHR(t *testing.T) {
	// Testcases from https://github.com/ethereum/EIPs/blob/master/EIPS/eip-145.md#shr-logical-shift-right
	tests := []TwoOperandTestcase{
		{"0000000000000000000000000000000000000000000000000000000000000001", "00", "0000000000000000000000000000000000000000000000000000000000000001"},
		{"0000000000000000000000000000000000000000000000000000000000000001", "01", "0000000000000000000000000000000000000000000000000000000000000000"},
		{"8000000000000000000000000000000000000000000000000000000000000000", "01", "4000000000000000000000000000000000000000000000000000000000000000"},
		{"8000000000000000000000000000000000000000000000000000000000000000", "ff", "0000000000000000000000000000000000000000000000000000000000000001"},
		{"8000000000000000000000000000000000000000000000000000000000000000", "0100", "0000000000000000000000000000000000000000000000000000000000000000"},
		{"8000000000000000000000000000000000000000000000000000000000000000", "0101", "0000000000000000000000000000000000000000000000000000000000000000"},
		{"ffffffffffffffffffffffffffffffffffffffffffffffffffffffffffffffff", "00", "ffffffffffffffffffffffffffffffffffffffffffffffffffffffffffffffff"},
		{"ffffffffffffffffffffffffffffffffffffffffffffffffffffffffffffffff", "01", "7fffffffffffffffffffffffffffffffffffffffffffffffffffffffffffffff"},
		{"ffffffffffffffffffffffffffffffffffffffffffffffffffffffffffffffff", "ff", "0000000000000000000000000000000000000000000000000000000000000001"},
		{"ffffffffffffffffffffffffffffffffffffffffffffffffffffffffffffffff", "0100", "0000000000000000000000000000000000000000000000000000000000000000"},
		{"0000000000000000000000000000000000000000000000000000000000000000", "01", "0000000000000000000000000000000000000000000000000000000000000000"},
	}
	testTwoOperandOp(t, tests, opSHR, "shr")
}

func TestSAR(t *testing.T) {
	// Testcases from https://github.com/ethereum/EIPs/blob/master/EIPS/eip-145.md#sar-arithmetic-shift-right
	tests := []TwoOperandTestcase{
		{"0000000000000000000000000000000000000000000000000000000000000001", "00", "0000000000000000000000000000000000000000000000000000000000000001"},
		{"0000000000000000000000000000000000000000000000000000000000000001", "01", "0000000000000000000000000000000000000000000000000000000000000000"},
		{"8000000000000000000000000000000000000000000000000000000000000000", "01", "c000000000000000000000000000000000000000000000000000000000000000"},
		{"8000000000000000000000000000000000000000000000000000000000000000", "ff", "ffffffffffffffffffffffffffffffffffffffffffffffffffffffffffffffff"},
		{"8000000000000000000000000000000000000000000000000000000000000000", "0100", "ffffffffffffffffffffffffffffffffffffffffffffffffffffffffffffffff"},
		{"8000000000000000000000000000000000000000000000000000000000000000", "0101", "ffffffffffffffffffffffffffffffffffffffffffffffffffffffffffffffff"},
		{"ffffffffffffffffffffffffffffffffffffffffffffffffffffffffffffffff", "00", "ffffffffffffffffffffffffffffffffffffffffffffffffffffffffffffffff"},
		{"ffffffffffffffffffffffffffffffffffffffffffffffffffffffffffffffff", "01", "ffffffffffffffffffffffffffffffffffffffffffffffffffffffffffffffff"},
		{"ffffffffffffffffffffffffffffffffffffffffffffffffffffffffffffffff", "ff", "ffffffffffffffffffffffffffffffffffffffffffffffffffffffffffffffff"},
		{"ffffffffffffffffffffffffffffffffffffffffffffffffffffffffffffffff", "0100", "ffffffffffffffffffffffffffffffffffffffffffffffffffffffffffffffff"},
		{"0000000000000000000000000000000000000000000000000000000000000000", "01", "0000000000000000000000000000000000000000000000000000000000000000"},
		{"4000000000000000000000000000000000000000000000000000000000000000", "fe", "0000000000000000000000000000000000000000000000000000000000000001"},
		{"7fffffffffffffffffffffffffffffffffffffffffffffffffffffffffffffff", "f8", "000000000000000000000000000000000000000000000000000000000000007f"},
		{"7fffffffffffffffffffffffffffffffffffffffffffffffffffffffffffffff", "fe", "0000000000000000000000000000000000000000000000000000000000000001"},
		{"7fffffffffffffffffffffffffffffffffffffffffffffffffffffffffffffff", "ff", "0000000000000000000000000000000000000000000000000000000000000000"},
		{"7fffffffffffffffffffffffffffffffffffffffffffffffffffffffffffffff", "0100", "0000000000000000000000000000000000000000000000000000000000000000"},
	}

	testTwoOperandOp(t, tests, opSAR, "sar")
}

func TestAddMod(t *testing.T) {
	var (
<<<<<<< HEAD
		env            = NewEVM(BlockContext{}, TxContext{}, nil, nil, params.TestChainConfig, Config{})
=======
		env            = NewEVM(BlockContext{}, TxContext{}, nil, params.TestChainConfig, Config{})
>>>>>>> 991384a7
		stack          = newstack()
		evmInterpreter = NewEVMInterpreter(env, env.vmConfig)
		pc             = uint64(0)
	)
	tests := []struct {
		x        string
		y        string
		z        string
		expected string
	}{
		{"ffffffffffffffffffffffffffffffffffffffffffffffffffffffffffffffff",
			"fffffffffffffffffffffffffffffffffffffffffffffffffffffffffffffffe",
			"ffffffffffffffffffffffffffffffffffffffffffffffffffffffffffffffff",
			"fffffffffffffffffffffffffffffffffffffffffffffffffffffffffffffffe",
		},
	}
	// x + y = 0x1fffffffffffffffffffffffffffffffffffffffffffffffffffffffffffffffd
	// in 256 bit repr, fffffffffffffffffffffffffffffffffffffffffffffffffffffffffffffffd

	for i, test := range tests {
		x := new(uint256.Int).SetBytes(common.Hex2Bytes(test.x))
		y := new(uint256.Int).SetBytes(common.Hex2Bytes(test.y))
		z := new(uint256.Int).SetBytes(common.Hex2Bytes(test.z))
		expected := new(uint256.Int).SetBytes(common.Hex2Bytes(test.expected))
		stack.push(z)
		stack.push(y)
		stack.push(x)
		opAddmod(&pc, evmInterpreter, &ScopeContext{nil, stack, nil})
		actual := stack.pop()
		if actual.Cmp(expected) != 0 {
			t.Errorf("Testcase %d, expected  %x, got %x", i, expected, actual)
		}
	}
}

// getResult is a convenience function to generate the expected values
func getResult(args []*twoOperandParams, opFn executionFunc) []TwoOperandTestcase {
	var (
<<<<<<< HEAD
		env         = NewEVM(BlockContext{}, TxContext{}, nil, nil, params.TestChainConfig, Config{})
=======
		env         = NewEVM(BlockContext{}, TxContext{}, nil, params.TestChainConfig, Config{})
>>>>>>> 991384a7
		stack       = newstack()
		pc          = uint64(0)
		interpreter = env.interpreter.(*EVMInterpreter)
	)
	result := make([]TwoOperandTestcase, len(args))
	for i, param := range args {
		x := new(uint256.Int).SetBytes(common.Hex2Bytes(param.x))
		y := new(uint256.Int).SetBytes(common.Hex2Bytes(param.y))
		stack.push(x)
		stack.push(y)
		opFn(&pc, interpreter, &ScopeContext{nil, stack, nil})
		actual := stack.pop()
		result[i] = TwoOperandTestcase{param.x, param.y, fmt.Sprintf("%064x", actual)}
	}
	return result
}

// utility function to fill the json-file with testcases
// Enable this test to generate the 'testcases_xx.json' files
func TestWriteExpectedValues(t *testing.T) {
	t.Skip("Enable this test to create json test cases.")

	for name, method := range twoOpMethods {
		data, err := json.Marshal(getResult(commonParams, method))
		if err != nil {
			t.Fatal(err)
		}
		_ = ioutil.WriteFile(fmt.Sprintf("testdata/testcases_%v.json", name), data, 0644)
		if err != nil {
			t.Fatal(err)
		}
	}
}

// TestJsonTestcases runs through all the testcases defined as json-files
func TestJsonTestcases(t *testing.T) {
	for name := range twoOpMethods {
		data, err := ioutil.ReadFile(fmt.Sprintf("testdata/testcases_%v.json", name))
		if err != nil {
			t.Fatal("Failed to read file", err)
		}
		var testcases []TwoOperandTestcase
		json.Unmarshal(data, &testcases)
		testTwoOperandOp(t, testcases, twoOpMethods[name], name)
	}
}

func opBenchmark(bench *testing.B, op executionFunc, args ...string) {
	var (
<<<<<<< HEAD
		env            = NewEVM(BlockContext{}, TxContext{}, nil, nil, params.TestChainConfig, Config{})
=======
		env            = NewEVM(BlockContext{}, TxContext{}, nil, params.TestChainConfig, Config{})
>>>>>>> 991384a7
		stack          = newstack()
		evmInterpreter = NewEVMInterpreter(env, env.vmConfig)
	)

	env.interpreter = evmInterpreter
	// convert args
	byteArgs := make([][]byte, len(args))
	for i, arg := range args {
		byteArgs[i] = common.Hex2Bytes(arg)
	}
	pc := uint64(0)
	bench.ResetTimer()
	for i := 0; i < bench.N; i++ {
		for _, arg := range byteArgs {
			a := new(uint256.Int)
			a.SetBytes(arg)
			stack.push(a)
		}
		op(&pc, evmInterpreter, &ScopeContext{nil, stack, nil})
		stack.pop()
	}
}

func BenchmarkOpAdd64(b *testing.B) {
	x := "ffffffff"
	y := "fd37f3e2bba2c4f"

	opBenchmark(b, opAdd, x, y)
}

func BenchmarkOpAdd128(b *testing.B) {
	x := "ffffffffffffffff"
	y := "f5470b43c6549b016288e9a65629687"

	opBenchmark(b, opAdd, x, y)
}

func BenchmarkOpAdd256(b *testing.B) {
	x := "0802431afcbce1fc194c9eaa417b2fb67dc75a95db0bc7ec6b1c8af11df6a1da9"
	y := "a1f5aac137876480252e5dcac62c354ec0d42b76b0642b6181ed099849ea1d57"

	opBenchmark(b, opAdd, x, y)
}

func BenchmarkOpSub64(b *testing.B) {
	x := "51022b6317003a9d"
	y := "a20456c62e00753a"

	opBenchmark(b, opSub, x, y)
}

func BenchmarkOpSub128(b *testing.B) {
	x := "4dde30faaacdc14d00327aac314e915d"
	y := "9bbc61f5559b829a0064f558629d22ba"

	opBenchmark(b, opSub, x, y)
}

func BenchmarkOpSub256(b *testing.B) {
	x := "4bfcd8bb2ac462735b48a17580690283980aa2d679f091c64364594df113ea37"
	y := "97f9b1765588c4e6b69142eb00d20507301545acf3e1238c86c8b29be227d46e"

	opBenchmark(b, opSub, x, y)
}

func BenchmarkOpMul(b *testing.B) {
	x := alphabetSoup
	y := alphabetSoup

	opBenchmark(b, opMul, x, y)
}

func BenchmarkOpDiv256(b *testing.B) {
	x := "ff3f9014f20db29ae04af2c2d265de17"
	y := "fe7fb0d1f59dfe9492ffbf73683fd1e870eec79504c60144cc7f5fc2bad1e611"
	opBenchmark(b, opDiv, x, y)
}

func BenchmarkOpDiv128(b *testing.B) {
	x := "fdedc7f10142ff97"
	y := "fbdfda0e2ce356173d1993d5f70a2b11"
	opBenchmark(b, opDiv, x, y)
}

func BenchmarkOpDiv64(b *testing.B) {
	x := "fcb34eb3"
	y := "f97180878e839129"
	opBenchmark(b, opDiv, x, y)
}

func BenchmarkOpSdiv(b *testing.B) {
	x := "ff3f9014f20db29ae04af2c2d265de17"
	y := "fe7fb0d1f59dfe9492ffbf73683fd1e870eec79504c60144cc7f5fc2bad1e611"

	opBenchmark(b, opSdiv, x, y)
}

func BenchmarkOpMod(b *testing.B) {
	x := alphabetSoup
	y := alphabetSoup

	opBenchmark(b, opMod, x, y)
}

func BenchmarkOpSmod(b *testing.B) {
	x := alphabetSoup
	y := alphabetSoup

	opBenchmark(b, opSmod, x, y)
}

func BenchmarkOpExp(b *testing.B) {
	x := alphabetSoup
	y := alphabetSoup

	opBenchmark(b, opExp, x, y)
}

func BenchmarkOpSignExtend(b *testing.B) {
	x := alphabetSoup
	y := alphabetSoup

	opBenchmark(b, opSignExtend, x, y)
}

func BenchmarkOpLt(b *testing.B) {
	x := alphabetSoup
	y := alphabetSoup

	opBenchmark(b, opLt, x, y)
}

func BenchmarkOpGt(b *testing.B) {
	x := alphabetSoup
	y := alphabetSoup

	opBenchmark(b, opGt, x, y)
}

func BenchmarkOpSlt(b *testing.B) {
	x := alphabetSoup
	y := alphabetSoup

	opBenchmark(b, opSlt, x, y)
}

func BenchmarkOpSgt(b *testing.B) {
	x := alphabetSoup
	y := alphabetSoup

	opBenchmark(b, opSgt, x, y)
}

func BenchmarkOpEq(b *testing.B) {
	x := alphabetSoup
	y := alphabetSoup

	opBenchmark(b, opEq, x, y)
}
func BenchmarkOpEq2(b *testing.B) {
	x := "FBCDEF090807060504030201ffffffffFBCDEF090807060504030201ffffffff"
	y := "FBCDEF090807060504030201ffffffffFBCDEF090807060504030201fffffffe"
	opBenchmark(b, opEq, x, y)
}
func BenchmarkOpAnd(b *testing.B) {
	x := alphabetSoup
	y := alphabetSoup

	opBenchmark(b, opAnd, x, y)
}

func BenchmarkOpOr(b *testing.B) {
	x := alphabetSoup
	y := alphabetSoup

	opBenchmark(b, opOr, x, y)
}

func BenchmarkOpXor(b *testing.B) {
	x := alphabetSoup
	y := alphabetSoup

	opBenchmark(b, opXor, x, y)
}

func BenchmarkOpByte(b *testing.B) {
	x := alphabetSoup
	y := alphabetSoup

	opBenchmark(b, opByte, x, y)
}

func BenchmarkOpAddmod(b *testing.B) {
	x := alphabetSoup
	y := alphabetSoup
	z := alphabetSoup

	opBenchmark(b, opAddmod, x, y, z)
}

func BenchmarkOpMulmod(b *testing.B) {
	x := alphabetSoup
	y := alphabetSoup
	z := alphabetSoup

	opBenchmark(b, opMulmod, x, y, z)
}

func BenchmarkOpSHL(b *testing.B) {
	x := "FBCDEF090807060504030201ffffffffFBCDEF090807060504030201ffffffff"
	y := "ff"

	opBenchmark(b, opSHL, x, y)
}
func BenchmarkOpSHR(b *testing.B) {
	x := "FBCDEF090807060504030201ffffffffFBCDEF090807060504030201ffffffff"
	y := "ff"

	opBenchmark(b, opSHR, x, y)
}
func BenchmarkOpSAR(b *testing.B) {
	x := "FBCDEF090807060504030201ffffffffFBCDEF090807060504030201ffffffff"
	y := "ff"

	opBenchmark(b, opSAR, x, y)
}
func BenchmarkOpIsZero(b *testing.B) {
	x := "FBCDEF090807060504030201ffffffffFBCDEF090807060504030201ffffffff"
	opBenchmark(b, opIszero, x)
}

func TestOpMstore(t *testing.T) {
	var (
<<<<<<< HEAD
		env            = NewEVM(BlockContext{}, TxContext{}, nil, nil, params.TestChainConfig, Config{})
=======
		env            = NewEVM(BlockContext{}, TxContext{}, nil, params.TestChainConfig, Config{})
>>>>>>> 991384a7
		stack          = newstack()
		mem            = NewMemory()
		evmInterpreter = NewEVMInterpreter(env, env.vmConfig)
	)

	env.interpreter = evmInterpreter
	mem.Resize(64)
	pc := uint64(0)
	v := "abcdef00000000000000abba000000000deaf000000c0de00100000000133700"
	stack.pushN(*new(uint256.Int).SetBytes(common.Hex2Bytes(v)), *new(uint256.Int))
	opMstore(&pc, evmInterpreter, &ScopeContext{mem, stack, nil})
	if got := common.Bytes2Hex(mem.GetCopy(0, 32)); got != v {
		t.Fatalf("Mstore fail, got %v, expected %v", got, v)
	}
	stack.pushN(*new(uint256.Int).SetUint64(0x1), *new(uint256.Int))
	opMstore(&pc, evmInterpreter, &ScopeContext{mem, stack, nil})
	if common.Bytes2Hex(mem.GetCopy(0, 32)) != "0000000000000000000000000000000000000000000000000000000000000001" {
		t.Fatalf("Mstore failed to overwrite previous value")
	}
}

func BenchmarkOpMstore(bench *testing.B) {
	var (
<<<<<<< HEAD
		env            = NewEVM(BlockContext{}, TxContext{}, nil, nil, params.TestChainConfig, Config{})
=======
		env            = NewEVM(BlockContext{}, TxContext{}, nil, params.TestChainConfig, Config{})
>>>>>>> 991384a7
		stack          = newstack()
		mem            = NewMemory()
		evmInterpreter = NewEVMInterpreter(env, env.vmConfig)
	)

	env.interpreter = evmInterpreter
	mem.Resize(64)
	pc := uint64(0)
	memStart := new(uint256.Int)
	value := new(uint256.Int).SetUint64(0x1337)

	bench.ResetTimer()
	for i := 0; i < bench.N; i++ {
		stack.pushN(*value, *memStart)
		opMstore(&pc, evmInterpreter, &ScopeContext{mem, stack, nil})
	}
}

func BenchmarkOpSHA3(bench *testing.B) {
	var (
<<<<<<< HEAD
		env            = NewEVM(BlockContext{}, TxContext{}, nil, nil, params.TestChainConfig, Config{})
=======
		env            = NewEVM(BlockContext{}, TxContext{}, nil, params.TestChainConfig, Config{})
>>>>>>> 991384a7
		stack          = newstack()
		mem            = NewMemory()
		evmInterpreter = NewEVMInterpreter(env, env.vmConfig)
	)
	env.interpreter = evmInterpreter
	mem.Resize(32)
	pc := uint64(0)
	start := uint256.NewInt()

	bench.ResetTimer()
	for i := 0; i < bench.N; i++ {
		stack.pushN(*uint256.NewInt().SetUint64(32), *start)
		opSha3(&pc, evmInterpreter, &ScopeContext{mem, stack, nil})
	}
}

func TestCreate2Addreses(t *testing.T) {
	type testcase struct {
		origin   string
		salt     string
		code     string
		expected string
	}

	for i, tt := range []testcase{
		{
			origin:   "0x0000000000000000000000000000000000000000",
			salt:     "0x0000000000000000000000000000000000000000",
			code:     "0x00",
			expected: "0x4d1a2e2bb4f88f0250f26ffff098b0b30b26bf38",
		},
		{
			origin:   "0xdeadbeef00000000000000000000000000000000",
			salt:     "0x0000000000000000000000000000000000000000",
			code:     "0x00",
			expected: "0xB928f69Bb1D91Cd65274e3c79d8986362984fDA3",
		},
		{
			origin:   "0xdeadbeef00000000000000000000000000000000",
			salt:     "0xfeed000000000000000000000000000000000000",
			code:     "0x00",
			expected: "0xD04116cDd17beBE565EB2422F2497E06cC1C9833",
		},
		{
			origin:   "0x0000000000000000000000000000000000000000",
			salt:     "0x0000000000000000000000000000000000000000",
			code:     "0xdeadbeef",
			expected: "0x70f2b2914A2a4b783FaEFb75f459A580616Fcb5e",
		},
		{
			origin:   "0x00000000000000000000000000000000deadbeef",
			salt:     "0xcafebabe",
			code:     "0xdeadbeef",
			expected: "0x60f3f640a8508fC6a86d45DF051962668E1e8AC7",
		},
		{
			origin:   "0x00000000000000000000000000000000deadbeef",
			salt:     "0xcafebabe",
			code:     "0xdeadbeefdeadbeefdeadbeefdeadbeefdeadbeefdeadbeefdeadbeefdeadbeefdeadbeefdeadbeefdeadbeef",
			expected: "0x1d8bfDC5D46DC4f61D6b6115972536eBE6A8854C",
		},
		{
			origin:   "0x0000000000000000000000000000000000000000",
			salt:     "0x0000000000000000000000000000000000000000",
			code:     "0x",
			expected: "0xE33C0C7F7df4809055C3ebA6c09CFe4BaF1BD9e0",
		},
	} {

		origin := common.BytesToAddress(common.FromHex(tt.origin))
		salt := common.BytesToHash(common.FromHex(tt.salt))
		code := common.FromHex(tt.code)
		codeHash := crypto.Keccak256(code)
		address := crypto.CreateAddress2(origin, salt, codeHash)
		/*
			stack          := newstack()
			// salt, but we don't need that for this test
			stack.push(big.NewInt(int64(len(code)))) //size
			stack.push(big.NewInt(0)) // memstart
			stack.push(big.NewInt(0)) // value
			gas, _ := gasCreate2(params.GasTable{}, nil, nil, stack, nil, 0)
			fmt.Printf("Example %d\n* address `0x%x`\n* salt `0x%x`\n* init_code `0x%x`\n* gas (assuming no mem expansion): `%v`\n* result: `%s`\n\n", i,origin, salt, code, gas, address.String())
		*/
		expected := common.BytesToAddress(common.FromHex(tt.expected))
		if !bytes.Equal(expected.Bytes(), address.Bytes()) {
			t.Errorf("test %d: expected %s, got %s", i, expected.String(), address.String())
		}
	}
}<|MERGE_RESOLUTION|>--- conflicted
+++ resolved
@@ -93,11 +93,7 @@
 func testTwoOperandOp(t *testing.T, tests []TwoOperandTestcase, opFn executionFunc, name string) {
 
 	var (
-<<<<<<< HEAD
 		env            = NewEVM(BlockContext{}, TxContext{}, nil, nil, params.TestChainConfig, Config{})
-=======
-		env            = NewEVM(BlockContext{}, TxContext{}, nil, params.TestChainConfig, Config{})
->>>>>>> 991384a7
 		stack          = newstack()
 		pc             = uint64(0)
 		evmInterpreter = env.interpreter.(*EVMInterpreter)
@@ -196,11 +192,7 @@
 
 func TestAddMod(t *testing.T) {
 	var (
-<<<<<<< HEAD
 		env            = NewEVM(BlockContext{}, TxContext{}, nil, nil, params.TestChainConfig, Config{})
-=======
-		env            = NewEVM(BlockContext{}, TxContext{}, nil, params.TestChainConfig, Config{})
->>>>>>> 991384a7
 		stack          = newstack()
 		evmInterpreter = NewEVMInterpreter(env, env.vmConfig)
 		pc             = uint64(0)
@@ -239,11 +231,7 @@
 // getResult is a convenience function to generate the expected values
 func getResult(args []*twoOperandParams, opFn executionFunc) []TwoOperandTestcase {
 	var (
-<<<<<<< HEAD
 		env         = NewEVM(BlockContext{}, TxContext{}, nil, nil, params.TestChainConfig, Config{})
-=======
-		env         = NewEVM(BlockContext{}, TxContext{}, nil, params.TestChainConfig, Config{})
->>>>>>> 991384a7
 		stack       = newstack()
 		pc          = uint64(0)
 		interpreter = env.interpreter.(*EVMInterpreter)
@@ -293,11 +281,7 @@
 
 func opBenchmark(bench *testing.B, op executionFunc, args ...string) {
 	var (
-<<<<<<< HEAD
 		env            = NewEVM(BlockContext{}, TxContext{}, nil, nil, params.TestChainConfig, Config{})
-=======
-		env            = NewEVM(BlockContext{}, TxContext{}, nil, params.TestChainConfig, Config{})
->>>>>>> 991384a7
 		stack          = newstack()
 		evmInterpreter = NewEVMInterpreter(env, env.vmConfig)
 	)
@@ -531,11 +515,7 @@
 
 func TestOpMstore(t *testing.T) {
 	var (
-<<<<<<< HEAD
 		env            = NewEVM(BlockContext{}, TxContext{}, nil, nil, params.TestChainConfig, Config{})
-=======
-		env            = NewEVM(BlockContext{}, TxContext{}, nil, params.TestChainConfig, Config{})
->>>>>>> 991384a7
 		stack          = newstack()
 		mem            = NewMemory()
 		evmInterpreter = NewEVMInterpreter(env, env.vmConfig)
@@ -559,11 +539,7 @@
 
 func BenchmarkOpMstore(bench *testing.B) {
 	var (
-<<<<<<< HEAD
 		env            = NewEVM(BlockContext{}, TxContext{}, nil, nil, params.TestChainConfig, Config{})
-=======
-		env            = NewEVM(BlockContext{}, TxContext{}, nil, params.TestChainConfig, Config{})
->>>>>>> 991384a7
 		stack          = newstack()
 		mem            = NewMemory()
 		evmInterpreter = NewEVMInterpreter(env, env.vmConfig)
@@ -584,11 +560,7 @@
 
 func BenchmarkOpSHA3(bench *testing.B) {
 	var (
-<<<<<<< HEAD
 		env            = NewEVM(BlockContext{}, TxContext{}, nil, nil, params.TestChainConfig, Config{})
-=======
-		env            = NewEVM(BlockContext{}, TxContext{}, nil, params.TestChainConfig, Config{})
->>>>>>> 991384a7
 		stack          = newstack()
 		mem            = NewMemory()
 		evmInterpreter = NewEVMInterpreter(env, env.vmConfig)
