--- conflicted
+++ resolved
@@ -34,16 +34,8 @@
 	ErrWriteProtection          = errors.New("write protection")
 	ErrReturnDataOutOfBounds    = errors.New("return data out of bounds")
 	ErrGasUintOverflow          = errors.New("gas uint64 overflow")
-<<<<<<< HEAD
-	ErrInvalidRetsub            = errors.New("invalid retsub")
-	ErrReturnStackExceeded      = errors.New("return stack limit reached")
 	ErrReadOnlyValueTransfer    = errors.New("VM in read-only mode. Value transfer prohibited.")
 	ErrNoCompatibleInterpreter  = errors.New("no compatible interpreter")
-=======
-
-	ErrReadOnlyValueTransfer   = errors.New("VM in read-only mode. Value transfer prohibited.")
-	ErrNoCompatibleInterpreter = errors.New("no compatible interpreter")
->>>>>>> 5ef5771c
 )
 
 // ErrStackUnderflow wraps an evm error when the items on the stack less
