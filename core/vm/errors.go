// Copyright 2014 The go-ethereum Authors
// This file is part of the go-ethereum library.
//
// The go-ethereum library is free software: you can redistribute it and/or modify
// it under the terms of the GNU Lesser General Public License as published by
// the Free Software Foundation, either version 3 of the License, or
// (at your option) any later version.
//
// The go-ethereum library is distributed in the hope that it will be useful,
// but WITHOUT ANY WARRANTY; without even the implied warranty of
// MERCHANTABILITY or FITNESS FOR A PARTICULAR PURPOSE. See the
// GNU Lesser General Public License for more details.
//
// You should have received a copy of the GNU Lesser General Public License
// along with the go-ethereum library. If not, see <http://www.gnu.org/licenses/>.

package vm

import (
	"errors"
	"fmt"
)

// List evm execution errors
var (
	ErrOutOfGas                 = errors.New("out of gas")
	ErrCodeStoreOutOfGas        = errors.New("contract creation code storage out of gas")
	ErrDepth                    = errors.New("max call depth exceeded")
	ErrInsufficientBalance      = errors.New("insufficient balance for transfer")
	ErrContractAddressCollision = errors.New("contract address collision")
	ErrExecutionReverted        = errors.New("execution reverted")
	ErrMaxCodeSizeExceeded      = errors.New("max code size exceeded")
	ErrInvalidJump              = errors.New("invalid jump destination")
	ErrWriteProtection          = errors.New("write protection")
	ErrReturnDataOutOfBounds    = errors.New("return data out of bounds")
	ErrGasUintOverflow          = errors.New("gas uint64 overflow")
	ErrInvalidRetsub            = errors.New("invalid retsub")
	ErrReturnStackExceeded      = errors.New("return stack limit reached")
<<<<<<< HEAD

	ErrReadOnlyValueTransfer   = errors.New("VM in read-only mode. Value transfer prohibited.")
	ErrNoCompatibleInterpreter = errors.New("no compatible interpreter")
=======
	ErrReadOnlyValueTransfer    = errors.New("VM in read-only mode. Value transfer prohibited.")
	ErrNoCompatibleInterpreter  = errors.New("no compatible interpreter")
>>>>>>> 8d2b8b5e
)

// ErrStackUnderflow wraps an evm error when the items on the stack less
// than the minimal requirement.
type ErrStackUnderflow struct {
	stackLen int
	required int
}

func (e *ErrStackUnderflow) Error() string {
	return fmt.Sprintf("stack underflow (%d <=> %d)", e.stackLen, e.required)
}

// ErrStackOverflow wraps an evm error when the items on the stack exceeds
// the maximum allowance.
type ErrStackOverflow struct {
	stackLen int
	limit    int
}

func (e *ErrStackOverflow) Error() string {
	return fmt.Sprintf("stack limit reached %d (%d)", e.stackLen, e.limit)
}

// ErrInvalidOpCode wraps an evm error when an invalid opcode is encountered.
type ErrInvalidOpCode struct {
	opcode OpCode
}

func (e *ErrInvalidOpCode) Error() string { return fmt.Sprintf("invalid opcode: %s", e.opcode) }<|MERGE_RESOLUTION|>--- conflicted
+++ resolved
@@ -36,14 +36,8 @@
 	ErrGasUintOverflow          = errors.New("gas uint64 overflow")
 	ErrInvalidRetsub            = errors.New("invalid retsub")
 	ErrReturnStackExceeded      = errors.New("return stack limit reached")
-<<<<<<< HEAD
-
-	ErrReadOnlyValueTransfer   = errors.New("VM in read-only mode. Value transfer prohibited.")
-	ErrNoCompatibleInterpreter = errors.New("no compatible interpreter")
-=======
 	ErrReadOnlyValueTransfer    = errors.New("VM in read-only mode. Value transfer prohibited.")
 	ErrNoCompatibleInterpreter  = errors.New("no compatible interpreter")
->>>>>>> 8d2b8b5e
 )
 
 // ErrStackUnderflow wraps an evm error when the items on the stack less
