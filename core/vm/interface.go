--- conflicted
+++ resolved
@@ -31,16 +31,7 @@
 	GetCode(addr common.Address) []byte
 	GetState(a common.Address, b common.Hash) common.Hash
 	GetNonce(addr common.Address) uint64
-<<<<<<< HEAD
-	GetPrivacyMetadata(addr common.Address) (*state.PrivacyMetadata, error)
-	// Put all the state objects in the given addresses to a trie
-	// Return trie root hash
-	// CalculateMerkleRoot(addresses []common.Address) (common.Hash, error)
-=======
-	GetOrigTx(addr common.Address) []byte
-	GetOrigTxHash(addr common.Address) []byte
 	GetPrivacyMetadata(addr common.Address) *state.PrivacyMetadata
->>>>>>> 1a5aba13
 	// RLP-encoded of the state object in a given address
 	// Throw error if no state object is found
 	GetRLPEncodedStateObject(addr common.Address) ([]byte, error)
