--- conflicted
+++ resolved
@@ -32,17 +32,14 @@
 	GetCode(addr common.Address) []byte
 	GetState(a common.Address, b common.Hash) common.Hash
 	GetNonce(addr common.Address) uint64
-<<<<<<< HEAD
 	SetNonce(addr common.Address, nonce uint64)
 	SetCode(common.Address, []byte)
-=======
 	// Return nil if for public contract
 	GetStatePrivacyMetadata(addr common.Address) (*state.PrivacyMetadata, error)
 
 	// RLP-encoded of the state object in a given address
 	// Throw error if no state object is found
 	GetRLPEncodedStateObject(addr common.Address) ([]byte, error)
->>>>>>> 009c8ac7
 	GetProof(common.Address) ([][]byte, error)
 	GetStorageProof(common.Address, common.Hash) ([][]byte, error)
 	StorageTrie(addr common.Address) state.Trie
