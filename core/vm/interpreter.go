--- conflicted
+++ resolved
@@ -194,20 +194,17 @@
 		if !operation.valid {
 			return nil, fmt.Errorf("invalid opcode 0x%x", int(op))
 		}
-<<<<<<< HEAD
 		// Validate stack
 		if sLen := stack.len(); sLen < operation.minStack {
 			return nil, fmt.Errorf("stack underflow (%d <=> %d)", sLen, operation.minStack)
 		} else if sLen > operation.maxStack {
 			return nil, fmt.Errorf("stack limit reached %d (%d)", sLen, operation.maxStack)
-=======
+		}
+
 		if in.evm.quorumReadOnly && operation.writes {
 			return nil, fmt.Errorf("VM in read-only mode. Mutating opcode prohibited")
 		}
-		if err := operation.validateStack(stack); err != nil {
-			return nil, err
->>>>>>> 664c2ab2
-		}
+
 		// If the operation is valid, enforce and write restrictions
 		if in.readOnly && in.evm.chainRules.IsByzantium {
 			// If the interpreter is operating in readonly mode, make sure no
