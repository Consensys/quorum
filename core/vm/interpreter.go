// Copyright 2014 The go-ethereum Authors
// This file is part of the go-ethereum library.
//
// The go-ethereum library is free software: you can redistribute it and/or modify
// it under the terms of the GNU Lesser General Public License as published by
// the Free Software Foundation, either version 3 of the License, or
// (at your option) any later version.
//
// The go-ethereum library is distributed in the hope that it will be useful,
// but WITHOUT ANY WARRANTY; without even the implied warranty of
// MERCHANTABILITY or FITNESS FOR A PARTICULAR PURPOSE. See the
// GNU Lesser General Public License for more details.
//
// You should have received a copy of the GNU Lesser General Public License
// along with the go-ethereum library. If not, see <http://www.gnu.org/licenses/>.

package vm

import (
	"fmt"
	"sync/atomic"

	"github.com/ethereum/go-ethereum/common"
	"github.com/ethereum/go-ethereum/common/math"
	"github.com/ethereum/go-ethereum/crypto"
	"github.com/ethereum/go-ethereum/params"
)

// Config are the configuration options for the Interpreter
type Config struct {
	// Debug enabled debugging Interpreter options
	Debug bool
	// EnableJit enabled the JIT VM
	EnableJit bool
	// ForceJit forces the JIT VM
	ForceJit bool
	// Tracer is the op code logger
	Tracer Tracer
	// NoRecursion disabled Interpreter call, callcode,
	// delegate call and create.
	NoRecursion bool
	// Disable gas metering
	DisableGasMetering bool
	// Enable recording of SHA3/keccak preimages
	EnablePreimageRecording bool
	// JumpTable contains the EVM instruction table. This
	// may be left uninitialised and will be set to the default
	// table.
	JumpTable [256]operation
}

// Interpreter is used to run Ethereum based contracts and will utilise the
// passed evmironment to query external sources for state information.
// The Interpreter will run the byte code VM or JIT VM based on the passed
// configuration.
type Interpreter struct {
	evm      *EVM
	cfg      Config
	gasTable params.GasTable
	intPool  *intPool

	readOnly   bool   // Whether to throw on stateful modifications
	returnData []byte // Last CALL's return data for subsequent reuse
}

// NewInterpreter returns a new instance of the Interpreter.
func NewInterpreter(evm *EVM, cfg Config) *Interpreter {
	// We use the STOP instruction whether to see
	// the jump table was initialised. If it was not
	// we'll set the default jump table.
	if !cfg.JumpTable[STOP].valid {
		switch {
		case evm.ChainConfig().IsByzantium(evm.BlockNumber):
			cfg.JumpTable = byzantiumInstructionSet
		case evm.ChainConfig().IsHomestead(evm.BlockNumber):
			cfg.JumpTable = homesteadInstructionSet
		default:
			cfg.JumpTable = frontierInstructionSet
		}
	}

	return &Interpreter{
		evm:      evm,
		cfg:      cfg,
		gasTable: evm.ChainConfig().GasTable(evm.BlockNumber),
		intPool:  newIntPool(),
	}
}

func (in *Interpreter) enforceRestrictions(op OpCode, operation operation, stack *Stack) error {
	if in.evm.chainRules.IsByzantium {
		if in.readOnly {
			// If the interpreter is operating in readonly mode, make sure no
			// state-modifying operation is performed. The 3rd stack item
			// for a call operation is the value. Transferring value from one
			// account to the others means the state is modified and should also
			// return with an error.
			if operation.writes || (op == CALL && stack.Back(2).BitLen() > 0) {
				return errWriteProtection
			}
		}
	}
	return nil
}

// Run loops and evaluates the contract's code with the given input data and returns
// the return byte-slice and an error if one occurred.
//
// It's important to note that any errors returned by the interpreter should be
// considered a revert-and-consume-all-gas operation. No error specific checks
// should be handled to reduce complexity and errors further down the in.
func (in *Interpreter) Run(snapshot int, contract *Contract, input []byte) (ret []byte, err error) {
	// Increment the call depth which is restricted to 1024
	in.evm.depth++
	defer func() { in.evm.depth-- }()

	// Reset the previous call's return data. It's unimportant to preserve the old buffer
	// as every returning call will return new data anyway.
	in.returnData = nil

	// Don't bother with the execution if there's no code.
	if len(contract.Code) == 0 {
		return nil, nil
	}

	codehash := contract.CodeHash // codehash is used when doing jump dest caching
	if codehash == (common.Hash{}) {
		codehash = crypto.Keccak256Hash(contract.Code)
	}

	var (
		op    OpCode        // current opcode
		mem   = NewMemory() // bound memory
		stack = newstack()  // local stack
		// For optimisation reason we're using uint64 as the program counter.
		// It's theoretically possible to go above 2^64. The YP defines the PC
		// to be uint256. Practically much less so feasible.
		pc   = uint64(0) // program counter
		cost uint64
		// copies used by tracer
		stackCopy = newstack() // stackCopy needed for Tracer since stack is mutated by 63/64 gas rule
		pcCopy    uint64       // needed for the deferred Tracer
		gasCopy   uint64       // for Tracer to log gas remaining before execution
		logged    bool         // deferred Tracer should ignore already logged steps
	)
	contract.Input = input

	defer func() {
		if err != nil && !logged && in.cfg.Debug {
			in.cfg.Tracer.CaptureState(in.evm, pcCopy, op, gasCopy, cost, mem, stackCopy, contract, in.evm.depth, err)
		}
	}()

	// The Interpreter main run loop (contextual). This loop runs until either an
	// explicit STOP, RETURN or SELFDESTRUCT is executed, an error occurred during
	// the execution of one of the operations or until the done flag is set by the
	// parent context.
	for atomic.LoadInt32(&in.evm.abort) == 0 {
		// Get the memory location of pc
		op = contract.GetOp(pc)

<<<<<<< HEAD
		if in.evm.quorumReadOnly && op.isMutating() {
			return nil, fmt.Errorf("VM in read-only mode. Mutating opcode prohibited")
		}

		// get the operation from the jump table matching the opcode
		operation := in.cfg.JumpTable[op]
		if err := in.enforceRestrictions(op, operation, stack); err != nil {
			return nil, err
=======
		if in.cfg.Debug {
			logged = false
			pcCopy = uint64(pc)
			gasCopy = uint64(contract.Gas)
			stackCopy = newstack()
			for _, val := range stack.data {
				stackCopy.push(val)
			}
>>>>>>> 1db4ecdc
		}

		// Get the operation from the jump table matching the opcode and validate the
		// stack and make sure there enough stack items available to perform the operation
		operation := in.cfg.JumpTable[op]
		if !operation.valid {
			return nil, fmt.Errorf("invalid opcode 0x%x", int(op))
		}
		if err := operation.validateStack(stack); err != nil {
			return nil, err
		}
		// If the operation is valid, enforce and write restrictions
		if err := in.enforceRestrictions(op, operation, stack); err != nil {
			return nil, err
		}

		var memorySize uint64
		// calculate the new memory size and expand the memory to fit
		// the operation
		if operation.memorySize != nil {
			memSize, overflow := bigUint64(operation.memorySize(stack))
			if overflow {
				return nil, errGasUintOverflow
			}
			// memory is expanded in words of 32 bytes. Gas
			// is also calculated in words.
			if memorySize, overflow = math.SafeMul(toWordSize(memSize), 32); overflow {
				return nil, errGasUintOverflow
			}
		}

		if !in.cfg.DisableGasMetering {
			// consume the gas and return an error if not enough gas is available.
			// cost is explicitly set so that the capture state defer method cas get the proper cost
			cost, err = operation.gasCost(in.gasTable, in.evm, contract, stack, mem, memorySize)
			if err != nil || !contract.UseGas(cost) {
				return nil, ErrOutOfGas
			}
		}
		if memorySize > 0 {
			mem.Resize(memorySize)
		}

		if in.cfg.Debug {
			in.cfg.Tracer.CaptureState(in.evm, pc, op, gasCopy, cost, mem, stackCopy, contract, in.evm.depth, err)
			logged = true
		}

		// execute the operation
		res, err := operation.execute(&pc, in.evm, contract, mem, stack)
		// verifyPool is a build flag. Pool verification makes sure the integrity
		// of the integer pool by comparing values to a default value.
		if verifyPool {
			verifyIntegerPool(in.intPool)
		}
		// if the operation clears the return data (e.g. it has returning data)
		// set the last return to the result of the operation.
		if operation.returns {
			in.returnData = res
		}

		switch {
		case err != nil:
			return nil, err
		case operation.reverts:
			return res, errExecutionReverted
		case operation.halts:
			return res, nil
		case !operation.jumps:
			pc++
		}
	}
	return nil, nil
}<|MERGE_RESOLUTION|>--- conflicted
+++ resolved
@@ -159,16 +159,10 @@
 		// Get the memory location of pc
 		op = contract.GetOp(pc)
 
-<<<<<<< HEAD
 		if in.evm.quorumReadOnly && op.isMutating() {
 			return nil, fmt.Errorf("VM in read-only mode. Mutating opcode prohibited")
 		}
 
-		// get the operation from the jump table matching the opcode
-		operation := in.cfg.JumpTable[op]
-		if err := in.enforceRestrictions(op, operation, stack); err != nil {
-			return nil, err
-=======
 		if in.cfg.Debug {
 			logged = false
 			pcCopy = uint64(pc)
@@ -177,7 +171,6 @@
 			for _, val := range stack.data {
 				stackCopy.push(val)
 			}
->>>>>>> 1db4ecdc
 		}
 
 		// Get the operation from the jump table matching the opcode and validate the
