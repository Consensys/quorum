--- conflicted
+++ resolved
@@ -230,15 +230,12 @@
 		} else if sLen > operation.maxStack {
 			return nil, &ErrStackOverflow{stackLen: sLen, limit: operation.maxStack}
 		}
-<<<<<<< HEAD
 
 		if in.evm.quorumReadOnly && operation.writes {
 			return nil, fmt.Errorf("VM in read-only mode. Mutating opcode prohibited")
 		}
-		// If the operation is valid, enforce and write restrictions
-=======
+
 		// If the operation is valid, enforce write restrictions
->>>>>>> 991384a7
 		if in.readOnly && in.evm.chainRules.IsByzantium {
 			// If the interpreter is operating in readonly mode, make sure no
 			// state-modifying operation is performed. The 3rd stack item
