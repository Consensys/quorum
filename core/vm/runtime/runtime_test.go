// Copyright 2015 The go-ethereum Authors
// This file is part of the go-ethereum library.
//
// The go-ethereum library is free software: you can redistribute it and/or modify
// it under the terms of the GNU Lesser General Public License as published by
// the Free Software Foundation, either version 3 of the License, or
// (at your option) any later version.
//
// The go-ethereum library is distributed in the hope that it will be useful,
// but WITHOUT ANY WARRANTY; without even the implied warranty of
// MERCHANTABILITY or FITNESS FOR A PARTICULAR PURPOSE. See the
// GNU Lesser General Public License for more details.
//
// You should have received a copy of the GNU Lesser General Public License
// along with the go-ethereum library. If not, see <http://www.gnu.org/licenses/>.

package runtime

import (
	"context"
	"fmt"
	"math/big"
	"os"
	"strings"
	"testing"
	"time"

	"github.com/jpmorganchase/quorum-security-plugin-sdk-go/proto"

	"github.com/ethereum/go-ethereum/accounts/abi"
	"github.com/ethereum/go-ethereum/common"
	"github.com/ethereum/go-ethereum/consensus"
	"github.com/ethereum/go-ethereum/core"
	"github.com/ethereum/go-ethereum/core/asm"
	"github.com/ethereum/go-ethereum/core/mps"
	"github.com/ethereum/go-ethereum/core/rawdb"
	"github.com/ethereum/go-ethereum/core/state"
	"github.com/ethereum/go-ethereum/core/types"
	"github.com/ethereum/go-ethereum/core/vm"
	"github.com/ethereum/go-ethereum/params"
)

func TestDefaults(t *testing.T) {
	cfg := new(Config)
	setDefaults(cfg)

	if cfg.Difficulty == nil {
		t.Error("expected difficulty to be non nil")
	}

	if cfg.Time == nil {
		t.Error("expected time to be non nil")
	}
	if cfg.GasLimit == 0 {
		t.Error("didn't expect gaslimit to be zero")
	}
	if cfg.GasPrice == nil {
		t.Error("expected time to be non nil")
	}
	if cfg.Value == nil {
		t.Error("expected time to be non nil")
	}
	if cfg.GetHashFn == nil {
		t.Error("expected time to be non nil")
	}
	if cfg.BlockNumber == nil {
		t.Error("expected block number to be non nil")
	}
}

func TestEVM(t *testing.T) {
	defer func() {
		if r := recover(); r != nil {
			t.Fatalf("crashed with: %v", r)
		}
	}()

	Execute([]byte{
		byte(vm.DIFFICULTY),
		byte(vm.TIMESTAMP),
		byte(vm.GASLIMIT),
		byte(vm.PUSH1),
		byte(vm.ORIGIN),
		byte(vm.BLOCKHASH),
		byte(vm.COINBASE),
	}, nil, nil)
}

func TestExecute(t *testing.T) {
	ret, _, err := Execute([]byte{
		byte(vm.PUSH1), 10,
		byte(vm.PUSH1), 0,
		byte(vm.MSTORE),
		byte(vm.PUSH1), 32,
		byte(vm.PUSH1), 0,
		byte(vm.RETURN),
	}, nil, nil)
	if err != nil {
		t.Fatal("didn't expect error", err)
	}

	num := new(big.Int).SetBytes(ret)
	if num.Cmp(big.NewInt(10)) != 0 {
		t.Error("Expected 10, got", num)
	}
}

func TestCall(t *testing.T) {
	state, _ := state.New(common.Hash{}, state.NewDatabase(rawdb.NewMemoryDatabase()), nil)
	address := common.HexToAddress("0x0a")
	state.SetCode(address, []byte{
		byte(vm.PUSH1), 10,
		byte(vm.PUSH1), 0,
		byte(vm.MSTORE),
		byte(vm.PUSH1), 32,
		byte(vm.PUSH1), 0,
		byte(vm.RETURN),
	})

	ret, _, err := Call(address, nil, &Config{State: state})
	if err != nil {
		t.Fatal("didn't expect error", err)
	}

	num := new(big.Int).SetBytes(ret)
	if num.Cmp(big.NewInt(10)) != 0 {
		t.Error("Expected 10, got", num)
	}
}

func BenchmarkCall(b *testing.B) {
	var definition = `[{"constant":true,"inputs":[],"name":"seller","outputs":[{"name":"","type":"address"}],"type":"function"},{"constant":false,"inputs":[],"name":"abort","outputs":[],"type":"function"},{"constant":true,"inputs":[],"name":"value","outputs":[{"name":"","type":"uint256"}],"type":"function"},{"constant":false,"inputs":[],"name":"refund","outputs":[],"type":"function"},{"constant":true,"inputs":[],"name":"buyer","outputs":[{"name":"","type":"address"}],"type":"function"},{"constant":false,"inputs":[],"name":"confirmReceived","outputs":[],"type":"function"},{"constant":true,"inputs":[],"name":"state","outputs":[{"name":"","type":"uint8"}],"type":"function"},{"constant":false,"inputs":[],"name":"confirmPurchase","outputs":[],"type":"function"},{"inputs":[],"type":"constructor"},{"anonymous":false,"inputs":[],"name":"Aborted","type":"event"},{"anonymous":false,"inputs":[],"name":"PurchaseConfirmed","type":"event"},{"anonymous":false,"inputs":[],"name":"ItemReceived","type":"event"},{"anonymous":false,"inputs":[],"name":"Refunded","type":"event"}]`

	var code = common.Hex2Bytes("6060604052361561006c5760e060020a600035046308551a53811461007457806335a063b4146100865780633fa4f245146100a6578063590e1ae3146100af5780637150d8ae146100cf57806373fac6f0146100e1578063c19d93fb146100fe578063d696069714610112575b610131610002565b610133600154600160a060020a031681565b610131600154600160a060020a0390811633919091161461015057610002565b61014660005481565b610131600154600160a060020a039081163391909116146102d557610002565b610133600254600160a060020a031681565b610131600254600160a060020a0333811691161461023757610002565b61014660025460ff60a060020a9091041681565b61013160025460009060ff60a060020a9091041681146101cc57610002565b005b600160a060020a03166060908152602090f35b6060908152602090f35b60025460009060a060020a900460ff16811461016b57610002565b600154600160a060020a03908116908290301631606082818181858883f150506002805460a060020a60ff02191660a160020a179055506040517f72c874aeff0b183a56e2b79c71b46e1aed4dee5e09862134b8821ba2fddbf8bf9250a150565b80546002023414806101dd57610002565b6002805460a060020a60ff021973ffffffffffffffffffffffffffffffffffffffff1990911633171660a060020a1790557fd5d55c8a68912e9a110618df8d5e2e83b8d83211c57a8ddd1203df92885dc881826060a15050565b60025460019060a060020a900460ff16811461025257610002565b60025460008054600160a060020a0390921691606082818181858883f150508354604051600160a060020a0391821694503090911631915082818181858883f150506002805460a060020a60ff02191660a160020a179055506040517fe89152acd703c9d8c7d28829d443260b411454d45394e7995815140c8cbcbcf79250a150565b60025460019060a060020a900460ff1681146102f057610002565b6002805460008054600160a060020a0390921692909102606082818181858883f150508354604051600160a060020a0391821694503090911631915082818181858883f150506002805460a060020a60ff02191660a160020a179055506040517f8616bbbbad963e4e65b1366f1d75dfb63f9e9704bbbf91fb01bec70849906cf79250a15056")

	abi, err := abi.JSON(strings.NewReader(definition))
	if err != nil {
		b.Fatal(err)
	}

	cpurchase, err := abi.Pack("confirmPurchase")
	if err != nil {
		b.Fatal(err)
	}
	creceived, err := abi.Pack("confirmReceived")
	if err != nil {
		b.Fatal(err)
	}
	refund, err := abi.Pack("refund")
	if err != nil {
		b.Fatal(err)
	}

	b.ResetTimer()
	for i := 0; i < b.N; i++ {
		for j := 0; j < 400; j++ {
			Execute(code, cpurchase, nil)
			Execute(code, creceived, nil)
			Execute(code, refund, nil)
		}
	}
}
func benchmarkEVM_Create(bench *testing.B, code string) {
	var (
		statedb, _ = state.New(common.Hash{}, state.NewDatabase(rawdb.NewMemoryDatabase()), nil)
		sender     = common.BytesToAddress([]byte("sender"))
		receiver   = common.BytesToAddress([]byte("receiver"))
	)

	statedb.CreateAccount(sender)
	statedb.SetCode(receiver, common.FromHex(code))
	runtimeConfig := Config{
		Origin:      sender,
		State:       statedb,
		GasLimit:    10000000,
		Difficulty:  big.NewInt(0x200000),
		Time:        new(big.Int).SetUint64(0),
		Coinbase:    common.Address{},
		BlockNumber: new(big.Int).SetUint64(1),
		ChainConfig: &params.ChainConfig{
			ChainID:             big.NewInt(1),
			HomesteadBlock:      new(big.Int),
			ByzantiumBlock:      new(big.Int),
			ConstantinopleBlock: new(big.Int),
			DAOForkBlock:        new(big.Int),
			DAOForkSupport:      false,
			EIP150Block:         new(big.Int),
			EIP155Block:         new(big.Int),
			EIP158Block:         new(big.Int),
		},
		EVMConfig: vm.Config{},
	}
	// Warm up the intpools and stuff
	bench.ResetTimer()
	for i := 0; i < bench.N; i++ {
		Call(receiver, []byte{}, &runtimeConfig)
	}
	bench.StopTimer()
}

func BenchmarkEVM_CREATE_500(bench *testing.B) {
	// initcode size 500K, repeatedly calls CREATE and then modifies the mem contents
	benchmarkEVM_Create(bench, "5b6207a120600080f0600152600056")
}
func BenchmarkEVM_CREATE2_500(bench *testing.B) {
	// initcode size 500K, repeatedly calls CREATE2 and then modifies the mem contents
	benchmarkEVM_Create(bench, "5b586207a120600080f5600152600056")
}
func BenchmarkEVM_CREATE_1200(bench *testing.B) {
	// initcode size 1200K, repeatedly calls CREATE and then modifies the mem contents
	benchmarkEVM_Create(bench, "5b62124f80600080f0600152600056")
}
func BenchmarkEVM_CREATE2_1200(bench *testing.B) {
	// initcode size 1200K, repeatedly calls CREATE2 and then modifies the mem contents
	benchmarkEVM_Create(bench, "5b5862124f80600080f5600152600056")
}

func fakeHeader(n uint64, parentHash common.Hash) *types.Header {
	header := types.Header{
		Coinbase:   common.HexToAddress("0x00000000000000000000000000000000deadbeef"),
		Number:     big.NewInt(int64(n)),
		ParentHash: parentHash,
		Time:       1000,
		Nonce:      types.BlockNonce{0x1},
		Extra:      []byte{},
		Difficulty: big.NewInt(0),
		GasLimit:   100000,
	}
	return &header
}

type dummyChain struct {
	counter int
}

// Engine retrieves the chain's consensus engine.
func (d *dummyChain) Engine() consensus.Engine {
	return nil
}

// GetHeader returns the hash corresponding to their hash.
func (d *dummyChain) GetHeader(h common.Hash, n uint64) *types.Header {
	d.counter++
	parentHash := common.Hash{}
	s := common.LeftPadBytes(big.NewInt(int64(n-1)).Bytes(), 32)
	copy(parentHash[:], s)

	//parentHash := common.Hash{byte(n - 1)}
	//fmt.Printf("GetHeader(%x, %d) => header with parent %x\n", h, n, parentHash)
	return fakeHeader(n, parentHash)
}

func (d *dummyChain) SupportsMultitenancy(context.Context) (*proto.PreAuthenticatedAuthenticationToken, bool) {
	return nil, false
}

// Config retrieves the chain's fork configuration
func (d *dummyChain) Config() *params.ChainConfig { return &params.ChainConfig{} }

// QuorumConfig retrieves the Quorum chain's configuration
func (d *dummyChain) QuorumConfig() *core.QuorumChainConfig { return &core.QuorumChainConfig{} }

// PrivateStateManager returns the private state manager
func (d *dummyChain) PrivateStateManager() mps.PrivateStateManager { return nil }

// CheckAndSetPrivateState updates the private state as a part contract state extension
func (d *dummyChain) CheckAndSetPrivateState(txLogs []*types.Log, privateState *state.StateDB, psi types.PrivateStateIdentifier) {
}

// TestBlockhash tests the blockhash operation. It's a bit special, since it internally
// requires access to a chain reader.
func TestBlockhash(t *testing.T) {
	// Current head
	n := uint64(1000)
	parentHash := common.Hash{}
	s := common.LeftPadBytes(big.NewInt(int64(n-1)).Bytes(), 32)
	copy(parentHash[:], s)
	header := fakeHeader(n, parentHash)

	// This is the contract we're using. It requests the blockhash for current num (should be all zeroes),
	// then iteratively fetches all blockhashes back to n-260.
	// It returns
	// 1. the first (should be zero)
	// 2. the second (should be the parent hash)
	// 3. the last non-zero hash
	// By making the chain reader return hashes which correlate to the number, we can
	// verify that it obtained the right hashes where it should

	/*

		pragma solidity ^0.5.3;
		contract Hasher{

			function test() public view returns (bytes32, bytes32, bytes32){
				uint256 x = block.number;
				bytes32 first;
				bytes32 last;
				bytes32 zero;
				zero = blockhash(x); // Should be zeroes
				first = blockhash(x-1);
				for(uint256 i = 2 ; i < 260; i++){
					bytes32 hash = blockhash(x - i);
					if (uint256(hash) != 0){
						last = hash;
					}
				}
				return (zero, first, last);
			}
		}

	*/
	// The contract above
	data := common.Hex2Bytes("6080604052348015600f57600080fd5b50600436106045576000357c010000000000000000000000000000000000000000000000000000000090048063f8a8fd6d14604a575b600080fd5b60506074565b60405180848152602001838152602001828152602001935050505060405180910390f35b600080600080439050600080600083409050600184034092506000600290505b61010481101560c35760008186034090506000816001900414151560b6578093505b5080806001019150506094565b508083839650965096505050505090919256fea165627a7a72305820462d71b510c1725ff35946c20b415b0d50b468ea157c8c77dff9466c9cb85f560029")
	// The method call to 'test()'
	input := common.Hex2Bytes("f8a8fd6d")
	chain := &dummyChain{}
	ret, _, err := Execute(data, input, &Config{
		GetHashFn:   core.GetHashFn(header, chain),
		BlockNumber: new(big.Int).Set(header.Number),
	})
	if err != nil {
		t.Fatalf("expected no error, got %v", err)
	}
	if len(ret) != 96 {
		t.Fatalf("expected returndata to be 96 bytes, got %d", len(ret))
	}

	zero := new(big.Int).SetBytes(ret[0:32])
	first := new(big.Int).SetBytes(ret[32:64])
	last := new(big.Int).SetBytes(ret[64:96])
	if zero.BitLen() != 0 {
		t.Fatalf("expected zeroes, got %x", ret[0:32])
	}
	if first.Uint64() != 999 {
		t.Fatalf("second block should be 999, got %d (%x)", first, ret[32:64])
	}
	if last.Uint64() != 744 {
		t.Fatalf("last block should be 744, got %d (%x)", last, ret[64:96])
	}
	if exp, got := 255, chain.counter; exp != got {
		t.Errorf("suboptimal; too much chain iteration, expected %d, got %d", exp, got)
	}
}

type stepCounter struct {
	inner *vm.JSONLogger
	steps int
}

func (s *stepCounter) CaptureStart(env *vm.EVM, from common.Address, to common.Address, create bool, input []byte, gas uint64, value *big.Int) {
<<<<<<< HEAD
}

func (s *stepCounter) CaptureFault(env *vm.EVM, pc uint64, op vm.OpCode, gas, cost uint64, scope *vm.ScopeContext, depth int, err error) {
}

func (s *stepCounter) CaptureEnd(output []byte, gasUsed uint64, t time.Duration, err error) {}

=======
}

func (s *stepCounter) CaptureFault(env *vm.EVM, pc uint64, op vm.OpCode, gas, cost uint64, scope *vm.ScopeContext, depth int, err error) {
}

func (s *stepCounter) CaptureEnd(output []byte, gasUsed uint64, t time.Duration, err error) {}

>>>>>>> 991384a7
func (s *stepCounter) CaptureState(env *vm.EVM, pc uint64, op vm.OpCode, gas, cost uint64, scope *vm.ScopeContext, rData []byte, depth int, err error) {
	s.steps++
	// Enable this for more output
	//s.inner.CaptureState(env, pc, op, gas, cost, memory, stack, rStack, contract, depth, err)
}

// benchmarkNonModifyingCode benchmarks code, but if the code modifies the
// state, this should not be used, since it does not reset the state between runs.
func benchmarkNonModifyingCode(gas uint64, code []byte, name string, b *testing.B) {
	cfg := new(Config)
	setDefaults(cfg)
	cfg.State, _ = state.New(common.Hash{}, state.NewDatabase(rawdb.NewMemoryDatabase()), nil)
	cfg.GasLimit = gas
	var (
		destination = common.BytesToAddress([]byte("contract"))
		vmenv       = NewEnv(cfg)
		sender      = vm.AccountRef(cfg.Origin)
	)
	cfg.State.CreateAccount(destination)
	eoa := common.HexToAddress("E0")
	{
		cfg.State.CreateAccount(eoa)
		cfg.State.SetNonce(eoa, 100)
	}
	reverting := common.HexToAddress("EE")
	{
		cfg.State.CreateAccount(reverting)
		cfg.State.SetCode(reverting, []byte{
			byte(vm.PUSH1), 0x00,
			byte(vm.PUSH1), 0x00,
			byte(vm.REVERT),
		})
	}

	//cfg.State.CreateAccount(cfg.Origin)
	// set the receiver's (the executing contract) code for execution.
	cfg.State.SetCode(destination, code)
	vmenv.Call(sender, destination, nil, gas, cfg.Value)

	b.Run(name, func(b *testing.B) {
		b.ReportAllocs()
		for i := 0; i < b.N; i++ {
			vmenv.Call(sender, destination, nil, gas, cfg.Value)
		}
	})
}

// BenchmarkSimpleLoop test a pretty simple loop which loops until OOG
// 55 ms
func BenchmarkSimpleLoop(b *testing.B) {

	staticCallIdentity := []byte{
		byte(vm.JUMPDEST), //  [ count ]
		// push args for the call
		byte(vm.PUSH1), 0, // out size
		byte(vm.DUP1),       // out offset
		byte(vm.DUP1),       // out insize
		byte(vm.DUP1),       // in offset
		byte(vm.PUSH1), 0x4, // address of identity
		byte(vm.GAS), // gas
		byte(vm.STATICCALL),
		byte(vm.POP),      // pop return value
		byte(vm.PUSH1), 0, // jumpdestination
		byte(vm.JUMP),
	}

	callIdentity := []byte{
		byte(vm.JUMPDEST), //  [ count ]
		// push args for the call
		byte(vm.PUSH1), 0, // out size
		byte(vm.DUP1),       // out offset
		byte(vm.DUP1),       // out insize
		byte(vm.DUP1),       // in offset
		byte(vm.DUP1),       // value
		byte(vm.PUSH1), 0x4, // address of identity
		byte(vm.GAS), // gas
		byte(vm.CALL),
		byte(vm.POP),      // pop return value
		byte(vm.PUSH1), 0, // jumpdestination
		byte(vm.JUMP),
	}

	callInexistant := []byte{
		byte(vm.JUMPDEST), //  [ count ]
		// push args for the call
		byte(vm.PUSH1), 0, // out size
		byte(vm.DUP1),        // out offset
		byte(vm.DUP1),        // out insize
		byte(vm.DUP1),        // in offset
		byte(vm.DUP1),        // value
		byte(vm.PUSH1), 0xff, // address of existing contract
		byte(vm.GAS), // gas
		byte(vm.CALL),
		byte(vm.POP),      // pop return value
		byte(vm.PUSH1), 0, // jumpdestination
		byte(vm.JUMP),
	}

	callEOA := []byte{
		byte(vm.JUMPDEST), //  [ count ]
		// push args for the call
		byte(vm.PUSH1), 0, // out size
		byte(vm.DUP1),        // out offset
		byte(vm.DUP1),        // out insize
		byte(vm.DUP1),        // in offset
		byte(vm.DUP1),        // value
		byte(vm.PUSH1), 0xE0, // address of EOA
		byte(vm.GAS), // gas
		byte(vm.CALL),
		byte(vm.POP),      // pop return value
		byte(vm.PUSH1), 0, // jumpdestination
		byte(vm.JUMP),
	}

	loopingCode := []byte{
		byte(vm.JUMPDEST), //  [ count ]
		// push args for the call
		byte(vm.PUSH1), 0, // out size
		byte(vm.DUP1),       // out offset
		byte(vm.DUP1),       // out insize
		byte(vm.DUP1),       // in offset
		byte(vm.PUSH1), 0x4, // address of identity
		byte(vm.GAS), // gas

		byte(vm.POP), byte(vm.POP), byte(vm.POP), byte(vm.POP), byte(vm.POP), byte(vm.POP),
		byte(vm.PUSH1), 0, // jumpdestination
		byte(vm.JUMP),
	}

	calllRevertingContractWithInput := []byte{
		byte(vm.JUMPDEST), //
		// push args for the call
		byte(vm.PUSH1), 0, // out size
		byte(vm.DUP1),        // out offset
		byte(vm.PUSH1), 0x20, // in size
		byte(vm.PUSH1), 0x00, // in offset
		byte(vm.PUSH1), 0x00, // value
		byte(vm.PUSH1), 0xEE, // address of reverting contract
		byte(vm.GAS), // gas
		byte(vm.CALL),
		byte(vm.POP),      // pop return value
		byte(vm.PUSH1), 0, // jumpdestination
		byte(vm.JUMP),
	}

	//tracer := vm.NewJSONLogger(nil, os.Stdout)
	//Execute(loopingCode, nil, &Config{
	//	EVMConfig: vm.Config{
	//		Debug:  true,
	//		Tracer: tracer,
	//	}})
	// 100M gas
	benchmarkNonModifyingCode(100000000, staticCallIdentity, "staticcall-identity-100M", b)
	benchmarkNonModifyingCode(100000000, callIdentity, "call-identity-100M", b)
	benchmarkNonModifyingCode(100000000, loopingCode, "loop-100M", b)
	benchmarkNonModifyingCode(100000000, callInexistant, "call-nonexist-100M", b)
	benchmarkNonModifyingCode(100000000, callEOA, "call-EOA-100M", b)
	benchmarkNonModifyingCode(100000000, calllRevertingContractWithInput, "call-reverting-100M", b)

	//benchmarkNonModifyingCode(10000000, staticCallIdentity, "staticcall-identity-10M", b)
	//benchmarkNonModifyingCode(10000000, loopingCode, "loop-10M", b)
}

// TestEip2929Cases contains various testcases that are used for
// EIP-2929 about gas repricings
func TestEip2929Cases(t *testing.T) {

	id := 1
	prettyPrint := func(comment string, code []byte) {

		instrs := make([]string, 0)
		it := asm.NewInstructionIterator(code)
		for it.Next() {
			if it.Arg() != nil && 0 < len(it.Arg()) {
				instrs = append(instrs, fmt.Sprintf("%v 0x%x", it.Op(), it.Arg()))
			} else {
				instrs = append(instrs, fmt.Sprintf("%v", it.Op()))
			}
		}
		ops := strings.Join(instrs, ", ")
		fmt.Printf("### Case %d\n\n", id)
		id++
		fmt.Printf("%v\n\nBytecode: \n```\n0x%x\n```\nOperations: \n```\n%v\n```\n\n",
			comment,
			code, ops)
		Execute(code, nil, &Config{
			EVMConfig: vm.Config{
				Debug:     true,
				Tracer:    vm.NewMarkdownLogger(nil, os.Stdout),
				ExtraEips: []int{2929},
			},
		})
	}

	{ // First eip testcase
		code := []byte{
			// Three checks against a precompile
			byte(vm.PUSH1), 1, byte(vm.EXTCODEHASH), byte(vm.POP),
			byte(vm.PUSH1), 2, byte(vm.EXTCODESIZE), byte(vm.POP),
			byte(vm.PUSH1), 3, byte(vm.BALANCE), byte(vm.POP),
			// Three checks against a non-precompile
			byte(vm.PUSH1), 0xf1, byte(vm.EXTCODEHASH), byte(vm.POP),
			byte(vm.PUSH1), 0xf2, byte(vm.EXTCODESIZE), byte(vm.POP),
			byte(vm.PUSH1), 0xf3, byte(vm.BALANCE), byte(vm.POP),
			// Same three checks (should be cheaper)
			byte(vm.PUSH1), 0xf2, byte(vm.EXTCODEHASH), byte(vm.POP),
			byte(vm.PUSH1), 0xf3, byte(vm.EXTCODESIZE), byte(vm.POP),
			byte(vm.PUSH1), 0xf1, byte(vm.BALANCE), byte(vm.POP),
			// Check the origin, and the 'this'
			byte(vm.ORIGIN), byte(vm.BALANCE), byte(vm.POP),
			byte(vm.ADDRESS), byte(vm.BALANCE), byte(vm.POP),

			byte(vm.STOP),
		}
		prettyPrint("This checks `EXT`(codehash,codesize,balance) of precompiles, which should be `100`, "+
			"and later checks the same operations twice against some non-precompiles. "+
			"Those are cheaper second time they are accessed. Lastly, it checks the `BALANCE` of `origin` and `this`.", code)
	}

	{ // EXTCODECOPY
		code := []byte{
			// extcodecopy( 0xff,0,0,0,0)
			byte(vm.PUSH1), 0x00, byte(vm.PUSH1), 0x00, byte(vm.PUSH1), 0x00, //length, codeoffset, memoffset
			byte(vm.PUSH1), 0xff, byte(vm.EXTCODECOPY),
			// extcodecopy( 0xff,0,0,0,0)
			byte(vm.PUSH1), 0x00, byte(vm.PUSH1), 0x00, byte(vm.PUSH1), 0x00, //length, codeoffset, memoffset
			byte(vm.PUSH1), 0xff, byte(vm.EXTCODECOPY),
			// extcodecopy( this,0,0,0,0)
			byte(vm.PUSH1), 0x00, byte(vm.PUSH1), 0x00, byte(vm.PUSH1), 0x00, //length, codeoffset, memoffset
			byte(vm.ADDRESS), byte(vm.EXTCODECOPY),

			byte(vm.STOP),
		}
		prettyPrint("This checks `extcodecopy( 0xff,0,0,0,0)` twice, (should be expensive first time), "+
			"and then does `extcodecopy( this,0,0,0,0)`.", code)
	}

	{ // SLOAD + SSTORE
		code := []byte{

			// Add slot `0x1` to access list
			byte(vm.PUSH1), 0x01, byte(vm.SLOAD), byte(vm.POP), // SLOAD( 0x1) (add to access list)
			// Write to `0x1` which is already in access list
			byte(vm.PUSH1), 0x11, byte(vm.PUSH1), 0x01, byte(vm.SSTORE), // SSTORE( loc: 0x01, val: 0x11)
			// Write to `0x2` which is not in access list
			byte(vm.PUSH1), 0x11, byte(vm.PUSH1), 0x02, byte(vm.SSTORE), // SSTORE( loc: 0x02, val: 0x11)
			// Write again to `0x2`
			byte(vm.PUSH1), 0x11, byte(vm.PUSH1), 0x02, byte(vm.SSTORE), // SSTORE( loc: 0x02, val: 0x11)
			// Read slot in access list (0x2)
			byte(vm.PUSH1), 0x02, byte(vm.SLOAD), // SLOAD( 0x2)
			// Read slot in access list (0x1)
			byte(vm.PUSH1), 0x01, byte(vm.SLOAD), // SLOAD( 0x1)
		}
		prettyPrint("This checks `sload( 0x1)` followed by `sstore(loc: 0x01, val:0x11)`, then 'naked' sstore:"+
			"`sstore(loc: 0x02, val:0x11)` twice, and `sload(0x2)`, `sload(0x1)`. ", code)
	}
	{ // Call variants
		code := []byte{
			// identity precompile
			byte(vm.PUSH1), 0x0, byte(vm.DUP1), byte(vm.DUP1), byte(vm.DUP1), byte(vm.DUP1),
			byte(vm.PUSH1), 0x04, byte(vm.PUSH1), 0x0, byte(vm.CALL), byte(vm.POP),

			// random account - call 1
			byte(vm.PUSH1), 0x0, byte(vm.DUP1), byte(vm.DUP1), byte(vm.DUP1), byte(vm.DUP1),
			byte(vm.PUSH1), 0xff, byte(vm.PUSH1), 0x0, byte(vm.CALL), byte(vm.POP),

			// random account - call 2
			byte(vm.PUSH1), 0x0, byte(vm.DUP1), byte(vm.DUP1), byte(vm.DUP1), byte(vm.DUP1),
			byte(vm.PUSH1), 0xff, byte(vm.PUSH1), 0x0, byte(vm.STATICCALL), byte(vm.POP),
		}
		prettyPrint("This calls the `identity`-precompile (cheap), then calls an account (expensive) and `staticcall`s the same"+
			"account (cheap)", code)
	}
}

// TestColdAccountAccessCost test that the cold account access cost is reported
// correctly
// see: https://github.com/ethereum/go-ethereum/issues/22649
func TestColdAccountAccessCost(t *testing.T) {
	for i, tc := range []struct {
		code []byte
		step int
		want uint64
	}{
		{ // EXTCODEHASH(0xff)
			code: []byte{byte(vm.PUSH1), 0xFF, byte(vm.EXTCODEHASH), byte(vm.POP)},
			step: 1,
			want: 2600,
		},
		{ // BALANCE(0xff)
			code: []byte{byte(vm.PUSH1), 0xFF, byte(vm.BALANCE), byte(vm.POP)},
			step: 1,
			want: 2600,
		},
		{ // CALL(0xff)
			code: []byte{
				byte(vm.PUSH1), 0x0,
				byte(vm.DUP1), byte(vm.DUP1), byte(vm.DUP1), byte(vm.DUP1),
				byte(vm.PUSH1), 0xff, byte(vm.DUP1), byte(vm.CALL), byte(vm.POP),
			},
			step: 7,
			want: 2855,
		},
		{ // CALLCODE(0xff)
			code: []byte{
				byte(vm.PUSH1), 0x0,
				byte(vm.DUP1), byte(vm.DUP1), byte(vm.DUP1), byte(vm.DUP1),
				byte(vm.PUSH1), 0xff, byte(vm.DUP1), byte(vm.CALLCODE), byte(vm.POP),
			},
			step: 7,
			want: 2855,
		},
		{ // DELEGATECALL(0xff)
			code: []byte{
				byte(vm.PUSH1), 0x0,
				byte(vm.DUP1), byte(vm.DUP1), byte(vm.DUP1),
				byte(vm.PUSH1), 0xff, byte(vm.DUP1), byte(vm.DELEGATECALL), byte(vm.POP),
			},
			step: 6,
			want: 2855,
		},
		{ // STATICCALL(0xff)
			code: []byte{
				byte(vm.PUSH1), 0x0,
				byte(vm.DUP1), byte(vm.DUP1), byte(vm.DUP1),
				byte(vm.PUSH1), 0xff, byte(vm.DUP1), byte(vm.STATICCALL), byte(vm.POP),
			},
			step: 6,
			want: 2855,
		},
		{ // SELFDESTRUCT(0xff)
			code: []byte{
				byte(vm.PUSH1), 0xff, byte(vm.SELFDESTRUCT),
			},
			step: 1,
			want: 7600,
		},
	} {
		tracer := vm.NewStructLogger(nil)
		Execute(tc.code, nil, &Config{
			EVMConfig: vm.Config{
				Debug:  true,
				Tracer: tracer,
			},
		})
		have := tracer.StructLogs()[tc.step].GasCost
		if want := tc.want; have != want {
			for ii, op := range tracer.StructLogs() {
				t.Logf("%d: %v %d", ii, op.OpName(), op.GasCost)
			}
			t.Fatalf("tescase %d, gas report wrong, step %d, have %d want %d", i, tc.step, have, want)
		}
	}
}<|MERGE_RESOLUTION|>--- conflicted
+++ resolved
@@ -348,7 +348,6 @@
 }
 
 func (s *stepCounter) CaptureStart(env *vm.EVM, from common.Address, to common.Address, create bool, input []byte, gas uint64, value *big.Int) {
-<<<<<<< HEAD
 }
 
 func (s *stepCounter) CaptureFault(env *vm.EVM, pc uint64, op vm.OpCode, gas, cost uint64, scope *vm.ScopeContext, depth int, err error) {
@@ -356,15 +355,6 @@
 
 func (s *stepCounter) CaptureEnd(output []byte, gasUsed uint64, t time.Duration, err error) {}
 
-=======
-}
-
-func (s *stepCounter) CaptureFault(env *vm.EVM, pc uint64, op vm.OpCode, gas, cost uint64, scope *vm.ScopeContext, depth int, err error) {
-}
-
-func (s *stepCounter) CaptureEnd(output []byte, gasUsed uint64, t time.Duration, err error) {}
-
->>>>>>> 991384a7
 func (s *stepCounter) CaptureState(env *vm.EVM, pc uint64, op vm.OpCode, gas, cost uint64, scope *vm.ScopeContext, rData []byte, depth int, err error) {
 	s.steps++
 	// Enable this for more output
