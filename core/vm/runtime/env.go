--- conflicted
+++ resolved
@@ -37,9 +37,5 @@
 		GasLimit:    cfg.GasLimit,
 	}
 
-<<<<<<< HEAD
-	return vm.NewEVM(blockContext, txContext, cfg.State, cfg.ChainConfig, cfg.EVMConfig)
-=======
 	return vm.NewEVM(blockContext, txContext, cfg.State, cfg.State, cfg.ChainConfig, cfg.EVMConfig)
->>>>>>> 155bcdb4
 }