// Copyright 2018 The go-ethereum Authors
// This file is part of the go-ethereum library.
//
// The go-ethereum library is free software: you can redistribute it and/or modify
// it under the terms of the GNU Lesser General Public License as published by
// the Free Software Foundation, either version 3 of the License, or
// (at your option) any later version.
//
// The go-ethereum library is distributed in the hope that it will be useful,
// but WITHOUT ANY WARRANTY; without even the implied warranty of
// MERCHANTABILITY or FITNESS FOR A PARTICULAR PURPOSE. See the
// GNU Lesser General Public License for more details.
//
// You should have received a copy of the GNU Lesser General Public License
// along with the go-ethereum library. If not, see <http://www.gnu.org/licenses/>.

package rawdb

import (
	"bytes"
	"encoding/binary"
	"math/big"
	"sort"

	"github.com/ethereum/go-ethereum/common"
	"github.com/ethereum/go-ethereum/core/types"
	"github.com/ethereum/go-ethereum/ethdb"
	"github.com/ethereum/go-ethereum/log"
	"github.com/ethereum/go-ethereum/params"
	"github.com/ethereum/go-ethereum/rlp"
)

// ReadCanonicalHash retrieves the hash assigned to a canonical block number.
func ReadCanonicalHash(db ethdb.Reader, number uint64) common.Hash {
	data, _ := db.Ancient(freezerHashTable, number)
	if len(data) == 0 {
		data, _ = db.Get(headerHashKey(number))
		// In the background freezer is moving data from leveldb to flatten files.
		// So during the first check for ancient db, the data is not yet in there,
		// but when we reach into leveldb, the data was already moved. That would
		// result in a not found error.
		if len(data) == 0 {
			data, _ = db.Ancient(freezerHashTable, number)
		}
	}
	if len(data) == 0 {
		return common.Hash{}
	}
	return common.BytesToHash(data)
}

// WriteCanonicalHash stores the hash assigned to a canonical block number.
func WriteCanonicalHash(db ethdb.KeyValueWriter, hash common.Hash, number uint64) {
	if err := db.Put(headerHashKey(number), hash.Bytes()); err != nil {
		log.Crit("Failed to store number to hash mapping", "err", err)
	}
}

// DeleteCanonicalHash removes the number to hash canonical mapping.
func DeleteCanonicalHash(db ethdb.KeyValueWriter, number uint64) {
	if err := db.Delete(headerHashKey(number)); err != nil {
		log.Crit("Failed to delete number to hash mapping", "err", err)
	}
}

// ReadAllHashes retrieves all the hashes assigned to blocks at a certain heights,
// both canonical and reorged forks included.
func ReadAllHashes(db ethdb.Iteratee, number uint64) []common.Hash {
	prefix := headerKeyPrefix(number)

	hashes := make([]common.Hash, 0, 1)
	it := db.NewIterator(prefix, nil)
	defer it.Release()

	for it.Next() {
		if key := it.Key(); len(key) == len(prefix)+32 {
			hashes = append(hashes, common.BytesToHash(key[len(key)-32:]))
		}
	}
	return hashes
}

// ReadAllCanonicalHashes retrieves all canonical number and hash mappings at the
// certain chain range. If the accumulated entries reaches the given threshold,
// abort the iteration and return the semi-finish result.
func ReadAllCanonicalHashes(db ethdb.Iteratee, from uint64, to uint64, limit int) ([]uint64, []common.Hash) {
	// Short circuit if the limit is 0.
	if limit == 0 {
		return nil, nil
	}
	var (
		numbers []uint64
		hashes  []common.Hash
	)
	// Construct the key prefix of start point.
	start, end := headerHashKey(from), headerHashKey(to)
	it := db.NewIterator(nil, start)
	defer it.Release()

	for it.Next() {
		if bytes.Compare(it.Key(), end) >= 0 {
			break
		}
		if key := it.Key(); len(key) == len(headerPrefix)+8+1 && bytes.Equal(key[len(key)-1:], headerHashSuffix) {
			numbers = append(numbers, binary.BigEndian.Uint64(key[len(headerPrefix):len(headerPrefix)+8]))
			hashes = append(hashes, common.BytesToHash(it.Value()))
			// If the accumulated entries reaches the limit threshold, return.
			if len(numbers) >= limit {
				break
			}
		}
	}
	return numbers, hashes
}

// ReadHeaderNumber returns the header number assigned to a hash.
func ReadHeaderNumber(db ethdb.KeyValueReader, hash common.Hash) *uint64 {
	data, _ := db.Get(headerNumberKey(hash))
	if len(data) != 8 {
		return nil
	}
	number := binary.BigEndian.Uint64(data)
	return &number
}

// WriteHeaderNumber stores the hash->number mapping.
func WriteHeaderNumber(db ethdb.KeyValueWriter, hash common.Hash, number uint64) {
	key := headerNumberKey(hash)
	enc := encodeBlockNumber(number)
	if err := db.Put(key, enc); err != nil {
		log.Crit("Failed to store hash to number mapping", "err", err)
	}
}

// DeleteHeaderNumber removes hash->number mapping.
func DeleteHeaderNumber(db ethdb.KeyValueWriter, hash common.Hash) {
	if err := db.Delete(headerNumberKey(hash)); err != nil {
		log.Crit("Failed to delete hash to number mapping", "err", err)
	}
}

// ReadHeadHeaderHash retrieves the hash of the current canonical head header.
func ReadHeadHeaderHash(db ethdb.KeyValueReader) common.Hash {
	data, _ := db.Get(headHeaderKey)
	if len(data) == 0 {
		return common.Hash{}
	}
	return common.BytesToHash(data)
}

// WriteHeadHeaderHash stores the hash of the current canonical head header.
func WriteHeadHeaderHash(db ethdb.KeyValueWriter, hash common.Hash) {
	if err := db.Put(headHeaderKey, hash.Bytes()); err != nil {
		log.Crit("Failed to store last header's hash", "err", err)
	}
}

// ReadHeadBlockHash retrieves the hash of the current canonical head block.
func ReadHeadBlockHash(db ethdb.KeyValueReader) common.Hash {
	data, _ := db.Get(headBlockKey)
	if len(data) == 0 {
		return common.Hash{}
	}
	return common.BytesToHash(data)
}

// WriteHeadBlockHash stores the head block's hash.
func WriteHeadBlockHash(db ethdb.KeyValueWriter, hash common.Hash) {
	if err := db.Put(headBlockKey, hash.Bytes()); err != nil {
		log.Crit("Failed to store last block's hash", "err", err)
	}
}

// ReadHeadFastBlockHash retrieves the hash of the current fast-sync head block.
func ReadHeadFastBlockHash(db ethdb.KeyValueReader) common.Hash {
	data, _ := db.Get(headFastBlockKey)
	if len(data) == 0 {
		return common.Hash{}
	}
	return common.BytesToHash(data)
}

// WriteHeadFastBlockHash stores the hash of the current fast-sync head block.
func WriteHeadFastBlockHash(db ethdb.KeyValueWriter, hash common.Hash) {
	if err := db.Put(headFastBlockKey, hash.Bytes()); err != nil {
		log.Crit("Failed to store last fast block's hash", "err", err)
	}
}

// ReadLastPivotNumber retrieves the number of the last pivot block. If the node
// full synced, the last pivot will always be nil.
func ReadLastPivotNumber(db ethdb.KeyValueReader) *uint64 {
	data, _ := db.Get(lastPivotKey)
	if len(data) == 0 {
		return nil
	}
	var pivot uint64
	if err := rlp.DecodeBytes(data, &pivot); err != nil {
		log.Error("Invalid pivot block number in database", "err", err)
		return nil
	}
	return &pivot
}

// WriteLastPivotNumber stores the number of the last pivot block.
func WriteLastPivotNumber(db ethdb.KeyValueWriter, pivot uint64) {
	enc, err := rlp.EncodeToBytes(pivot)
	if err != nil {
		log.Crit("Failed to encode pivot block number", "err", err)
	}
	if err := db.Put(lastPivotKey, enc); err != nil {
		log.Crit("Failed to store pivot block number", "err", err)
	}
}

// ReadFastTrieProgress retrieves the number of tries nodes fast synced to allow
// reporting correct numbers across restarts.
func ReadFastTrieProgress(db ethdb.KeyValueReader) uint64 {
	data, _ := db.Get(fastTrieProgressKey)
	if len(data) == 0 {
		return 0
	}
	return new(big.Int).SetBytes(data).Uint64()
}

// WriteFastTrieProgress stores the fast sync trie process counter to support
// retrieving it across restarts.
func WriteFastTrieProgress(db ethdb.KeyValueWriter, count uint64) {
	if err := db.Put(fastTrieProgressKey, new(big.Int).SetUint64(count).Bytes()); err != nil {
		log.Crit("Failed to store fast sync trie progress", "err", err)
	}
}

// ReadTxIndexTail retrieves the number of oldest indexed block
// whose transaction indices has been indexed. If the corresponding entry
// is non-existent in database it means the indexing has been finished.
func ReadTxIndexTail(db ethdb.KeyValueReader) *uint64 {
	data, _ := db.Get(txIndexTailKey)
	if len(data) != 8 {
		return nil
	}
	number := binary.BigEndian.Uint64(data)
	return &number
}

// WriteTxIndexTail stores the number of oldest indexed block
// into database.
func WriteTxIndexTail(db ethdb.KeyValueWriter, number uint64) {
	if err := db.Put(txIndexTailKey, encodeBlockNumber(number)); err != nil {
		log.Crit("Failed to store the transaction index tail", "err", err)
	}
}

// ReadFastTxLookupLimit retrieves the tx lookup limit used in fast sync.
func ReadFastTxLookupLimit(db ethdb.KeyValueReader) *uint64 {
	data, _ := db.Get(fastTxLookupLimitKey)
	if len(data) != 8 {
		return nil
	}
	number := binary.BigEndian.Uint64(data)
	return &number
}

// WriteFastTxLookupLimit stores the txlookup limit used in fast sync into database.
func WriteFastTxLookupLimit(db ethdb.KeyValueWriter, number uint64) {
	if err := db.Put(fastTxLookupLimitKey, encodeBlockNumber(number)); err != nil {
		log.Crit("Failed to store transaction lookup limit for fast sync", "err", err)
	}
}

// Quorum
// ReadHeaderRLP retrieves a block header in its raw RLP database encoding.
func readHeaderRLP(db ethdb.Reader, hash common.Hash, number uint64) (rlp.RawValue, *types.Header) {
	// First try to look up the data in ancient database. Extra hash
	// comparison is necessary since ancient database only maintains
	// the canonical data.
	data, _ := db.Ancient(freezerHeaderTable, number)

	// Quorum: parse header to make sure we compare using the right hash (IBFT hash is based on a filtered header)
	if len(data) > 0 {
		header := decodeHeaderRLP(data)
		if header.Hash() == hash {
			return data, header
		}
	}
	// End Quorum

	// Then try to look up the data in leveldb.
	data, _ = db.Get(headerKey(number, hash))
	if len(data) > 0 {
		return data, decodeHeaderRLP(data) // Quorum: return decodeHeaderRLP(data)
	}
	// In the background freezer is moving data from leveldb to flatten files.
	// So during the first check for ancient db, the data is not yet in there,
	// but when we reach into leveldb, the data was already moved. That would
	// result in a not found error.
	data, _ = db.Ancient(freezerHeaderTable, number)

	// Quorum: parse header to make sure we compare using the right hash (IBFT hash is based on a filtered header)
	if len(data) > 0 {
		header := decodeHeaderRLP(data)
		if header.Hash() == hash {
			return data, header
		}
	}
	// End Quorum

	return nil, nil // Can't find the data anywhere.
}

// Quorum
func decodeHeaderRLP(data rlp.RawValue) *types.Header {
	header := new(types.Header)
	if err := rlp.Decode(bytes.NewReader(data), header); err != nil {
		log.Error("Invalid block header RLP", "err", err)
		return nil
	}
	return header
}

// ReadHeaderRLP retrieves a block header in its raw RLP database encoding.
func ReadHeaderRLP(db ethdb.Reader, hash common.Hash, number uint64) rlp.RawValue {
	// Quorum: original code implemented inside `readHeaderRLP(...)` with some modifications from Quorum
	data, _ := readHeaderRLP(db, hash, number)
	return data
}

// HasHeader verifies the existence of a block header corresponding to the hash.
func HasHeader(db ethdb.Reader, hash common.Hash, number uint64) bool {
	if has, err := db.Ancient(freezerHashTable, number); err == nil && common.BytesToHash(has) == hash {
		return true
	}
	if has, err := db.Has(headerKey(number, hash)); !has || err != nil {
		return false
	}
	return true
}

// ReadHeader retrieves the block header corresponding to the hash.
func ReadHeader(db ethdb.Reader, hash common.Hash, number uint64) *types.Header {
	data, header := readHeaderRLP(db, hash, number)
	if data == nil {
		log.Trace("header data not found in ancient or level db", "hash", hash)
		return nil
	}
	if header == nil {
		log.Error("Invalid block header RLP", "hash", hash)
		return nil
	}
	return header
}

// WriteHeader stores a block header into the database and also stores the hash-
// to-number mapping.
func WriteHeader(db ethdb.KeyValueWriter, header *types.Header) {
	var (
		hash   = header.Hash()
		number = header.Number.Uint64()
	)
	// Write the hash -> number mapping
	WriteHeaderNumber(db, hash, number)

	// Write the encoded header
	data, err := rlp.EncodeToBytes(header)
	if err != nil {
		log.Crit("Failed to RLP encode header", "err", err)
	}
	key := headerKey(number, hash)
	if err := db.Put(key, data); err != nil {
		log.Crit("Failed to store header", "err", err)
	}
}

// DeleteHeader removes all block header data associated with a hash.
func DeleteHeader(db ethdb.KeyValueWriter, hash common.Hash, number uint64) {
	deleteHeaderWithoutNumber(db, hash, number)
	if err := db.Delete(headerNumberKey(hash)); err != nil {
		log.Crit("Failed to delete hash to number mapping", "err", err)
	}
}

// deleteHeaderWithoutNumber removes only the block header but does not remove
// the hash to number mapping.
func deleteHeaderWithoutNumber(db ethdb.KeyValueWriter, hash common.Hash, number uint64) {
	if err := db.Delete(headerKey(number, hash)); err != nil {
		log.Crit("Failed to delete header", "err", err)
	}
}

// ReadBodyRLP retrieves the block body (transactions and uncles) in RLP encoding.
func ReadBodyRLP(db ethdb.Reader, hash common.Hash, number uint64) rlp.RawValue {
	// First try to look up the data in ancient database. Extra hash
	// comparison is necessary since ancient database only maintains
	// the canonical data.
	data, _ := db.Ancient(freezerBodiesTable, number)
	if len(data) > 0 {
		h, _ := db.Ancient(freezerHashTable, number)
		if common.BytesToHash(h) == hash {
			return data
		}
	}
	// Then try to look up the data in leveldb.
	data, _ = db.Get(blockBodyKey(number, hash))
	if len(data) > 0 {
		return data
	}
	// In the background freezer is moving data from leveldb to flatten files.
	// So during the first check for ancient db, the data is not yet in there,
	// but when we reach into leveldb, the data was already moved. That would
	// result in a not found error.
	data, _ = db.Ancient(freezerBodiesTable, number)
	if len(data) > 0 {
		h, _ := db.Ancient(freezerHashTable, number)
		if common.BytesToHash(h) == hash {
			return data
		}
	}
	return nil // Can't find the data anywhere.
}

// ReadCanonicalBodyRLP retrieves the block body (transactions and uncles) for the canonical
// block at number, in RLP encoding.
func ReadCanonicalBodyRLP(db ethdb.Reader, number uint64) rlp.RawValue {
	// If it's an ancient one, we don't need the canonical hash
	data, _ := db.Ancient(freezerBodiesTable, number)
	if len(data) == 0 {
		// Need to get the hash
		data, _ = db.Get(blockBodyKey(number, ReadCanonicalHash(db, number)))
		// In the background freezer is moving data from leveldb to flatten files.
		// So during the first check for ancient db, the data is not yet in there,
		// but when we reach into leveldb, the data was already moved. That would
		// result in a not found error.
		if len(data) == 0 {
			data, _ = db.Ancient(freezerBodiesTable, number)
		}
	}
	return data
}

// WriteBodyRLP stores an RLP encoded block body into the database.
func WriteBodyRLP(db ethdb.KeyValueWriter, hash common.Hash, number uint64, rlp rlp.RawValue) {
	if err := db.Put(blockBodyKey(number, hash), rlp); err != nil {
		log.Crit("Failed to store block body", "err", err)
	}
}

// HasBody verifies the existence of a block body corresponding to the hash.
func HasBody(db ethdb.Reader, hash common.Hash, number uint64) bool {
	if has, err := db.Ancient(freezerHashTable, number); err == nil && common.BytesToHash(has) == hash {
		return true
	}
	if has, err := db.Has(blockBodyKey(number, hash)); !has || err != nil {
		return false
	}
	return true
}

// ReadBody retrieves the block body corresponding to the hash.
func ReadBody(db ethdb.Reader, hash common.Hash, number uint64) *types.Body {
	data := ReadBodyRLP(db, hash, number)
	if len(data) == 0 {
		return nil
	}
	body := new(types.Body)
	if err := rlp.Decode(bytes.NewReader(data), body); err != nil {
		log.Error("Invalid block body RLP", "hash", hash, "err", err)
		return nil
	}
	return body
}

// WriteBody stores a block body into the database.
func WriteBody(db ethdb.KeyValueWriter, hash common.Hash, number uint64, body *types.Body) {
	data, err := rlp.EncodeToBytes(body)
	if err != nil {
		log.Crit("Failed to RLP encode body", "err", err)
	}
	WriteBodyRLP(db, hash, number, data)
}

// DeleteBody removes all block body data associated with a hash.
func DeleteBody(db ethdb.KeyValueWriter, hash common.Hash, number uint64) {
	if err := db.Delete(blockBodyKey(number, hash)); err != nil {
		log.Crit("Failed to delete block body", "err", err)
	}
}

// ReadTdRLP retrieves a block's total difficulty corresponding to the hash in RLP encoding.
func ReadTdRLP(db ethdb.Reader, hash common.Hash, number uint64) rlp.RawValue {
	// First try to look up the data in ancient database. Extra hash
	// comparison is necessary since ancient database only maintains
	// the canonical data.
	data, _ := db.Ancient(freezerDifficultyTable, number)
	if len(data) > 0 {
		h, _ := db.Ancient(freezerHashTable, number)
		if common.BytesToHash(h) == hash {
			return data
		}
	}
	// Then try to look up the data in leveldb.
	data, _ = db.Get(headerTDKey(number, hash))
	if len(data) > 0 {
		return data
	}
	// In the background freezer is moving data from leveldb to flatten files.
	// So during the first check for ancient db, the data is not yet in there,
	// but when we reach into leveldb, the data was already moved. That would
	// result in a not found error.
	data, _ = db.Ancient(freezerDifficultyTable, number)
	if len(data) > 0 {
		h, _ := db.Ancient(freezerHashTable, number)
		if common.BytesToHash(h) == hash {
			return data
		}
	}
	return nil // Can't find the data anywhere.
}

// ReadTd retrieves a block's total difficulty corresponding to the hash.
func ReadTd(db ethdb.Reader, hash common.Hash, number uint64) *big.Int {
	data := ReadTdRLP(db, hash, number)
	if len(data) == 0 {
		return nil
	}
	td := new(big.Int)
	if err := rlp.Decode(bytes.NewReader(data), td); err != nil {
		log.Error("Invalid block total difficulty RLP", "hash", hash, "err", err)
		return nil
	}
	return td
}

// WriteTd stores the total difficulty of a block into the database.
func WriteTd(db ethdb.KeyValueWriter, hash common.Hash, number uint64, td *big.Int) {
	data, err := rlp.EncodeToBytes(td)
	if err != nil {
		log.Crit("Failed to RLP encode block total difficulty", "err", err)
	}
	if err := db.Put(headerTDKey(number, hash), data); err != nil {
		log.Crit("Failed to store block total difficulty", "err", err)
	}
}

// DeleteTd removes all block total difficulty data associated with a hash.
func DeleteTd(db ethdb.KeyValueWriter, hash common.Hash, number uint64) {
	if err := db.Delete(headerTDKey(number, hash)); err != nil {
		log.Crit("Failed to delete block total difficulty", "err", err)
	}
}

// HasReceipts verifies the existence of all the transaction receipts belonging
// to a block.
func HasReceipts(db ethdb.Reader, hash common.Hash, number uint64) bool {
	if has, err := db.Ancient(freezerHashTable, number); err == nil && common.BytesToHash(has) == hash {
		return true
	}
	if has, err := db.Has(blockReceiptsKey(number, hash)); !has || err != nil {
		return false
	}
	return true
}

// ReadReceiptsRLP retrieves all the transaction receipts belonging to a block in RLP encoding.
func ReadReceiptsRLP(db ethdb.Reader, hash common.Hash, number uint64) rlp.RawValue {
	// First try to look up the data in ancient database. Extra hash
	// comparison is necessary since ancient database only maintains
	// the canonical data.
	data, _ := db.Ancient(freezerReceiptTable, number)
	if len(data) > 0 {
		h, _ := db.Ancient(freezerHashTable, number)
		if common.BytesToHash(h) == hash {
			return data
		}
	}
	// Then try to look up the data in leveldb.
	data, _ = db.Get(blockReceiptsKey(number, hash))
	if len(data) > 0 {
		return data
	}
	// In the background freezer is moving data from leveldb to flatten files.
	// So during the first check for ancient db, the data is not yet in there,
	// but when we reach into leveldb, the data was already moved. That would
	// result in a not found error.
	data, _ = db.Ancient(freezerReceiptTable, number)
	if len(data) > 0 {
		h, _ := db.Ancient(freezerHashTable, number)
		if common.BytesToHash(h) == hash {
			return data
		}
	}
	return nil // Can't find the data anywhere.
}

// ReadRawReceipts retrieves all the transaction receipts belonging to a block.
// The receipt metadata fields are not guaranteed to be populated, so they
// should not be used. Use ReadReceipts instead if the metadata is needed.
func ReadRawReceipts(db ethdb.Reader, hash common.Hash, number uint64) types.Receipts {
	// Retrieve the flattened receipt slice
	data := ReadReceiptsRLP(db, hash, number)
	if len(data) == 0 {
		return nil
	}
	// split the data into the standard receipt rlp list and the quorum extraData bytes
	_, extraData, err := rlp.SplitList(data)
	if err != nil {
		log.Error("Invalid receipt array RLP", "hash", hash, "err", err)
		return nil
	}
	// reslice data to remove extraData and get the receipt rlp list as the result from rlp.SplitList does not include the list header bytes
	vanillaDataWithListHeader := data[0 : len(data)-len(extraData)]

	// Convert the receipts from their storage form to their internal representation
	storageReceipts := []*types.ReceiptForStorage{}
	if err := rlp.DecodeBytes(vanillaDataWithListHeader, &storageReceipts); err != nil {
		log.Error("Invalid receipt array RLP", "hash", hash, "err", err)
		return nil
	}
	receipts := make(types.Receipts, len(storageReceipts))
	for i, storageReceipt := range storageReceipts {
		receipts[i] = (*types.Receipt)(storageReceipt)
	}
	if len(extraData) > 0 {
		quorumExtraDataReceipts := []*types.QuorumReceiptExtraData{}
		if err := rlp.DecodeBytes(extraData, &quorumExtraDataReceipts); err != nil {
			log.Error("Invalid receipt array RLP", "hash", hash, "err", err)
			return nil
		}
		for i, quorumExtraDataReceipt := range quorumExtraDataReceipts {
			if quorumExtraDataReceipt != nil {
				receipts[i].FillReceiptExtraDataFromStorage(quorumExtraDataReceipt)
			}
		}
	}
	return receipts
}

// ReadReceipts retrieves all the transaction receipts belonging to a block, including
// its correspoinding metadata fields. If it is unable to populate these metadata
// fields then nil is returned.
//
// The current implementation populates these metadata fields by reading the receipts'
// corresponding block body, so if the block body is not found it will return nil even
// if the receipt itself is stored.
func ReadReceipts(db ethdb.Reader, hash common.Hash, number uint64, config *params.ChainConfig) types.Receipts {
	// We're deriving many fields from the block body, retrieve beside the receipt
	receipts := ReadRawReceipts(db, hash, number)
	if receipts == nil {
		return nil
	}
	body := ReadBody(db, hash, number)
	if body == nil {
		log.Error("Missing body but have receipt", "hash", hash, "number", number)
		return nil
	}
	if err := receipts.DeriveFields(config, hash, number, body.Transactions); err != nil {
		log.Error("Failed to derive block receipts fields", "hash", hash, "number", number, "err", err)
		return nil
	}
	return receipts
}

// WriteReceipts stores all the transaction receipts belonging to a block.
func WriteReceipts(db ethdb.KeyValueWriter, hash common.Hash, number uint64, receipts types.Receipts) {
	// Convert the receipts into their storage form and serialize them
	storageReceipts := make([]*types.ReceiptForStorage, len(receipts))
	quorumReceiptsExtraData := make([]*types.QuorumReceiptExtraData, len(receipts))
	extraDataEmpty := true
	for i, receipt := range receipts {
		storageReceipts[i] = (*types.ReceiptForStorage)(receipt)
		quorumReceiptsExtraData[i] = &receipt.QuorumReceiptExtraData
		if !receipt.QuorumReceiptExtraData.IsEmpty() {
			extraDataEmpty = false
		}
	}
	bytes, err := rlp.EncodeToBytes(storageReceipts)
	if err != nil {
		log.Crit("Failed to encode block receipts", "err", err)
	}
	if !extraDataEmpty {
		bytesExtraData, err := rlp.EncodeToBytes(quorumReceiptsExtraData)
		if err != nil {
			log.Crit("Failed to encode block receipts", "err", err)
		}
		// the vanilla receipts and the extra data receipts are concatenated and stored as a single value
		bytes = append(bytes, bytesExtraData...)
	}
	// Store the flattened receipt slice
	if err := db.Put(blockReceiptsKey(number, hash), bytes); err != nil {
		log.Crit("Failed to store block receipts", "err", err)
	}
}

// DeleteReceipts removes all receipt data associated with a block hash.
func DeleteReceipts(db ethdb.KeyValueWriter, hash common.Hash, number uint64) {
	if err := db.Delete(blockReceiptsKey(number, hash)); err != nil {
		log.Crit("Failed to delete block receipts", "err", err)
	}
}

// ReadBlock retrieves an entire block corresponding to the hash, assembling it
// back from the stored header and body. If either the header or body could not
// be retrieved nil is returned.
//
// Note, due to concurrent download of header and block body the header and thus
// canonical hash can be stored in the database but the body data not (yet).
func ReadBlock(db ethdb.Reader, hash common.Hash, number uint64) *types.Block {
	header := ReadHeader(db, hash, number)
	if header == nil {
		return nil
	}
	body := ReadBody(db, hash, number)
	if body == nil {
		return nil
	}
	return types.NewBlockWithHeader(header).WithBody(body.Transactions, body.Uncles)
}

// WriteBlock serializes a block into the database, header and body separately.
func WriteBlock(db ethdb.KeyValueWriter, block *types.Block) {
	WriteBody(db, block.Hash(), block.NumberU64(), block.Body())
	WriteHeader(db, block.Header())
}

// WriteAncientBlock writes entire block data into ancient store and returns the total written size.
func WriteAncientBlock(db ethdb.AncientWriter, block *types.Block, receipts types.Receipts, td *big.Int) int {
	// Encode all block components to RLP format.
	headerBlob, err := rlp.EncodeToBytes(block.Header())
	if err != nil {
		log.Crit("Failed to RLP encode block header", "err", err)
	}
	bodyBlob, err := rlp.EncodeToBytes(block.Body())
	if err != nil {
		log.Crit("Failed to RLP encode body", "err", err)
	}
	storageReceipts := make([]*types.ReceiptForStorage, len(receipts))
	for i, receipt := range receipts {
		storageReceipts[i] = (*types.ReceiptForStorage)(receipt)
	}
	receiptBlob, err := rlp.EncodeToBytes(storageReceipts)
	if err != nil {
		log.Crit("Failed to RLP encode block receipts", "err", err)
	}
	tdBlob, err := rlp.EncodeToBytes(td)
	if err != nil {
		log.Crit("Failed to RLP encode block total difficulty", "err", err)
	}
	// Write all blob to flatten files.
	err = db.AppendAncient(block.NumberU64(), block.Hash().Bytes(), headerBlob, bodyBlob, receiptBlob, tdBlob)
	if err != nil {
		log.Crit("Failed to write block data to ancient store", "err", err)
	}
	return len(headerBlob) + len(bodyBlob) + len(receiptBlob) + len(tdBlob) + common.HashLength
}

// DeleteBlock removes all block data associated with a hash.
func DeleteBlock(db ethdb.KeyValueWriter, hash common.Hash, number uint64) {
	DeleteReceipts(db, hash, number)
	DeleteHeader(db, hash, number)
	DeleteBody(db, hash, number)
	DeleteTd(db, hash, number)
}

// DeleteBlockWithoutNumber removes all block data associated with a hash, except
// the hash to number mapping.
func DeleteBlockWithoutNumber(db ethdb.KeyValueWriter, hash common.Hash, number uint64) {
	DeleteReceipts(db, hash, number)
	deleteHeaderWithoutNumber(db, hash, number)
	DeleteBody(db, hash, number)
	DeleteTd(db, hash, number)
}

const badBlockToKeep = 10

type badBlock struct {
	Header *types.Header
	Body   *types.Body
}

// badBlockList implements the sort interface to allow sorting a list of
// bad blocks by their number in the reverse order.
type badBlockList []*badBlock

func (s badBlockList) Len() int { return len(s) }
func (s badBlockList) Less(i, j int) bool {
	return s[i].Header.Number.Uint64() < s[j].Header.Number.Uint64()
}
func (s badBlockList) Swap(i, j int) { s[i], s[j] = s[j], s[i] }

// ReadBadBlock retrieves the bad block with the corresponding block hash.
func ReadBadBlock(db ethdb.Reader, hash common.Hash) *types.Block {
	blob, err := db.Get(badBlockKey)
	if err != nil {
		return nil
	}
	var badBlocks badBlockList
	if err := rlp.DecodeBytes(blob, &badBlocks); err != nil {
		return nil
	}
	for _, bad := range badBlocks {
		if bad.Header.Hash() == hash {
			return types.NewBlockWithHeader(bad.Header).WithBody(bad.Body.Transactions, bad.Body.Uncles)
		}
	}
	return nil
}

// ReadAllBadBlocks retrieves all the bad blocks in the database.
// All returned blocks are sorted in reverse order by number.
func ReadAllBadBlocks(db ethdb.Reader) []*types.Block {
	blob, err := db.Get(badBlockKey)
	if err != nil {
		return nil
	}
	var badBlocks badBlockList
	if err := rlp.DecodeBytes(blob, &badBlocks); err != nil {
		return nil
	}
	var blocks []*types.Block
	for _, bad := range badBlocks {
		blocks = append(blocks, types.NewBlockWithHeader(bad.Header).WithBody(bad.Body.Transactions, bad.Body.Uncles))
	}
	return blocks
}

// WriteBadBlock serializes the bad block into the database. If the cumulated
// bad blocks exceeds the limitation, the oldest will be dropped.
func WriteBadBlock(db ethdb.KeyValueStore, block *types.Block) {
	blob, err := db.Get(badBlockKey)
	if err != nil {
		log.Warn("Failed to load old bad blocks", "error", err)
	}
	var badBlocks badBlockList
	if len(blob) > 0 {
		if err := rlp.DecodeBytes(blob, &badBlocks); err != nil {
			log.Crit("Failed to decode old bad blocks", "error", err)
		}
	}
	for _, b := range badBlocks {
		if b.Header.Number.Uint64() == block.NumberU64() && b.Header.Hash() == block.Hash() {
			log.Info("Skip duplicated bad block", "number", block.NumberU64(), "hash", block.Hash())
			return
		}
	}
	badBlocks = append(badBlocks, &badBlock{
		Header: block.Header(),
		Body:   block.Body(),
	})
	sort.Sort(sort.Reverse(badBlocks))
	if len(badBlocks) > badBlockToKeep {
		badBlocks = badBlocks[:badBlockToKeep]
	}
	data, err := rlp.EncodeToBytes(badBlocks)
	if err != nil {
		log.Crit("Failed to encode bad blocks", "err", err)
	}
	if err := db.Put(badBlockKey, data); err != nil {
		log.Crit("Failed to write bad blocks", "err", err)
	}
}

// DeleteBadBlocks deletes all the bad blocks from the database
func DeleteBadBlocks(db ethdb.KeyValueWriter) {
	if err := db.Delete(badBlockKey); err != nil {
		log.Crit("Failed to delete bad blocks", "err", err)
	}
}

<<<<<<< HEAD
=======
// HasBadBlock returns whether the block with the hash is a bad block. dep: Istanbul
func HasBadBlock(db ethdb.Reader, hash common.Hash) bool {
	return ReadBadBlock(db, hash) != nil
}

>>>>>>> 6665a93d
// FindCommonAncestor returns the last common ancestor of two block headers
func FindCommonAncestor(db ethdb.Reader, a, b *types.Header) *types.Header {
	for bn := b.Number.Uint64(); a.Number.Uint64() > bn; {
		a = ReadHeader(db, a.ParentHash, a.Number.Uint64()-1)
		if a == nil {
			return nil
		}
	}
	for an := a.Number.Uint64(); an < b.Number.Uint64(); {
		b = ReadHeader(db, b.ParentHash, b.Number.Uint64()-1)
		if b == nil {
			return nil
		}
	}
	for a.Hash() != b.Hash() {
		a = ReadHeader(db, a.ParentHash, a.Number.Uint64()-1)
		if a == nil {
			return nil
		}
		b = ReadHeader(db, b.ParentHash, b.Number.Uint64()-1)
		if b == nil {
			return nil
		}
	}
	return a
}<|MERGE_RESOLUTION|>--- conflicted
+++ resolved
@@ -865,14 +865,11 @@
 	}
 }
 
-<<<<<<< HEAD
-=======
 // HasBadBlock returns whether the block with the hash is a bad block. dep: Istanbul
 func HasBadBlock(db ethdb.Reader, hash common.Hash) bool {
 	return ReadBadBlock(db, hash) != nil
 }
 
->>>>>>> 6665a93d
 // FindCommonAncestor returns the last common ancestor of two block headers
 func FindCommonAncestor(db ethdb.Reader, a, b *types.Header) *types.Header {
 	for bn := b.Number.Uint64(); a.Number.Uint64() > bn; {
