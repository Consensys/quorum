// Copyright 2018 The go-ethereum Authors
// This file is part of the go-ethereum library.
//
// The go-ethereum library is free software: you can redistribute it and/or modify
// it under the terms of the GNU Lesser General Public License as published by
// the Free Software Foundation, either version 3 of the License, or
// (at your option) any later version.
//
// The go-ethereum library is distributed in the hope that it will be useful,
// but WITHOUT ANY WARRANTY; without even the implied warranty of
// MERCHANTABILITY or FITNESS FOR A PARTICULAR PURPOSE. See the
// GNU Lesser General Public License for more details.
//
// You should have received a copy of the GNU Lesser General Public License
// along with the go-ethereum library. If not, see <http://www.gnu.org/licenses/>.

package rawdb

import (
	"bytes"
	"encoding/binary"
	"math/big"

	"github.com/ethereum/go-ethereum/common"
	"github.com/ethereum/go-ethereum/core/types"
<<<<<<< HEAD
=======
	"github.com/ethereum/go-ethereum/crypto"
>>>>>>> d62e9b28
	"github.com/ethereum/go-ethereum/ethdb"
	"github.com/ethereum/go-ethereum/log"
	"github.com/ethereum/go-ethereum/params"
	"github.com/ethereum/go-ethereum/rlp"
)

// ReadCanonicalHash retrieves the hash assigned to a canonical block number.
func ReadCanonicalHash(db ethdb.Reader, number uint64) common.Hash {
	data, _ := db.Ancient(freezerHashTable, number)
	if len(data) == 0 {
		data, _ = db.Get(headerHashKey(number))
		// In the background freezer is moving data from leveldb to flatten files.
		// So during the first check for ancient db, the data is not yet in there,
		// but when we reach into leveldb, the data was already moved. That would
		// result in a not found error.
		if len(data) == 0 {
			data, _ = db.Ancient(freezerHashTable, number)
		}
	}
	if len(data) == 0 {
		return common.Hash{}
	}
	return common.BytesToHash(data)
}

// WriteCanonicalHash stores the hash assigned to a canonical block number.
func WriteCanonicalHash(db ethdb.KeyValueWriter, hash common.Hash, number uint64) {
	if err := db.Put(headerHashKey(number), hash.Bytes()); err != nil {
		log.Crit("Failed to store number to hash mapping", "err", err)
	}
}

// DeleteCanonicalHash removes the number to hash canonical mapping.
func DeleteCanonicalHash(db ethdb.KeyValueWriter, number uint64) {
	if err := db.Delete(headerHashKey(number)); err != nil {
		log.Crit("Failed to delete number to hash mapping", "err", err)
	}
}

// ReadAllHashes retrieves all the hashes assigned to blocks at a certain heights,
// both canonical and reorged forks included.
func ReadAllHashes(db ethdb.Iteratee, number uint64) []common.Hash {
	prefix := headerKeyPrefix(number)

	hashes := make([]common.Hash, 0, 1)
	it := db.NewIteratorWithPrefix(prefix)
	defer it.Release()

	for it.Next() {
		if key := it.Key(); len(key) == len(prefix)+32 {
			hashes = append(hashes, common.BytesToHash(key[len(key)-32:]))
		}
	}
	return hashes
}

// ReadHeaderNumber returns the header number assigned to a hash.
func ReadHeaderNumber(db ethdb.KeyValueReader, hash common.Hash) *uint64 {
	data, _ := db.Get(headerNumberKey(hash))
	if len(data) != 8 {
		return nil
	}
	number := binary.BigEndian.Uint64(data)
	return &number
}

// WriteHeaderNumber stores the hash->number mapping.
func WriteHeaderNumber(db ethdb.KeyValueWriter, hash common.Hash, number uint64) {
	key := headerNumberKey(hash)
	enc := encodeBlockNumber(number)
	if err := db.Put(key, enc); err != nil {
		log.Crit("Failed to store hash to number mapping", "err", err)
	}
}

// DeleteHeaderNumber removes hash->number mapping.
func DeleteHeaderNumber(db ethdb.KeyValueWriter, hash common.Hash) {
	if err := db.Delete(headerNumberKey(hash)); err != nil {
		log.Crit("Failed to delete hash to number mapping", "err", err)
	}
}

// ReadHeadHeaderHash retrieves the hash of the current canonical head header.
func ReadHeadHeaderHash(db ethdb.KeyValueReader) common.Hash {
	data, _ := db.Get(headHeaderKey)
	if len(data) == 0 {
		return common.Hash{}
	}
	return common.BytesToHash(data)
}

// WriteHeadHeaderHash stores the hash of the current canonical head header.
func WriteHeadHeaderHash(db ethdb.KeyValueWriter, hash common.Hash) {
	if err := db.Put(headHeaderKey, hash.Bytes()); err != nil {
		log.Crit("Failed to store last header's hash", "err", err)
	}
}

// ReadHeadBlockHash retrieves the hash of the current canonical head block.
func ReadHeadBlockHash(db ethdb.KeyValueReader) common.Hash {
	data, _ := db.Get(headBlockKey)
	if len(data) == 0 {
		return common.Hash{}
	}
	return common.BytesToHash(data)
}

// WriteHeadBlockHash stores the head block's hash.
func WriteHeadBlockHash(db ethdb.KeyValueWriter, hash common.Hash) {
	if err := db.Put(headBlockKey, hash.Bytes()); err != nil {
		log.Crit("Failed to store last block's hash", "err", err)
	}
}

// ReadHeadFastBlockHash retrieves the hash of the current fast-sync head block.
func ReadHeadFastBlockHash(db ethdb.KeyValueReader) common.Hash {
	data, _ := db.Get(headFastBlockKey)
	if len(data) == 0 {
		return common.Hash{}
	}
	return common.BytesToHash(data)
}

// WriteHeadFastBlockHash stores the hash of the current fast-sync head block.
func WriteHeadFastBlockHash(db ethdb.KeyValueWriter, hash common.Hash) {
	if err := db.Put(headFastBlockKey, hash.Bytes()); err != nil {
		log.Crit("Failed to store last fast block's hash", "err", err)
	}
}

// ReadFastTrieProgress retrieves the number of tries nodes fast synced to allow
// reporting correct numbers across restarts.
func ReadFastTrieProgress(db ethdb.KeyValueReader) uint64 {
	data, _ := db.Get(fastTrieProgressKey)
	if len(data) == 0 {
		return 0
	}
	return new(big.Int).SetBytes(data).Uint64()
}

// WriteFastTrieProgress stores the fast sync trie process counter to support
// retrieving it across restarts.
func WriteFastTrieProgress(db ethdb.KeyValueWriter, count uint64) {
	if err := db.Put(fastTrieProgressKey, new(big.Int).SetUint64(count).Bytes()); err != nil {
		log.Crit("Failed to store fast sync trie progress", "err", err)
	}
}

// ReadHeaderRLP retrieves a block header in its raw RLP database encoding.
func ReadHeaderRLP(db ethdb.Reader, hash common.Hash, number uint64) rlp.RawValue {
<<<<<<< HEAD
	data, _ := db.Ancient(freezerHeaderTable, number)
	if len(data) == 0 {
		data, _ = db.Get(headerKey(number, hash))
		// In the background freezer is moving data from leveldb to flatten files.
		// So during the first check for ancient db, the data is not yet in there,
		// but when we reach into leveldb, the data was already moved. That would
		// result in a not found error.
		if len(data) == 0 {
			data, _ = db.Ancient(freezerHeaderTable, number)
		}
	}
	return data
=======
	// First try to look up the data in ancient database. Extra hash
	// comparison is necessary since ancient database only maintains
	// the canonical data.
	data, _ := db.Ancient(freezerHeaderTable, number)
	if len(data) > 0 && crypto.Keccak256Hash(data) == hash {
		return data
	}
	// Then try to look up the data in leveldb.
	data, _ = db.Get(headerKey(number, hash))
	if len(data) > 0 {
		return data
	}
	// In the background freezer is moving data from leveldb to flatten files.
	// So during the first check for ancient db, the data is not yet in there,
	// but when we reach into leveldb, the data was already moved. That would
	// result in a not found error.
	data, _ = db.Ancient(freezerHeaderTable, number)
	if len(data) > 0 && crypto.Keccak256Hash(data) == hash {
		return data
	}
	return nil // Can't find the data anywhere.
>>>>>>> d62e9b28
}

// HasHeader verifies the existence of a block header corresponding to the hash.
func HasHeader(db ethdb.Reader, hash common.Hash, number uint64) bool {
	if has, err := db.Ancient(freezerHashTable, number); err == nil && common.BytesToHash(has) == hash {
		return true
	}
	if has, err := db.Has(headerKey(number, hash)); !has || err != nil {
		return false
	}
	return true
}

// ReadHeader retrieves the block header corresponding to the hash.
func ReadHeader(db ethdb.Reader, hash common.Hash, number uint64) *types.Header {
	data := ReadHeaderRLP(db, hash, number)
	if len(data) == 0 {
		return nil
	}
	header := new(types.Header)
	if err := rlp.Decode(bytes.NewReader(data), header); err != nil {
		log.Error("Invalid block header RLP", "hash", hash, "err", err)
		return nil
	}
	return header
}

// WriteHeader stores a block header into the database and also stores the hash-
// to-number mapping.
func WriteHeader(db ethdb.KeyValueWriter, header *types.Header) {
	var (
		hash   = header.Hash()
		number = header.Number.Uint64()
	)
	// Write the hash -> number mapping
	WriteHeaderNumber(db, hash, number)

	// Write the encoded header
	data, err := rlp.EncodeToBytes(header)
	if err != nil {
		log.Crit("Failed to RLP encode header", "err", err)
	}
	key := headerKey(number, hash)
	if err := db.Put(key, data); err != nil {
		log.Crit("Failed to store header", "err", err)
	}
}

// DeleteHeader removes all block header data associated with a hash.
func DeleteHeader(db ethdb.KeyValueWriter, hash common.Hash, number uint64) {
	deleteHeaderWithoutNumber(db, hash, number)
	if err := db.Delete(headerNumberKey(hash)); err != nil {
		log.Crit("Failed to delete hash to number mapping", "err", err)
	}
}

// deleteHeaderWithoutNumber removes only the block header but does not remove
// the hash to number mapping.
func deleteHeaderWithoutNumber(db ethdb.KeyValueWriter, hash common.Hash, number uint64) {
	if err := db.Delete(headerKey(number, hash)); err != nil {
		log.Crit("Failed to delete header", "err", err)
	}
}

// ReadBodyRLP retrieves the block body (transactions and uncles) in RLP encoding.
func ReadBodyRLP(db ethdb.Reader, hash common.Hash, number uint64) rlp.RawValue {
<<<<<<< HEAD
	data, _ := db.Ancient(freezerBodiesTable, number)
	if len(data) == 0 {
		data, _ = db.Get(blockBodyKey(number, hash))
		// In the background freezer is moving data from leveldb to flatten files.
		// So during the first check for ancient db, the data is not yet in there,
		// but when we reach into leveldb, the data was already moved. That would
		// result in a not found error.
		if len(data) == 0 {
			data, _ = db.Ancient(freezerBodiesTable, number)
		}
	}
	return data
=======
	// First try to look up the data in ancient database. Extra hash
	// comparison is necessary since ancient database only maintains
	// the canonical data.
	data, _ := db.Ancient(freezerBodiesTable, number)
	if len(data) > 0 {
		h, _ := db.Ancient(freezerHashTable, number)
		if common.BytesToHash(h) == hash {
			return data
		}
	}
	// Then try to look up the data in leveldb.
	data, _ = db.Get(blockBodyKey(number, hash))
	if len(data) > 0 {
		return data
	}
	// In the background freezer is moving data from leveldb to flatten files.
	// So during the first check for ancient db, the data is not yet in there,
	// but when we reach into leveldb, the data was already moved. That would
	// result in a not found error.
	data, _ = db.Ancient(freezerBodiesTable, number)
	if len(data) > 0 {
		h, _ := db.Ancient(freezerHashTable, number)
		if common.BytesToHash(h) == hash {
			return data
		}
	}
	return nil // Can't find the data anywhere.
>>>>>>> d62e9b28
}

// WriteBodyRLP stores an RLP encoded block body into the database.
func WriteBodyRLP(db ethdb.KeyValueWriter, hash common.Hash, number uint64, rlp rlp.RawValue) {
	if err := db.Put(blockBodyKey(number, hash), rlp); err != nil {
		log.Crit("Failed to store block body", "err", err)
	}
}

// HasBody verifies the existence of a block body corresponding to the hash.
func HasBody(db ethdb.Reader, hash common.Hash, number uint64) bool {
	if has, err := db.Ancient(freezerHashTable, number); err == nil && common.BytesToHash(has) == hash {
		return true
	}
	if has, err := db.Has(blockBodyKey(number, hash)); !has || err != nil {
		return false
	}
	return true
}

// ReadBody retrieves the block body corresponding to the hash.
func ReadBody(db ethdb.Reader, hash common.Hash, number uint64) *types.Body {
	data := ReadBodyRLP(db, hash, number)
	if len(data) == 0 {
		return nil
	}
	body := new(types.Body)
	if err := rlp.Decode(bytes.NewReader(data), body); err != nil {
		log.Error("Invalid block body RLP", "hash", hash, "err", err)
		return nil
	}
	return body
}

// WriteBody stores a block body into the database.
func WriteBody(db ethdb.KeyValueWriter, hash common.Hash, number uint64, body *types.Body) {
	data, err := rlp.EncodeToBytes(body)
	if err != nil {
		log.Crit("Failed to RLP encode body", "err", err)
	}
	WriteBodyRLP(db, hash, number, data)
}

// DeleteBody removes all block body data associated with a hash.
func DeleteBody(db ethdb.KeyValueWriter, hash common.Hash, number uint64) {
	if err := db.Delete(blockBodyKey(number, hash)); err != nil {
		log.Crit("Failed to delete block body", "err", err)
	}
}

// ReadTdRLP retrieves a block's total difficulty corresponding to the hash in RLP encoding.
func ReadTdRLP(db ethdb.Reader, hash common.Hash, number uint64) rlp.RawValue {
<<<<<<< HEAD
	data, _ := db.Ancient(freezerDifficultyTable, number)
	if len(data) == 0 {
		data, _ = db.Get(headerTDKey(number, hash))
		// In the background freezer is moving data from leveldb to flatten files.
		// So during the first check for ancient db, the data is not yet in there,
		// but when we reach into leveldb, the data was already moved. That would
		// result in a not found error.
		if len(data) == 0 {
			data, _ = db.Ancient(freezerDifficultyTable, number)
		}
	}
	return data
=======
	// First try to look up the data in ancient database. Extra hash
	// comparison is necessary since ancient database only maintains
	// the canonical data.
	data, _ := db.Ancient(freezerDifficultyTable, number)
	if len(data) > 0 {
		h, _ := db.Ancient(freezerHashTable, number)
		if common.BytesToHash(h) == hash {
			return data
		}
	}
	// Then try to look up the data in leveldb.
	data, _ = db.Get(headerTDKey(number, hash))
	if len(data) > 0 {
		return data
	}
	// In the background freezer is moving data from leveldb to flatten files.
	// So during the first check for ancient db, the data is not yet in there,
	// but when we reach into leveldb, the data was already moved. That would
	// result in a not found error.
	data, _ = db.Ancient(freezerDifficultyTable, number)
	if len(data) > 0 {
		h, _ := db.Ancient(freezerHashTable, number)
		if common.BytesToHash(h) == hash {
			return data
		}
	}
	return nil // Can't find the data anywhere.
>>>>>>> d62e9b28
}

// ReadTd retrieves a block's total difficulty corresponding to the hash.
func ReadTd(db ethdb.Reader, hash common.Hash, number uint64) *big.Int {
	data := ReadTdRLP(db, hash, number)
	if len(data) == 0 {
		return nil
	}
	td := new(big.Int)
	if err := rlp.Decode(bytes.NewReader(data), td); err != nil {
		log.Error("Invalid block total difficulty RLP", "hash", hash, "err", err)
		return nil
	}
	return td
}

// WriteTd stores the total difficulty of a block into the database.
func WriteTd(db ethdb.KeyValueWriter, hash common.Hash, number uint64, td *big.Int) {
	data, err := rlp.EncodeToBytes(td)
	if err != nil {
		log.Crit("Failed to RLP encode block total difficulty", "err", err)
	}
	if err := db.Put(headerTDKey(number, hash), data); err != nil {
		log.Crit("Failed to store block total difficulty", "err", err)
	}
}

// DeleteTd removes all block total difficulty data associated with a hash.
func DeleteTd(db ethdb.KeyValueWriter, hash common.Hash, number uint64) {
	if err := db.Delete(headerTDKey(number, hash)); err != nil {
		log.Crit("Failed to delete block total difficulty", "err", err)
	}
}

// HasReceipts verifies the existence of all the transaction receipts belonging
// to a block.
func HasReceipts(db ethdb.Reader, hash common.Hash, number uint64) bool {
	if has, err := db.Ancient(freezerHashTable, number); err == nil && common.BytesToHash(has) == hash {
		return true
	}
	if has, err := db.Has(blockReceiptsKey(number, hash)); !has || err != nil {
		return false
	}
	return true
}

// ReadReceiptsRLP retrieves all the transaction receipts belonging to a block in RLP encoding.
func ReadReceiptsRLP(db ethdb.Reader, hash common.Hash, number uint64) rlp.RawValue {
<<<<<<< HEAD
	data, _ := db.Ancient(freezerReceiptTable, number)
	if len(data) == 0 {
		data, _ = db.Get(blockReceiptsKey(number, hash))
		// In the background freezer is moving data from leveldb to flatten files.
		// So during the first check for ancient db, the data is not yet in there,
		// but when we reach into leveldb, the data was already moved. That would
		// result in a not found error.
		if len(data) == 0 {
			data, _ = db.Ancient(freezerReceiptTable, number)
		}
	}
	return data
=======
	// First try to look up the data in ancient database. Extra hash
	// comparison is necessary since ancient database only maintains
	// the canonical data.
	data, _ := db.Ancient(freezerReceiptTable, number)
	if len(data) > 0 {
		h, _ := db.Ancient(freezerHashTable, number)
		if common.BytesToHash(h) == hash {
			return data
		}
	}
	// Then try to look up the data in leveldb.
	data, _ = db.Get(blockReceiptsKey(number, hash))
	if len(data) > 0 {
		return data
	}
	// In the background freezer is moving data from leveldb to flatten files.
	// So during the first check for ancient db, the data is not yet in there,
	// but when we reach into leveldb, the data was already moved. That would
	// result in a not found error.
	data, _ = db.Ancient(freezerReceiptTable, number)
	if len(data) > 0 {
		h, _ := db.Ancient(freezerHashTable, number)
		if common.BytesToHash(h) == hash {
			return data
		}
	}
	return nil // Can't find the data anywhere.
>>>>>>> d62e9b28
}

// ReadRawReceipts retrieves all the transaction receipts belonging to a block.
// The receipt metadata fields are not guaranteed to be populated, so they
// should not be used. Use ReadReceipts instead if the metadata is needed.
func ReadRawReceipts(db ethdb.Reader, hash common.Hash, number uint64) types.Receipts {
	// Retrieve the flattened receipt slice
	data := ReadReceiptsRLP(db, hash, number)
	if len(data) == 0 {
		return nil
	}
	// Convert the receipts from their storage form to their internal representation
	storageReceipts := []*types.ReceiptForStorage{}
	if err := rlp.DecodeBytes(data, &storageReceipts); err != nil {
		log.Error("Invalid receipt array RLP", "hash", hash, "err", err)
		return nil
	}
	receipts := make(types.Receipts, len(storageReceipts))
	for i, storageReceipt := range storageReceipts {
		receipts[i] = (*types.Receipt)(storageReceipt)
	}
	return receipts
}

// ReadReceipts retrieves all the transaction receipts belonging to a block, including
// its correspoinding metadata fields. If it is unable to populate these metadata
// fields then nil is returned.
//
// The current implementation populates these metadata fields by reading the receipts'
// corresponding block body, so if the block body is not found it will return nil even
// if the receipt itself is stored.
func ReadReceipts(db ethdb.Reader, hash common.Hash, number uint64, config *params.ChainConfig) types.Receipts {
	// We're deriving many fields from the block body, retrieve beside the receipt
	receipts := ReadRawReceipts(db, hash, number)
	if receipts == nil {
		return nil
	}
	body := ReadBody(db, hash, number)
	if body == nil {
		log.Error("Missing body but have receipt", "hash", hash, "number", number)
		return nil
	}
	if err := receipts.DeriveFields(config, hash, number, body.Transactions); err != nil {
		log.Error("Failed to derive block receipts fields", "hash", hash, "number", number, "err", err)
		return nil
	}
	return receipts
}

// WriteReceipts stores all the transaction receipts belonging to a block.
func WriteReceipts(db ethdb.KeyValueWriter, hash common.Hash, number uint64, receipts types.Receipts) {
	// Convert the receipts into their storage form and serialize them
	storageReceipts := make([]*types.ReceiptForStorage, len(receipts))
	for i, receipt := range receipts {
		storageReceipts[i] = (*types.ReceiptForStorage)(receipt)
	}
	bytes, err := rlp.EncodeToBytes(storageReceipts)
	if err != nil {
		log.Crit("Failed to encode block receipts", "err", err)
	}
	// Store the flattened receipt slice
	if err := db.Put(blockReceiptsKey(number, hash), bytes); err != nil {
		log.Crit("Failed to store block receipts", "err", err)
	}
}

// DeleteReceipts removes all receipt data associated with a block hash.
func DeleteReceipts(db ethdb.KeyValueWriter, hash common.Hash, number uint64) {
	if err := db.Delete(blockReceiptsKey(number, hash)); err != nil {
		log.Crit("Failed to delete block receipts", "err", err)
	}
}

// ReadBlock retrieves an entire block corresponding to the hash, assembling it
// back from the stored header and body. If either the header or body could not
// be retrieved nil is returned.
//
// Note, due to concurrent download of header and block body the header and thus
// canonical hash can be stored in the database but the body data not (yet).
func ReadBlock(db ethdb.Reader, hash common.Hash, number uint64) *types.Block {
	header := ReadHeader(db, hash, number)
	if header == nil {
		return nil
	}
	body := ReadBody(db, hash, number)
	if body == nil {
		return nil
	}
	return types.NewBlockWithHeader(header).WithBody(body.Transactions, body.Uncles)
}

// WriteBlock serializes a block into the database, header and body separately.
func WriteBlock(db ethdb.KeyValueWriter, block *types.Block) {
	WriteBody(db, block.Hash(), block.NumberU64(), block.Body())
	WriteHeader(db, block.Header())
}

// WriteAncientBlock writes entire block data into ancient store and returns the total written size.
func WriteAncientBlock(db ethdb.AncientWriter, block *types.Block, receipts types.Receipts, td *big.Int) int {
	// Encode all block components to RLP format.
	headerBlob, err := rlp.EncodeToBytes(block.Header())
	if err != nil {
		log.Crit("Failed to RLP encode block header", "err", err)
	}
	bodyBlob, err := rlp.EncodeToBytes(block.Body())
	if err != nil {
		log.Crit("Failed to RLP encode body", "err", err)
	}
	storageReceipts := make([]*types.ReceiptForStorage, len(receipts))
	for i, receipt := range receipts {
		storageReceipts[i] = (*types.ReceiptForStorage)(receipt)
	}
	receiptBlob, err := rlp.EncodeToBytes(storageReceipts)
	if err != nil {
		log.Crit("Failed to RLP encode block receipts", "err", err)
	}
	tdBlob, err := rlp.EncodeToBytes(td)
	if err != nil {
		log.Crit("Failed to RLP encode block total difficulty", "err", err)
	}
	// Write all blob to flatten files.
	err = db.AppendAncient(block.NumberU64(), block.Hash().Bytes(), headerBlob, bodyBlob, receiptBlob, tdBlob)
	if err != nil {
		log.Crit("Failed to write block data to ancient store", "err", err)
	}
	return len(headerBlob) + len(bodyBlob) + len(receiptBlob) + len(tdBlob) + common.HashLength
}

// DeleteBlock removes all block data associated with a hash.
func DeleteBlock(db ethdb.KeyValueWriter, hash common.Hash, number uint64) {
	DeleteReceipts(db, hash, number)
	DeleteHeader(db, hash, number)
	DeleteBody(db, hash, number)
	DeleteTd(db, hash, number)
}

// DeleteBlockWithoutNumber removes all block data associated with a hash, except
// the hash to number mapping.
func DeleteBlockWithoutNumber(db ethdb.KeyValueWriter, hash common.Hash, number uint64) {
	DeleteReceipts(db, hash, number)
	deleteHeaderWithoutNumber(db, hash, number)
	DeleteBody(db, hash, number)
	DeleteTd(db, hash, number)
}

// FindCommonAncestor returns the last common ancestor of two block headers
func FindCommonAncestor(db ethdb.Reader, a, b *types.Header) *types.Header {
	for bn := b.Number.Uint64(); a.Number.Uint64() > bn; {
		a = ReadHeader(db, a.ParentHash, a.Number.Uint64()-1)
		if a == nil {
			return nil
		}
	}
	for an := a.Number.Uint64(); an < b.Number.Uint64(); {
		b = ReadHeader(db, b.ParentHash, b.Number.Uint64()-1)
		if b == nil {
			return nil
		}
	}
	for a.Hash() != b.Hash() {
		a = ReadHeader(db, a.ParentHash, a.Number.Uint64()-1)
		if a == nil {
			return nil
		}
		b = ReadHeader(db, b.ParentHash, b.Number.Uint64()-1)
		if b == nil {
			return nil
		}
	}
	return a
}<|MERGE_RESOLUTION|>--- conflicted
+++ resolved
@@ -23,10 +23,7 @@
 
 	"github.com/ethereum/go-ethereum/common"
 	"github.com/ethereum/go-ethereum/core/types"
-<<<<<<< HEAD
-=======
 	"github.com/ethereum/go-ethereum/crypto"
->>>>>>> d62e9b28
 	"github.com/ethereum/go-ethereum/ethdb"
 	"github.com/ethereum/go-ethereum/log"
 	"github.com/ethereum/go-ethereum/params"
@@ -177,20 +174,6 @@
 
 // ReadHeaderRLP retrieves a block header in its raw RLP database encoding.
 func ReadHeaderRLP(db ethdb.Reader, hash common.Hash, number uint64) rlp.RawValue {
-<<<<<<< HEAD
-	data, _ := db.Ancient(freezerHeaderTable, number)
-	if len(data) == 0 {
-		data, _ = db.Get(headerKey(number, hash))
-		// In the background freezer is moving data from leveldb to flatten files.
-		// So during the first check for ancient db, the data is not yet in there,
-		// but when we reach into leveldb, the data was already moved. That would
-		// result in a not found error.
-		if len(data) == 0 {
-			data, _ = db.Ancient(freezerHeaderTable, number)
-		}
-	}
-	return data
-=======
 	// First try to look up the data in ancient database. Extra hash
 	// comparison is necessary since ancient database only maintains
 	// the canonical data.
@@ -212,7 +195,6 @@
 		return data
 	}
 	return nil // Can't find the data anywhere.
->>>>>>> d62e9b28
 }
 
 // HasHeader verifies the existence of a block header corresponding to the hash.
@@ -279,20 +261,6 @@
 
 // ReadBodyRLP retrieves the block body (transactions and uncles) in RLP encoding.
 func ReadBodyRLP(db ethdb.Reader, hash common.Hash, number uint64) rlp.RawValue {
-<<<<<<< HEAD
-	data, _ := db.Ancient(freezerBodiesTable, number)
-	if len(data) == 0 {
-		data, _ = db.Get(blockBodyKey(number, hash))
-		// In the background freezer is moving data from leveldb to flatten files.
-		// So during the first check for ancient db, the data is not yet in there,
-		// but when we reach into leveldb, the data was already moved. That would
-		// result in a not found error.
-		if len(data) == 0 {
-			data, _ = db.Ancient(freezerBodiesTable, number)
-		}
-	}
-	return data
-=======
 	// First try to look up the data in ancient database. Extra hash
 	// comparison is necessary since ancient database only maintains
 	// the canonical data.
@@ -320,7 +288,6 @@
 		}
 	}
 	return nil // Can't find the data anywhere.
->>>>>>> d62e9b28
 }
 
 // WriteBodyRLP stores an RLP encoded block body into the database.
@@ -373,20 +340,6 @@
 
 // ReadTdRLP retrieves a block's total difficulty corresponding to the hash in RLP encoding.
 func ReadTdRLP(db ethdb.Reader, hash common.Hash, number uint64) rlp.RawValue {
-<<<<<<< HEAD
-	data, _ := db.Ancient(freezerDifficultyTable, number)
-	if len(data) == 0 {
-		data, _ = db.Get(headerTDKey(number, hash))
-		// In the background freezer is moving data from leveldb to flatten files.
-		// So during the first check for ancient db, the data is not yet in there,
-		// but when we reach into leveldb, the data was already moved. That would
-		// result in a not found error.
-		if len(data) == 0 {
-			data, _ = db.Ancient(freezerDifficultyTable, number)
-		}
-	}
-	return data
-=======
 	// First try to look up the data in ancient database. Extra hash
 	// comparison is necessary since ancient database only maintains
 	// the canonical data.
@@ -414,7 +367,6 @@
 		}
 	}
 	return nil // Can't find the data anywhere.
->>>>>>> d62e9b28
 }
 
 // ReadTd retrieves a block's total difficulty corresponding to the hash.
@@ -463,20 +415,6 @@
 
 // ReadReceiptsRLP retrieves all the transaction receipts belonging to a block in RLP encoding.
 func ReadReceiptsRLP(db ethdb.Reader, hash common.Hash, number uint64) rlp.RawValue {
-<<<<<<< HEAD
-	data, _ := db.Ancient(freezerReceiptTable, number)
-	if len(data) == 0 {
-		data, _ = db.Get(blockReceiptsKey(number, hash))
-		// In the background freezer is moving data from leveldb to flatten files.
-		// So during the first check for ancient db, the data is not yet in there,
-		// but when we reach into leveldb, the data was already moved. That would
-		// result in a not found error.
-		if len(data) == 0 {
-			data, _ = db.Ancient(freezerReceiptTable, number)
-		}
-	}
-	return data
-=======
 	// First try to look up the data in ancient database. Extra hash
 	// comparison is necessary since ancient database only maintains
 	// the canonical data.
@@ -504,7 +442,6 @@
 		}
 	}
 	return nil // Can't find the data anywhere.
->>>>>>> d62e9b28
 }
 
 // ReadRawReceipts retrieves all the transaction receipts belonging to a block.
