--- conflicted
+++ resolved
@@ -865,14 +865,6 @@
 	}
 }
 
-<<<<<<< HEAD
-// HasBadBlock returns whether the block with the hash is a bad block. dep: Istanbul
-func HasBadBlock(db ethdb.Reader, hash common.Hash) bool {
-	return ReadBadBlock(db, hash) != nil
-}
-
-=======
->>>>>>> 8d2b8b5e
 // FindCommonAncestor returns the last common ancestor of two block headers
 func FindCommonAncestor(db ethdb.Reader, a, b *types.Header) *types.Header {
 	for bn := b.Number.Uint64(); a.Number.Uint64() > bn; {
@@ -913,11 +905,7 @@
 	return ReadHeader(db, headHeaderHash, *headHeaderNumber)
 }
 
-<<<<<<< HEAD
-// ReadHeadHeader returns the current canonical head block.
-=======
 // ReadHeadBlock returns the current canonical head block.
->>>>>>> 8d2b8b5e
 func ReadHeadBlock(db ethdb.Reader) *types.Block {
 	headBlockHash := ReadHeadBlockHash(db)
 	if headBlockHash == (common.Hash{}) {
