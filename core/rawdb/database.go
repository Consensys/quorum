// Copyright 2018 The go-ethereum Authors
// This file is part of the go-ethereum library.
//
// The go-ethereum library is free software: you can redistribute it and/or modify
// it under the terms of the GNU Lesser General Public License as published by
// the Free Software Foundation, either version 3 of the License, or
// (at your option) any later version.
//
// The go-ethereum library is distributed in the hope that it will be useful,
// but WITHOUT ANY WARRANTY; without even the implied warranty of
// MERCHANTABILITY or FITNESS FOR A PARTICULAR PURPOSE. See the
// GNU Lesser General Public License for more details.
//
// You should have received a copy of the GNU Lesser General Public License
// along with the go-ethereum library. If not, see <http://www.gnu.org/licenses/>.

package rawdb

import (
	"bytes"
	"errors"
	"fmt"
	"os"
	"sync/atomic"
	"time"

	"github.com/ethereum/go-ethereum/common"
	"github.com/ethereum/go-ethereum/ethdb"
	"github.com/ethereum/go-ethereum/ethdb/leveldb"
	"github.com/ethereum/go-ethereum/ethdb/memorydb"
	"github.com/ethereum/go-ethereum/log"
	"github.com/olekukonko/tablewriter"
)

// freezerdb is a database wrapper that enabled freezer data retrievals.
type freezerdb struct {
	ethdb.KeyValueStore
	ethdb.AncientStore
}

// Close implements io.Closer, closing both the fast key-value store as well as
// the slow ancient tables.
func (frdb *freezerdb) Close() error {
	var errs []error
	if err := frdb.AncientStore.Close(); err != nil {
		errs = append(errs, err)
	}
	if err := frdb.KeyValueStore.Close(); err != nil {
		errs = append(errs, err)
	}
	if len(errs) != 0 {
		return fmt.Errorf("%v", errs)
	}
	return nil
}

// Freeze is a helper method used for external testing to trigger and block until
// a freeze cycle completes, without having to sleep for a minute to trigger the
// automatic background run.
func (frdb *freezerdb) Freeze(threshold uint64) error {
	if frdb.AncientStore.(*freezer).readonly {
		return errReadOnly
	}
	// Set the freezer threshold to a temporary value
	defer func(old uint64) {
		atomic.StoreUint64(&frdb.AncientStore.(*freezer).threshold, old)
	}(atomic.LoadUint64(&frdb.AncientStore.(*freezer).threshold))
	atomic.StoreUint64(&frdb.AncientStore.(*freezer).threshold, threshold)

	// Trigger a freeze cycle and block until it's done
	trigger := make(chan struct{}, 1)
	frdb.AncientStore.(*freezer).trigger <- trigger
	<-trigger
	return nil
}

// nofreezedb is a database wrapper that disables freezer data retrievals.
type nofreezedb struct {
	ethdb.KeyValueStore
}

// HasAncient returns an error as we don't have a backing chain freezer.
func (db *nofreezedb) HasAncient(kind string, number uint64) (bool, error) {
	return false, errNotSupported
}

// Ancient returns an error as we don't have a backing chain freezer.
func (db *nofreezedb) Ancient(kind string, number uint64) ([]byte, error) {
	return nil, errNotSupported
}

// Ancients returns an error as we don't have a backing chain freezer.
func (db *nofreezedb) Ancients() (uint64, error) {
	return 0, errNotSupported
}

// AncientSize returns an error as we don't have a backing chain freezer.
func (db *nofreezedb) AncientSize(kind string) (uint64, error) {
	return 0, errNotSupported
}

// AppendAncient returns an error as we don't have a backing chain freezer.
func (db *nofreezedb) AppendAncient(number uint64, hash, header, body, receipts, td []byte) error {
	return errNotSupported
}

// TruncateAncients returns an error as we don't have a backing chain freezer.
func (db *nofreezedb) TruncateAncients(items uint64) error {
	return errNotSupported
}

// Sync returns an error as we don't have a backing chain freezer.
func (db *nofreezedb) Sync() error {
	return errNotSupported
}

// NewDatabase creates a high level database on top of a given key-value data
// store without a freezer moving immutable chain segments into cold storage.
func NewDatabase(db ethdb.KeyValueStore) ethdb.Database {
	return &nofreezedb{
		KeyValueStore: db,
	}
}

// NewDatabaseWithFreezer creates a high level database on top of a given key-
// value data store with a freezer moving immutable chain segments into cold
// storage.
func NewDatabaseWithFreezer(db ethdb.KeyValueStore, freezer string, namespace string, readonly bool) (ethdb.Database, error) {
	// Create the idle freezer instance
	frdb, err := newFreezer(freezer, namespace, readonly)
	if err != nil {
		return nil, err
	}
	// Since the freezer can be stored separately from the user's key-value database,
	// there's a fairly high probability that the user requests invalid combinations
	// of the freezer and database. Ensure that we don't shoot ourselves in the foot
	// by serving up conflicting data, leading to both datastores getting corrupted.
	//
	//   - If both the freezer and key-value store is empty (no genesis), we just
	//     initialized a new empty freezer, so everything's fine.
	//   - If the key-value store is empty, but the freezer is not, we need to make
	//     sure the user's genesis matches the freezer. That will be checked in the
	//     blockchain, since we don't have the genesis block here (nor should we at
	//     this point care, the key-value/freezer combo is valid).
	//   - If neither the key-value store nor the freezer is empty, cross validate
	//     the genesis hashes to make sure they are compatible. If they are, also
	//     ensure that there's no gap between the freezer and sunsequently leveldb.
	//   - If the key-value store is not empty, but the freezer is we might just be
	//     upgrading to the freezer release, or we might have had a small chain and
	//     not frozen anything yet. Ensure that no blocks are missing yet from the
	//     key-value store, since that would mean we already had an old freezer.

	// If the genesis hash is empty, we have a new key-value store, so nothing to
	// validate in this method. If, however, the genesis hash is not nil, compare
	// it to the freezer content.
	if kvgenesis, _ := db.Get(headerHashKey(0)); len(kvgenesis) > 0 {
		if frozen, _ := frdb.Ancients(); frozen > 0 {
			// If the freezer already contains something, ensure that the genesis blocks
			// match, otherwise we might mix up freezers across chains and destroy both
			// the freezer and the key-value store.
			frgenesis, err := frdb.Ancient(freezerHashTable, 0)
			if err != nil {
				return nil, fmt.Errorf("failed to retrieve genesis from ancient %v", err)
			} else if !bytes.Equal(kvgenesis, frgenesis) {
				return nil, fmt.Errorf("genesis mismatch: %#x (leveldb) != %#x (ancients)", kvgenesis, frgenesis)
			}
			// Key-value store and freezer belong to the same network. Ensure that they
			// are contiguous, otherwise we might end up with a non-functional freezer.
			if kvhash, _ := db.Get(headerHashKey(frozen)); len(kvhash) == 0 {
				// Subsequent header after the freezer limit is missing from the database.
				// Reject startup is the database has a more recent head.
				if *ReadHeaderNumber(db, ReadHeadHeaderHash(db)) > frozen-1 {
					return nil, fmt.Errorf("gap (#%d) in the chain between ancients and leveldb", frozen)
				}
				// Database contains only older data than the freezer, this happens if the
				// state was wiped and reinited from an existing freezer.
			}
			// Otherwise, key-value store continues where the freezer left off, all is fine.
			// We might have duplicate blocks (crash after freezer write but before key-value
			// store deletion, but that's fine).
		} else {
			// If the freezer is empty, ensure nothing was moved yet from the key-value
			// store, otherwise we'll end up missing data. We check block #1 to decide
			// if we froze anything previously or not, but do take care of databases with
			// only the genesis block.
			if ReadHeadHeaderHash(db) != common.BytesToHash(kvgenesis) {
				// Key-value store contains more data than the genesis block, make sure we
				// didn't freeze anything yet.
				if kvblob, _ := db.Get(headerHashKey(1)); len(kvblob) == 0 {
					return nil, errors.New("ancient chain segments already extracted, please set --datadir.ancient to the correct path")
				}
				// Block #1 is still in the database, we're allowed to init a new feezer
			}
			// Otherwise, the head header is still the genesis, we're allowed to init a new
			// feezer.
		}
	}
	// Freezer is consistent with the key-value database, permit combining the two
	if !frdb.readonly {
		go frdb.freeze(db)
	}
	return &freezerdb{
		KeyValueStore: db,
		AncientStore:  frdb,
	}, nil
}

// NewMemoryDatabase creates an ephemeral in-memory key-value database without a
// freezer moving immutable chain segments into cold storage.
func NewMemoryDatabase() ethdb.Database {
	return NewDatabase(memorydb.New())
}

// NewMemoryDatabaseWithCap creates an ephemeral in-memory key-value database
// with an initial starting capacity, but without a freezer moving immutable
// chain segments into cold storage.
func NewMemoryDatabaseWithCap(size int) ethdb.Database {
	return NewDatabase(memorydb.NewWithCap(size))
}

// NewLevelDBDatabase creates a persistent key-value database without a freezer
// moving immutable chain segments into cold storage.
func NewLevelDBDatabase(file string, cache int, handles int, namespace string, readonly bool) (ethdb.Database, error) {
	db, err := leveldb.New(file, cache, handles, namespace, readonly)
	if err != nil {
		return nil, err
	}
	return NewDatabase(db), nil
}

// NewLevelDBDatabaseWithFreezer creates a persistent key-value database with a
// freezer moving immutable chain segments into cold storage.
func NewLevelDBDatabaseWithFreezer(file string, cache int, handles int, freezer string, namespace string, readonly bool) (ethdb.Database, error) {
	kvdb, err := leveldb.New(file, cache, handles, namespace, readonly)
	if err != nil {
		return nil, err
	}
	frdb, err := NewDatabaseWithFreezer(kvdb, freezer, namespace, readonly)
	if err != nil {
		kvdb.Close()
		return nil, err
	}
	return frdb, nil
}

type counter uint64

func (c counter) String() string {
	return fmt.Sprintf("%d", c)
}

func (c counter) Percentage(current uint64) string {
	return fmt.Sprintf("%d", current*100/uint64(c))
}

// stat stores sizes and count for a parameter
type stat struct {
	size  common.StorageSize
	count counter
}

// Add size to the stat and increase the counter by 1
func (s *stat) Add(size common.StorageSize) {
	s.size += size
	s.count++
}

func (s *stat) Size() string {
	return s.size.String()
}

func (s *stat) Count() string {
	return s.count.String()
}

// InspectDatabase traverses the entire database and checks the size
// of all different categories of data.
func InspectDatabase(db ethdb.Database, keyPrefix, keyStart []byte) error {
	it := db.NewIterator(keyPrefix, keyStart)
	defer it.Release()

	var (
		count  int64
		start  = time.Now()
		logged = time.Now()

		// Key-value store statistics
		headers         stat
		bodies          stat
		receipts        stat
		tds             stat
		numHashPairings stat
		hashNumPairings stat
		tries           stat
		codes           stat
		txLookups       stat
		accountSnaps    stat
		storageSnaps    stat
		preimages       stat
		bloomBits       stat
		cliqueSnaps     stat

		// Ancient store statistics
		ancientHeadersSize  common.StorageSize
		ancientBodiesSize   common.StorageSize
		ancientReceiptsSize common.StorageSize
		ancientTdsSize      common.StorageSize
		ancientHashesSize   common.StorageSize

		// Les statistic
		chtTrieNodes   stat
		bloomTrieNodes stat

		// Meta- and unaccounted data
		metadata     stat
		unaccounted  stat
		shutdownInfo stat

		// Totals
		total common.StorageSize
	)
	// Inspect key-value database first.
	for it.Next() {
		var (
			key  = it.Key()
			size = common.StorageSize(len(key) + len(it.Value()))
		)
		total += size
		switch {
		case bytes.HasPrefix(key, headerPrefix) && len(key) == (len(headerPrefix)+8+common.HashLength):
			headers.Add(size)
		case bytes.HasPrefix(key, blockBodyPrefix) && len(key) == (len(blockBodyPrefix)+8+common.HashLength):
			bodies.Add(size)
		case bytes.HasPrefix(key, blockReceiptsPrefix) && len(key) == (len(blockReceiptsPrefix)+8+common.HashLength):
			receipts.Add(size)
		case bytes.HasPrefix(key, headerPrefix) && bytes.HasSuffix(key, headerTDSuffix):
			tds.Add(size)
		case bytes.HasPrefix(key, headerPrefix) && bytes.HasSuffix(key, headerHashSuffix):
			numHashPairings.Add(size)
		case bytes.HasPrefix(key, headerNumberPrefix) && len(key) == (len(headerNumberPrefix)+common.HashLength):
			hashNumPairings.Add(size)
		case len(key) == common.HashLength:
			tries.Add(size)
		case bytes.HasPrefix(key, CodePrefix) && len(key) == len(CodePrefix)+common.HashLength:
			codes.Add(size)
		case bytes.HasPrefix(key, txLookupPrefix) && len(key) == (len(txLookupPrefix)+common.HashLength):
			txLookups.Add(size)
		case bytes.HasPrefix(key, SnapshotAccountPrefix) && len(key) == (len(SnapshotAccountPrefix)+common.HashLength):
			accountSnaps.Add(size)
		case bytes.HasPrefix(key, SnapshotStoragePrefix) && len(key) == (len(SnapshotStoragePrefix)+2*common.HashLength):
			storageSnaps.Add(size)
		case bytes.HasPrefix(key, preimagePrefix) && len(key) == (len(preimagePrefix)+common.HashLength):
			preimages.Add(size)
		case bytes.HasPrefix(key, bloomBitsPrefix) && len(key) == (len(bloomBitsPrefix)+10+common.HashLength):
			bloomBits.Add(size)
		case bytes.HasPrefix(key, BloomBitsIndexPrefix):
			bloomBits.Add(size)
		case bytes.HasPrefix(key, []byte("clique-")) && len(key) == 7+common.HashLength:
			cliqueSnaps.Add(size)
		case bytes.HasPrefix(key, []byte("cht-")) ||
			bytes.HasPrefix(key, []byte("chtIndexV2-")) ||
			bytes.HasPrefix(key, []byte("chtRootV2-")): // Canonical hash trie
			chtTrieNodes.Add(size)
		case bytes.HasPrefix(key, []byte("blt-")) ||
			bytes.HasPrefix(key, []byte("bltIndex-")) ||
			bytes.HasPrefix(key, []byte("bltRoot-")): // Bloomtrie sub
			bloomTrieNodes.Add(size)
		case bytes.Equal(key, uncleanShutdownKey):
			shutdownInfo.Add(size)
		default:
			var accounted bool
			for _, meta := range [][]byte{
				databaseVersionKey, headHeaderKey, headBlockKey, headFastBlockKey, lastPivotKey,
<<<<<<< HEAD
				fastTrieProgressKey, snapshotRootKey, snapshotJournalKey, snapshotGeneratorKey,
				snapshotRecoveryKey, txIndexTailKey, fastTxLookupLimitKey, uncleanShutdownKey,
				badBlockKey,
=======
				fastTrieProgressKey, snapshotDisabledKey, snapshotRootKey, snapshotJournalKey,
				snapshotGeneratorKey, snapshotRecoveryKey, txIndexTailKey, fastTxLookupLimitKey,
				uncleanShutdownKey, badBlockKey,
>>>>>>> 8d2b8b5e
			} {
				if bytes.Equal(key, meta) {
					metadata.Add(size)
					accounted = true
					break
				}
			}
			if !accounted {
				unaccounted.Add(size)
			}
		}
		count++
		if count%1000 == 0 && time.Since(logged) > 8*time.Second {
			log.Info("Inspecting database", "count", count, "elapsed", common.PrettyDuration(time.Since(start)))
			logged = time.Now()
		}
	}
	// Inspect append-only file store then.
	ancientSizes := []*common.StorageSize{&ancientHeadersSize, &ancientBodiesSize, &ancientReceiptsSize, &ancientHashesSize, &ancientTdsSize}
	for i, category := range []string{freezerHeaderTable, freezerBodiesTable, freezerReceiptTable, freezerHashTable, freezerDifficultyTable} {
		if size, err := db.AncientSize(category); err == nil {
			*ancientSizes[i] += common.StorageSize(size)
			total += common.StorageSize(size)
		}
	}
	// Get number of ancient rows inside the freezer
	ancients := counter(0)
	if count, err := db.Ancients(); err == nil {
		ancients = counter(count)
	}
	// Display the database statistic.
	stats := [][]string{
		{"Key-Value store", "Headers", headers.Size(), headers.Count()},
		{"Key-Value store", "Bodies", bodies.Size(), bodies.Count()},
		{"Key-Value store", "Receipt lists", receipts.Size(), receipts.Count()},
		{"Key-Value store", "Difficulties", tds.Size(), tds.Count()},
		{"Key-Value store", "Block number->hash", numHashPairings.Size(), numHashPairings.Count()},
		{"Key-Value store", "Block hash->number", hashNumPairings.Size(), hashNumPairings.Count()},
		{"Key-Value store", "Transaction index", txLookups.Size(), txLookups.Count()},
		{"Key-Value store", "Bloombit index", bloomBits.Size(), bloomBits.Count()},
		{"Key-Value store", "Contract codes", codes.Size(), codes.Count()},
		{"Key-Value store", "Trie nodes", tries.Size(), tries.Count()},
		{"Key-Value store", "Trie preimages", preimages.Size(), preimages.Count()},
		{"Key-Value store", "Account snapshot", accountSnaps.Size(), accountSnaps.Count()},
		{"Key-Value store", "Storage snapshot", storageSnaps.Size(), storageSnaps.Count()},
		{"Key-Value store", "Clique snapshots", cliqueSnaps.Size(), cliqueSnaps.Count()},
		{"Key-Value store", "Singleton metadata", metadata.Size(), metadata.Count()},
		{"Key-Value store", "Shutdown metadata", shutdownInfo.Size(), shutdownInfo.Count()},
		{"Ancient store", "Headers", ancientHeadersSize.String(), ancients.String()},
		{"Ancient store", "Bodies", ancientBodiesSize.String(), ancients.String()},
		{"Ancient store", "Receipt lists", ancientReceiptsSize.String(), ancients.String()},
		{"Ancient store", "Difficulties", ancientTdsSize.String(), ancients.String()},
		{"Ancient store", "Block number->hash", ancientHashesSize.String(), ancients.String()},
		{"Light client", "CHT trie nodes", chtTrieNodes.Size(), chtTrieNodes.Count()},
		{"Light client", "Bloom trie nodes", bloomTrieNodes.Size(), bloomTrieNodes.Count()},
	}
	table := tablewriter.NewWriter(os.Stdout)
	table.SetHeader([]string{"Database", "Category", "Size", "Items"})
	table.SetFooter([]string{"", "Total", total.String(), " "})
	table.AppendBulk(stats)
	table.Render()

	if unaccounted.size > 0 {
		log.Error("Database contains unaccounted data", "size", unaccounted.size, "count", unaccounted.count)
	}

	return nil
}<|MERGE_RESOLUTION|>--- conflicted
+++ resolved
@@ -371,15 +371,9 @@
 			var accounted bool
 			for _, meta := range [][]byte{
 				databaseVersionKey, headHeaderKey, headBlockKey, headFastBlockKey, lastPivotKey,
-<<<<<<< HEAD
-				fastTrieProgressKey, snapshotRootKey, snapshotJournalKey, snapshotGeneratorKey,
-				snapshotRecoveryKey, txIndexTailKey, fastTxLookupLimitKey, uncleanShutdownKey,
-				badBlockKey,
-=======
 				fastTrieProgressKey, snapshotDisabledKey, snapshotRootKey, snapshotJournalKey,
 				snapshotGeneratorKey, snapshotRecoveryKey, txIndexTailKey, fastTxLookupLimitKey,
 				uncleanShutdownKey, badBlockKey,
->>>>>>> 8d2b8b5e
 			} {
 				if bytes.Equal(key, meta) {
 					metadata.Add(size)
