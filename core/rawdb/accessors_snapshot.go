--- conflicted
+++ resolved
@@ -198,14 +198,10 @@
 
 // ReadSnapshotSyncStatus retrieves the serialized sync status saved at shutdown.
 func ReadSnapshotSyncStatus(db ethdb.KeyValueReader) []byte {
-<<<<<<< HEAD
 	data, err := db.Get(snapshotSyncStatusKey)
 	if err != nil {
 		log.Error("Error reading snapshot sync status", "err", err)
 	}
-=======
-	data, _ := db.Get(snapshotSyncStatusKey)
->>>>>>> 991384a7
 	return data
 }
 
