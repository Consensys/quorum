// Copyright 2019 The go-ethereum Authors
// This file is part of the go-ethereum library.
//
// The go-ethereum library is free software: you can redistribute it and/or modify
// it under the terms of the GNU Lesser General Public License as published by
// the Free Software Foundation, either version 3 of the License, or
// (at your option) any later version.
//
// The go-ethereum library is distributed in the hope that it will be useful,
// but WITHOUT ANY WARRANTY; without even the implied warranty of
// MERCHANTABILITY or FITNESS FOR A PARTICULAR PURPOSE. See the
// GNU Lesser General Public License for more details.
//
// You should have received a copy of the GNU Lesser General Public License
// along with the go-ethereum library. If not, see <http://www.gnu.org/licenses/>.

package rawdb

import (
	"encoding/binary"

	"github.com/ethereum/go-ethereum/common"
	"github.com/ethereum/go-ethereum/ethdb"
	"github.com/ethereum/go-ethereum/log"
)

// ReadSnapshotRoot retrieves the root of the block whose state is contained in
// the persisted snapshot.
func ReadSnapshotRoot(db ethdb.KeyValueReader) common.Hash {
	data, _ := db.Get(snapshotRootKey)
	if len(data) != common.HashLength {
		return common.Hash{}
	}
	return common.BytesToHash(data)
}

// WriteSnapshotRoot stores the root of the block whose state is contained in
// the persisted snapshot.
func WriteSnapshotRoot(db ethdb.KeyValueWriter, root common.Hash) {
	if err := db.Put(snapshotRootKey, root[:]); err != nil {
		log.Crit("Failed to store snapshot root", "err", err)
	}
}

// DeleteSnapshotRoot deletes the hash of the block whose state is contained in
// the persisted snapshot. Since snapshots are not immutable, this  method can
// be used during updates, so a crash or failure will mark the entire snapshot
// invalid.
func DeleteSnapshotRoot(db ethdb.KeyValueWriter) {
	if err := db.Delete(snapshotRootKey); err != nil {
		log.Crit("Failed to remove snapshot root", "err", err)
	}
}

// ReadAccountSnapshot retrieves the snapshot entry of an account trie leaf.
func ReadAccountSnapshot(db ethdb.KeyValueReader, hash common.Hash) []byte {
	data, _ := db.Get(accountSnapshotKey(hash))
	return data
}

// WriteAccountSnapshot stores the snapshot entry of an account trie leaf.
func WriteAccountSnapshot(db ethdb.KeyValueWriter, hash common.Hash, entry []byte) {
	if err := db.Put(accountSnapshotKey(hash), entry); err != nil {
		log.Crit("Failed to store account snapshot", "err", err)
	}
}

// DeleteAccountSnapshot removes the snapshot entry of an account trie leaf.
func DeleteAccountSnapshot(db ethdb.KeyValueWriter, hash common.Hash) {
	if err := db.Delete(accountSnapshotKey(hash)); err != nil {
		log.Crit("Failed to delete account snapshot", "err", err)
	}
}

// ReadStorageSnapshot retrieves the snapshot entry of an storage trie leaf.
func ReadStorageSnapshot(db ethdb.KeyValueReader, accountHash, storageHash common.Hash) []byte {
	data, _ := db.Get(storageSnapshotKey(accountHash, storageHash))
	return data
}

// WriteStorageSnapshot stores the snapshot entry of an storage trie leaf.
func WriteStorageSnapshot(db ethdb.KeyValueWriter, accountHash, storageHash common.Hash, entry []byte) {
	if err := db.Put(storageSnapshotKey(accountHash, storageHash), entry); err != nil {
		log.Crit("Failed to store storage snapshot", "err", err)
	}
}

// DeleteStorageSnapshot removes the snapshot entry of an storage trie leaf.
func DeleteStorageSnapshot(db ethdb.KeyValueWriter, accountHash, storageHash common.Hash) {
	if err := db.Delete(storageSnapshotKey(accountHash, storageHash)); err != nil {
		log.Crit("Failed to delete storage snapshot", "err", err)
	}
}

// IterateStorageSnapshots returns an iterator for walking the entire storage
// space of a specific account.
func IterateStorageSnapshots(db ethdb.Iteratee, accountHash common.Hash) ethdb.Iterator {
	return db.NewIterator(storageSnapshotsKey(accountHash), nil)
}

// ReadSnapshotJournal retrieves the serialized in-memory diff layers saved at
// the last shutdown. The blob is expected to be max a few 10s of megabytes.
func ReadSnapshotJournal(db ethdb.KeyValueReader) []byte {
	data, _ := db.Get(snapshotJournalKey)
	return data
}

// WriteSnapshotJournal stores the serialized in-memory diff layers to save at
// shutdown. The blob is expected to be max a few 10s of megabytes.
func WriteSnapshotJournal(db ethdb.KeyValueWriter, journal []byte) {
	if err := db.Put(snapshotJournalKey, journal); err != nil {
		log.Crit("Failed to store snapshot journal", "err", err)
	}
}

// DeleteSnapshotJournal deletes the serialized in-memory diff layers saved at
// the last shutdown
func DeleteSnapshotJournal(db ethdb.KeyValueWriter) {
	if err := db.Delete(snapshotJournalKey); err != nil {
		log.Crit("Failed to remove snapshot journal", "err", err)
	}
}

// ReadSnapshotGenerator retrieves the serialized snapshot generator saved at
// the last shutdown.
func ReadSnapshotGenerator(db ethdb.KeyValueReader) []byte {
	data, _ := db.Get(snapshotGeneratorKey)
	return data
}

// WriteSnapshotGenerator stores the serialized snapshot generator to save at
// shutdown.
func WriteSnapshotGenerator(db ethdb.KeyValueWriter, generator []byte) {
	if err := db.Put(snapshotGeneratorKey, generator); err != nil {
		log.Crit("Failed to store snapshot generator", "err", err)
	}
}

// DeleteSnapshotGenerator deletes the serialized snapshot generator saved at
// the last shutdown
func DeleteSnapshotGenerator(db ethdb.KeyValueWriter) {
	if err := db.Delete(snapshotGeneratorKey); err != nil {
		log.Crit("Failed to remove snapshot generator", "err", err)
	}
}

// ReadSnapshotRecoveryNumber retrieves the block number of the last persisted
// snapshot layer.
func ReadSnapshotRecoveryNumber(db ethdb.KeyValueReader) *uint64 {
	data, _ := db.Get(snapshotRecoveryKey)
	if len(data) == 0 {
		return nil
	}
	if len(data) != 8 {
		return nil
	}
	number := binary.BigEndian.Uint64(data)
	return &number
}

// WriteSnapshotRecoveryNumber stores the block number of the last persisted
// snapshot layer.
func WriteSnapshotRecoveryNumber(db ethdb.KeyValueWriter, number uint64) {
	var buf [8]byte
	binary.BigEndian.PutUint64(buf[:], number)
	if err := db.Put(snapshotRecoveryKey, buf[:]); err != nil {
		log.Crit("Failed to store snapshot recovery number", "err", err)
	}
}

// DeleteSnapshotRecoveryNumber deletes the block number of the last persisted
// snapshot layer.
func DeleteSnapshotRecoveryNumber(db ethdb.KeyValueWriter) {
	if err := db.Delete(snapshotRecoveryKey); err != nil {
		log.Crit("Failed to remove snapshot recovery number", "err", err)
	}
}

// ReadSnapshotSyncStatus retrieves the serialized sync status saved at shutdown.
func ReadSnapshotSyncStatus(db ethdb.KeyValueReader) []byte {
<<<<<<< HEAD
	data, _ := db.Get(snapshotSyncStatusKey)
=======
	data, err := db.Get(snapshotSyncStatusKey)
	if err != nil {
		log.Error("Error reading snapshot sync status", "err", err)
	}
>>>>>>> 6665a93d
	return data
}

// WriteSnapshotSyncStatus stores the serialized sync status to save at shutdown.
func WriteSnapshotSyncStatus(db ethdb.KeyValueWriter, status []byte) {
	if err := db.Put(snapshotSyncStatusKey, status); err != nil {
		log.Crit("Failed to store snapshot sync status", "err", err)
	}
}

// DeleteSnapshotSyncStatus deletes the serialized sync status saved at the last
// shutdown
func DeleteSnapshotSyncStatus(db ethdb.KeyValueWriter) {
	if err := db.Delete(snapshotSyncStatusKey); err != nil {
		log.Crit("Failed to remove snapshot sync status", "err", err)
	}
}<|MERGE_RESOLUTION|>--- conflicted
+++ resolved
@@ -178,14 +178,10 @@
 
 // ReadSnapshotSyncStatus retrieves the serialized sync status saved at shutdown.
 func ReadSnapshotSyncStatus(db ethdb.KeyValueReader) []byte {
-<<<<<<< HEAD
-	data, _ := db.Get(snapshotSyncStatusKey)
-=======
 	data, err := db.Get(snapshotSyncStatusKey)
 	if err != nil {
 		log.Error("Error reading snapshot sync status", "err", err)
 	}
->>>>>>> 6665a93d
 	return data
 }
 
