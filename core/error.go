// Copyright 2014 The go-ethereum Authors
// This file is part of the go-ethereum library.
//
// The go-ethereum library is free software: you can redistribute it and/or modify
// it under the terms of the GNU Lesser General Public License as published by
// the Free Software Foundation, either version 3 of the License, or
// (at your option) any later version.
//
// The go-ethereum library is distributed in the hope that it will be useful,
// but WITHOUT ANY WARRANTY; without even the implied warranty of
// MERCHANTABILITY or FITNESS FOR A PARTICULAR PURPOSE. See the
// GNU Lesser General Public License for more details.
//
// You should have received a copy of the GNU Lesser General Public License
// along with the go-ethereum library. If not, see <http://www.gnu.org/licenses/>.

package core

import (
	"errors"

	"github.com/ethereum/go-ethereum/core/types"
)

var (
	// ErrKnownBlock is returned when a block to import is already known locally.
	ErrKnownBlock = errors.New("block already known")

	// ErrBlacklistedHash is returned if a block to import is on the blacklist.
	ErrBlacklistedHash = errors.New("blacklisted hash")

	// ErrNoGenesis is returned when there is no Genesis Block.
	ErrNoGenesis = errors.New("genesis not found in chain")
)

// List of evm-call-message pre-checking errors. All state transition messages will
// be pre-checked before execution. If any invalidation detected, the corresponding
// error should be returned which is defined here.
//
// - If the pre-checking happens in the miner, then the transaction won't be packed.
// - If the pre-checking happens in the block processing procedure, then a "BAD BLOCk"
// error should be emitted.
var (
	// ErrNonceTooLow is returned if the nonce of a transaction is lower than the
	// one present in the local chain.
	ErrNonceTooLow = errors.New("nonce too low")

	// ErrNonceTooHigh is returned if the nonce of a transaction is higher than the
	// next one expected based on the local chain.
	ErrNonceTooHigh = errors.New("nonce too high")

	// ErrGasLimitReached is returned by the gas pool if the amount of gas required
	// by a transaction is higher than what's left in the block.
	ErrGasLimitReached = errors.New("gas limit reached")

	// ErrInsufficientFundsForTransfer is returned if the transaction sender doesn't
	// have enough funds for transfer(topmost call only).
	ErrInsufficientFundsForTransfer = errors.New("insufficient funds for transfer")

	// ErrInsufficientFunds is returned if the total cost of executing a transaction
	// is higher than the balance of the user's account.
	ErrInsufficientFunds = errors.New("insufficient funds for gas * price + value")

	// ErrGasUintOverflow is returned when calculating gas usage.
	ErrGasUintOverflow = errors.New("gas uint64 overflow")

	// ErrIntrinsicGas is returned if the transaction is specified to use less gas
	// than required to start the invocation.
	ErrIntrinsicGas = errors.New("intrinsic gas too low")

	// ErrTxTypeNotSupported is returned if a transaction is not supported in the
	// current network configuration.
	ErrTxTypeNotSupported = types.ErrTxTypeNotSupported
<<<<<<< HEAD
=======

	// Quorum
	// ErrAbortBlocksProcessing is returned if bc.insertChain is interrupted under raft mode
	ErrAbortBlocksProcessing = errors.New("abort during blocks processing")

	// ErrContractManagedPartiesCheckFailed is returned if managed parties check has failed for contract
	ErrContractManagedPartiesCheckFailed = errors.New("managed parties check has failed for contract")

	// ErrPrivacyMetadataInvalidMerkleRoot is returned if there is an empty MR during the pmh.prepare(...)
	ErrPrivacyMetadataInvalidMerkleRoot = errors.New("privacy metadata has empty MR for stateValidation flag")

	// ErrPrivacyEnhancedReceivedWhenDisabled is returned if privacy enhanced transaction received while privacy enhancements are disabled
	ErrPrivacyEnhancedReceivedWhenDisabled = errors.New("privacy metadata has empty MR for stateValidation flag")

	// ErrPrivateContractInteractionVerificationFailed is returned if the verification of contract interaction differs from the one returned by Tessera (check pmh.verify(...))
	ErrPrivateContractInteractionVerificationFailed = errors.New("verification of contract interaction differs from the one returned by Tessera")
	// End Quorum
>>>>>>> 6665a93d
)<|MERGE_RESOLUTION|>--- conflicted
+++ resolved
@@ -71,8 +71,6 @@
 	// ErrTxTypeNotSupported is returned if a transaction is not supported in the
 	// current network configuration.
 	ErrTxTypeNotSupported = types.ErrTxTypeNotSupported
-<<<<<<< HEAD
-=======
 
 	// Quorum
 	// ErrAbortBlocksProcessing is returned if bc.insertChain is interrupted under raft mode
@@ -90,5 +88,4 @@
 	// ErrPrivateContractInteractionVerificationFailed is returned if the verification of contract interaction differs from the one returned by Tessera (check pmh.verify(...))
 	ErrPrivateContractInteractionVerificationFailed = errors.New("verification of contract interaction differs from the one returned by Tessera")
 	// End Quorum
->>>>>>> 6665a93d
 )