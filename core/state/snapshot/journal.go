// Copyright 2019 The go-ethereum Authors
// This file is part of the go-ethereum library.
//
// The go-ethereum library is free software: you can redistribute it and/or modify
// it under the terms of the GNU Lesser General Public License as published by
// the Free Software Foundation, either version 3 of the License, or
// (at your option) any later version.
//
// The go-ethereum library is distributed in the hope that it will be useful,
// but WITHOUT ANY WARRANTY; without even the implied warranty of
// MERCHANTABILITY or FITNESS FOR A PARTICULAR PURPOSE. See the
// GNU Lesser General Public License for more details.
//
// You should have received a copy of the GNU Lesser General Public License
// along with the go-ethereum library. If not, see <http://www.gnu.org/licenses/>.

package snapshot

import (
	"bytes"
	"encoding/binary"
	"errors"
	"fmt"
	"io"
	"time"

	"github.com/VictoriaMetrics/fastcache"
	"github.com/ethereum/go-ethereum/common"
	"github.com/ethereum/go-ethereum/core/rawdb"
	"github.com/ethereum/go-ethereum/ethdb"
	"github.com/ethereum/go-ethereum/log"
	"github.com/ethereum/go-ethereum/rlp"
	"github.com/ethereum/go-ethereum/trie"
)

const journalVersion uint64 = 0

// journalGenerator is a disk layer entry containing the generator progress marker.
type journalGenerator struct {
	// Indicator that whether the database was in progress of being wiped.
	// It's deprecated but keep it here for background compatibility.
	Wiping bool

	Done     bool // Whether the generator finished creating the snapshot
	Marker   []byte
	Accounts uint64
	Slots    uint64
	Storage  uint64
}

// journalDestruct is an account deletion entry in a diffLayer's disk journal.
type journalDestruct struct {
	Hash common.Hash
}

// journalAccount is an account entry in a diffLayer's disk journal.
type journalAccount struct {
	Hash common.Hash
	Blob []byte
}

// journalStorage is an account's storage map in a diffLayer's disk journal.
type journalStorage struct {
	Hash common.Hash
	Keys []common.Hash
	Vals [][]byte
}

// loadAndParseJournal tries to parse the snapshot journal in latest format.
func loadAndParseJournal(db ethdb.KeyValueStore, base *diskLayer) (snapshot, journalGenerator, error) {
	// Retrieve the disk layer generator. It must exist, no matter the
	// snapshot is fully generated or not. Otherwise the entire disk
	// layer is invalid.
	generatorBlob := rawdb.ReadSnapshotGenerator(db)
	if len(generatorBlob) == 0 {
		return nil, journalGenerator{}, errors.New("missing snapshot generator")
	}
	var generator journalGenerator
	if err := rlp.DecodeBytes(generatorBlob, &generator); err != nil {
		return nil, journalGenerator{}, fmt.Errorf("failed to decode snapshot generator: %v", err)
	}
	// Retrieve the diff layer journal. It's possible that the journal is
	// not existent, e.g. the disk layer is generating while that the Geth
	// crashes without persisting the diff journal.
	// So if there is no journal, or the journal is invalid(e.g. the journal
	// is not matched with disk layer; or the it's the legacy-format journal,
	// etc.), we just discard all diffs and try to recover them later.
	journal := rawdb.ReadSnapshotJournal(db)
	if len(journal) == 0 {
		log.Warn("Loaded snapshot journal", "diskroot", base.root, "diffs", "missing")
		return base, generator, nil
	}
	r := rlp.NewStream(bytes.NewReader(journal), 0)

	// Firstly, resolve the first element as the journal version
	version, err := r.Uint()
	if err != nil {
		log.Warn("Failed to resolve the journal version", "error", err)
		return base, generator, nil
	}
	if version != journalVersion {
		log.Warn("Discarded the snapshot journal with wrong version", "required", journalVersion, "got", version)
		return base, generator, nil
	}
	// Secondly, resolve the disk layer root, ensure it's continuous
	// with disk layer. Note now we can ensure it's the snapshot journal
	// correct version, so we expect everything can be resolved properly.
	var root common.Hash
	if err := r.Decode(&root); err != nil {
		return nil, journalGenerator{}, errors.New("missing disk layer root")
	}
	// The diff journal is not matched with disk, discard them.
	// It can happen that Geth crashes without persisting the latest
	// diff journal.
	if !bytes.Equal(root.Bytes(), base.root.Bytes()) {
		log.Warn("Loaded snapshot journal", "diskroot", base.root, "diffs", "unmatched")
		return base, generator, nil
	}
	// Load all the snapshot diffs from the journal
	snapshot, err := loadDiffLayer(base, r)
	if err != nil {
		return nil, journalGenerator{}, err
	}
	log.Debug("Loaded snapshot journal", "diskroot", base.root, "diffhead", snapshot.Root())
	return snapshot, generator, nil
}

// loadSnapshot loads a pre-existing state snapshot backed by a key-value store.
func loadSnapshot(diskdb ethdb.KeyValueStore, triedb *trie.Database, cache int, root common.Hash, recovery bool) (snapshot, bool, error) {
	// If snapshotting is disabled (initial sync in progress), don't do anything,
	// wait for the chain to permit us to do something meaningful
	if rawdb.ReadSnapshotDisabled(diskdb) {
		return nil, true, nil
	}
	// Retrieve the block number and hash of the snapshot, failing if no snapshot
	// is present in the database (or crashed mid-update).
	baseRoot := rawdb.ReadSnapshotRoot(diskdb)
	if baseRoot == (common.Hash{}) {
		return nil, false, errors.New("missing or corrupted snapshot")
	}
	base := &diskLayer{
		diskdb: diskdb,
		triedb: triedb,
		cache:  fastcache.New(cache * 1024 * 1024),
		root:   baseRoot,
	}
	snapshot, generator, err := loadAndParseJournal(diskdb, base)
	if err != nil {
		log.Warn("Failed to load new-format journal", "error", err)
		return nil, false, err
	}
	// Entire snapshot journal loaded, sanity check the head. If the loaded
	// snapshot is not matched with current state root, print a warning log
	// or discard the entire snapshot it's legacy snapshot.
	//
	// Possible scenario: Geth was crashed without persisting journal and then
	// restart, the head is rewound to the point with available state(trie)
	// which is below the snapshot. In this case the snapshot can be recovered
	// by re-executing blocks but right now it's unavailable.
	if head := snapshot.Root(); head != root {
		// If it's legacy snapshot, or it's new-format snapshot but
		// it's not in recovery mode, returns the error here for
		// rebuilding the entire snapshot forcibly.
		if !recovery {
			return nil, false, fmt.Errorf("head doesn't match snapshot: have %#x, want %#x", head, root)
		}
		// It's in snapshot recovery, the assumption is held that
		// the disk layer is always higher than chain head. It can
		// be eventually recovered when the chain head beyonds the
		// disk layer.
		log.Warn("Snapshot is not continuous with chain", "snaproot", head, "chainroot", root)
	}
	// Everything loaded correctly, resume any suspended operations
	if !generator.Done {
		// Whether or not wiping was in progress, load any generator progress too
		base.genMarker = generator.Marker
		if base.genMarker == nil {
			base.genMarker = []byte{}
		}
		base.genPending = make(chan struct{})
		base.genAbort = make(chan chan *generatorStats)

		var origin uint64
		if len(generator.Marker) >= 8 {
			origin = binary.BigEndian.Uint64(generator.Marker)
		}
		go base.generate(&generatorStats{
			origin:   origin,
			start:    time.Now(),
			accounts: generator.Accounts,
			slots:    generator.Slots,
			storage:  common.StorageSize(generator.Storage),
		})
	}
	return snapshot, false, nil
}

// loadDiffLayer reads the next sections of a snapshot journal, reconstructing a new
// diff and verifying that it can be linked to the requested parent.
func loadDiffLayer(parent snapshot, r *rlp.Stream) (snapshot, error) {
	// Read the next diff journal entry
	var root common.Hash
	if err := r.Decode(&root); err != nil {
		// The first read may fail with EOF, marking the end of the journal
		if err == io.EOF {
			return parent, nil
		}
		return nil, fmt.Errorf("load diff root: %v", err)
	}
	var destructs []journalDestruct
	if err := r.Decode(&destructs); err != nil {
		return nil, fmt.Errorf("load diff destructs: %v", err)
	}
	destructSet := make(map[common.Hash]struct{})
	for _, entry := range destructs {
		destructSet[entry.Hash] = struct{}{}
	}
	var accounts []journalAccount
	if err := r.Decode(&accounts); err != nil {
		return nil, fmt.Errorf("load diff accounts: %v", err)
	}
	accountData := make(map[common.Hash][]byte)
	for _, entry := range accounts {
		if len(entry.Blob) > 0 { // RLP loses nil-ness, but `[]byte{}` is not a valid item, so reinterpret that
			accountData[entry.Hash] = entry.Blob
		} else {
			accountData[entry.Hash] = nil
		}
	}
	var storage []journalStorage
	if err := r.Decode(&storage); err != nil {
		return nil, fmt.Errorf("load diff storage: %v", err)
	}
	storageData := make(map[common.Hash]map[common.Hash][]byte)
	for _, entry := range storage {
		slots := make(map[common.Hash][]byte)
		for i, key := range entry.Keys {
			if len(entry.Vals[i]) > 0 { // RLP loses nil-ness, but `[]byte{}` is not a valid item, so reinterpret that
				slots[key] = entry.Vals[i]
			} else {
				slots[key] = nil
			}
		}
		storageData[entry.Hash] = slots
	}
	return loadDiffLayer(newDiffLayer(parent, root, destructSet, accountData, storageData), r)
}

// Journal terminates any in-progress snapshot generation, also implicitly pushing
// the progress into the database.
func (dl *diskLayer) Journal(buffer *bytes.Buffer) (common.Hash, error) {
	// If the snapshot is currently being generated, abort it
	var stats *generatorStats
	if dl.genAbort != nil {
		abort := make(chan *generatorStats)
		dl.genAbort <- abort

		if stats = <-abort; stats != nil {
			stats.Log("Journalling in-progress snapshot", dl.root, dl.genMarker)
		}
	}
	// Ensure the layer didn't get stale
	dl.lock.RLock()
	defer dl.lock.RUnlock()

	if dl.stale {
		return common.Hash{}, ErrSnapshotStale
	}
	// Ensure the generator stats is written even if none was ran this cycle
	journalProgress(dl.diskdb, dl.genMarker, stats)

	log.Debug("Journalled disk layer", "root", dl.root)
	return dl.root, nil
}

// Journal writes the memory layer contents into a buffer to be stored in the
// database as the snapshot journal.
func (dl *diffLayer) Journal(buffer *bytes.Buffer) (common.Hash, error) {
	// Journal the parent first
	base, err := dl.parent.Journal(buffer)
	if err != nil {
		return common.Hash{}, err
	}
	// Ensure the layer didn't get stale
	dl.lock.RLock()
	defer dl.lock.RUnlock()

	if dl.Stale() {
		return common.Hash{}, ErrSnapshotStale
	}
	// Everything below was journalled, persist this layer too
	if err := rlp.Encode(buffer, dl.root); err != nil {
		return common.Hash{}, err
	}
	destructs := make([]journalDestruct, 0, len(dl.destructSet))
	for hash := range dl.destructSet {
		destructs = append(destructs, journalDestruct{Hash: hash})
	}
	if err := rlp.Encode(buffer, destructs); err != nil {
		return common.Hash{}, err
	}
	accounts := make([]journalAccount, 0, len(dl.accountData))
	for hash, blob := range dl.accountData {
		accounts = append(accounts, journalAccount{Hash: hash, Blob: blob})
	}
	if err := rlp.Encode(buffer, accounts); err != nil {
		return common.Hash{}, err
	}
	storage := make([]journalStorage, 0, len(dl.storageData))
	for hash, slots := range dl.storageData {
		keys := make([]common.Hash, 0, len(slots))
		vals := make([][]byte, 0, len(slots))
		for key, val := range slots {
			keys = append(keys, key)
			vals = append(vals, val)
		}
		storage = append(storage, journalStorage{Hash: hash, Keys: keys, Vals: vals})
	}
	if err := rlp.Encode(buffer, storage); err != nil {
		return common.Hash{}, err
	}
	log.Debug("Journalled diff layer", "root", dl.root, "parent", dl.parent.Root())
	return base, nil
<<<<<<< HEAD
}

// LegacyJournal writes the persistent layer generator stats into a buffer
// to be stored in the database as the snapshot journal.
//
// Note it's the legacy version which is only used in testing right now.
func (dl *diskLayer) LegacyJournal(buffer *bytes.Buffer) (common.Hash, error) {
	// If the snapshot is currently being generated, abort it
	var stats *generatorStats
	if dl.genAbort != nil {
		abort := make(chan *generatorStats)
		dl.genAbort <- abort

		if stats = <-abort; stats != nil {
			stats.Log("Journalling in-progress snapshot", dl.root, dl.genMarker)
		}
	}
	// Ensure the layer didn't get stale
	dl.lock.RLock()
	defer dl.lock.RUnlock()

	if dl.stale {
		return common.Hash{}, ErrSnapshotStale
	}
	// Write out the generator marker
	entry := journalGenerator{
		Done:   dl.genMarker == nil,
		Marker: dl.genMarker,
	}
	if stats != nil {
		entry.Wiping = (stats.wiping != nil)
		entry.Accounts = stats.accounts
		entry.Slots = stats.slots
		entry.Storage = uint64(stats.storage)
	}
	log.Debug("Legacy journalled disk layer", "root", dl.root)
	if err := rlp.Encode(buffer, entry); err != nil {
		return common.Hash{}, err
	}
	return dl.root, nil
}

// Journal writes the memory layer contents into a buffer to be stored in the
// database as the snapshot journal.
//
// Note it's the legacy version which is only used in testing right now.
func (dl *diffLayer) LegacyJournal(buffer *bytes.Buffer) (common.Hash, error) {
	// Journal the parent first
	base, err := dl.parent.LegacyJournal(buffer)
	if err != nil {
		return common.Hash{}, err
	}
	// Ensure the layer didn't get stale
	dl.lock.RLock()
	defer dl.lock.RUnlock()

	if dl.Stale() {
		return common.Hash{}, ErrSnapshotStale
	}
	// Everything below was journalled, persist this layer too
	if err := rlp.Encode(buffer, dl.root); err != nil {
		return common.Hash{}, err
	}
	destructs := make([]journalDestruct, 0, len(dl.destructSet))
	for hash := range dl.destructSet {
		destructs = append(destructs, journalDestruct{Hash: hash})
	}
	if err := rlp.Encode(buffer, destructs); err != nil {
		return common.Hash{}, err
	}
	accounts := make([]journalAccount, 0, len(dl.accountData))
	for hash, blob := range dl.accountData {
		accounts = append(accounts, journalAccount{Hash: hash, Blob: blob})
	}
	if err := rlp.Encode(buffer, accounts); err != nil {
		return common.Hash{}, err
	}
	storage := make([]journalStorage, 0, len(dl.storageData))
	for hash, slots := range dl.storageData {
		keys := make([]common.Hash, 0, len(slots))
		vals := make([][]byte, 0, len(slots))
		for key, val := range slots {
			keys = append(keys, key)
			vals = append(vals, val)
		}
		storage = append(storage, journalStorage{Hash: hash, Keys: keys, Vals: vals})
	}
	if err := rlp.Encode(buffer, storage); err != nil {
		return common.Hash{}, err
	}
	log.Debug("Legacy journalled diff layer", "root", dl.root, "parent", dl.parent.Root())
	return base, nil
=======
>>>>>>> 8d2b8b5e
}<|MERGE_RESOLUTION|>--- conflicted
+++ resolved
@@ -321,7 +321,6 @@
 	}
 	log.Debug("Journalled diff layer", "root", dl.root, "parent", dl.parent.Root())
 	return base, nil
-<<<<<<< HEAD
 }
 
 // LegacyJournal writes the persistent layer generator stats into a buffer
@@ -412,8 +411,6 @@
 	if err := rlp.Encode(buffer, storage); err != nil {
 		return common.Hash{}, err
 	}
-	log.Debug("Legacy journalled diff layer", "root", dl.root, "parent", dl.parent.Root())
+	log.Debug("Legacy journalled disk layer", "root", dl.root, "parent", dl.parent.Root())
 	return base, nil
-=======
->>>>>>> 8d2b8b5e
 }