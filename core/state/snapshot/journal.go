--- conflicted
+++ resolved
@@ -321,99 +321,4 @@
 	}
 	log.Debug("Journalled diff layer", "root", dl.root, "parent", dl.parent.Root())
 	return base, nil
-<<<<<<< HEAD
-}
-
-// LegacyJournal writes the persistent layer generator stats into a buffer
-// to be stored in the database as the snapshot journal.
-//
-// Note it's the legacy version which is only used in testing right now.
-func (dl *diskLayer) LegacyJournal(buffer *bytes.Buffer) (common.Hash, error) {
-	// If the snapshot is currently being generated, abort it
-	var stats *generatorStats
-	if dl.genAbort != nil {
-		abort := make(chan *generatorStats)
-		dl.genAbort <- abort
-
-		if stats = <-abort; stats != nil {
-			stats.Log("Journalling in-progress snapshot", dl.root, dl.genMarker)
-		}
-	}
-	// Ensure the layer didn't get stale
-	dl.lock.RLock()
-	defer dl.lock.RUnlock()
-
-	if dl.stale {
-		return common.Hash{}, ErrSnapshotStale
-	}
-	// Write out the generator marker
-	entry := journalGenerator{
-		Done:   dl.genMarker == nil,
-		Marker: dl.genMarker,
-	}
-	if stats != nil {
-		entry.Wiping = (stats.wiping != nil)
-		entry.Accounts = stats.accounts
-		entry.Slots = stats.slots
-		entry.Storage = uint64(stats.storage)
-	}
-	log.Debug("Legacy journalled disk layer", "root", dl.root)
-	if err := rlp.Encode(buffer, entry); err != nil {
-		return common.Hash{}, err
-	}
-	return dl.root, nil
-}
-
-// Journal writes the memory layer contents into a buffer to be stored in the
-// database as the snapshot journal.
-//
-// Note it's the legacy version which is only used in testing right now.
-func (dl *diffLayer) LegacyJournal(buffer *bytes.Buffer) (common.Hash, error) {
-	// Journal the parent first
-	base, err := dl.parent.LegacyJournal(buffer)
-	if err != nil {
-		return common.Hash{}, err
-	}
-	// Ensure the layer didn't get stale
-	dl.lock.RLock()
-	defer dl.lock.RUnlock()
-
-	if dl.Stale() {
-		return common.Hash{}, ErrSnapshotStale
-	}
-	// Everything below was journalled, persist this layer too
-	if err := rlp.Encode(buffer, dl.root); err != nil {
-		return common.Hash{}, err
-	}
-	destructs := make([]journalDestruct, 0, len(dl.destructSet))
-	for hash := range dl.destructSet {
-		destructs = append(destructs, journalDestruct{Hash: hash})
-	}
-	if err := rlp.Encode(buffer, destructs); err != nil {
-		return common.Hash{}, err
-	}
-	accounts := make([]journalAccount, 0, len(dl.accountData))
-	for hash, blob := range dl.accountData {
-		accounts = append(accounts, journalAccount{Hash: hash, Blob: blob})
-	}
-	if err := rlp.Encode(buffer, accounts); err != nil {
-		return common.Hash{}, err
-	}
-	storage := make([]journalStorage, 0, len(dl.storageData))
-	for hash, slots := range dl.storageData {
-		keys := make([]common.Hash, 0, len(slots))
-		vals := make([][]byte, 0, len(slots))
-		for key, val := range slots {
-			keys = append(keys, key)
-			vals = append(vals, val)
-		}
-		storage = append(storage, journalStorage{Hash: hash, Keys: keys, Vals: vals})
-	}
-	if err := rlp.Encode(buffer, storage); err != nil {
-		return common.Hash{}, err
-	}
-	log.Debug("Legacy journalled diff layer", "root", dl.root, "parent", dl.parent.Root())
-	return base, nil
-=======
->>>>>>> 991384a7
 }