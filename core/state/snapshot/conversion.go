// Copyright 2020 The go-ethereum Authors
// This file is part of the go-ethereum library.
//
// The go-ethereum library is free software: you can redistribute it and/or modify
// it under the terms of the GNU Lesser General Public License as published by
// the Free Software Foundation, either version 3 of the License, or
// (at your option) any later version.
//
// The go-ethereum library is distributed in the hope that it will be useful,
// but WITHOUT ANY WARRANTY; without even the implied warranty of
// MERCHANTABILITY or FITNESS FOR A PARTICULAR PURPOSE. See the
// GNU Lesser General Public License for more details.
//
// You should have received a copy of the GNU Lesser General Public License
// along with the go-ethereum library. If not, see <http://www.gnu.org/licenses/>.

package snapshot

import (
	"bytes"
	"encoding/binary"
	"errors"
	"fmt"
	"math"
	"runtime"
	"sync"
	"time"

	"github.com/ethereum/go-ethereum/common"
	"github.com/ethereum/go-ethereum/core/rawdb"
	"github.com/ethereum/go-ethereum/ethdb"
	"github.com/ethereum/go-ethereum/log"
	"github.com/ethereum/go-ethereum/rlp"
	"github.com/ethereum/go-ethereum/trie"
)

// trieKV represents a trie key-value pair
type trieKV struct {
	key   common.Hash
	value []byte
}

type (
	// trieGeneratorFn is the interface of trie generation which can
	// be implemented by different trie algorithm.
	trieGeneratorFn func(db ethdb.KeyValueWriter, in chan (trieKV), out chan (common.Hash))

	// leafCallbackFn is the callback invoked at the leaves of the trie,
	// returns the subtrie root with the specified subtrie identifier.
	leafCallbackFn func(db ethdb.KeyValueWriter, accountHash, codeHash common.Hash, stat *generateStats) (common.Hash, error)
)

// GenerateAccountTrieRoot takes an account iterator and reproduces the root hash.
func GenerateAccountTrieRoot(it AccountIterator) (common.Hash, error) {
	return generateTrieRoot(nil, it, common.Hash{}, stackTrieGenerate, nil, newGenerateStats(), true)
}

// GenerateStorageTrieRoot takes a storage iterator and reproduces the root hash.
func GenerateStorageTrieRoot(account common.Hash, it StorageIterator) (common.Hash, error) {
	return generateTrieRoot(nil, it, account, stackTrieGenerate, nil, newGenerateStats(), true)
}

// GenerateTrie takes the whole snapshot tree as the input, traverses all the
// accounts as well as the corresponding storages and regenerate the whole state
// (account trie + all storage tries).
func GenerateTrie(snaptree *Tree, root common.Hash, src ethdb.Database, dst ethdb.KeyValueWriter) error {
	// Traverse all state by snapshot, re-generate the whole state trie
	acctIt, err := snaptree.AccountIterator(root, common.Hash{})
	if err != nil {
		return err // The required snapshot might not exist.
	}
	defer acctIt.Release()

	got, err := generateTrieRoot(dst, acctIt, common.Hash{}, stackTrieGenerate, func(dst ethdb.KeyValueWriter, accountHash, codeHash common.Hash, stat *generateStats) (common.Hash, error) {
		// Migrate the code first, commit the contract code into the tmp db.
		if codeHash != emptyCode {
			code := rawdb.ReadCode(src, codeHash)
			if len(code) == 0 {
				return common.Hash{}, errors.New("failed to read contract code")
			}
			rawdb.WriteCode(dst, codeHash, code)
		}
		// Then migrate all storage trie nodes into the tmp db.
		storageIt, err := snaptree.StorageIterator(root, accountHash, common.Hash{})
		if err != nil {
			return common.Hash{}, err
		}
		defer storageIt.Release()

		hash, err := generateTrieRoot(dst, storageIt, accountHash, stackTrieGenerate, nil, stat, false)
		if err != nil {
			return common.Hash{}, err
		}
		return hash, nil
	}, newGenerateStats(), true)

	if err != nil {
		return err
	}
	if got != root {
		return fmt.Errorf("state root hash mismatch: got %x, want %x", got, root)
	}
	return nil
}

// generateStats is a collection of statistics gathered by the trie generator
// for logging purposes.
type generateStats struct {
	head  common.Hash
	start time.Time

	accounts uint64 // Number of accounts done (including those being crawled)
	slots    uint64 // Number of storage slots done (including those being crawled)

	slotsStart map[common.Hash]time.Time   // Start time for account slot crawling
	slotsHead  map[common.Hash]common.Hash // Slot head for accounts being crawled

	lock sync.RWMutex
}

// newGenerateStats creates a new generator stats.
func newGenerateStats() *generateStats {
	return &generateStats{
		slotsStart: make(map[common.Hash]time.Time),
		slotsHead:  make(map[common.Hash]common.Hash),
		start:      time.Now(),
	}
}

// progressAccounts updates the generator stats for the account range.
func (stat *generateStats) progressAccounts(account common.Hash, done uint64) {
	stat.lock.Lock()
	defer stat.lock.Unlock()

	stat.accounts += done
	stat.head = account
}

// finishAccounts updates the gemerator stats for the finished account range.
func (stat *generateStats) finishAccounts(done uint64) {
	stat.lock.Lock()
	defer stat.lock.Unlock()

	stat.accounts += done
}

// progressContract updates the generator stats for a specific in-progress contract.
func (stat *generateStats) progressContract(account common.Hash, slot common.Hash, done uint64) {
	stat.lock.Lock()
	defer stat.lock.Unlock()

	stat.slots += done
	stat.slotsHead[account] = slot
	if _, ok := stat.slotsStart[account]; !ok {
		stat.slotsStart[account] = time.Now()
	}
}

// finishContract updates the generator stats for a specific just-finished contract.
func (stat *generateStats) finishContract(account common.Hash, done uint64) {
	stat.lock.Lock()
	defer stat.lock.Unlock()

	stat.slots += done
	delete(stat.slotsHead, account)
	delete(stat.slotsStart, account)
}

// report prints the cumulative progress statistic smartly.
func (stat *generateStats) report() {
	stat.lock.RLock()
	defer stat.lock.RUnlock()

	ctx := []interface{}{
		"accounts", stat.accounts,
		"slots", stat.slots,
		"elapsed", common.PrettyDuration(time.Since(stat.start)),
	}
	if stat.accounts > 0 {
		// If there's progress on the account trie, estimate the time to finish crawling it
		if done := binary.BigEndian.Uint64(stat.head[:8]) / stat.accounts; done > 0 {
			var (
				left  = (math.MaxUint64 - binary.BigEndian.Uint64(stat.head[:8])) / stat.accounts
				speed = done/uint64(time.Since(stat.start)/time.Millisecond+1) + 1 // +1s to avoid division by zero
				eta   = time.Duration(left/speed) * time.Millisecond
			)
			// If there are large contract crawls in progress, estimate their finish time
			for acc, head := range stat.slotsHead {
				start := stat.slotsStart[acc]
				if done := binary.BigEndian.Uint64(head[:8]); done > 0 {
					var (
						left  = math.MaxUint64 - binary.BigEndian.Uint64(head[:8])
						speed = done/uint64(time.Since(start)/time.Millisecond+1) + 1 // +1s to avoid division by zero
					)
					// Override the ETA if larger than the largest until now
					if slotETA := time.Duration(left/speed) * time.Millisecond; eta < slotETA {
						eta = slotETA
					}
				}
			}
			ctx = append(ctx, []interface{}{
				"eta", common.PrettyDuration(eta),
			}...)
		}
	}
	log.Info("Iterating state snapshot", ctx...)
}

// reportDone prints the last log when the whole generation is finished.
func (stat *generateStats) reportDone() {
	stat.lock.RLock()
	defer stat.lock.RUnlock()

	var ctx []interface{}
	ctx = append(ctx, []interface{}{"accounts", stat.accounts}...)
	if stat.slots != 0 {
		ctx = append(ctx, []interface{}{"slots", stat.slots}...)
	}
	ctx = append(ctx, []interface{}{"elapsed", common.PrettyDuration(time.Since(stat.start))}...)
	log.Info("Iterated snapshot", ctx...)
}

// runReport periodically prints the progress information.
func runReport(stats *generateStats, stop chan bool) {
	timer := time.NewTimer(0)
	defer timer.Stop()

	for {
		select {
		case <-timer.C:
			stats.report()
			timer.Reset(time.Second * 8)
		case success := <-stop:
			if success {
				stats.reportDone()
			}
			return
		}
	}
}

// generateTrieRoot generates the trie hash based on the snapshot iterator.
// It can be used for generating account trie, storage trie or even the
// whole state which connects the accounts and the corresponding storages.
func generateTrieRoot(db ethdb.KeyValueWriter, it Iterator, account common.Hash, generatorFn trieGeneratorFn, leafCallback leafCallbackFn, stats *generateStats, report bool) (common.Hash, error) {
	var (
		in      = make(chan trieKV)         // chan to pass leaves
		out     = make(chan common.Hash, 1) // chan to collect result
		stoplog = make(chan bool, 1)        // 1-size buffer, works when logging is not enabled
		wg      sync.WaitGroup
	)
	// Spin up a go-routine for trie hash re-generation
	wg.Add(1)
	go func() {
		defer wg.Done()
		generatorFn(db, in, out)
	}()
	// Spin up a go-routine for progress logging
	if report && stats != nil {
		wg.Add(1)
		go func() {
			defer wg.Done()
			runReport(stats, stoplog)
		}()
	}
	// Create a semaphore to assign tasks and collect results through. We'll pre-
	// fill it with nils, thus using the same channel for both limiting concurrent
	// processing and gathering results.
	threads := runtime.NumCPU()
	results := make(chan error, threads)
	for i := 0; i < threads; i++ {
		results <- nil // fill the semaphore
	}
	// stop is a helper function to shutdown the background threads
	// and return the re-generated trie hash.
	stop := func(fail error) (common.Hash, error) {
		close(in)
		result := <-out
		for i := 0; i < threads; i++ {
			if err := <-results; err != nil && fail == nil {
				fail = err
			}
		}
		stoplog <- fail == nil

		wg.Wait()
		return result, fail
	}
	var (
		logged    = time.Now()
		processed = uint64(0)
		leaf      trieKV
	)
	// Start to feed leaves
	for it.Next() {
		if account == (common.Hash{}) {
			var (
				err      error
				fullData []byte
			)
			if leafCallback == nil {
				fullData, err = FullAccountRLP(it.(AccountIterator).Account())
				if err != nil {
					return stop(err)
				}
			} else {
				// Wait until the semaphore allows us to continue, aborting if
				// a sub-task failed
				if err := <-results; err != nil {
					results <- nil // stop will drain the results, add a noop back for this error we just consumed
					return stop(err)
				}
				// Fetch the next account and process it concurrently
				account, err := FullAccount(it.(AccountIterator).Account())
				if err != nil {
					return stop(err)
				}
				go func(hash common.Hash) {
					subroot, err := leafCallback(db, hash, common.BytesToHash(account.CodeHash), stats)
					if err != nil {
						results <- err
						return
					}
					if !bytes.Equal(account.Root, subroot.Bytes()) {
<<<<<<< HEAD
						results <- fmt.Errorf("invalid subroot(%x), want %x, got %x", it.Hash(), account.Root, subroot)
=======
						results <- fmt.Errorf("invalid subroot(path %x), want %x, have %x", hash, account.Root, subroot)
>>>>>>> 8d2b8b5e
						return
					}
					results <- nil
				}(it.Hash())
				fullData, err = rlp.EncodeToBytes(account)
				if err != nil {
					return stop(err)
				}
			}
			leaf = trieKV{it.Hash(), fullData}
		} else {
			leaf = trieKV{it.Hash(), common.CopyBytes(it.(StorageIterator).Slot())}
		}
		in <- leaf

		// Accumulate the generation statistic if it's required.
		processed++
		if time.Since(logged) > 3*time.Second && stats != nil {
			if account == (common.Hash{}) {
				stats.progressAccounts(it.Hash(), processed)
			} else {
				stats.progressContract(account, it.Hash(), processed)
			}
			logged, processed = time.Now(), 0
		}
	}
	// Commit the last part statistic.
	if processed > 0 && stats != nil {
		if account == (common.Hash{}) {
			stats.finishAccounts(processed)
		} else {
			stats.finishContract(account, processed)
		}
	}
	return stop(nil)
}

func stackTrieGenerate(db ethdb.KeyValueWriter, in chan trieKV, out chan common.Hash) {
	t := trie.NewStackTrie(db)
	for leaf := range in {
		t.TryUpdate(leaf.key[:], leaf.value)
	}
	var root common.Hash
	if db == nil {
		root = t.Hash()
	} else {
		root, _ = t.Commit()
	}
	out <- root
}<|MERGE_RESOLUTION|>--- conflicted
+++ resolved
@@ -322,11 +322,7 @@
 						return
 					}
 					if !bytes.Equal(account.Root, subroot.Bytes()) {
-<<<<<<< HEAD
-						results <- fmt.Errorf("invalid subroot(%x), want %x, got %x", it.Hash(), account.Root, subroot)
-=======
 						results <- fmt.Errorf("invalid subroot(path %x), want %x, have %x", hash, account.Root, subroot)
->>>>>>> 8d2b8b5e
 						return
 					}
 					results <- nil
