--- conflicted
+++ resolved
@@ -147,22 +147,14 @@
 func generateSnapshot(diskdb ethdb.KeyValueStore, triedb *trie.Database, cache int, root common.Hash) *diskLayer {
 	// Create a new disk layer with an initialized state marker at zero
 	var (
-<<<<<<< HEAD
-		stats     = &generatorStats{wiping: wiper, start: time.Now()}
-=======
 		stats     = &generatorStats{start: time.Now()}
->>>>>>> 8d2b8b5e
 		batch     = diskdb.NewBatch()
 		genMarker = []byte{} // Initialized but empty!
 	)
 	rawdb.WriteSnapshotRoot(batch, root)
 	journalProgress(batch, genMarker, stats)
 	if err := batch.Write(); err != nil {
-<<<<<<< HEAD
-		log.Crit("Failed to write initialized state marker", "error", err)
-=======
 		log.Crit("Failed to write initialized state marker", "err", err)
->>>>>>> 8d2b8b5e
 	}
 	base := &diskLayer{
 		diskdb:     diskdb,
@@ -211,21 +203,6 @@
 	rawdb.WriteSnapshotGenerator(db, blob)
 }
 
-<<<<<<< HEAD
-// generate is a background thread that iterates over the state and storage tries,
-// constructing the state snapshot. All the arguments are purely for statistics
-// gathering and logging, since the method surfs the blocks as they arrive, often
-// being restarted.
-func (dl *diskLayer) generate(stats *generatorStats) {
-	// If a database wipe is in operation, wait until it's done
-	if stats.wiping != nil {
-		stats.Log("Wiper running, state snapshotting paused", common.Hash{}, dl.genMarker)
-		select {
-		// If wiper is done, resume normal mode of operation
-		case <-stats.wiping:
-			stats.wiping = nil
-			stats.start = time.Now()
-=======
 // proofResult contains the output of range proving which can be used
 // for further processing regardless if it is successful or not.
 type proofResult struct {
@@ -236,7 +213,6 @@
 	proofErr error      // Indicator whether the given state range is valid or not
 	tr       *trie.Trie // The trie, in case the trie was resolved by the prover (may be nil)
 }
->>>>>>> 8d2b8b5e
 
 // valid returns the indicator that range proof is successful or not.
 func (result *proofResult) valid() bool {
@@ -662,36 +638,6 @@
 		if err := checkAndFlush(accountHash[:]); err != nil {
 			return err
 		}
-<<<<<<< HEAD
-		if batch.ValueSize() > ethdb.IdealBatchSize || abort != nil {
-			// Only write and set the marker if we actually did something useful
-			if batch.ValueSize() > 0 {
-				// Ensure the generator entry is in sync with the data
-				marker := accountHash[:]
-				journalProgress(batch, marker, stats)
-
-				batch.Write()
-				batch.Reset()
-
-				dl.lock.Lock()
-				dl.genMarker = marker
-				dl.lock.Unlock()
-			}
-			if abort != nil {
-				stats.Log("Aborting state snapshot generation", dl.root, accountHash[:])
-				abort <- stats
-				return
-			}
-		}
-		// If the account is in-progress, continue where we left off (otherwise iterate all)
-		if acc.Root != emptyRoot {
-			storeTrie, err := trie.NewSecure(acc.Root, dl.triedb)
-			if err != nil {
-				log.Error("Generator failed to access storage trie", "root", dl.root, "account", accountHash, "stroot", acc.Root, "err", err)
-				abort := <-dl.genAbort
-				abort <- stats
-				return
-=======
 		// If the iterated account is the contract, create a further loop to
 		// verify or regenerate the contract storage.
 		if acc.Root == emptyRoot {
@@ -704,7 +650,6 @@
 			keyLen := len(rawdb.SnapshotStoragePrefix) + 2*common.HashLength
 			if err := wipeKeyRange(dl.diskdb, "storage", prefix, nil, nil, keyLen, snapWipedStorageMeter, false); err != nil {
 				return err
->>>>>>> 8d2b8b5e
 			}
 			snapAccountWriteCounter.Inc(time.Since(start).Nanoseconds())
 		} else {
@@ -734,39 +679,8 @@
 				stats.slots++
 
 				// If we've exceeded our batch allowance or termination was requested, flush to disk
-<<<<<<< HEAD
-				var abort chan *generatorStats
-				select {
-				case abort = <-dl.genAbort:
-				default:
-				}
-				if batch.ValueSize() > ethdb.IdealBatchSize || abort != nil {
-					// Only write and set the marker if we actually did something useful
-					if batch.ValueSize() > 0 {
-						// Ensure the generator entry is in sync with the data
-						marker := append(accountHash[:], storeIt.Key...)
-						journalProgress(batch, marker, stats)
-
-						batch.Write()
-						batch.Reset()
-
-						dl.lock.Lock()
-						dl.genMarker = marker
-						dl.lock.Unlock()
-					}
-					if abort != nil {
-						stats.Log("Aborting state snapshot generation", dl.root, append(accountHash[:], storeIt.Key...))
-						abort <- stats
-						return
-					}
-					if time.Since(logged) > 8*time.Second {
-						stats.Log("Generating state snapshot", dl.root, append(accountHash[:], storeIt.Key...))
-						logged = time.Now()
-					}
-=======
 				if err := checkAndFlush(append(accountHash[:], key...)); err != nil {
 					return err
->>>>>>> 8d2b8b5e
 				}
 				return nil
 			}
@@ -820,16 +734,7 @@
 		abort <- stats
 		return
 	}
-<<<<<<< HEAD
-	// Snapshot fully generated, set the marker to nil.
-	// Note even there is nothing to commit, persist the
-	// generator anyway to mark the snapshot is complete.
-	journalProgress(batch, nil, stats)
-	batch.Write()
-=======
 	batch.Reset()
->>>>>>> 8d2b8b5e
-
 	log.Info("Generated state snapshot", "accounts", stats.accounts, "slots", stats.slots,
 		"storage", stats.storage, "elapsed", common.PrettyDuration(time.Since(stats.start)))
 
