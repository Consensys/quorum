--- conflicted
+++ resolved
@@ -27,7 +27,6 @@
 	"github.com/ethereum/go-ethereum/common"
 	"github.com/ethereum/go-ethereum/core/types"
 	"github.com/ethereum/go-ethereum/crypto"
-	"github.com/ethereum/go-ethereum/ethdb"
 	"github.com/ethereum/go-ethereum/log"
 	"github.com/ethereum/go-ethereum/metrics"
 	"github.com/ethereum/go-ethereum/rlp"
@@ -64,8 +63,6 @@
 // * Contracts
 // * Accounts
 type StateDB struct {
-	ethdb ethdb.Database
-
 	db   Database
 	trie Trie
 
@@ -131,14 +128,6 @@
 	if self.dbErr == nil {
 		self.dbErr = err
 	}
-}
-
-func (self *StateDB) GetPersistentEthdb() ethdb.Database {
-	return self.ethdb
-}
-
-func (self *StateDB) SetPersistentEthdb(ethdb ethdb.Database) {
-	self.ethdb = ethdb
 }
 
 func (self *StateDB) Error() error {
@@ -251,7 +240,22 @@
 	return 0
 }
 
-<<<<<<< HEAD
+func (self *StateDB) GetStatePrivacyMetadata(addr common.Address) (*PrivacyMetadata, error) {
+	stateObject := self.getStateObject(addr)
+	if stateObject != nil {
+		return stateObject.PrivacyMetadata()
+	}
+	return nil, nil
+}
+
+func (self *StateDB) GetRLPEncodedStateObject(addr common.Address) ([]byte, error) {
+	stateObject := self.getStateObject(addr)
+	if stateObject == nil {
+		return nil, fmt.Errorf("no state found for %s", addr.Hex())
+	}
+	return rlp.EncodeToBytes(stateObject)
+}
+
 // TxIndex returns the current transaction index set by Prepare.
 func (self *StateDB) TxIndex() int {
 	return self.txIndex
@@ -260,22 +264,6 @@
 // BlockHash returns the current block hash set by Prepare.
 func (self *StateDB) BlockHash() common.Hash {
 	return self.bhash
-=======
-func (self *StateDB) GetStatePrivacyMetadata(addr common.Address) (*PrivacyMetadata, error) {
-	stateObject := self.getStateObject(addr)
-	if stateObject != nil {
-		return stateObject.PrivacyMetadata()
-	}
-	return nil, nil
-}
-
-func (self *StateDB) GetRLPEncodedStateObject(addr common.Address) ([]byte, error) {
-	stateObject := self.getStateObject(addr)
-	if stateObject == nil {
-		return nil, fmt.Errorf("no state found for %s", addr.Hex())
-	}
-	return rlp.EncodeToBytes(stateObject)
->>>>>>> 009c8ac7
 }
 
 func (self *StateDB) GetCode(addr common.Address) []byte {
