// Copyright 2014 The go-ethereum Authors
// This file is part of the go-ethereum library.
//
// The go-ethereum library is free software: you can redistribute it and/or modify
// it under the terms of the GNU Lesser General Public License as published by
// the Free Software Foundation, either version 3 of the License, or
// (at your option) any later version.
//
// The go-ethereum library is distributed in the hope that it will be useful,
// but WITHOUT ANY WARRANTY; without even the implied warranty of
// MERCHANTABILITY or FITNESS FOR A PARTICULAR PURPOSE. See the
// GNU Lesser General Public License for more details.
//
// You should have received a copy of the GNU Lesser General Public License
// along with the go-ethereum library. If not, see <http://www.gnu.org/licenses/>.

// Package state provides a caching layer atop the Ethereum state trie.
package state

import (
	"errors"
	"fmt"
	"math/big"
	"sort"
	"sync"
	"time"

	"github.com/ethereum/go-ethereum/common"
	"github.com/ethereum/go-ethereum/core/rawdb"
	"github.com/ethereum/go-ethereum/core/state/snapshot"
	"github.com/ethereum/go-ethereum/core/types"
	"github.com/ethereum/go-ethereum/crypto"
	"github.com/ethereum/go-ethereum/log"
	"github.com/ethereum/go-ethereum/metrics"
	"github.com/ethereum/go-ethereum/rlp"
	"github.com/ethereum/go-ethereum/trie"
)

type revision struct {
	id           int
	journalIndex int
}

var (
	// emptyRoot is the known root hash of an empty trie.
	emptyRoot = common.HexToHash("56e81f171bcc55a6ff8345e692c0f86e5b48e01b996cadc001622fb5e363b421")
)

type proofList [][]byte

func (n *proofList) Put(key []byte, value []byte) error {
	*n = append(*n, value)
	return nil
}

func (n *proofList) Delete(key []byte) error {
	panic("not supported")
}

// StateDB structs within the ethereum protocol are used to store anything
// within the merkle trie. StateDBs take care of caching and storing
// nested states. It's the general query interface to retrieve:
// * Contracts
// * Accounts
type StateDB struct {
	db           Database
	prefetcher   *triePrefetcher
	originalRoot common.Hash // The pre-state root, before any changes were made
	trie         Trie
	hasher       crypto.KeccakState

	snaps         *snapshot.Tree
	snap          snapshot.Snapshot
	snapDestructs map[common.Hash]struct{}
	snapAccounts  map[common.Hash][]byte
	snapStorage   map[common.Hash]map[common.Hash][]byte

	mutex        sync.Mutex
	journalMutex sync.Mutex

	// Quorum - a trie to hold extra account information that cannot be stored in the accounts trie
	accountExtraDataTrie Trie

	// This map holds 'live' objects, which will get modified while processing a state transition.
	stateObjects        map[common.Address]*stateObject
	stateObjectsPending map[common.Address]struct{} // State objects finalized but not yet written to the trie
	stateObjectsDirty   map[common.Address]struct{} // State objects modified in the current execution

	// DB error.
	// State objects are used by the consensus core and VM which are
	// unable to deal with database-level errors. Any error that occurs
	// during a database read is memoized here and will eventually be returned
	// by StateDB.Commit.
	dbErr error

	// The refund counter, also used by state transitioning.
	refund uint64

	thash, bhash common.Hash
	txIndex      int
	logs         map[common.Hash][]*types.Log
	logSize      uint

	preimages map[common.Hash][]byte

	// Per-transaction access list
	accessList *accessList

	// Journal of state modifications. This is the backbone of
	// Snapshot and RevertToSnapshot.
	journal        *journal
	validRevisions []revision
	nextRevisionId int

	// Measurements gathered during execution for debugging purposes
	AccountReads         time.Duration
	AccountHashes        time.Duration
	AccountUpdates       time.Duration
	AccountCommits       time.Duration
	StorageReads         time.Duration
	StorageHashes        time.Duration
	StorageUpdates       time.Duration
	StorageCommits       time.Duration
	SnapshotAccountReads time.Duration
	SnapshotStorageReads time.Duration
	SnapshotCommits      time.Duration
}

// New creates a new state from a given trie.
func New(root common.Hash, db Database, snaps *snapshot.Tree) (*StateDB, error) {
	tr, err := db.OpenTrie(root)
	if err != nil {
		return nil, err
	}

	// Quorum - Privacy Enhancements - retrieve the privacy metadata root corresponding to the account state root
	extraDataRoot := db.AccountExtraDataLinker().GetAccountExtraDataRoot(root)
	log.Debug("Account Extra Data root", "hash", extraDataRoot)
	accountExtraDataTrie, err := db.OpenTrie(extraDataRoot)
	if err != nil {
		return nil, fmt.Errorf("Unable to open privacy metadata trie: %v", err)
	}
	// End Quorum - Privacy Enhancements

	sdb := &StateDB{
		db:                  db,
		trie:                tr,
		originalRoot:        root,
		snaps:               snaps,
		stateObjects:        make(map[common.Address]*stateObject),
		stateObjectsPending: make(map[common.Address]struct{}),
		stateObjectsDirty:   make(map[common.Address]struct{}),
		logs:                make(map[common.Hash][]*types.Log),
		preimages:           make(map[common.Hash][]byte),
		journal:             newJournal(),
		accessList:          newAccessList(),
		hasher:              crypto.NewKeccakState(),
<<<<<<< HEAD
		// Quorum - Privacy Enhancements
		accountExtraDataTrie: accountExtraDataTrie,
=======
>>>>>>> 991384a7
	}
	if sdb.snaps != nil {
		if sdb.snap = sdb.snaps.Snapshot(root); sdb.snap != nil {
			sdb.snapDestructs = make(map[common.Hash]struct{})
			sdb.snapAccounts = make(map[common.Hash][]byte)
			sdb.snapStorage = make(map[common.Hash]map[common.Hash][]byte)
		}
	}
	return sdb, nil
}

// StartPrefetcher initializes a new trie prefetcher to pull in nodes from the
// state trie concurrently while the state is mutated so that when we reach the
// commit phase, most of the needed data is already hot.
func (s *StateDB) StartPrefetcher(namespace string) {
	if s.prefetcher != nil {
		s.prefetcher.close()
		s.prefetcher = nil
	}
	if s.snap != nil {
		s.prefetcher = newTriePrefetcher(s.db, s.originalRoot, namespace)
	}
}

// StopPrefetcher terminates a running prefetcher and reports any leftover stats
// from the gathered metrics.
func (s *StateDB) StopPrefetcher() {
	if s.prefetcher != nil {
		s.prefetcher.close()
		s.prefetcher = nil
	}
}

// setError remembers the first non-nil error it is called with.
func (s *StateDB) setError(err error) {
	if s.dbErr == nil {
		s.dbErr = err
	}
}

func (s *StateDB) Error() error {
	return s.dbErr
}

func (s *StateDB) AddLog(log *types.Log) {
	s.journal.append(addLogChange{txhash: s.thash})

	log.TxHash = s.thash
	log.BlockHash = s.bhash
	log.TxIndex = uint(s.txIndex)
	log.Index = s.logSize
	s.logs[s.thash] = append(s.logs[s.thash], log)
	s.logSize++
}

func (s *StateDB) GetLogs(hash common.Hash) []*types.Log {
	return s.logs[hash]
}

func (s *StateDB) Logs() []*types.Log {
	var logs []*types.Log
	for _, lgs := range s.logs {
		logs = append(logs, lgs...)
	}
	return logs
}

// AddPreimage records a SHA3 preimage seen by the VM.
func (s *StateDB) AddPreimage(hash common.Hash, preimage []byte) {
	if _, ok := s.preimages[hash]; !ok {
		s.journal.append(addPreimageChange{hash: hash})
		pi := make([]byte, len(preimage))
		copy(pi, preimage)
		s.preimages[hash] = pi
	}
}

// Preimages returns a list of SHA3 preimages that have been submitted.
func (s *StateDB) Preimages() map[common.Hash][]byte {
	return s.preimages
}

// AddRefund adds gas to the refund counter
func (s *StateDB) AddRefund(gas uint64) {
	s.journal.append(refundChange{prev: s.refund})
	s.refund += gas
}

// SubRefund removes gas from the refund counter.
// This method will panic if the refund counter goes below zero
func (s *StateDB) SubRefund(gas uint64) {
	s.journal.append(refundChange{prev: s.refund})
	if gas > s.refund {
		panic(fmt.Sprintf("Refund counter below zero (gas: %d > refund: %d)", gas, s.refund))
	}
	s.refund -= gas
}

// Exist reports whether the given account address exists in the state.
// Notably this also returns true for suicided accounts.
func (s *StateDB) Exist(addr common.Address) bool {
	return s.getStateObject(addr) != nil
}

// Empty returns whether the state object is either non-existent
// or empty according to the EIP161 specification (balance = nonce = code = 0)
func (s *StateDB) Empty(addr common.Address) bool {
	so := s.getStateObject(addr)
	return so == nil || so.empty()
}

// GetBalance retrieves the balance from the given address or 0 if object not found
func (s *StateDB) GetBalance(addr common.Address) *big.Int {
	stateObject := s.getStateObject(addr)
	if stateObject != nil {
		return stateObject.Balance()
	}
	return common.Big0
}

func (s *StateDB) GetNonce(addr common.Address) uint64 {
	stateObject := s.getStateObject(addr)
	if stateObject != nil {
		return stateObject.Nonce()
	}

	return 0
}

// Quorum
func (s *StateDB) GetPrivacyMetadata(addr common.Address) (*PrivacyMetadata, error) {
	stateObject := s.getStateObject(addr)
	if stateObject != nil {
		return stateObject.PrivacyMetadata()
	}
	return nil, nil
}

// Quorum
func (s *StateDB) GetCommittedStatePrivacyMetadata(addr common.Address) (*PrivacyMetadata, error) {
	stateObject := s.getStateObject(addr)
	if stateObject != nil {
		return stateObject.GetCommittedPrivacyMetadata()
	}
	return nil, nil
}

// Quorum
func (self *StateDB) GetManagedParties(addr common.Address) ([]string, error) {
	stateObject := self.getStateObject(addr)
	if stateObject != nil {
		return stateObject.ManagedParties()
	}
	return nil, nil
}

func (s *StateDB) GetRLPEncodedStateObject(addr common.Address) ([]byte, error) {
	stateObject := s.getStateObject(addr)
	if stateObject == nil {
		return nil, fmt.Errorf("no state found for %s", addr.Hex())
	}
	// When calculating the execution hash or simulating the transaction the stateOject state is not committed/updated
	// In order to reflect the updated state invoke stateObject.updateRoot on a copy of the state object.
	if len(stateObject.pendingStorage) > 0 || len(stateObject.dirtyStorage) > 0 || stateObject.dirtyCode {
		cpy := stateObject.deepCopy(s)
		cpy.updateRoot(s.db)
		return rlp.EncodeToBytes(cpy)
	}
	return rlp.EncodeToBytes(stateObject)
}

// Reset clears out all ephemeral state objects from the state db, but keeps
// the underlying state trie to avoid reloading data for the next operations.
func (s *StateDB) Reset(root common.Hash) error {
	tr, err := s.db.OpenTrie(root)
	if err != nil {
		return err
	}
	s.trie = tr
	s.mutex.Lock()
	s.stateObjects = make(map[common.Address]*stateObject)
	s.stateObjectsPending = make(map[common.Address]struct{})
	s.stateObjectsDirty = make(map[common.Address]struct{})
	s.mutex.Unlock()
	s.thash = common.Hash{}
	s.bhash = common.Hash{}
	s.txIndex = 0
	s.logs = make(map[common.Hash][]*types.Log)
	s.logSize = 0
	s.preimages = make(map[common.Hash][]byte)
	s.clearJournalAndRefund()

	if s.snaps != nil {
		s.snapAccounts, s.snapDestructs, s.snapStorage = nil, nil, nil
		if s.snap = s.snaps.Snapshot(root); s.snap != nil {
			s.snapDestructs = make(map[common.Hash]struct{})
			s.snapAccounts = make(map[common.Hash][]byte)
			s.snapStorage = make(map[common.Hash]map[common.Hash][]byte)
		}
	}
	s.accessList = newAccessList()
	return nil
}

// End Quorum

// TxIndex returns the current transaction index set by Prepare.
func (s *StateDB) TxIndex() int {
	return s.txIndex
}

// BlockHash returns the current block hash set by Prepare.
func (s *StateDB) BlockHash() common.Hash {
	return s.bhash
}

func (s *StateDB) GetCode(addr common.Address) []byte {
	stateObject := s.getStateObject(addr)
	if stateObject != nil {
		return stateObject.Code(s.db)
	}
	return nil
}

func (s *StateDB) GetCodeSize(addr common.Address) int {
	stateObject := s.getStateObject(addr)
	if stateObject != nil {
		return stateObject.CodeSize(s.db)
	}
	return 0
}

func (s *StateDB) GetCodeHash(addr common.Address) common.Hash {
	stateObject := s.getStateObject(addr)
	if stateObject == nil {
		return common.Hash{}
	}
	return common.BytesToHash(stateObject.CodeHash())
}

// GetState retrieves a value from the given account's storage trie.
func (s *StateDB) GetState(addr common.Address, hash common.Hash) common.Hash {
	stateObject := s.getStateObject(addr)
	if stateObject != nil {
		return stateObject.GetState(s.db, hash)
	}
	return common.Hash{}
}

// GetProof returns the Merkle proof for a given account.
func (s *StateDB) GetProof(addr common.Address) ([][]byte, error) {
	return s.GetProofByHash(crypto.Keccak256Hash(addr.Bytes()))
}

// GetProofByHash returns the Merkle proof for a given account.
func (s *StateDB) GetProofByHash(addrHash common.Hash) ([][]byte, error) {
	var proof proofList
	err := s.trie.Prove(addrHash[:], 0, &proof)
	return proof, err
}

// GetStorageProof returns the Merkle proof for given storage slot.
func (s *StateDB) GetStorageProof(a common.Address, key common.Hash) ([][]byte, error) {
	var proof proofList
	trie := s.StorageTrie(a)
	if trie == nil {
		return proof, errors.New("storage trie for requested address does not exist")
	}
	err := trie.Prove(crypto.Keccak256(key.Bytes()), 0, &proof)
	return proof, err
}

// GetStorageProofByHash returns the Merkle proof for given storage slot.
func (s *StateDB) GetStorageProofByHash(a common.Address, key common.Hash) ([][]byte, error) {
	var proof proofList
	trie := s.StorageTrie(a)
	if trie == nil {
		return proof, errors.New("storage trie for requested address does not exist")
	}
	err := trie.Prove(crypto.Keccak256(key.Bytes()), 0, &proof)
	return proof, err
}

// GetCommittedState retrieves a value from the given account's committed storage trie.
func (s *StateDB) GetCommittedState(addr common.Address, hash common.Hash) common.Hash {
	stateObject := s.getStateObject(addr)
	if stateObject != nil {
		return stateObject.GetCommittedState(s.db, hash)
	}
	return common.Hash{}
}

// Database retrieves the low level database supporting the lower level trie ops.
func (s *StateDB) Database() Database {
	return s.db
}

// StorageTrie returns the storage trie of an account.
// The return value is a copy and is nil for non-existent accounts.
func (s *StateDB) StorageTrie(addr common.Address) Trie {
	stateObject := s.getStateObject(addr)
	if stateObject == nil {
		return nil
	}
	cpy := stateObject.deepCopy(s)
	cpy.updateTrie(s.db)
	return cpy.getTrie(s.db)
}

func (s *StateDB) HasSuicided(addr common.Address) bool {
	stateObject := s.getStateObject(addr)
	if stateObject != nil {
		return stateObject.suicided
	}
	return false
}

// Quorum
// GetStorageRoot returns the root of the storage associated with the given address.
func (s *StateDB) GetStorageRoot(addr common.Address) (common.Hash, error) {
	so := s.getStateObject(addr)
	if so == nil {
		return common.Hash{}, fmt.Errorf("can't find state object")
	}
	return so.storageRoot(s.db), nil
}

/*
 * SETTERS
 */

// AddBalance adds amount to the account associated with addr.
func (s *StateDB) AddBalance(addr common.Address, amount *big.Int) {
	stateObject := s.GetOrNewStateObject(addr)
	if stateObject != nil {
		stateObject.AddBalance(amount)
	}
}

// SubBalance subtracts amount from the account associated with addr.
func (s *StateDB) SubBalance(addr common.Address, amount *big.Int) {
	stateObject := s.GetOrNewStateObject(addr)
	if stateObject != nil {
		stateObject.SubBalance(amount)
	}
}

func (s *StateDB) SetBalance(addr common.Address, amount *big.Int) {
	stateObject := s.GetOrNewStateObject(addr)
	if stateObject != nil {
		stateObject.SetBalance(amount)
	}
}

func (s *StateDB) SetNonce(addr common.Address, nonce uint64) {
	stateObject := s.GetOrNewStateObject(addr)
	if stateObject != nil {
		stateObject.SetNonce(nonce)
	}
}

func (s *StateDB) SetPrivacyMetadata(addr common.Address, metadata *PrivacyMetadata) {
	stateObject := s.GetOrNewStateObject(addr)
	if stateObject != nil {
		stateObject.SetStatePrivacyMetadata(metadata)
	}
}

func (self *StateDB) SetManagedParties(addr common.Address, managedParties []string) {
	stateObject := self.GetOrNewStateObject(addr)
	if stateObject != nil && len(managedParties) > 0 {
		stateObject.SetManagedParties(managedParties)
	}
}

func (s *StateDB) SetCode(addr common.Address, code []byte) {
	stateObject := s.GetOrNewStateObject(addr)
	if stateObject != nil {
		stateObject.SetCode(crypto.Keccak256Hash(code), code)
	}
}

func (s *StateDB) SetState(addr common.Address, key, value common.Hash) {
	stateObject := s.GetOrNewStateObject(addr)
	if stateObject != nil {
		stateObject.SetState(s.db, key, value)
	}
}

// SetStorage replaces the entire storage for the specified account with given
// storage. This function should only be used for debugging.
func (s *StateDB) SetStorage(addr common.Address, storage map[common.Hash]common.Hash) {
	stateObject := s.GetOrNewStateObject(addr)
	if stateObject != nil {
		stateObject.SetStorage(storage)
	}
}

// Suicide marks the given account as suicided.
// This clears the account balance.
//
// The account's state object is still available until the state is committed,
// getStateObject will return a non-nil account after Suicide.
func (s *StateDB) Suicide(addr common.Address) bool {
	stateObject := s.getStateObject(addr)
	if stateObject == nil {
		return false
	}
	s.journal.append(suicideChange{
		account:     &addr,
		prev:        stateObject.suicided,
		prevbalance: new(big.Int).Set(stateObject.Balance()),
	})
	stateObject.markSuicided()
	stateObject.data.Balance = new(big.Int)

	return true
}

//
// Setting, updating & deleting state object methods.
//

// updateStateObject writes the given object to the trie.
// Quorum:
// - update AccountExtraData trie
func (s *StateDB) updateStateObject(obj *stateObject) {
	// Track the amount of time wasted on updating the account from the trie
	if metrics.EnabledExpensive {
		defer func(start time.Time) { s.AccountUpdates += time.Since(start) }(time.Now())
	}
	// Encode the account and update the account trie
	addr := obj.Address()

	data, err := rlp.EncodeToBytes(obj)
	if err != nil {
		panic(fmt.Errorf("can't encode object at %x: %v", addr[:], err))
	}
	if err = s.trie.TryUpdate(addr[:], data); err != nil {
		s.setError(fmt.Errorf("updateStateObject (%x) error: %v", addr[:], err))
	}

	// If state snapshotting is active, cache the data til commit. Note, this
	// update mechanism is not symmetric to the deletion, because whereas it is
	// enough to track account updates at commit time, deletions need tracking
	// at transaction boundary level to ensure we capture state clearing.
	if s.snap != nil {
		s.snapAccounts[obj.addrHash] = snapshot.SlimAccountRLP(obj.data.Nonce, obj.data.Balance, obj.data.Root, obj.data.CodeHash)
	}

	// Quorum - Privacy Enhancements - update the privacy metadata trie in case the privacy metadata is dirty
	if err != nil {
		return
	}

	if obj.dirtyAccountExtraData && obj.accountExtraData != nil {
		extraDataBytes, err := rlp.EncodeToBytes(obj.accountExtraData)
		if err != nil {
			panic(fmt.Errorf("can't encode privacy metadata at %x: %v", addr[:], err))
		}
		err = s.accountExtraDataTrie.TryUpdate(addr[:], extraDataBytes)
		if err != nil {
			s.setError(err)
			return
		}
	}

}

// deleteStateObject removes the given object from the state trie.
// Quorum:
// - delete the data from the extra data trie corresponding to the account address
func (s *StateDB) deleteStateObject(obj *stateObject) {
	// Track the amount of time wasted on deleting the account from the trie
	if metrics.EnabledExpensive {
		defer func(start time.Time) { s.AccountUpdates += time.Since(start) }(time.Now())
	}
	// Delete the account from the trie
	addr := obj.Address()
	if err := s.trie.TryDelete(addr[:]); err != nil {
		s.setError(fmt.Errorf("deleteStateObject (%x) error: %v", addr[:], err))
		return
	}
	s.setError(s.accountExtraDataTrie.TryDelete(addr[:]))
}

// getStateObject retrieves a state object given by the address, returning nil if
// the object is not found or was deleted in this execution context. If you need
// to differentiate between non-existent/just-deleted, use getDeletedStateObject.
func (s *StateDB) getStateObject(addr common.Address) *stateObject {
	if obj := s.getDeletedStateObject(addr); obj != nil && !obj.deleted {
		return obj
	}
	return nil
}

// getDeletedStateObject is similar to getStateObject, but instead of returning
// nil for a deleted state object, it returns the actual object with the deleted
// flag set. This is needed by the state journal to revert to the correct s-
// destructed object instead of wiping all knowledge about the state object.
func (s *StateDB) getDeletedStateObject(addr common.Address) *stateObject {
	// Prefer live objects if any is available
	if obj := s.stateObjects[addr]; obj != nil {
		return obj
	}
	// If no live objects are available, attempt to use snapshots
	var (
		data *Account
		err  error
	)
	if s.snap != nil {
		if metrics.EnabledExpensive {
			defer func(start time.Time) { s.SnapshotAccountReads += time.Since(start) }(time.Now())
		}
		var acc *snapshot.Account
		if acc, err = s.snap.Account(crypto.HashData(s.hasher, addr.Bytes())); err == nil {
			if acc == nil {
				return nil
			}
			data = &Account{
				Nonce:    acc.Nonce,
				Balance:  acc.Balance,
				CodeHash: acc.CodeHash,
				Root:     common.BytesToHash(acc.Root),
			}
			if len(data.CodeHash) == 0 {
				data.CodeHash = emptyCodeHash
			}
			if data.Root == (common.Hash{}) {
				data.Root = emptyRoot
			}
		}
	}
	// If snapshot unavailable or reading from it failed, load from the database
	if s.snap == nil || err != nil {
		if metrics.EnabledExpensive {
			defer func(start time.Time) { s.AccountReads += time.Since(start) }(time.Now())
		}
		enc, err := s.trie.TryGet(addr.Bytes())
		if err != nil {
			s.setError(fmt.Errorf("getDeleteStateObject (%x) error: %v", addr.Bytes(), err))
			return nil
		}
		if len(enc) == 0 {
			return nil
		}
		data = new(Account)
		if err := rlp.DecodeBytes(enc, data); err != nil {
			log.Error("Failed to decode state object", "addr", addr, "err", err)
			return nil
		}
	}
	// Insert into the live set
	obj := newObject(s, addr, *data)
	s.setStateObject(obj)
	return obj
}

func (s *StateDB) setStateObject(object *stateObject) {
	defer s.mutex.Unlock()
	s.mutex.Lock()
	s.stateObjects[object.Address()] = object
}

// GetOrNewStateObject retrieves a state object or create a new state object if nil.
func (s *StateDB) GetOrNewStateObject(addr common.Address) *stateObject {
	stateObject := s.getStateObject(addr)
	if stateObject == nil {
		stateObject, _ = s.createObject(addr)
	}
	return stateObject
}

// createObject creates a new state object. If there is an existing account with
// the given address, it is overwritten and returned as the second return value.
func (s *StateDB) createObject(addr common.Address) (newobj, prev *stateObject) {
	prev = s.getDeletedStateObject(addr) // Note, prev might have been deleted, we need that!

	var prevdestruct bool
	if s.snap != nil && prev != nil {
		_, prevdestruct = s.snapDestructs[prev.addrHash]
		if !prevdestruct {
			s.snapDestructs[prev.addrHash] = struct{}{}
		}
	}
	newobj = newObject(s, addr, Account{})
	newobj.setNonce(0) // sets the object to dirty
	if prev == nil {
		s.journal.append(createObjectChange{account: &addr})
	} else {
		s.journal.append(resetObjectChange{prev: prev, prevdestruct: prevdestruct})
	}
	s.setStateObject(newobj)
	if prev != nil && !prev.deleted {
		return newobj, prev
	}
	return newobj, nil
}

// CreateAccount explicitly creates a state object. If a state object with the address
// already exists the balance is carried over to the new account.
//
// CreateAccount is called during the EVM CREATE operation. The situation might arise that
// a contract does the following:
//
//   1. sends funds to sha(account ++ (nonce + 1))
//   2. tx_create(sha(account ++ nonce)) (note that this gets the address of 1)
//
// Carrying over the balance ensures that Ether doesn't disappear.
func (s *StateDB) CreateAccount(addr common.Address) {
	newObj, prev := s.createObject(addr)
	if prev != nil {
		newObj.setBalance(prev.data.Balance)
	}
}

func (db *StateDB) ForEachStorage(addr common.Address, cb func(key, value common.Hash) bool) error {
	so := db.getStateObject(addr)
	if so == nil {
		return nil
	}
	it := trie.NewIterator(so.getTrie(db.db).NodeIterator(nil))

	for it.Next() {
		key := common.BytesToHash(db.trie.GetKey(it.Key))
		if value, dirty := so.dirtyStorage[key]; dirty {
			if !cb(key, value) {
				return nil
			}
			continue
		}

		if len(it.Value) > 0 {
			_, content, _, err := rlp.Split(it.Value)
			if err != nil {
				return err
			}
			if !cb(key, common.BytesToHash(content)) {
				return nil
			}
		}
	}
	return nil
}

// Copy creates a deep, independent copy of the state.
// Snapshots of the copied state cannot be applied to the copy.
func (s *StateDB) Copy() *StateDB {
	s.journalMutex.Lock()
	journal := s.journal
	s.journalMutex.Unlock()

	journal.mutex.Lock()
	size := len(journal.dirties)
	dirties := make([]common.Address, 0, size)
	for addr := range journal.dirties {
		dirties = append(dirties, addr)
	}
	journal.mutex.Unlock()

	// Copy all the basic fields, initialize the memory ones
	state := &StateDB{
		db:                  s.db,
		trie:                s.db.CopyTrie(s.trie),
		stateObjects:        make(map[common.Address]*stateObject, size),
		stateObjectsPending: make(map[common.Address]struct{}, len(s.stateObjectsPending)),
		stateObjectsDirty:   make(map[common.Address]struct{}, size),
		refund:              s.refund,
		logs:                make(map[common.Hash][]*types.Log, len(s.logs)),
		logSize:             s.logSize,
		preimages:           make(map[common.Hash][]byte, len(s.preimages)),
		journal:             newJournal(),
		hasher:              crypto.NewKeccakState(),
<<<<<<< HEAD
		// Quorum - Privacy Enhancements
		accountExtraDataTrie: s.db.CopyTrie(s.accountExtraDataTrie),
=======
>>>>>>> 991384a7
	}

	s.mutex.Lock()
	// Copy the dirty states, logs, and preimages
	for _, addr := range dirties {
		// As documented [here](https://github.com/ethereum/go-ethereum/pull/16485#issuecomment-380438527),
		// and in the Finalise-method, there is a case where an object is in the journal but not
		// in the stateObjects: OOG after touch on ripeMD prior to Byzantium. Thus, we need to check for
		// nil
		if object, exist := s.stateObjects[addr]; exist {
			// Even though the original object is dirty, we are not copying the journal,
			// so we need to make sure that anyside effect the journal would have caused
			// during a commit (or similar op) is already applied to the copy.
			state.stateObjects[addr] = object.deepCopy(state)

			state.stateObjectsDirty[addr] = struct{}{}   // Mark the copy dirty to force internal (code/state) commits
			state.stateObjectsPending[addr] = struct{}{} // Mark the copy pending to force external (account) commits
		}
	}
	// Above, we don't copy the actual journal. This means that if the copy is copied, the
	// loop above will be a no-op, since the copy's journal is empty.
	// Thus, here we iterate over stateObjects, to enable copies of copies
	for addr := range s.stateObjectsPending {
		if _, exist := state.stateObjects[addr]; !exist {
			state.stateObjects[addr] = s.stateObjects[addr].deepCopy(state)
		}
		state.stateObjectsPending[addr] = struct{}{}
	}
	for addr := range s.stateObjectsDirty {
		if _, exist := state.stateObjects[addr]; !exist {
			state.stateObjects[addr] = s.stateObjects[addr].deepCopy(state)
		}
		state.stateObjectsDirty[addr] = struct{}{}
	}
	s.mutex.Unlock()
	for hash, logs := range s.logs {
		cpy := make([]*types.Log, len(logs))
		for i, l := range logs {
			cpy[i] = new(types.Log)
			*cpy[i] = *l
		}
		state.logs[hash] = cpy
	}
	for hash, preimage := range s.preimages {
		state.preimages[hash] = preimage
	}
	// Do we need to copy the access list? In practice: No. At the start of a
	// transaction, the access list is empty. In practice, we only ever copy state
	// _between_ transactions/blocks, never in the middle of a transaction.
	// However, it doesn't cost us much to copy an empty list, so we do it anyway
	// to not blow up if we ever decide copy it in the middle of a transaction
	state.accessList = s.accessList.Copy()

	// If there's a prefetcher running, make an inactive copy of it that can
	// only access data but does not actively preload (since the user will not
	// know that they need to explicitly terminate an active copy).
	if s.prefetcher != nil {
		state.prefetcher = s.prefetcher.copy()
	}
	if s.snaps != nil {
		// In order for the miner to be able to use and make additions
		// to the snapshot tree, we need to copy that aswell.
		// Otherwise, any block mined by ourselves will cause gaps in the tree,
		// and force the miner to operate trie-backed only
		state.snaps = s.snaps
		state.snap = s.snap
		// deep copy needed
		state.snapDestructs = make(map[common.Hash]struct{})
		for k, v := range s.snapDestructs {
			state.snapDestructs[k] = v
		}
		state.snapAccounts = make(map[common.Hash][]byte)
		for k, v := range s.snapAccounts {
			state.snapAccounts[k] = v
		}
		state.snapStorage = make(map[common.Hash]map[common.Hash][]byte)
		for k, v := range s.snapStorage {
			temp := make(map[common.Hash][]byte)
			for kk, vv := range v {
				temp[kk] = vv
			}
			state.snapStorage[k] = temp
		}
	}
	return state
}

// Snapshot returns an identifier for the current revision of the state.
func (s *StateDB) Snapshot() int {
	id := s.nextRevisionId
	s.nextRevisionId++
	s.validRevisions = append(s.validRevisions, revision{id, s.journal.length()})
	return id
}

// RevertToSnapshot reverts all state changes made since the given revision.
func (s *StateDB) RevertToSnapshot(revid int) {
	// Find the snapshot in the stack of valid snapshots.
	idx := sort.Search(len(s.validRevisions), func(i int) bool {
		return s.validRevisions[i].id >= revid
	})
	if idx == len(s.validRevisions) || s.validRevisions[idx].id != revid {
		panic(fmt.Errorf("revision id %v cannot be reverted", revid))
	}
	snapshot := s.validRevisions[idx].journalIndex

	// Replay the journal to undo changes and remove invalidated snapshots
	s.journal.revert(s, snapshot)
	s.validRevisions = s.validRevisions[:idx]
}

// GetRefund returns the current value of the refund counter.
func (s *StateDB) GetRefund() uint64 {
	return s.refund
}

// Finalise finalises the state by removing the s destructed objects and clears
// the journal as well as the refunds. Finalise, however, will not push any updates
// into the tries just yet. Only IntermediateRoot or Commit will do that.
func (s *StateDB) Finalise(deleteEmptyObjects bool) {
	addressesToPrefetch := make([][]byte, 0, len(s.journal.dirties))
<<<<<<< HEAD
	s.journal.mutex.Lock()
	dirties := make([]common.Address, 0, len(s.journal.dirties))
=======
>>>>>>> 991384a7
	for addr := range s.journal.dirties {
		dirties = append(dirties, addr)
	}
	s.journal.mutex.Unlock()
	for _, addr := range dirties {
		obj, exist := s.stateObjects[addr]
		if !exist {
			// ripeMD is 'touched' at block 1714175, in tx 0x1237f737031e40bcde4a8b7e717b2d15e3ecadfe49bb1bbc71ee9deb09c6fcf2
			// That tx goes out of gas, and although the notion of 'touched' does not exist there, the
			// touch-event will still be recorded in the journal. Since ripeMD is a special snowflake,
			// it will persist in the journal even though the journal is reverted. In this special circumstance,
			// it may exist in `s.journal.dirties` but not in `s.stateObjects`.
			// Thus, we can safely ignore it here
			continue
		}
		if obj.suicided || (deleteEmptyObjects && obj.empty()) {
			obj.deleted = true

			// If state snapshotting is active, also mark the destruction there.
			// Note, we can't do this only at the end of a block because multiple
			// transactions within the same block might self destruct and then
			// ressurrect an account; but the snapshotter needs both events.
			if s.snap != nil {
				s.snapDestructs[obj.addrHash] = struct{}{} // We need to maintain account deletions explicitly (will remain set indefinitely)
				delete(s.snapAccounts, obj.addrHash)       // Clear out any previously updated account data (may be recreated via a ressurrect)
				delete(s.snapStorage, obj.addrHash)        // Clear out any previously updated storage data (may be recreated via a ressurrect)
			}
		} else {
			obj.finalise(true) // Prefetch slots in the background
		}
		s.mutex.Lock()
		s.stateObjectsPending[addr] = struct{}{}
		s.stateObjectsDirty[addr] = struct{}{}
<<<<<<< HEAD
		s.mutex.Unlock()
=======
>>>>>>> 991384a7

		// At this point, also ship the address off to the precacher. The precacher
		// will start loading tries, and when the change is eventually committed,
		// the commit-phase will be a lot faster
		addressesToPrefetch = append(addressesToPrefetch, common.CopyBytes(addr[:])) // Copy needed for closure
	}
	if s.prefetcher != nil && len(addressesToPrefetch) > 0 {
		s.prefetcher.prefetch(s.originalRoot, addressesToPrefetch)
	}
	// Invalidate journal because reverting across transactions is not allowed.
	s.clearJournalAndRefund()
}

// IntermediateRoot computes the current root hash of the state trie.
// It is called in between transactions to get the root hash that
// goes into transaction receipts.
func (s *StateDB) IntermediateRoot(deleteEmptyObjects bool) common.Hash {
	// Finalise all the dirty storage states and write them into the tries
	s.Finalise(deleteEmptyObjects)

<<<<<<< HEAD
	s.mutex.Lock()
	defer s.mutex.Unlock()
=======
>>>>>>> 991384a7
	// If there was a trie prefetcher operating, it gets aborted and irrevocably
	// modified after we start retrieving tries. Remove it from the statedb after
	// this round of use.
	//
	// This is weird pre-byzantium since the first tx runs with a prefetcher and
	// the remainder without, but pre-byzantium even the initial prefetcher is
	// useless, so no sleep lost.
	prefetcher := s.prefetcher
	if s.prefetcher != nil {
		defer func() {
			s.prefetcher.close()
			s.prefetcher = nil
		}()
	}
	// Although naively it makes sense to retrieve the account trie and then do
	// the contract storage and account updates sequentially, that short circuits
	// the account prefetcher. Instead, let's process all the storage updates
	// first, giving the account prefeches just a few more milliseconds of time
	// to pull useful data from disk.
<<<<<<< HEAD
	for addr := range s.stateObjectsPending {
		if obj := s.stateObjects[addr]; !obj.deleted {
			obj.updateRoot(s.db)
		}
	}
	// Now we're about to start to write changes to the trie. The trie is so far
	// _untouched_. We can check with the prefetcher, if it can give us a trie
	// which has the same root, but also has some content loaded into it.
	if prefetcher != nil {
		if trie := prefetcher.trie(s.originalRoot); trie != nil {
			s.trie = trie
		}
	}
	usedAddrs := make([][]byte, 0, len(s.stateObjectsPending))
	for addr := range s.stateObjectsPending {
=======
	for addr := range s.stateObjectsPending {
		if obj := s.stateObjects[addr]; !obj.deleted {
			obj.updateRoot(s.db)
		}
	}
	// Now we're about to start to write changes to the trie. The trie is so far
	// _untouched_. We can check with the prefetcher, if it can give us a trie
	// which has the same root, but also has some content loaded into it.
	if prefetcher != nil {
		if trie := prefetcher.trie(s.originalRoot); trie != nil {
			s.trie = trie
		}
	}
	usedAddrs := make([][]byte, 0, len(s.stateObjectsPending))
	for addr := range s.stateObjectsPending {
>>>>>>> 991384a7
		if obj := s.stateObjects[addr]; obj.deleted {
			s.deleteStateObject(obj)
		} else {
			s.updateStateObject(obj)
		}
		usedAddrs = append(usedAddrs, common.CopyBytes(addr[:])) // Copy needed for closure
	}
	if prefetcher != nil {
		prefetcher.used(s.originalRoot, usedAddrs)
	}
	if len(s.stateObjectsPending) > 0 {
		s.stateObjectsPending = make(map[common.Address]struct{})
	}
	// Track the amount of time wasted on hashing the account trie
	if metrics.EnabledExpensive {
		defer func(start time.Time) { s.AccountHashes += time.Since(start) }(time.Now())
	}
	return s.trie.Hash()
}

// Prepare sets the current transaction hash and index and block hash which is
// used when the EVM emits new state logs.
func (s *StateDB) Prepare(thash, bhash common.Hash, ti int) {
	s.thash = thash
	s.bhash = bhash
	s.txIndex = ti
	s.accessList = newAccessList()
}

func (s *StateDB) clearJournalAndRefund() {
	defer s.journalMutex.Unlock()
	s.journalMutex.Lock()
	if len(s.journal.entries) > 0 {
		s.journal = newJournal()
		s.refund = 0
	}
	s.validRevisions = s.validRevisions[:0] // Snapshots can be created without journal entires
}

// Commit writes the state to the underlying in-memory trie database.
// Quorum:
// - linking state root and the AccountExtraData root
func (s *StateDB) Commit(deleteEmptyObjects bool) (common.Hash, error) {
	if s.dbErr != nil {
		return common.Hash{}, fmt.Errorf("commit aborted due to earlier error: %v", s.dbErr)
	}
	// Finalize any pending changes and merge everything into the tries
	s.IntermediateRoot(deleteEmptyObjects)

	s.mutex.Lock()
	// Commit objects to the trie, measuring the elapsed time
	codeWriter := s.db.TrieDB().DiskDB().NewBatch()
	for addr := range s.stateObjectsDirty {
		if obj := s.stateObjects[addr]; !obj.deleted {
			// Write any contract code associated with the state object
			if obj.code != nil && obj.dirtyCode {
				rawdb.WriteCode(codeWriter, common.BytesToHash(obj.CodeHash()), obj.code)
				obj.dirtyCode = false
			}
			// Write any storage changes in the state object to its storage trie
			if err := obj.CommitTrie(s.db); err != nil {
				return common.Hash{}, err
			}
		}
	}
	if len(s.stateObjectsDirty) > 0 {
		s.stateObjectsDirty = make(map[common.Address]struct{})
	}
	s.mutex.Unlock()
	if codeWriter.ValueSize() > 0 {
		if err := codeWriter.Write(); err != nil {
			log.Crit("Failed to commit dirty codes", "error", err)
		}
	}
	// Write the account trie changes, measuing the amount of wasted time
	var start time.Time
	if metrics.EnabledExpensive {
		start = time.Now()
	}
	// The onleaf func is called _serially_, so we can reuse the same account
	// for unmarshalling every time.
	var account Account
	root, err := s.trie.Commit(func(_ [][]byte, _ []byte, leaf []byte, parent common.Hash) error {
		if err := rlp.DecodeBytes(leaf, &account); err != nil {
			return nil
		}
		if account.Root != emptyRoot {
			s.db.TrieDB().Reference(account.Root, parent)
		}
		return nil
	})
	if metrics.EnabledExpensive {
		s.AccountCommits += time.Since(start)
	}
	// If snapshotting is enabled, update the snapshot tree with this new version
	if s.snap != nil {
		if metrics.EnabledExpensive {
			defer func(start time.Time) { s.SnapshotCommits += time.Since(start) }(time.Now())
		}
		// Only update if there's a state transition (skip empty Clique blocks)
		if parent := s.snap.Root(); parent != root {
			if err := s.snaps.Update(root, parent, s.snapDestructs, s.snapAccounts, s.snapStorage); err != nil {
				log.Warn("Failed to update snapshot tree", "from", parent, "to", root, "err", err)
			}
			// Keep 128 diff layers in the memory, persistent layer is 129th.
			// - head layer is paired with HEAD state
			// - head-1 layer is paired with HEAD-1 state
			// - head-127 layer(bottom-most diff layer) is paired with HEAD-127 state
			if err := s.snaps.Cap(root, 128); err != nil {
				log.Warn("Failed to cap snapshot tree", "root", root, "layers", 128, "err", err)
			}
		}
		s.snap, s.snapDestructs, s.snapAccounts, s.snapStorage = nil, nil, nil, nil
	}

	// Quorum
	// linking the state root and the AccountExtraData root
	if err == nil {
		// commit the AccountExtraData trie
		extraDataRoot, err := s.accountExtraDataTrie.Commit(nil)
		if err != nil {
			return common.Hash{}, fmt.Errorf("unable to commit the AccountExtraData trie: %v", err)
		}
		log.Debug("AccountExtraData root after trie commit", "root", extraDataRoot)
		// link the new state root to the AccountExtraData root
		err = s.db.AccountExtraDataLinker().Link(root, extraDataRoot)
		if err != nil {
			return common.Hash{}, fmt.Errorf("Unable to link the state root to the privacy metadata root: %v", err)
		}
		// add a reference from the AccountExtraData root to the state root so that when the state root is written
		// to the DB the the AccountExtraData root is also written
		s.db.TrieDB().Reference(extraDataRoot, root)
	}
	return root, err
}

// PrepareAccessList handles the preparatory steps for executing a state transition with
// regards to both EIP-2929 and EIP-2930:
//
// - Add sender to access list (2929)
// - Add destination to access list (2929)
// - Add precompiles to access list (2929)
// - Add the contents of the optional tx access list (2930)
//
// This method should only be called if Yolov3/Berlin/2929+2930 is applicable at the current number.
func (s *StateDB) PrepareAccessList(sender common.Address, dst *common.Address, precompiles []common.Address, list types.AccessList) {
	s.AddAddressToAccessList(sender)
	if dst != nil {
		s.AddAddressToAccessList(*dst)
		// If it's a create-tx, the destination will be added inside evm.create
	}
	for _, addr := range precompiles {
		s.AddAddressToAccessList(addr)
	}
	for _, el := range list {
		s.AddAddressToAccessList(el.Address)
		for _, key := range el.StorageKeys {
			s.AddSlotToAccessList(el.Address, key)
		}
	}
}

// AddAddressToAccessList adds the given address to the access list
func (s *StateDB) AddAddressToAccessList(addr common.Address) {
	if s.accessList.AddAddress(addr) {
		s.journal.append(accessListAddAccountChange{&addr})
	}
}

// AddSlotToAccessList adds the given (address, slot)-tuple to the access list
func (s *StateDB) AddSlotToAccessList(addr common.Address, slot common.Hash) {
	addrMod, slotMod := s.accessList.AddSlot(addr, slot)
	if addrMod {
		// In practice, this should not happen, since there is no way to enter the
		// scope of 'address' without having the 'address' become already added
		// to the access list (via call-variant, create, etc).
		// Better safe than sorry, though
		s.journal.append(accessListAddAccountChange{&addr})
	}
	if slotMod {
		s.journal.append(accessListAddSlotChange{
			address: &addr,
			slot:    &slot,
		})
	}
}

// AddressInAccessList returns true if the given address is in the access list.
func (s *StateDB) AddressInAccessList(addr common.Address) bool {
	return s.accessList.ContainsAddress(addr)
}

// SlotInAccessList returns true if the given (address, slot)-tuple is in the access list.
func (s *StateDB) SlotInAccessList(addr common.Address, slot common.Hash) (addressPresent bool, slotPresent bool) {
	return s.accessList.Contains(addr, slot)
}<|MERGE_RESOLUTION|>--- conflicted
+++ resolved
@@ -155,11 +155,8 @@
 		journal:             newJournal(),
 		accessList:          newAccessList(),
 		hasher:              crypto.NewKeccakState(),
-<<<<<<< HEAD
 		// Quorum - Privacy Enhancements
 		accountExtraDataTrie: accountExtraDataTrie,
-=======
->>>>>>> 991384a7
 	}
 	if sdb.snaps != nil {
 		if sdb.snap = sdb.snaps.Snapshot(root); sdb.snap != nil {
@@ -833,11 +830,8 @@
 		preimages:           make(map[common.Hash][]byte, len(s.preimages)),
 		journal:             newJournal(),
 		hasher:              crypto.NewKeccakState(),
-<<<<<<< HEAD
 		// Quorum - Privacy Enhancements
 		accountExtraDataTrie: s.db.CopyTrie(s.accountExtraDataTrie),
-=======
->>>>>>> 991384a7
 	}
 
 	s.mutex.Lock()
@@ -959,11 +953,8 @@
 // into the tries just yet. Only IntermediateRoot or Commit will do that.
 func (s *StateDB) Finalise(deleteEmptyObjects bool) {
 	addressesToPrefetch := make([][]byte, 0, len(s.journal.dirties))
-<<<<<<< HEAD
 	s.journal.mutex.Lock()
 	dirties := make([]common.Address, 0, len(s.journal.dirties))
-=======
->>>>>>> 991384a7
 	for addr := range s.journal.dirties {
 		dirties = append(dirties, addr)
 	}
@@ -997,10 +988,7 @@
 		s.mutex.Lock()
 		s.stateObjectsPending[addr] = struct{}{}
 		s.stateObjectsDirty[addr] = struct{}{}
-<<<<<<< HEAD
 		s.mutex.Unlock()
-=======
->>>>>>> 991384a7
 
 		// At this point, also ship the address off to the precacher. The precacher
 		// will start loading tries, and when the change is eventually committed,
@@ -1021,11 +1009,8 @@
 	// Finalise all the dirty storage states and write them into the tries
 	s.Finalise(deleteEmptyObjects)
 
-<<<<<<< HEAD
 	s.mutex.Lock()
 	defer s.mutex.Unlock()
-=======
->>>>>>> 991384a7
 	// If there was a trie prefetcher operating, it gets aborted and irrevocably
 	// modified after we start retrieving tries. Remove it from the statedb after
 	// this round of use.
@@ -1045,7 +1030,6 @@
 	// the account prefetcher. Instead, let's process all the storage updates
 	// first, giving the account prefeches just a few more milliseconds of time
 	// to pull useful data from disk.
-<<<<<<< HEAD
 	for addr := range s.stateObjectsPending {
 		if obj := s.stateObjects[addr]; !obj.deleted {
 			obj.updateRoot(s.db)
@@ -1061,23 +1045,6 @@
 	}
 	usedAddrs := make([][]byte, 0, len(s.stateObjectsPending))
 	for addr := range s.stateObjectsPending {
-=======
-	for addr := range s.stateObjectsPending {
-		if obj := s.stateObjects[addr]; !obj.deleted {
-			obj.updateRoot(s.db)
-		}
-	}
-	// Now we're about to start to write changes to the trie. The trie is so far
-	// _untouched_. We can check with the prefetcher, if it can give us a trie
-	// which has the same root, but also has some content loaded into it.
-	if prefetcher != nil {
-		if trie := prefetcher.trie(s.originalRoot); trie != nil {
-			s.trie = trie
-		}
-	}
-	usedAddrs := make([][]byte, 0, len(s.stateObjectsPending))
-	for addr := range s.stateObjectsPending {
->>>>>>> 991384a7
 		if obj := s.stateObjects[addr]; obj.deleted {
 			s.deleteStateObject(obj)
 		} else {
