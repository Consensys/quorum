// Copyright 2016 The go-ethereum Authors
// This file is part of the go-ethereum library.
//
// The go-ethereum library is free software: you can redistribute it and/or modify
// it under the terms of the GNU Lesser General Public License as published by
// the Free Software Foundation, either version 3 of the License, or
// (at your option) any later version.
//
// The go-ethereum library is distributed in the hope that it will be useful,
// but WITHOUT ANY WARRANTY; without even the implied warranty of
// MERCHANTABILITY or FITNESS FOR A PARTICULAR PURPOSE. See the
// GNU Lesser General Public License for more details.
//
// You should have received a copy of the GNU Lesser General Public License
// along with the go-ethereum library. If not, see <http://www.gnu.org/licenses/>.

package state

import (
	"bytes"
	"encoding/binary"
	"fmt"
	"math"
	"math/big"
	"math/rand"
	"reflect"
	"strings"
	"sync"
	"testing"
	"testing/quick"

	"github.com/ethereum/go-ethereum/common"
	"github.com/ethereum/go-ethereum/core/rawdb"
	"github.com/ethereum/go-ethereum/core/types"
	"github.com/ethereum/go-ethereum/private/engine"
)

// Tests that updating a state trie does not leak any database writes prior to
// actually committing the state.
func TestUpdateLeaks(t *testing.T) {
	// Create an empty state database
	db := rawdb.NewMemoryDatabase()
	state, _ := New(common.Hash{}, NewDatabase(db), nil)

	// Update it with some accounts
	for i := byte(0); i < 255; i++ {
		addr := common.BytesToAddress([]byte{i})
		state.AddBalance(addr, big.NewInt(int64(11*i)))
		state.SetNonce(addr, uint64(42*i))
		if i%2 == 0 {
			state.SetState(addr, common.BytesToHash([]byte{i, i, i}), common.BytesToHash([]byte{i, i, i, i}))
		}
		if i%3 == 0 {
			state.SetCode(addr, []byte{i, i, i, i, i})
		}
	}

	root := state.IntermediateRoot(false)
	if err := state.Database().TrieDB().Commit(root, false, nil); err != nil {
		t.Errorf("can not commit trie %v to persistent database", root.Hex())
	}

	// Ensure that no data was leaked into the database
	it := db.NewIterator(nil, nil)
	for it.Next() {
		t.Errorf("State leaked into database: %x -> %x", it.Key(), it.Value())
	}
	it.Release()
}

// Tests that no intermediate state of an object is stored into the database,
// only the one right before the commit.
func TestIntermediateLeaks(t *testing.T) {
	// Create two state databases, one transitioning to the final state, the other final from the beginning
	transDb := rawdb.NewMemoryDatabase()
	finalDb := rawdb.NewMemoryDatabase()
	transState, _ := New(common.Hash{}, NewDatabase(transDb), nil)
	finalState, _ := New(common.Hash{}, NewDatabase(finalDb), nil)

	modify := func(state *StateDB, addr common.Address, i, tweak byte) {
		state.SetBalance(addr, big.NewInt(int64(11*i)+int64(tweak)))
		state.SetNonce(addr, uint64(42*i+tweak))
		if i%2 == 0 {
			state.SetState(addr, common.Hash{i, i, i, 0}, common.Hash{})
			state.SetState(addr, common.Hash{i, i, i, tweak}, common.Hash{i, i, i, i, tweak})
		}
		if i%3 == 0 {
			state.SetCode(addr, []byte{i, i, i, i, i, tweak})
		}
	}

	// Modify the transient state.
	for i := byte(0); i < 255; i++ {
		modify(transState, common.Address{i}, i, 0)
	}
	// Write modifications to trie.
	transState.IntermediateRoot(false)

	// Overwrite all the data with new values in the transient database.
	for i := byte(0); i < 255; i++ {
		modify(transState, common.Address{i}, i, 99)
		modify(finalState, common.Address{i}, i, 99)
	}

	// Commit and cross check the databases.
	transRoot, err := transState.Commit(false)
	if err != nil {
		t.Fatalf("failed to commit transition state: %v", err)
	}
	if err = transState.Database().TrieDB().Commit(transRoot, false, nil); err != nil {
		t.Errorf("can not commit trie %v to persistent database", transRoot.Hex())
	}

	finalRoot, err := finalState.Commit(false)
	if err != nil {
		t.Fatalf("failed to commit final state: %v", err)
	}
	if err = finalState.Database().TrieDB().Commit(finalRoot, false, nil); err != nil {
		t.Errorf("can not commit trie %v to persistent database", finalRoot.Hex())
	}

	it := finalDb.NewIterator(nil, nil)
	for it.Next() {
		key, fvalue := it.Key(), it.Value()
		tvalue, err := transDb.Get(key)
		if err != nil {
			t.Errorf("entry missing from the transition database: %x -> %x", key, fvalue)
		}
		if !bytes.Equal(fvalue, tvalue) {
			t.Errorf("the value associate key %x is mismatch,: %x in transition database ,%x in final database", key, tvalue, fvalue)
		}
	}
	it.Release()

	it = transDb.NewIterator(nil, nil)
	for it.Next() {
		key, tvalue := it.Key(), it.Value()
		fvalue, err := finalDb.Get(key)
		if err != nil {
			t.Errorf("extra entry in the transition database: %x -> %x", key, it.Value())
		}
		if !bytes.Equal(fvalue, tvalue) {
			t.Errorf("the value associate key %x is mismatch,: %x in transition database ,%x in final database", key, tvalue, fvalue)
		}
	}
}

// TestCopy tests that copying a StateDB object indeed makes the original and
// the copy independent of each other. This test is a regression test against
// https://github.com/ethereum/go-ethereum/pull/15549.
func TestCopy(t *testing.T) {
	// Create a random state test to copy and modify "independently"
	orig, _ := New(common.Hash{}, NewDatabase(rawdb.NewMemoryDatabase()), nil)

	for i := byte(0); i < 255; i++ {
		obj := orig.GetOrNewStateObject(common.BytesToAddress([]byte{i}))
		obj.AddBalance(big.NewInt(int64(i)))
		orig.updateStateObject(obj)
	}
	orig.Finalise(false)

	// Copy the state
	copy := orig.Copy()

	// Copy the copy state
	ccopy := copy.Copy()

	// modify all in memory
	for i := byte(0); i < 255; i++ {
		origObj := orig.GetOrNewStateObject(common.BytesToAddress([]byte{i}))
		copyObj := copy.GetOrNewStateObject(common.BytesToAddress([]byte{i}))
		ccopyObj := ccopy.GetOrNewStateObject(common.BytesToAddress([]byte{i}))

		origObj.AddBalance(big.NewInt(2 * int64(i)))
		copyObj.AddBalance(big.NewInt(3 * int64(i)))
		ccopyObj.AddBalance(big.NewInt(4 * int64(i)))

		orig.updateStateObject(origObj)
		copy.updateStateObject(copyObj)
		ccopy.updateStateObject(copyObj)
	}

	// Finalise the changes on all concurrently
	finalise := func(wg *sync.WaitGroup, db *StateDB) {
		defer wg.Done()
		db.Finalise(true)
	}

	var wg sync.WaitGroup
	wg.Add(3)
	go finalise(&wg, orig)
	go finalise(&wg, copy)
	go finalise(&wg, ccopy)
	wg.Wait()

	// Verify that the three states have been updated independently
	for i := byte(0); i < 255; i++ {
		origObj := orig.GetOrNewStateObject(common.BytesToAddress([]byte{i}))
		copyObj := copy.GetOrNewStateObject(common.BytesToAddress([]byte{i}))
		ccopyObj := ccopy.GetOrNewStateObject(common.BytesToAddress([]byte{i}))

		if want := big.NewInt(3 * int64(i)); origObj.Balance().Cmp(want) != 0 {
			t.Errorf("orig obj %d: balance mismatch: have %v, want %v", i, origObj.Balance(), want)
		}
		if want := big.NewInt(4 * int64(i)); copyObj.Balance().Cmp(want) != 0 {
			t.Errorf("copy obj %d: balance mismatch: have %v, want %v", i, copyObj.Balance(), want)
		}
		if want := big.NewInt(5 * int64(i)); ccopyObj.Balance().Cmp(want) != 0 {
			t.Errorf("copy obj %d: balance mismatch: have %v, want %v", i, ccopyObj.Balance(), want)
		}
	}
}

func TestSnapshotRandom(t *testing.T) {
	config := &quick.Config{MaxCount: 1000}
	err := quick.Check((*snapshotTest).run, config)
	if cerr, ok := err.(*quick.CheckError); ok {
		test := cerr.In[0].(*snapshotTest)
		t.Errorf("%v:\n%s", test.err, test)
	} else if err != nil {
		t.Error(err)
	}
}

// A snapshotTest checks that reverting StateDB snapshots properly undoes all changes
// captured by the snapshot. Instances of this test with pseudorandom content are created
// by Generate.
//
// The test works as follows:
//
// A new state is created and all actions are applied to it. Several snapshots are taken
// in between actions. The test then reverts each snapshot. For each snapshot the actions
// leading up to it are replayed on a fresh, empty state. The behaviour of all public
// accessor methods on the reverted state must match the return value of the equivalent
// methods on the replayed state.
type snapshotTest struct {
	addrs     []common.Address // all account addresses
	actions   []testAction     // modifications to the state
	snapshots []int            // actions indexes at which snapshot is taken
	err       error            // failure details are reported through this field
}

type testAction struct {
	name   string
	fn     func(testAction, *StateDB)
	args   []int64
	noAddr bool
}

// newTestAction creates a random action that changes state.
func newTestAction(addr common.Address, r *rand.Rand) testAction {
	actions := []testAction{
		{
			name: "SetBalance",
			fn: func(a testAction, s *StateDB) {
				s.SetBalance(addr, big.NewInt(a.args[0]))
			},
			args: make([]int64, 1),
		},
		{
			name: "AddBalance",
			fn: func(a testAction, s *StateDB) {
				s.AddBalance(addr, big.NewInt(a.args[0]))
			},
			args: make([]int64, 1),
		},
		{
			name: "SetNonce",
			fn: func(a testAction, s *StateDB) {
				s.SetNonce(addr, uint64(a.args[0]))
			},
			args: make([]int64, 1),
		},
		{
			name: "SetState",
			fn: func(a testAction, s *StateDB) {
				var key, val common.Hash
				binary.BigEndian.PutUint16(key[:], uint16(a.args[0]))
				binary.BigEndian.PutUint16(val[:], uint16(a.args[1]))
				s.SetState(addr, key, val)
			},
			args: make([]int64, 2),
		},
		{
			name: "SetCode",
			fn: func(a testAction, s *StateDB) {
				code := make([]byte, 16)
				binary.BigEndian.PutUint64(code, uint64(a.args[0]))
				binary.BigEndian.PutUint64(code[8:], uint64(a.args[1]))
				s.SetCode(addr, code)
			},
			args: make([]int64, 2),
		},
		{
			name: "SetPrivacyMetadata",
			fn: func(a testAction, s *StateDB) {

				privFlag := engine.PrivacyFlagType((uint64(a.args[0])%2)*2 + 1) // the only possible values should be 1 and 3
				b := make([]byte, 8)
				binary.BigEndian.PutUint64(b, uint64(a.args[1]))
				hash := common.BytesToEncryptedPayloadHash(b)

				s.SetPrivacyMetadata(addr, &PrivacyMetadata{
					CreationTxHash: hash,
					PrivacyFlag:    privFlag,
				})
			},
			args: make([]int64, 2),
		},
		{
			name: "CreateAccount",
			fn: func(a testAction, s *StateDB) {
				s.CreateAccount(addr)
			},
		},
		{
			name: "Suicide",
			fn: func(a testAction, s *StateDB) {
				s.Suicide(addr)
			},
		},
		{
			name: "AddRefund",
			fn: func(a testAction, s *StateDB) {
				s.AddRefund(uint64(a.args[0]))
			},
			args:   make([]int64, 1),
			noAddr: true,
		},
		{
			name: "AddLog",
			fn: func(a testAction, s *StateDB) {
				data := make([]byte, 2)
				binary.BigEndian.PutUint16(data, uint16(a.args[0]))
				s.AddLog(&types.Log{Address: addr, Data: data})
			},
			args: make([]int64, 1),
		},
		{
			name: "AddPreimage",
			fn: func(a testAction, s *StateDB) {
				preimage := []byte{1}
				hash := common.BytesToHash(preimage)
				s.AddPreimage(hash, preimage)
			},
			args: make([]int64, 1),
		},
		{
			name: "AddAddressToAccessList",
			fn: func(a testAction, s *StateDB) {
				s.AddAddressToAccessList(addr)
			},
		},
		{
			name: "AddSlotToAccessList",
			fn: func(a testAction, s *StateDB) {
				s.AddSlotToAccessList(addr,
					common.Hash{byte(a.args[0])})
			},
			args: make([]int64, 1),
		},
	}
	action := actions[r.Intn(len(actions))]
	var nameargs []string
	if !action.noAddr {
		nameargs = append(nameargs, addr.Hex())
	}
	for i := range action.args {
		action.args[i] = rand.Int63n(100)
		nameargs = append(nameargs, fmt.Sprint(action.args[i]))
	}
	action.name += strings.Join(nameargs, ", ")
	return action
}

// Generate returns a new snapshot test of the given size. All randomness is
// derived from r.
func (*snapshotTest) Generate(r *rand.Rand, size int) reflect.Value {
	// Generate random actions.
	addrs := make([]common.Address, 50)
	for i := range addrs {
		addrs[i][0] = byte(i)
	}
	actions := make([]testAction, size)
	for i := range actions {
		addr := addrs[r.Intn(len(addrs))]
		actions[i] = newTestAction(addr, r)
	}
	// Generate snapshot indexes.
	nsnapshots := int(math.Sqrt(float64(size)))
	if size > 0 && nsnapshots == 0 {
		nsnapshots = 1
	}
	snapshots := make([]int, nsnapshots)
	snaplen := len(actions) / nsnapshots
	for i := range snapshots {
		// Try to place the snapshots some number of actions apart from each other.
		snapshots[i] = (i * snaplen) + r.Intn(snaplen)
	}
	return reflect.ValueOf(&snapshotTest{addrs, actions, snapshots, nil})
}

func (test *snapshotTest) String() string {
	out := new(bytes.Buffer)
	sindex := 0
	for i, action := range test.actions {
		if len(test.snapshots) > sindex && i == test.snapshots[sindex] {
			fmt.Fprintf(out, "---- snapshot %d ----\n", sindex)
			sindex++
		}
		fmt.Fprintf(out, "%4d: %s\n", i, action.name)
	}
	return out.String()
}

func (test *snapshotTest) run() bool {
	// Run all actions and create snapshots.
	var (
		state, _     = New(common.Hash{}, NewDatabase(rawdb.NewMemoryDatabase()), nil)
		snapshotRevs = make([]int, len(test.snapshots))
		sindex       = 0
	)
	for i, action := range test.actions {
		if len(test.snapshots) > sindex && i == test.snapshots[sindex] {
			snapshotRevs[sindex] = state.Snapshot()
			sindex++
		}
		action.fn(action, state)
	}
	// Revert all snapshots in reverse order. Each revert must yield a state
	// that is equivalent to fresh state with all actions up the snapshot applied.
	for sindex--; sindex >= 0; sindex-- {
		checkstate, _ := New(common.Hash{}, state.Database(), nil)
		for _, action := range test.actions[:test.snapshots[sindex]] {
			action.fn(action, checkstate)
		}
		state.RevertToSnapshot(snapshotRevs[sindex])
		if err := test.checkEqual(state, checkstate); err != nil {
			test.err = fmt.Errorf("state mismatch after revert to snapshot %d\n%v", sindex, err)
			return false
		}
	}
	return true
}

// checkEqual checks that methods of state and checkstate return the same values.
func (test *snapshotTest) checkEqual(state, checkstate *StateDB) error {
	for _, addr := range test.addrs {
		var err error
		checkeq := func(op string, a, b interface{}) bool {
			if err == nil && !reflect.DeepEqual(a, b) {
				err = fmt.Errorf("got %s(%s) == %v, want %v", op, addr.Hex(), a, b)
				return false
			}
			return true
		}
		// Check basic accessor methods.
		checkeq("Exist", state.Exist(addr), checkstate.Exist(addr))
		checkeq("HasSuicided", state.HasSuicided(addr), checkstate.HasSuicided(addr))
		checkeq("GetBalance", state.GetBalance(addr), checkstate.GetBalance(addr))
		checkeq("GetNonce", state.GetNonce(addr), checkstate.GetNonce(addr))
		checkeq("GetCode", state.GetCode(addr), checkstate.GetCode(addr))
		checkeq("GetCodeHash", state.GetCodeHash(addr), checkstate.GetCodeHash(addr))
		checkeq("GetCodeSize", state.GetCodeSize(addr), checkstate.GetCodeSize(addr))
		statePM, _ := state.GetPrivacyMetadata(addr)
		checkStatePM, _ := checkstate.GetPrivacyMetadata(addr)
		checkeq("GetPrivacyMetadata", statePM, checkStatePM)
		// Check storage.
		if obj := state.getStateObject(addr); obj != nil {
			state.ForEachStorage(addr, func(key, value common.Hash) bool {
				return checkeq("GetState("+key.Hex()+")", checkstate.GetState(addr, key), value)
			})
			checkstate.ForEachStorage(addr, func(key, value common.Hash) bool {
				return checkeq("GetState("+key.Hex()+")", checkstate.GetState(addr, key), value)
			})
		}
		if err != nil {
			return err
		}
	}

	if state.GetRefund() != checkstate.GetRefund() {
		return fmt.Errorf("got GetRefund() == %d, want GetRefund() == %d",
			state.GetRefund(), checkstate.GetRefund())
	}
	if !reflect.DeepEqual(state.GetLogs(common.Hash{}), checkstate.GetLogs(common.Hash{})) {
		return fmt.Errorf("got GetLogs(common.Hash{}) == %v, want GetLogs(common.Hash{}) == %v",
			state.GetLogs(common.Hash{}), checkstate.GetLogs(common.Hash{}))
	}
	return nil
}

func TestTouchDelete(t *testing.T) {
	s := newStateTest()
	s.state.GetOrNewStateObject(common.Address{})
	root, _ := s.state.Commit(false)
	s.state.Reset(root)

	snapshot := s.state.Snapshot()
	s.state.AddBalance(common.Address{}, new(big.Int))

	if len(s.state.journal.dirties) != 1 {
		t.Fatal("expected one dirty state object")
	}
	s.state.RevertToSnapshot(snapshot)
	if len(s.state.journal.dirties) != 0 {
		t.Fatal("expected no dirty state object")
	}
}

// TestCopyOfCopy tests that modified objects are carried over to the copy, and the copy of the copy.
// See https://github.com/ethereum/go-ethereum/pull/15225#issuecomment-380191512
func TestCopyOfCopy(t *testing.T) {
	state, _ := New(common.Hash{}, NewDatabase(rawdb.NewMemoryDatabase()), nil)
	addr := common.HexToAddress("aaaa")
	state.SetBalance(addr, big.NewInt(42))

	if got := state.Copy().GetBalance(addr).Uint64(); got != 42 {
		t.Fatalf("1st copy fail, expected 42, got %v", got)
	}
	if got := state.Copy().Copy().GetBalance(addr).Uint64(); got != 42 {
		t.Fatalf("2nd copy fail, expected 42, got %v", got)
	}
}

// Tests a regression where committing a copy lost some internal meta information,
// leading to corrupted subsequent copies.
//
// See https://github.com/ethereum/go-ethereum/issues/20106.
func TestCopyCommitCopy(t *testing.T) {
	state, _ := New(common.Hash{}, NewDatabase(rawdb.NewMemoryDatabase()), nil)

	// Create an account and check if the retrieved balance is correct
	addr := common.HexToAddress("0xaffeaffeaffeaffeaffeaffeaffeaffeaffeaffe")
	skey := common.HexToHash("aaa")
	sval := common.HexToHash("bbb")

	state.SetBalance(addr, big.NewInt(42)) // Change the account trie
	state.SetCode(addr, []byte("hello"))   // Change an external metadata
	state.SetState(addr, skey, sval)       // Change the storage trie

	if balance := state.GetBalance(addr); balance.Cmp(big.NewInt(42)) != 0 {
		t.Fatalf("initial balance mismatch: have %v, want %v", balance, 42)
	}
	if code := state.GetCode(addr); !bytes.Equal(code, []byte("hello")) {
		t.Fatalf("initial code mismatch: have %x, want %x", code, []byte("hello"))
	}
	if val := state.GetState(addr, skey); val != sval {
		t.Fatalf("initial non-committed storage slot mismatch: have %x, want %x", val, sval)
	}
	if val := state.GetCommittedState(addr, skey); val != (common.Hash{}) {
		t.Fatalf("initial committed storage slot mismatch: have %x, want %x", val, common.Hash{})
	}
	// Copy the non-committed state database and check pre/post commit balance
	copyOne := state.Copy()
	if balance := copyOne.GetBalance(addr); balance.Cmp(big.NewInt(42)) != 0 {
		t.Fatalf("first copy pre-commit balance mismatch: have %v, want %v", balance, 42)
	}
	if code := copyOne.GetCode(addr); !bytes.Equal(code, []byte("hello")) {
		t.Fatalf("first copy pre-commit code mismatch: have %x, want %x", code, []byte("hello"))
	}
	if val := copyOne.GetState(addr, skey); val != sval {
		t.Fatalf("first copy pre-commit non-committed storage slot mismatch: have %x, want %x", val, sval)
	}
	if val := copyOne.GetCommittedState(addr, skey); val != (common.Hash{}) {
		t.Fatalf("first copy pre-commit committed storage slot mismatch: have %x, want %x", val, common.Hash{})
	}

	copyOne.Commit(false)
	if balance := copyOne.GetBalance(addr); balance.Cmp(big.NewInt(42)) != 0 {
		t.Fatalf("first copy post-commit balance mismatch: have %v, want %v", balance, 42)
	}
	if code := copyOne.GetCode(addr); !bytes.Equal(code, []byte("hello")) {
		t.Fatalf("first copy post-commit code mismatch: have %x, want %x", code, []byte("hello"))
	}
	if val := copyOne.GetState(addr, skey); val != sval {
		t.Fatalf("first copy post-commit non-committed storage slot mismatch: have %x, want %x", val, sval)
	}
	if val := copyOne.GetCommittedState(addr, skey); val != sval {
		t.Fatalf("first copy post-commit committed storage slot mismatch: have %x, want %x", val, sval)
	}
	// Copy the copy and check the balance once more
	copyTwo := copyOne.Copy()
	if balance := copyTwo.GetBalance(addr); balance.Cmp(big.NewInt(42)) != 0 {
		t.Fatalf("second copy balance mismatch: have %v, want %v", balance, 42)
	}
	if code := copyTwo.GetCode(addr); !bytes.Equal(code, []byte("hello")) {
		t.Fatalf("second copy code mismatch: have %x, want %x", code, []byte("hello"))
	}
	if val := copyTwo.GetState(addr, skey); val != sval {
		t.Fatalf("second copy non-committed storage slot mismatch: have %x, want %x", val, sval)
	}
	if val := copyTwo.GetCommittedState(addr, skey); val != sval {
		t.Fatalf("second copy post-commit committed storage slot mismatch: have %x, want %x", val, sval)
	}
}

// Tests a regression where committing a copy lost some internal meta information,
// leading to corrupted subsequent copies.
//
// See https://github.com/ethereum/go-ethereum/issues/20106.
func TestCopyCopyCommitCopy(t *testing.T) {
	state, _ := New(common.Hash{}, NewDatabase(rawdb.NewMemoryDatabase()), nil)

	// Create an account and check if the retrieved balance is correct
	addr := common.HexToAddress("0xaffeaffeaffeaffeaffeaffeaffeaffeaffeaffe")
	skey := common.HexToHash("aaa")
	sval := common.HexToHash("bbb")

	state.SetBalance(addr, big.NewInt(42)) // Change the account trie
	state.SetCode(addr, []byte("hello"))   // Change an external metadata
	state.SetState(addr, skey, sval)       // Change the storage trie

	if balance := state.GetBalance(addr); balance.Cmp(big.NewInt(42)) != 0 {
		t.Fatalf("initial balance mismatch: have %v, want %v", balance, 42)
	}
	if code := state.GetCode(addr); !bytes.Equal(code, []byte("hello")) {
		t.Fatalf("initial code mismatch: have %x, want %x", code, []byte("hello"))
	}
	if val := state.GetState(addr, skey); val != sval {
		t.Fatalf("initial non-committed storage slot mismatch: have %x, want %x", val, sval)
	}
	if val := state.GetCommittedState(addr, skey); val != (common.Hash{}) {
		t.Fatalf("initial committed storage slot mismatch: have %x, want %x", val, common.Hash{})
	}
	// Copy the non-committed state database and check pre/post commit balance
	copyOne := state.Copy()
	if balance := copyOne.GetBalance(addr); balance.Cmp(big.NewInt(42)) != 0 {
		t.Fatalf("first copy balance mismatch: have %v, want %v", balance, 42)
	}
	if code := copyOne.GetCode(addr); !bytes.Equal(code, []byte("hello")) {
		t.Fatalf("first copy code mismatch: have %x, want %x", code, []byte("hello"))
	}
	if val := copyOne.GetState(addr, skey); val != sval {
		t.Fatalf("first copy non-committed storage slot mismatch: have %x, want %x", val, sval)
	}
	if val := copyOne.GetCommittedState(addr, skey); val != (common.Hash{}) {
		t.Fatalf("first copy committed storage slot mismatch: have %x, want %x", val, common.Hash{})
	}
	// Copy the copy and check the balance once more
	copyTwo := copyOne.Copy()
	if balance := copyTwo.GetBalance(addr); balance.Cmp(big.NewInt(42)) != 0 {
		t.Fatalf("second copy pre-commit balance mismatch: have %v, want %v", balance, 42)
	}
	if code := copyTwo.GetCode(addr); !bytes.Equal(code, []byte("hello")) {
		t.Fatalf("second copy pre-commit code mismatch: have %x, want %x", code, []byte("hello"))
	}
	if val := copyTwo.GetState(addr, skey); val != sval {
		t.Fatalf("second copy pre-commit non-committed storage slot mismatch: have %x, want %x", val, sval)
	}
	if val := copyTwo.GetCommittedState(addr, skey); val != (common.Hash{}) {
		t.Fatalf("second copy pre-commit committed storage slot mismatch: have %x, want %x", val, common.Hash{})
	}
	copyTwo.Commit(false)
	if balance := copyTwo.GetBalance(addr); balance.Cmp(big.NewInt(42)) != 0 {
		t.Fatalf("second copy post-commit balance mismatch: have %v, want %v", balance, 42)
	}
	if code := copyTwo.GetCode(addr); !bytes.Equal(code, []byte("hello")) {
		t.Fatalf("second copy post-commit code mismatch: have %x, want %x", code, []byte("hello"))
	}
	if val := copyTwo.GetState(addr, skey); val != sval {
		t.Fatalf("second copy post-commit non-committed storage slot mismatch: have %x, want %x", val, sval)
	}
	if val := copyTwo.GetCommittedState(addr, skey); val != sval {
		t.Fatalf("second copy post-commit committed storage slot mismatch: have %x, want %x", val, sval)
	}
	// Copy the copy-copy and check the balance once more
	copyThree := copyTwo.Copy()
	if balance := copyThree.GetBalance(addr); balance.Cmp(big.NewInt(42)) != 0 {
		t.Fatalf("third copy balance mismatch: have %v, want %v", balance, 42)
	}
	if code := copyThree.GetCode(addr); !bytes.Equal(code, []byte("hello")) {
		t.Fatalf("third copy code mismatch: have %x, want %x", code, []byte("hello"))
	}
	if val := copyThree.GetState(addr, skey); val != sval {
		t.Fatalf("third copy non-committed storage slot mismatch: have %x, want %x", val, sval)
	}
	if val := copyThree.GetCommittedState(addr, skey); val != sval {
		t.Fatalf("third copy committed storage slot mismatch: have %x, want %x", val, sval)
	}
}

// TestDeleteCreateRevert tests a weird state transition corner case that we hit
// while changing the internals of StateDB. The workflow is that a contract is
// self-destructed, then in a follow-up transaction (but same block) it's created
// again and the transaction reverted.
//
// The original StateDB implementation flushed dirty objects to the tries after
// each transaction, so this works ok. The rework accumulated writes in memory
// first, but the journal wiped the entire state object on create-revert.
func TestDeleteCreateRevert(t *testing.T) {
	// Create an initial state with a single contract
	state, _ := New(common.Hash{}, NewDatabase(rawdb.NewMemoryDatabase()), nil)

	addr := toAddr([]byte("so"))
	state.SetBalance(addr, big.NewInt(1))

	root, _ := state.Commit(false)
	state.Reset(root)

	// Simulate self-destructing in one transaction, then create-reverting in another
	state.Suicide(addr)
	state.Finalise(true)

	id := state.Snapshot()
	state.SetBalance(addr, big.NewInt(2))
	state.RevertToSnapshot(id)

	// Commit the entire state and make sure we don't crash and have the correct state
	root, _ = state.Commit(true)
	state.Reset(root)

	if state.getStateObject(addr) != nil {
		t.Fatalf("self-destructed contract came alive")
	}
}

// TestMissingTrieNodes tests that if the StateDB fails to load parts of the trie,
// the Commit operation fails with an error
// If we are missing trie nodes, we should not continue writing to the trie
func TestMissingTrieNodes(t *testing.T) {

	// Create an initial state with a few accounts
	memDb := rawdb.NewMemoryDatabase()
	db := NewDatabase(memDb)
	var root common.Hash
	state, _ := New(common.Hash{}, db, nil)
	addr := toAddr([]byte("so"))
	{
		state.SetBalance(addr, big.NewInt(1))
		state.SetCode(addr, []byte{1, 2, 3})
		a2 := toAddr([]byte("another"))
		state.SetBalance(a2, big.NewInt(100))
		state.SetCode(a2, []byte{1, 2, 4})
		root, _ = state.Commit(false)
		t.Logf("root: %x", root)
		// force-flush
		state.Database().TrieDB().Cap(0)
	}
	// Create a new state on the old root
	state, _ = New(root, db, nil)
	// Now we clear out the memdb
	it := memDb.NewIterator(nil, nil)
	for it.Next() {
		k := it.Key()
		// Leave the root intact
		if !bytes.Equal(k, root[:]) {
			t.Logf("key: %x", k)
			memDb.Delete(k)
		}
	}
	balance := state.GetBalance(addr)
	// The removed elem should lead to it returning zero balance
	if exp, got := uint64(0), balance.Uint64(); got != exp {
		t.Errorf("expected %d, got %d", exp, got)
	}
	// Modify the state
	state.SetBalance(addr, big.NewInt(2))
	root, err := state.Commit(false)
	if err == nil {
		t.Fatalf("expected error, got root :%x", root)
	}
}

<<<<<<< HEAD
func TestStateDBAccessList(t *testing.T) {
	// Some helpers
	addr := func(a string) common.Address {
		return common.HexToAddress(a)
	}
	slot := func(a string) common.Hash {
		return common.HexToHash(a)
	}

	memDb := rawdb.NewMemoryDatabase()
	db := NewDatabase(memDb)
	state, _ := New(common.Hash{}, db, nil)
	state.accessList = newAccessList()

	verifyAddrs := func(astrings ...string) {
		t.Helper()
		// convert to common.Address form
		var addresses []common.Address
		var addressMap = make(map[common.Address]struct{})
		for _, astring := range astrings {
			address := addr(astring)
			addresses = append(addresses, address)
			addressMap[address] = struct{}{}
		}
		// Check that the given addresses are in the access list
		for _, address := range addresses {
			if !state.AddressInAccessList(address) {
				t.Fatalf("expected %x to be in access list", address)
			}
		}
		// Check that only the expected addresses are present in the acesslist
		for address := range state.accessList.addresses {
			if _, exist := addressMap[address]; !exist {
				t.Fatalf("extra address %x in access list", address)
			}
		}
	}
	verifySlots := func(addrString string, slotStrings ...string) {
		if !state.AddressInAccessList(addr(addrString)) {
			t.Fatalf("scope missing address/slots %v", addrString)
		}
		var address = addr(addrString)
		// convert to common.Hash form
		var slots []common.Hash
		var slotMap = make(map[common.Hash]struct{})
		for _, slotString := range slotStrings {
			s := slot(slotString)
			slots = append(slots, s)
			slotMap[s] = struct{}{}
		}
		// Check that the expected items are in the access list
		for i, s := range slots {
			if _, slotPresent := state.SlotInAccessList(address, s); !slotPresent {
				t.Fatalf("input %d: scope missing slot %v (address %v)", i, s, addrString)
			}
		}
		// Check that no extra elements are in the access list
		index := state.accessList.addresses[address]
		if index >= 0 {
			stateSlots := state.accessList.slots[index]
			for s := range stateSlots {
				if _, slotPresent := slotMap[s]; !slotPresent {
					t.Fatalf("scope has extra slot %v (address %v)", s, addrString)
				}
			}
		}
	}

	state.AddAddressToAccessList(addr("aa"))          // 1
	state.AddSlotToAccessList(addr("bb"), slot("01")) // 2,3
	state.AddSlotToAccessList(addr("bb"), slot("02")) // 4
	verifyAddrs("aa", "bb")
	verifySlots("bb", "01", "02")

	// Make a copy
	stateCopy1 := state.Copy()
	if exp, got := 4, state.journal.length(); exp != got {
		t.Fatalf("journal length mismatch: have %d, want %d", got, exp)
	}

	// same again, should cause no journal entries
	state.AddSlotToAccessList(addr("bb"), slot("01"))
	state.AddSlotToAccessList(addr("bb"), slot("02"))
	state.AddAddressToAccessList(addr("aa"))
	if exp, got := 4, state.journal.length(); exp != got {
		t.Fatalf("journal length mismatch: have %d, want %d", got, exp)
	}
	// some new ones
	state.AddSlotToAccessList(addr("bb"), slot("03")) // 5
	state.AddSlotToAccessList(addr("aa"), slot("01")) // 6
	state.AddSlotToAccessList(addr("cc"), slot("01")) // 7,8
	state.AddAddressToAccessList(addr("cc"))
	if exp, got := 8, state.journal.length(); exp != got {
		t.Fatalf("journal length mismatch: have %d, want %d", got, exp)
	}

	verifyAddrs("aa", "bb", "cc")
	verifySlots("aa", "01")
	verifySlots("bb", "01", "02", "03")
	verifySlots("cc", "01")

	// now start rolling back changes
	state.journal.revert(state, 7)
	if _, ok := state.SlotInAccessList(addr("cc"), slot("01")); ok {
		t.Fatalf("slot present, expected missing")
	}
	verifyAddrs("aa", "bb", "cc")
	verifySlots("aa", "01")
	verifySlots("bb", "01", "02", "03")

	state.journal.revert(state, 6)
	if state.AddressInAccessList(addr("cc")) {
		t.Fatalf("addr present, expected missing")
	}
	verifyAddrs("aa", "bb")
	verifySlots("aa", "01")
	verifySlots("bb", "01", "02", "03")

	state.journal.revert(state, 5)
	if _, ok := state.SlotInAccessList(addr("aa"), slot("01")); ok {
		t.Fatalf("slot present, expected missing")
	}
	verifyAddrs("aa", "bb")
	verifySlots("bb", "01", "02", "03")

	state.journal.revert(state, 4)
	if _, ok := state.SlotInAccessList(addr("bb"), slot("03")); ok {
		t.Fatalf("slot present, expected missing")
	}
	verifyAddrs("aa", "bb")
	verifySlots("bb", "01", "02")

	state.journal.revert(state, 3)
	if _, ok := state.SlotInAccessList(addr("bb"), slot("02")); ok {
		t.Fatalf("slot present, expected missing")
	}
	verifyAddrs("aa", "bb")
	verifySlots("bb", "01")

	state.journal.revert(state, 2)
	if _, ok := state.SlotInAccessList(addr("bb"), slot("01")); ok {
		t.Fatalf("slot present, expected missing")
	}
	verifyAddrs("aa", "bb")

	state.journal.revert(state, 1)
	if state.AddressInAccessList(addr("bb")) {
		t.Fatalf("addr present, expected missing")
	}
	verifyAddrs("aa")

	state.journal.revert(state, 0)
	if state.AddressInAccessList(addr("aa")) {
		t.Fatalf("addr present, expected missing")
	}
	if got, exp := len(state.accessList.addresses), 0; got != exp {
		t.Fatalf("expected empty, got %d", got)
	}
	if got, exp := len(state.accessList.slots), 0; got != exp {
		t.Fatalf("expected empty, got %d", got)
	}
	// Check the copy
	// Make a copy
	state = stateCopy1
	verifyAddrs("aa", "bb")
	verifySlots("bb", "01", "02")
	if got, exp := len(state.accessList.addresses), 2; got != exp {
		t.Fatalf("expected empty, got %d", got)
	}
	if got, exp := len(state.accessList.slots), 1; got != exp {
		t.Fatalf("expected empty, got %d", got)
	}
}
=======
// Quorum

func TestStorageRoot(t *testing.T) {
	var (
		mem      = rawdb.NewMemoryDatabase()
		db       = NewDatabase(mem)
		state, _ = New(common.Hash{}, db, nil)
		addr     = common.Address{1}
		key      = common.Hash{1}
		value    = common.Hash{42}

		empty = common.HexToHash("56e81f171bcc55a6ff8345e692c0f86e5b48e01b996cadc001622fb5e363b421")
	)

	so := state.GetOrNewStateObject(addr)

	emptyRoot := so.storageRoot(db)
	if emptyRoot != empty {
		t.Errorf("Invalid empty storage root, expected %x, got %x", empty, emptyRoot)
	}

	// add a bit of state
	so.SetState(db, key, value)
	state.Commit(false)

	root := so.storageRoot(db)
	expected := common.HexToHash("63511abd258fa907afa30cb118b53744a4f49055bb3f531da512c6b866fc2ffb")

	if expected != root {
		t.Errorf("Invalid storage root, expected %x, got %x", expected, root)
	}
}

// End Quorum

// Quorum - Privacy Enhancements
func TestPrivacyMetadataIsSavedOnStateDbCommit(t *testing.T) {
	ethDb := rawdb.NewMemoryDatabase()
	stateDb := NewDatabase(ethDb)
	state, _ := New(common.Hash{}, stateDb, nil)

	addr := common.Address{1}
	state.CreateAccount(addr)

	state.SetNonce(addr, uint64(1))
	state.SetPrivacyMetadata(addr, &PrivacyMetadata{
		PrivacyFlag:    engine.PrivacyFlagPartyProtection,
		CreationTxHash: common.EncryptedPayloadHash{1},
	})

	privMetaData, _ := state.GetCommittedStatePrivacyMetadata(addr)
	if privMetaData != nil {
		t.Errorf("privacy metadata should not have been stored before commit")
	}

	state.Commit(false)

	privMetaData, _ = state.GetCommittedStatePrivacyMetadata(addr)
	if privMetaData == nil {
		t.Errorf("privacy metadata should have been stored during commit")
	}
}

func TestPrivacyMetadataIsUpdatedOnAccountReCreateWithDifferentPrivacyMetadata(t *testing.T) {
	ethDb := rawdb.NewMemoryDatabase()
	stateDb := NewDatabase(ethDb)
	state, _ := New(common.Hash{}, stateDb, nil)

	addr := common.Address{1}
	state.CreateAccount(addr)

	state.SetNonce(addr, uint64(1))
	state.SetPrivacyMetadata(addr, &PrivacyMetadata{
		PrivacyFlag:    engine.PrivacyFlagPartyProtection,
		CreationTxHash: common.EncryptedPayloadHash{1},
	})
	state.Commit(false)

	privMetaData, _ := state.GetCommittedStatePrivacyMetadata(addr)
	if privMetaData == nil {
		t.Errorf("privacy metadata should have been stored during commit")
	}

	state.CreateAccount(addr)
	state.SetNonce(addr, uint64(1))
	state.SetPrivacyMetadata(addr, &PrivacyMetadata{
		PrivacyFlag:    engine.PrivacyFlagStateValidation,
		CreationTxHash: common.EncryptedPayloadHash{1},
	})

	state.Commit(false)

	privMetaData, _ = state.GetCommittedStatePrivacyMetadata(addr)
	if privMetaData == nil {
		t.Errorf("privacy metadata should have been updated during commit")
	} else if privMetaData.PrivacyFlag != engine.PrivacyFlagStateValidation {
		t.Errorf("privacy metadata should have StateValidation as the the privacy flag")
	}
}

func TestPrivacyMetadataIsRemovedOnAccountSuicide(t *testing.T) {
	ethDb := rawdb.NewMemoryDatabase()
	stateDb := NewDatabase(ethDb)
	state, _ := New(common.Hash{}, stateDb, nil)

	addr := common.Address{1}
	state.CreateAccount(addr)

	state.SetNonce(addr, uint64(1))
	state.SetPrivacyMetadata(addr, &PrivacyMetadata{
		PrivacyFlag:    engine.PrivacyFlagPartyProtection,
		CreationTxHash: common.EncryptedPayloadHash{1},
	})
	state.Commit(false)

	privMetaData, _ := state.GetCommittedStatePrivacyMetadata(addr)
	if privMetaData == nil {
		t.Errorf("privacy metadata should have been stored during commit")
	}

	state.Suicide(addr)
	state.Commit(false)

	privMetaData, _ = state.GetCommittedStatePrivacyMetadata(addr)
	if privMetaData != nil {
		t.Errorf("privacy metadata should have been deleted during account suicide")
	}
}

func TestPrivacyMetadataChangesAreRolledBackOnRevert(t *testing.T) {
	ethDb := rawdb.NewMemoryDatabase()
	stateDb := NewDatabase(ethDb)
	state, _ := New(common.Hash{}, stateDb, nil)

	addr := common.Address{1}
	state.CreateAccount(addr)

	state.SetNonce(addr, uint64(1))
	state.SetPrivacyMetadata(addr, &PrivacyMetadata{
		PrivacyFlag:    engine.PrivacyFlagPartyProtection,
		CreationTxHash: common.BytesToEncryptedPayloadHash([]byte("one")),
	})
	state.Commit(false)

	privMetaData, _ := state.GetCommittedStatePrivacyMetadata(addr)
	if privMetaData == nil {
		t.Errorf("privacy metadata should have been stored during commit")
	}

	// update privacy metadata
	state.SetPrivacyMetadata(addr, &PrivacyMetadata{
		PrivacyFlag:    engine.PrivacyFlagStateValidation,
		CreationTxHash: common.BytesToEncryptedPayloadHash([]byte("two")),
	})

	// record the snapshot
	snapshot := state.Snapshot()

	privMetaData, _ = state.GetPrivacyMetadata(addr)
	if privMetaData.CreationTxHash != common.BytesToEncryptedPayloadHash([]byte("two")) {
		t.Errorf("current privacy metadata creation tx hash does not match the expected value")
	}

	// update the metadata
	state.SetPrivacyMetadata(addr, &PrivacyMetadata{
		PrivacyFlag:    engine.PrivacyFlagStateValidation,
		CreationTxHash: common.BytesToEncryptedPayloadHash([]byte("three")),
	})

	privMetaData, _ = state.GetPrivacyMetadata(addr)
	if privMetaData.CreationTxHash != common.BytesToEncryptedPayloadHash([]byte("three")) {
		t.Errorf("current privacy metadata creation tx hash does not match the expected value")
	}

	// revert to snapshot
	state.RevertToSnapshot(snapshot)

	privMetaData, _ = state.GetPrivacyMetadata(addr)
	if privMetaData.CreationTxHash != common.BytesToEncryptedPayloadHash([]byte("two")) {
		t.Errorf("current privacy metadata creation tx hash does not match the expected value")
	}
}

// End Quorum - Privacy Enhancements
>>>>>>> d543cd6a
<|MERGE_RESOLUTION|>--- conflicted
+++ resolved
@@ -762,7 +762,6 @@
 	}
 }
 
-<<<<<<< HEAD
 func TestStateDBAccessList(t *testing.T) {
 	// Some helpers
 	addr := func(a string) common.Address {
@@ -936,7 +935,7 @@
 		t.Fatalf("expected empty, got %d", got)
 	}
 }
-=======
+
 // Quorum
 
 func TestStorageRoot(t *testing.T) {
@@ -1120,5 +1119,4 @@
 	}
 }
 
-// End Quorum - Privacy Enhancements
->>>>>>> d543cd6a
+// End Quorum - Privacy Enhancements