// Copyright 2014 The go-ethereum Authors
// This file is part of the go-ethereum library.
//
// The go-ethereum library is free software: you can redistribute it and/or modify
// it under the terms of the GNU Lesser General Public License as published by
// the Free Software Foundation, either version 3 of the License, or
// (at your option) any later version.
//
// The go-ethereum library is distributed in the hope that it will be useful,
// but WITHOUT ANY WARRANTY; without even the implied warranty of
// MERCHANTABILITY or FITNESS FOR A PARTICULAR PURPOSE. See the
// GNU Lesser General Public License for more details.
//
// You should have received a copy of the GNU Lesser General Public License
// along with the go-ethereum library. If not, see <http://www.gnu.org/licenses/>.

package state

import (
	"bytes"
	"encoding/json"
	"math/big"
	"testing"

	"github.com/ethereum/go-ethereum/common"
	"github.com/ethereum/go-ethereum/core/rawdb"
	"github.com/ethereum/go-ethereum/crypto"
	"github.com/ethereum/go-ethereum/ethdb"
<<<<<<< HEAD

	checker "gopkg.in/check.v1"
)
=======
>>>>>>> 8d2b8b5e

	checker "gopkg.in/check.v1"
)

type stateTest struct {
	db    ethdb.Database
	state *StateDB
}

func newStateTest() *stateTest {
	db := rawdb.NewMemoryDatabase()
	sdb, _ := New(common.Hash{}, NewDatabase(db), nil)
	return &stateTest{db: db, state: sdb}
}

func TestDump(t *testing.T) {
	db := rawdb.NewMemoryDatabase()
	sdb, _ := New(common.Hash{}, NewDatabaseWithConfig(db, nil), nil)
	s := &stateTest{db: db, state: sdb}

	// generate a few entries
	obj1 := s.state.GetOrNewStateObject(common.BytesToAddress([]byte{0x01}))
	obj1.AddBalance(big.NewInt(22))
	obj2 := s.state.GetOrNewStateObject(common.BytesToAddress([]byte{0x01, 0x02}))
	obj2.SetCode(crypto.Keccak256Hash([]byte{3, 3, 3, 3, 3, 3, 3}), []byte{3, 3, 3, 3, 3, 3, 3})
	obj3 := s.state.GetOrNewStateObject(common.BytesToAddress([]byte{0x02}))
	obj3.SetBalance(big.NewInt(44))

	// write some of them to the trie
	s.state.updateStateObject(obj1)
	s.state.updateStateObject(obj2)
	s.state.Commit(false)

	// check that DumpToCollector contains the state objects that are in trie
	got := string(s.state.Dump(false, false, true))
	want := `{
    "root": "71edff0130dd2385947095001c73d9e28d862fc286fca2b922ca6f6f3cddfdd2",
    "accounts": {
        "0x0000000000000000000000000000000000000001": {
            "balance": "22",
            "nonce": 0,
            "root": "56e81f171bcc55a6ff8345e692c0f86e5b48e01b996cadc001622fb5e363b421",
            "codeHash": "c5d2460186f7233c927e7db2dcc703c0e500b653ca82273b7bfad8045d85a470"
        },
        "0x0000000000000000000000000000000000000002": {
            "balance": "44",
            "nonce": 0,
            "root": "56e81f171bcc55a6ff8345e692c0f86e5b48e01b996cadc001622fb5e363b421",
            "codeHash": "c5d2460186f7233c927e7db2dcc703c0e500b653ca82273b7bfad8045d85a470"
        },
        "0x0000000000000000000000000000000000000102": {
            "balance": "0",
            "nonce": 0,
            "root": "56e81f171bcc55a6ff8345e692c0f86e5b48e01b996cadc001622fb5e363b421",
            "codeHash": "87874902497a5bb968da31a2998d8f22e949d1ef6214bcdedd8bae24cca4b9e3",
            "code": "03030303030303"
        }
    }
}`
	if got != want {
		t.Errorf("DumpToCollector mismatch:\ngot: %s\nwant: %s\n", got, want)
	}
}

func (s *stateTest) TestDumpAddress(c *checker.C) {
	// generate a few entries
<<<<<<< HEAD
	obj1 := s.state.GetOrNewStateObject(toAddr([]byte{0x01}))
	obj1.AddBalance(big.NewInt(22))
	obj2 := s.state.GetOrNewStateObject(toAddr([]byte{0x01, 0x02}))
	obj2.SetCode(crypto.Keccak256Hash([]byte{3, 3, 3, 3, 3, 3, 3}), []byte{3, 3, 3, 3, 3, 3, 3})
	obj3 := s.state.GetOrNewStateObject(toAddr([]byte{0x02}))
=======
	obj1 := s.state.GetOrNewStateObject(common.BytesToAddress([]byte{0x01}))
	obj1.AddBalance(big.NewInt(22))
	obj2 := s.state.GetOrNewStateObject(common.BytesToAddress([]byte{0x01, 0x02}))
	obj2.SetCode(crypto.Keccak256Hash([]byte{3, 3, 3, 3, 3, 3, 3}), []byte{3, 3, 3, 3, 3, 3, 3})
	obj3 := s.state.GetOrNewStateObject(common.BytesToAddress([]byte{0x02}))
>>>>>>> 8d2b8b5e
	obj3.SetBalance(big.NewInt(44))

	// write some of them to the trie
	s.state.updateStateObject(obj1)
	s.state.updateStateObject(obj2)
	s.state.Commit(false)

<<<<<<< HEAD
	addressToDump := toAddr([]byte{0x01})
=======
	addressToDump := common.BytesToAddress([]byte{0x01})
>>>>>>> 8d2b8b5e
	// check that dump contains the state objects that are in trie
	got, _ := s.state.DumpAddress(addressToDump)
	out, _ := json.Marshal(got)

	want := `{"balance":"22","nonce":0,"root":"56e81f171bcc55a6ff8345e692c0f86e5b48e01b996cadc001622fb5e363b421","codeHash":"c5d2460186f7233c927e7db2dcc703c0e500b653ca82273b7bfad8045d85a470"}`

	if string(out) != want {
		c.Errorf("dump mismatch:\ngot: %s\nwant: %s\n", string(out), want)
	}
}

func (s *stateTest) TestDumpAddressNotFound(c *checker.C) {
	// generate a few entries
<<<<<<< HEAD
	obj1 := s.state.GetOrNewStateObject(toAddr([]byte{0x01}))
	obj1.AddBalance(big.NewInt(22))
	obj2 := s.state.GetOrNewStateObject(toAddr([]byte{0x01, 0x02}))
	obj2.SetCode(crypto.Keccak256Hash([]byte{3, 3, 3, 3, 3, 3, 3}), []byte{3, 3, 3, 3, 3, 3, 3})
	obj3 := s.state.GetOrNewStateObject(toAddr([]byte{0x02}))
=======
	obj1 := s.state.GetOrNewStateObject(common.BytesToAddress([]byte{0x01}))
	obj1.AddBalance(big.NewInt(22))
	obj2 := s.state.GetOrNewStateObject(common.BytesToAddress([]byte{0x01, 0x02}))
	obj2.SetCode(crypto.Keccak256Hash([]byte{3, 3, 3, 3, 3, 3, 3}), []byte{3, 3, 3, 3, 3, 3, 3})
	obj3 := s.state.GetOrNewStateObject(common.BytesToAddress([]byte{0x02}))
>>>>>>> 8d2b8b5e
	obj3.SetBalance(big.NewInt(44))

	// write some of them to the trie
	s.state.updateStateObject(obj1)
	s.state.updateStateObject(obj2)
	s.state.Commit(false)

<<<<<<< HEAD
	addressToDump := toAddr([]byte{0x09})
=======
	addressToDump := common.BytesToAddress([]byte{0x09})
>>>>>>> 8d2b8b5e

	// check that dump contains the state objects that are in trie
	_, found := s.state.DumpAddress(addressToDump)

	if found {
		c.Errorf("dump mismatch:\ngot: %s\nwant: %s\n", found, false)
	}
}

func (s *stateTest) SetUpTest(c *checker.C) {
	s.db = rawdb.NewMemoryDatabase()
	s.state, _ = New(common.Hash{}, NewDatabase(s.db), nil)
}

func TestNull(t *testing.T) {
	s := newStateTest()
	address := common.HexToAddress("0x823140710bf13990e4500136726d8b55")
	s.state.CreateAccount(address)
	//value := common.FromHex("0x823140710bf13990e4500136726d8b55")
	var value common.Hash

	s.state.SetState(address, common.Hash{}, value)
	s.state.Commit(false)

	if value := s.state.GetState(address, common.Hash{}); value != (common.Hash{}) {
		t.Errorf("expected empty current value, got %x", value)
	}
	if value := s.state.GetCommittedState(address, common.Hash{}); value != (common.Hash{}) {
		t.Errorf("expected empty committed value, got %x", value)
	}
}

func TestSnapshot(t *testing.T) {
	stateobjaddr := common.BytesToAddress([]byte("aa"))
	var storageaddr common.Hash
	data1 := common.BytesToHash([]byte{42})
	data2 := common.BytesToHash([]byte{43})
	s := newStateTest()

	// snapshot the genesis state
	genesis := s.state.Snapshot()

	// set initial state object value
	s.state.SetState(stateobjaddr, storageaddr, data1)
	snapshot := s.state.Snapshot()

	// set a new state object value, revert it and ensure correct content
	s.state.SetState(stateobjaddr, storageaddr, data2)
	s.state.RevertToSnapshot(snapshot)

	if v := s.state.GetState(stateobjaddr, storageaddr); v != data1 {
		t.Errorf("wrong storage value %v, want %v", v, data1)
	}
	if v := s.state.GetCommittedState(stateobjaddr, storageaddr); v != (common.Hash{}) {
		t.Errorf("wrong committed storage value %v, want %v", v, common.Hash{})
	}

	// revert up to the genesis state and ensure correct content
	s.state.RevertToSnapshot(genesis)
	if v := s.state.GetState(stateobjaddr, storageaddr); v != (common.Hash{}) {
		t.Errorf("wrong storage value %v, want %v", v, common.Hash{})
	}
	if v := s.state.GetCommittedState(stateobjaddr, storageaddr); v != (common.Hash{}) {
		t.Errorf("wrong committed storage value %v, want %v", v, common.Hash{})
	}
}

func TestSnapshotEmpty(t *testing.T) {
	s := newStateTest()
	s.state.RevertToSnapshot(s.state.Snapshot())
}

func TestSnapshot2(t *testing.T) {
	state, _ := New(common.Hash{}, NewDatabase(rawdb.NewMemoryDatabase()), nil)

	stateobjaddr0 := common.BytesToAddress([]byte("so0"))
	stateobjaddr1 := common.BytesToAddress([]byte("so1"))
	var storageaddr common.Hash

	data0 := common.BytesToHash([]byte{17})
	data1 := common.BytesToHash([]byte{18})

	state.SetState(stateobjaddr0, storageaddr, data0)
	state.SetState(stateobjaddr1, storageaddr, data1)

	// db, trie are already non-empty values
	so0 := state.getStateObject(stateobjaddr0)
	so0.SetBalance(big.NewInt(42))
	so0.SetNonce(43)
	so0.SetCode(crypto.Keccak256Hash([]byte{'c', 'a', 'f', 'e'}), []byte{'c', 'a', 'f', 'e'})
	so0.suicided = false
	so0.deleted = false
	state.setStateObject(so0)

	root, _ := state.Commit(false)
	state, _ = New(root, state.db, state.snaps)

	// and one with deleted == true
	so1 := state.getStateObject(stateobjaddr1)
	so1.SetBalance(big.NewInt(52))
	so1.SetNonce(53)
	so1.SetCode(crypto.Keccak256Hash([]byte{'c', 'a', 'f', 'e', '2'}), []byte{'c', 'a', 'f', 'e', '2'})
	so1.suicided = true
	so1.deleted = true
	state.setStateObject(so1)

	so1 = state.getStateObject(stateobjaddr1)
	if so1 != nil {
		t.Fatalf("deleted object not nil when getting")
	}

	snapshot := state.Snapshot()
	state.RevertToSnapshot(snapshot)

	so0Restored := state.getStateObject(stateobjaddr0)
	// Update lazily-loaded values before comparing.
	so0Restored.GetState(state.db, storageaddr)
	so0Restored.Code(state.db)
	// non-deleted is equal (restored)
	compareStateObjects(so0Restored, so0, t)

	// deleted should be nil, both before and after restore of state copy
	so1Restored := state.getStateObject(stateobjaddr1)
	if so1Restored != nil {
		t.Fatalf("deleted object not nil after restoring snapshot: %+v", so1Restored)
	}
}

func compareStateObjects(so0, so1 *stateObject, t *testing.T) {
	if so0.Address() != so1.Address() {
		t.Fatalf("Address mismatch: have %v, want %v", so0.address, so1.address)
	}
	if so0.Balance().Cmp(so1.Balance()) != 0 {
		t.Fatalf("Balance mismatch: have %v, want %v", so0.Balance(), so1.Balance())
	}
	if so0.Nonce() != so1.Nonce() {
		t.Fatalf("Nonce mismatch: have %v, want %v", so0.Nonce(), so1.Nonce())
	}
	if so0.data.Root != so1.data.Root {
		t.Errorf("Root mismatch: have %x, want %x", so0.data.Root[:], so1.data.Root[:])
	}
	if !bytes.Equal(so0.CodeHash(), so1.CodeHash()) {
		t.Fatalf("CodeHash mismatch: have %v, want %v", so0.CodeHash(), so1.CodeHash())
	}
	if !bytes.Equal(so0.code, so1.code) {
		t.Fatalf("Code mismatch: have %v, want %v", so0.code, so1.code)
	}

	if len(so1.dirtyStorage) != len(so0.dirtyStorage) {
		t.Errorf("Dirty storage size mismatch: have %d, want %d", len(so1.dirtyStorage), len(so0.dirtyStorage))
	}
	for k, v := range so1.dirtyStorage {
		if so0.dirtyStorage[k] != v {
			t.Errorf("Dirty storage key %x mismatch: have %v, want %v", k, so0.dirtyStorage[k], v)
		}
	}
	for k, v := range so0.dirtyStorage {
		if so1.dirtyStorage[k] != v {
			t.Errorf("Dirty storage key %x mismatch: have %v, want none.", k, v)
		}
	}
	if len(so1.originStorage) != len(so0.originStorage) {
		t.Errorf("Origin storage size mismatch: have %d, want %d", len(so1.originStorage), len(so0.originStorage))
	}
	for k, v := range so1.originStorage {
		if so0.originStorage[k] != v {
			t.Errorf("Origin storage key %x mismatch: have %v, want %v", k, so0.originStorage[k], v)
		}
	}
	for k, v := range so0.originStorage {
		if so1.originStorage[k] != v {
			t.Errorf("Origin storage key %x mismatch: have %v, want none.", k, v)
		}
	}
}<|MERGE_RESOLUTION|>--- conflicted
+++ resolved
@@ -26,12 +26,6 @@
 	"github.com/ethereum/go-ethereum/core/rawdb"
 	"github.com/ethereum/go-ethereum/crypto"
 	"github.com/ethereum/go-ethereum/ethdb"
-<<<<<<< HEAD
-
-	checker "gopkg.in/check.v1"
-)
-=======
->>>>>>> 8d2b8b5e
 
 	checker "gopkg.in/check.v1"
 )
@@ -98,19 +92,11 @@
 
 func (s *stateTest) TestDumpAddress(c *checker.C) {
 	// generate a few entries
-<<<<<<< HEAD
-	obj1 := s.state.GetOrNewStateObject(toAddr([]byte{0x01}))
-	obj1.AddBalance(big.NewInt(22))
-	obj2 := s.state.GetOrNewStateObject(toAddr([]byte{0x01, 0x02}))
-	obj2.SetCode(crypto.Keccak256Hash([]byte{3, 3, 3, 3, 3, 3, 3}), []byte{3, 3, 3, 3, 3, 3, 3})
-	obj3 := s.state.GetOrNewStateObject(toAddr([]byte{0x02}))
-=======
 	obj1 := s.state.GetOrNewStateObject(common.BytesToAddress([]byte{0x01}))
 	obj1.AddBalance(big.NewInt(22))
 	obj2 := s.state.GetOrNewStateObject(common.BytesToAddress([]byte{0x01, 0x02}))
 	obj2.SetCode(crypto.Keccak256Hash([]byte{3, 3, 3, 3, 3, 3, 3}), []byte{3, 3, 3, 3, 3, 3, 3})
 	obj3 := s.state.GetOrNewStateObject(common.BytesToAddress([]byte{0x02}))
->>>>>>> 8d2b8b5e
 	obj3.SetBalance(big.NewInt(44))
 
 	// write some of them to the trie
@@ -118,11 +104,7 @@
 	s.state.updateStateObject(obj2)
 	s.state.Commit(false)
 
-<<<<<<< HEAD
-	addressToDump := toAddr([]byte{0x01})
-=======
 	addressToDump := common.BytesToAddress([]byte{0x01})
->>>>>>> 8d2b8b5e
 	// check that dump contains the state objects that are in trie
 	got, _ := s.state.DumpAddress(addressToDump)
 	out, _ := json.Marshal(got)
@@ -136,19 +118,11 @@
 
 func (s *stateTest) TestDumpAddressNotFound(c *checker.C) {
 	// generate a few entries
-<<<<<<< HEAD
-	obj1 := s.state.GetOrNewStateObject(toAddr([]byte{0x01}))
-	obj1.AddBalance(big.NewInt(22))
-	obj2 := s.state.GetOrNewStateObject(toAddr([]byte{0x01, 0x02}))
-	obj2.SetCode(crypto.Keccak256Hash([]byte{3, 3, 3, 3, 3, 3, 3}), []byte{3, 3, 3, 3, 3, 3, 3})
-	obj3 := s.state.GetOrNewStateObject(toAddr([]byte{0x02}))
-=======
 	obj1 := s.state.GetOrNewStateObject(common.BytesToAddress([]byte{0x01}))
 	obj1.AddBalance(big.NewInt(22))
 	obj2 := s.state.GetOrNewStateObject(common.BytesToAddress([]byte{0x01, 0x02}))
 	obj2.SetCode(crypto.Keccak256Hash([]byte{3, 3, 3, 3, 3, 3, 3}), []byte{3, 3, 3, 3, 3, 3, 3})
 	obj3 := s.state.GetOrNewStateObject(common.BytesToAddress([]byte{0x02}))
->>>>>>> 8d2b8b5e
 	obj3.SetBalance(big.NewInt(44))
 
 	// write some of them to the trie
@@ -156,11 +130,7 @@
 	s.state.updateStateObject(obj2)
 	s.state.Commit(false)
 
-<<<<<<< HEAD
-	addressToDump := toAddr([]byte{0x09})
-=======
 	addressToDump := common.BytesToAddress([]byte{0x09})
->>>>>>> 8d2b8b5e
 
 	// check that dump contains the state objects that are in trie
 	_, found := s.state.DumpAddress(addressToDump)
