--- conflicted
+++ resolved
@@ -462,11 +462,7 @@
 	s.data.Nonce = nonce
 }
 
-<<<<<<< HEAD
-func (s *stateObject) CodeHash() []byte {
-	return s.data.CodeHash
-=======
-func (self *stateObject) setStatePrivacyMetadata(metadata *PrivacyMetadata) error {
+func (s *stateObject) setStatePrivacyMetadata(metadata *PrivacyMetadata) error {
 	key := make([]byte, 0, len(privacyMetadataPrefix)+len(self.address.Bytes()))
 	key = append(privacyMetadataPrefix, self.address.Bytes()...)
 
@@ -474,13 +470,12 @@
 	if err != nil {
 		return err
 	}
-	err = self.db.ethdb.Put(key, b)
+	err = s.db.ethdb.Put(key, b)
 	return err
 }
 
-func (self *stateObject) CodeHash() []byte {
-	return self.data.CodeHash
->>>>>>> 009c8ac7
+func (s *stateObject) CodeHash() []byte {
+	return s.data.CodeHash
 }
 
 func (s *stateObject) Balance() *big.Int {
