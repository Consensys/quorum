// Copyright 2014 The go-ethereum Authors
// This file is part of the go-ethereum library.
//
// The go-ethereum library is free software: you can redistribute it and/or modify
// it under the terms of the GNU Lesser General Public License as published by
// the Free Software Foundation, either version 3 of the License, or
// (at your option) any later version.
//
// The go-ethereum library is distributed in the hope that it will be useful,
// but WITHOUT ANY WARRANTY; without even the implied warranty of
// MERCHANTABILITY or FITNESS FOR A PARTICULAR PURPOSE. See the
// GNU Lesser General Public License for more details.
//
// You should have received a copy of the GNU Lesser General Public License
// along with the go-ethereum library. If not, see <http://www.gnu.org/licenses/>.

package state

import (
	"bytes"
	"errors"
	"fmt"
	"io"
	"math/big"
	"sync"
	"time"

	"github.com/ethereum/go-ethereum/common"
	"github.com/ethereum/go-ethereum/crypto"
	"github.com/ethereum/go-ethereum/metrics"
	"github.com/ethereum/go-ethereum/rlp"
)

var emptyCodeHash = crypto.Keccak256(nil)

type Code []byte

func (c Code) String() string {
	return string(c) //strings.Join(Disassemble(c), " ")
}

type Storage map[common.Hash]common.Hash

func (s Storage) String() (str string) {
	for key, value := range s {
		str += fmt.Sprintf("%X : %X\n", key, value)
	}

	return
}

func (s Storage) Copy() Storage {
	cpy := make(Storage)
	for key, value := range s {
		cpy[key] = value
	}

	return cpy
}

// stateObject represents an Ethereum account which is being modified.
//
// The usage pattern is as follows:
// First you need to obtain a state object.
// Account values can be accessed and modified through the object.
// Finally, call CommitTrie to write the modified storage trie into a database.
type stateObject struct {
	address  common.Address
	addrHash common.Hash // hash of ethereum address of the account
	data     Account
	db       *StateDB

	// DB error.
	// State objects are used by the consensus core and VM which are
	// unable to deal with database-level errors. Any error that occurs
	// during a database read is memoized here and will eventually be returned
	// by StateDB.Commit.
	dbErr error

	// Write caches.
	trie Trie // storage trie, which becomes non-nil on first access
	code Code // contract bytecode, which gets set when code is loaded

	// Quorum
	// contains extra data that is linked to the account
	accountExtraData *AccountExtraData
	// as there are many fields in accountExtraData which might be concurrently changed
	// this is to make sure we can keep track of changes individually.
	accountExtraDataMutex sync.Mutex

	originStorage  Storage // Storage cache of original entries to dedup rewrites, reset for every transaction
	pendingStorage Storage // Storage entries that need to be flushed to disk, at the end of an entire block
	dirtyStorage   Storage // Storage entries that have been modified in the current transaction execution
	fakeStorage    Storage // Fake storage which constructed by caller for debugging purpose.

	// Cache flags.
	// When an object is marked suicided it will be delete from the trie
	// during the "update" phase of the state transition.
	dirtyCode bool // true if the code was updated
	suicided  bool
	deleted   bool
	// Quorum
	// flag to track changes in AccountExtraData
	dirtyAccountExtraData bool

	mux sync.Mutex
}

// empty returns whether the account is considered empty.
func (s *stateObject) empty() bool {
	return s.data.Nonce == 0 && s.data.Balance.Sign() == 0 && bytes.Equal(s.data.CodeHash, emptyCodeHash)
}

// Account is the Ethereum consensus representation of accounts.
// These objects are stored in the main account trie.
type Account struct {
	Nonce    uint64
	Balance  *big.Int
	Root     common.Hash // merkle root of the storage trie
	CodeHash []byte
}

// newObject creates a state object.
func newObject(db *StateDB, address common.Address, data Account) *stateObject {
	if data.Balance == nil {
		data.Balance = new(big.Int)
	}
	if data.CodeHash == nil {
		data.CodeHash = emptyCodeHash
	}
	if data.Root == (common.Hash{}) {
		data.Root = emptyRoot
	}
	return &stateObject{
		db:             db,
		address:        address,
		addrHash:       crypto.Keccak256Hash(address[:]),
		data:           data,
		originStorage:  make(Storage),
		pendingStorage: make(Storage),
		dirtyStorage:   make(Storage),
	}
}

// EncodeRLP implements rlp.Encoder.
func (s *stateObject) EncodeRLP(w io.Writer) error {
	return rlp.Encode(w, s.data)
}

// setError remembers the first non-nil error it is called with.
func (s *stateObject) setError(err error) {
	if s.dbErr == nil {
		s.dbErr = err
	}
}

func (s *stateObject) markSuicided() {
	s.suicided = true
}

func (s *stateObject) touch() {
	s.db.journal.append(touchChange{
		account: &s.address,
	})
	if s.address == ripemd {
		// Explicitly put it in the dirty-cache, which is otherwise generated from
		// flattened journals.
		s.db.journal.dirty(s.address)
	}
}

func (s *stateObject) getTrie(db Database) Trie {
	if s.trie == nil {
		// Try fetching from prefetcher first
		// We don't prefetch empty tries
		if s.data.Root != emptyRoot && s.db.prefetcher != nil {
			// When the miner is creating the pending state, there is no
			// prefetcher
			s.trie = s.db.prefetcher.trie(s.data.Root)
		}
		if s.trie == nil {
			var err error
			s.trie, err = db.OpenStorageTrie(s.addrHash, s.data.Root)
			if err != nil {
				s.trie, _ = db.OpenStorageTrie(s.addrHash, common.Hash{})
				s.setError(fmt.Errorf("can't create storage trie: %v", err))
			}
		}
	}
	return s.trie
}

func (so *stateObject) storageRoot(db Database) common.Hash {
	return so.getTrie(db).Hash()
}

// GetState retrieves a value from the account storage trie.
func (s *stateObject) GetState(db Database, key common.Hash) common.Hash {
	// If the fake storage is set, only lookup the state here(in the debugging mode)
	if s.fakeStorage != nil {
		return s.fakeStorage[key]
	}
	// If we have a dirty value for this state entry, return it
	value, dirty := s.dirtyStorage[key]
	if dirty {
		return value
	}
	// Otherwise return the entry's original value
	return s.GetCommittedState(db, key)
}

// GetCommittedState retrieves a value from the committed account storage trie.
func (s *stateObject) GetCommittedState(db Database, key common.Hash) common.Hash {
	// If the fake storage is set, only lookup the state here(in the debugging mode)
	if s.fakeStorage != nil {
		return s.fakeStorage[key]
	}
	// If we have a pending write or clean cached, return that
	if value, pending := s.pendingStorage[key]; pending {
		return value
	}
	if value, cached := s.originStorage[key]; cached {
		return value
	}
	// If no live objects are available, attempt to use snapshots
	var (
		enc   []byte
		err   error
		meter *time.Duration
	)
	readStart := time.Now()
	if metrics.EnabledExpensive {
		// If the snap is 'under construction', the first lookup may fail. If that
		// happens, we don't want to double-count the time elapsed. Thus this
		// dance with the metering.
		defer func() {
			if meter != nil {
				*meter += time.Since(readStart)
			}
		}()
	}
	if s.db.snap != nil {
		if metrics.EnabledExpensive {
			meter = &s.db.SnapshotStorageReads
		}
		// If the object was destructed in *this* block (and potentially resurrected),
		// the storage has been cleared out, and we should *not* consult the previous
		// snapshot about any storage values. The only possible alternatives are:
		//   1) resurrect happened, and new slot values were set -- those should
		//      have been handles via pendingStorage above.
		//   2) we don't have new values, and can deliver empty response back
		if _, destructed := s.db.snapDestructs[s.addrHash]; destructed {
			return common.Hash{}
		}
		enc, err = s.db.snap.Storage(s.addrHash, crypto.Keccak256Hash(key.Bytes()))
	}
	// If snapshot unavailable or reading from it failed, load from the database
	if s.db.snap == nil || err != nil {
		if meter != nil {
			// If we already spent time checking the snapshot, account for it
			// and reset the readStart
			*meter += time.Since(readStart)
			readStart = time.Now()
		}
		if metrics.EnabledExpensive {
			meter = &s.db.StorageReads
		}
		if enc, err = s.getTrie(db).TryGet(key.Bytes()); err != nil {
			s.setError(err)
			return common.Hash{}
		}
	}
	var value common.Hash
	if len(enc) > 0 {
		_, content, _, err := rlp.Split(enc)
		if err != nil {
			s.setError(err)
		}
		value.SetBytes(content)
	}

	s.mux.Lock()
	defer s.mux.Unlock()

	s.originStorage[key] = value
	return value
}

// SetState updates a value in account storage.
func (s *stateObject) SetState(db Database, key, value common.Hash) {
	// If the fake storage is set, put the temporary state update here.
	if s.fakeStorage != nil {
		s.fakeStorage[key] = value
		return
	}
	// If the new value is the same as old, don't set
	prev := s.GetState(db, key)
	if prev == value {
		return
	}
	// New value is different, update and journal the change
	s.db.journal.append(storageChange{
		account:  &s.address,
		key:      key,
		prevalue: prev,
	})
	s.setState(key, value)
}

// SetStorage replaces the entire state storage with the given one.
//
// After this function is called, all original state will be ignored and state
// lookup only happens in the fake state storage.
//
// Note this function should only be used for debugging purpose.
func (s *stateObject) SetStorage(storage map[common.Hash]common.Hash) {
	// Allocate fake storage if it's nil.
	if s.fakeStorage == nil {
		s.fakeStorage = make(Storage)
	}
	for key, value := range storage {
		s.fakeStorage[key] = value
	}
	// Don't bother journal since this function should only be used for
	// debugging and the `fake` storage won't be committed to database.
}

func (s *stateObject) setState(key, value common.Hash) {
	s.mux.Lock()
	defer s.mux.Unlock()

	s.dirtyStorage[key] = value
}

// finalise moves all dirty storage slots into the pending area to be hashed or
// committed later. It is invoked at the end of every transaction.
<<<<<<< HEAD
func (s *stateObject) finalise(prefetch bool) {
	slotsToPrefetch := make([][]byte, 0, len(s.dirtyStorage))
=======
func (s *stateObject) finalise() {
	s.mux.Lock()
	defer s.mux.Unlock()

>>>>>>> 729f58f5
	for key, value := range s.dirtyStorage {
		s.pendingStorage[key] = value
		if value != s.originStorage[key] {
			slotsToPrefetch = append(slotsToPrefetch, common.CopyBytes(key[:])) // Copy needed for closure
		}
	}
	if s.db.prefetcher != nil && prefetch && len(slotsToPrefetch) > 0 && s.data.Root != emptyRoot {
		s.db.prefetcher.prefetch(s.data.Root, slotsToPrefetch)
	}
	if len(s.dirtyStorage) > 0 {
		s.dirtyStorage = make(Storage)
	}
}

// updateTrie writes cached storage modifications into the object's storage trie.
// It will return nil if the trie has not been loaded and no changes have been made
func (s *stateObject) updateTrie(db Database) Trie {
	// Make sure all dirty slots are finalized into the pending storage area
	s.finalise(false) // Don't prefetch any more, pull directly if need be
	if len(s.pendingStorage) == 0 {
		return s.trie
	}
	// Track the amount of time wasted on updating the storage trie
	if metrics.EnabledExpensive {
		defer func(start time.Time) { s.db.StorageUpdates += time.Since(start) }(time.Now())
	}
	// The snapshot storage map for the object
	var storage map[common.Hash][]byte
	// Insert all the pending updates into the trie
	tr := s.getTrie(db)
<<<<<<< HEAD
	hasher := s.db.hasher

	usedStorage := make([][]byte, 0, len(s.pendingStorage))
=======

	s.mux.Lock()
	defer s.mux.Unlock()

>>>>>>> 729f58f5
	for key, value := range s.pendingStorage {
		// Skip noop changes, persist actual changes
		if value == s.originStorage[key] {
			continue
		}
		s.originStorage[key] = value

		var v []byte
		if (value == common.Hash{}) {
			s.setError(tr.TryDelete(key[:]))
		} else {
			// Encoding []byte cannot fail, ok to ignore the error.
			v, _ = rlp.EncodeToBytes(common.TrimLeftZeroes(value[:]))
			s.setError(tr.TryUpdate(key[:], v))
		}
		// If state snapshotting is active, cache the data til commit
		if s.db.snap != nil {
			if storage == nil {
				// Retrieve the old storage map, if available, create a new one otherwise
				if storage = s.db.snapStorage[s.addrHash]; storage == nil {
					storage = make(map[common.Hash][]byte)
					s.db.snapStorage[s.addrHash] = storage
				}
			}
			storage[crypto.HashData(hasher, key[:])] = v // v will be nil if value is 0x00
		}
		usedStorage = append(usedStorage, common.CopyBytes(key[:])) // Copy needed for closure
	}
	if s.db.prefetcher != nil {
		s.db.prefetcher.used(s.data.Root, usedStorage)
	}
	if len(s.pendingStorage) > 0 {
		s.pendingStorage = make(Storage)
	}
	return tr
}

// UpdateRoot sets the trie root to the current root hash of
func (s *stateObject) updateRoot(db Database) {
	// If nothing changed, don't bother with hashing anything
	if s.updateTrie(db) == nil {
		return
	}
	// Track the amount of time wasted on hashing the storage trie
	if metrics.EnabledExpensive {
		defer func(start time.Time) { s.db.StorageHashes += time.Since(start) }(time.Now())
	}
	s.data.Root = s.trie.Hash()
}

// CommitTrie the storage trie of the object to db.
// This updates the trie root.
func (s *stateObject) CommitTrie(db Database) error {
	// If nothing changed, don't bother with hashing anything
	if s.updateTrie(db) == nil {
		return nil
	}
	if s.dbErr != nil {
		return s.dbErr
	}
	// Track the amount of time wasted on committing the storage trie
	if metrics.EnabledExpensive {
		defer func(start time.Time) { s.db.StorageCommits += time.Since(start) }(time.Now())
	}
	root, err := s.trie.Commit(nil)
	if err == nil {
		s.data.Root = root
	}
	return err
}

// AddBalance adds amount to s's balance.
// It is used to add funds to the destination account of a transfer.
func (s *stateObject) AddBalance(amount *big.Int) {
	// EIP161: We must check emptiness for the objects such that the account
	// clearing (0,0,0 objects) can take effect.
	if amount.Sign() == 0 {
		if s.empty() {
			s.touch()
		}
		return
	}
	s.SetBalance(new(big.Int).Add(s.Balance(), amount))
}

// SubBalance removes amount from s's balance.
// It is used to remove funds from the origin account of a transfer.
func (s *stateObject) SubBalance(amount *big.Int) {
	if amount.Sign() == 0 {
		return
	}
	s.SetBalance(new(big.Int).Sub(s.Balance(), amount))
}

func (s *stateObject) SetBalance(amount *big.Int) {
	s.db.journal.append(balanceChange{
		account: &s.address,
		prev:    new(big.Int).Set(s.data.Balance),
	})
	s.setBalance(amount)
}

func (s *stateObject) setBalance(amount *big.Int) {
	s.data.Balance = amount
}

// Return the gas back to the origin. Used by the Virtual machine or Closures
func (s *stateObject) ReturnGas(gas *big.Int) {}

func (s *stateObject) deepCopy(db *StateDB) *stateObject {
	s.mux.Lock()
	defer s.mux.Unlock()

	stateObject := newObject(db, s.address, s.data)
	if s.trie != nil {
		stateObject.trie = db.db.CopyTrie(s.trie)
	}
	stateObject.code = s.code
	stateObject.dirtyStorage = s.dirtyStorage.Copy()
	stateObject.originStorage = s.originStorage.Copy()
	stateObject.pendingStorage = s.pendingStorage.Copy()
	stateObject.suicided = s.suicided
	stateObject.dirtyCode = s.dirtyCode
	stateObject.deleted = s.deleted
	// Quorum - copy AccountExtraData
	stateObject.accountExtraData = s.accountExtraData
	stateObject.dirtyAccountExtraData = s.dirtyAccountExtraData

	return stateObject
}

//
// Attribute accessors
//

// Returns the address of the contract/account
func (s *stateObject) Address() common.Address {
	return s.address
}

// Code returns the contract code associated with this object, if any.
func (s *stateObject) Code(db Database) []byte {
	if s.code != nil {
		return s.code
	}
	if bytes.Equal(s.CodeHash(), emptyCodeHash) {
		return nil
	}
	code, err := db.ContractCode(s.addrHash, common.BytesToHash(s.CodeHash()))
	if err != nil {
		s.setError(fmt.Errorf("can't load code hash %x: %v", s.CodeHash(), err))
	}
	s.code = code
	return code
}

// CodeSize returns the size of the contract code associated with this object,
// or zero if none. This method is an almost mirror of Code, but uses a cache
// inside the database to avoid loading codes seen recently.
func (s *stateObject) CodeSize(db Database) int {
	if s.code != nil {
		return len(s.code)
	}
	if bytes.Equal(s.CodeHash(), emptyCodeHash) {
		return 0
	}
	size, err := db.ContractCodeSize(s.addrHash, common.BytesToHash(s.CodeHash()))
	if err != nil {
		s.setError(fmt.Errorf("can't load code size %x: %v", s.CodeHash(), err))
	}
	return size
}

func (s *stateObject) SetCode(codeHash common.Hash, code []byte) {
	prevcode := s.Code(s.db.db)
	s.db.journal.append(codeChange{
		account:  &s.address,
		prevhash: s.CodeHash(),
		prevcode: prevcode,
	})
	s.setCode(codeHash, code)
}

func (s *stateObject) setCode(codeHash common.Hash, code []byte) {
	s.code = code
	s.data.CodeHash = codeHash[:]
	s.dirtyCode = true
}

func (s *stateObject) SetNonce(nonce uint64) {
	s.db.journal.append(nonceChange{
		account: &s.address,
		prev:    s.data.Nonce,
	})
	s.setNonce(nonce)
}

func (s *stateObject) setNonce(nonce uint64) {
	s.data.Nonce = nonce
}

// Quorum
// SetAccountExtraData modifies the AccountExtraData reference and journals it
func (s *stateObject) SetAccountExtraData(extraData *AccountExtraData) {
	current, _ := s.AccountExtraData()
	s.db.journal.append(accountExtraDataChange{
		account: &s.address,
		prev:    current,
	})
	s.setAccountExtraData(extraData)
}

// A new AccountExtraData will be created if not exists.
// This must be called after successfully acquiring accountExtraDataMutex lock
func (s *stateObject) journalAccountExtraData() *AccountExtraData {
	current, _ := s.AccountExtraData()
	s.db.journal.append(accountExtraDataChange{
		account: &s.address,
		prev:    current.copy(),
	})
	if current == nil {
		current = &AccountExtraData{}
	}
	return current
}

// Quorum
// SetStatePrivacyMetadata updates the PrivacyMetadata in AccountExtraData and journals it.
func (s *stateObject) SetStatePrivacyMetadata(pm *PrivacyMetadata) {
	s.accountExtraDataMutex.Lock()
	defer s.accountExtraDataMutex.Unlock()

	newExtraData := s.journalAccountExtraData()
	newExtraData.PrivacyMetadata = pm
	s.setAccountExtraData(newExtraData)
}

// Quorum
// SetStatePrivacyMetadata updates the PrivacyMetadata in AccountExtraData and journals it.
func (s *stateObject) SetManagedParties(managedParties []string) {
	s.accountExtraDataMutex.Lock()
	defer s.accountExtraDataMutex.Unlock()

	newExtraData := s.journalAccountExtraData()
	newExtraData.ManagedParties = managedParties
	s.setAccountExtraData(newExtraData)
}

// Quorum
// setAccountExtraData modifies the AccountExtraData reference in this state object
func (s *stateObject) setAccountExtraData(extraData *AccountExtraData) {
	s.accountExtraData = extraData
	s.dirtyAccountExtraData = true
}

func (s *stateObject) CodeHash() []byte {
	return s.data.CodeHash
}

func (s *stateObject) Balance() *big.Int {
	return s.data.Balance
}

func (s *stateObject) Nonce() uint64 {
	return s.data.Nonce
}

// Quorum
// AccountExtraData returns the extra data in this state object.
// It will also update the reference by searching the accountExtraDataTrie.
//
// This method enforces on returning error and never returns (nil, nil).
func (s *stateObject) AccountExtraData() (*AccountExtraData, error) {
	if s.accountExtraData != nil {
		return s.accountExtraData, nil
	}
	val, err := s.getCommittedAccountExtraData()
	if err != nil {
		return nil, err
	}
	s.accountExtraData = val
	return val, nil
}

// Quorum
// getCommittedAccountExtraData looks for an entry in accountExtraDataTrie.
//
// This method enforces on returning error and never returns (nil, nil).
func (s *stateObject) getCommittedAccountExtraData() (*AccountExtraData, error) {
	val, err := s.db.accountExtraDataTrie.TryGet(s.address.Bytes())
	if err != nil {
		return nil, fmt.Errorf("unable to retrieve data from the accountExtraDataTrie. Cause: %v", err)
	}
	if len(val) == 0 {
		return nil, fmt.Errorf("%s: %w", s.address.Hex(), common.ErrNoAccountExtraData)
	}
	var extraData AccountExtraData
	if err := rlp.DecodeBytes(val, &extraData); err != nil {
		return nil, fmt.Errorf("unable to decode to AccountExtraData. Cause: %v", err)
	}
	return &extraData, nil
}

// Quorum - Privacy Enhancements
// PrivacyMetadata returns the reference to PrivacyMetadata.
// It will returrn an error if no PrivacyMetadata is in the AccountExtraData.
func (s *stateObject) PrivacyMetadata() (*PrivacyMetadata, error) {
	extraData, err := s.AccountExtraData()
	if err != nil {
		return nil, err
	}
	// extraData can't be nil. Refer to s.AccountExtraData()
	if extraData.PrivacyMetadata == nil {
		return nil, fmt.Errorf("no privacy metadata data for contract %s", s.address.Hex())
	}
	return extraData.PrivacyMetadata, nil
}

func (s *stateObject) GetCommittedPrivacyMetadata() (*PrivacyMetadata, error) {
	extraData, err := s.getCommittedAccountExtraData()
	if err != nil {
		return nil, err
	}
	if extraData == nil || extraData.PrivacyMetadata == nil {
		return nil, fmt.Errorf("The provided contract does not have privacy metadata: %x", s.address)
	}
	return extraData.PrivacyMetadata, nil
}

// End Quorum - Privacy Enhancements

// ManagedParties will return empty if no account extra data found
func (s *stateObject) ManagedParties() ([]string, error) {
	extraData, err := s.AccountExtraData()
	if errors.Is(err, common.ErrNoAccountExtraData) {
		return []string{}, nil
	}
	if err != nil {
		return nil, err
	}
	// extraData can't be nil. Refer to s.AccountExtraData()
	return extraData.ManagedParties, nil
}

// Never called, but must be present to allow stateObject to be used
// as a vm.Account interface that also satisfies the vm.ContractRef
// interface. Interfaces are awesome.
func (s *stateObject) Value() *big.Int {
	panic("Value on stateObject should never be called")
}<|MERGE_RESOLUTION|>--- conflicted
+++ resolved
@@ -334,15 +334,12 @@
 
 // finalise moves all dirty storage slots into the pending area to be hashed or
 // committed later. It is invoked at the end of every transaction.
-<<<<<<< HEAD
 func (s *stateObject) finalise(prefetch bool) {
-	slotsToPrefetch := make([][]byte, 0, len(s.dirtyStorage))
-=======
-func (s *stateObject) finalise() {
 	s.mux.Lock()
 	defer s.mux.Unlock()
-
->>>>>>> 729f58f5
+  
+	slotsToPrefetch := make([][]byte, 0, len(s.dirtyStorage))
+
 	for key, value := range s.dirtyStorage {
 		s.pendingStorage[key] = value
 		if value != s.originStorage[key] {
@@ -373,16 +370,11 @@
 	var storage map[common.Hash][]byte
 	// Insert all the pending updates into the trie
 	tr := s.getTrie(db)
-<<<<<<< HEAD
 	hasher := s.db.hasher
-
-	usedStorage := make([][]byte, 0, len(s.pendingStorage))
-=======
 
 	s.mux.Lock()
 	defer s.mux.Unlock()
-
->>>>>>> 729f58f5
+	usedStorage := make([][]byte, 0, len(s.pendingStorage))
 	for key, value := range s.pendingStorage {
 		// Skip noop changes, persist actual changes
 		if value == s.originStorage[key] {
