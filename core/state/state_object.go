// Copyright 2014 The go-ethereum Authors
// This file is part of the go-ethereum library.
//
// The go-ethereum library is free software: you can redistribute it and/or modify
// it under the terms of the GNU Lesser General Public License as published by
// the Free Software Foundation, either version 3 of the License, or
// (at your option) any later version.
//
// The go-ethereum library is distributed in the hope that it will be useful,
// but WITHOUT ANY WARRANTY; without even the implied warranty of
// MERCHANTABILITY or FITNESS FOR A PARTICULAR PURPOSE. See the
// GNU Lesser General Public License for more details.
//
// You should have received a copy of the GNU Lesser General Public License
// along with the go-ethereum library. If not, see <http://www.gnu.org/licenses/>.

package state

import (
	"bytes"
	"errors"
	"fmt"
	"io"
	"math/big"
	"sync"
	"time"

	"github.com/ethereum/go-ethereum/common"
	"github.com/ethereum/go-ethereum/crypto"
	"github.com/ethereum/go-ethereum/metrics"
	"github.com/ethereum/go-ethereum/rlp"
)

var emptyCodeHash = crypto.Keccak256(nil)

type Code []byte

func (c Code) String() string {
	return string(c) //strings.Join(Disassemble(c), " ")
}

type Storage map[common.Hash]common.Hash

func (s Storage) String() (str string) {
	for key, value := range s {
		str += fmt.Sprintf("%X : %X\n", key, value)
	}

	return
}

func (s Storage) Copy() Storage {
	cpy := make(Storage)
	for key, value := range s {
		cpy[key] = value
	}

	return cpy
}

// stateObject represents an Ethereum account which is being modified.
//
// The usage pattern is as follows:
// First you need to obtain a state object.
// Account values can be accessed and modified through the object.
// Finally, call CommitTrie to write the modified storage trie into a database.
type stateObject struct {
	address  common.Address
	addrHash common.Hash // hash of ethereum address of the account
	data     Account
	db       *StateDB

	// DB error.
	// State objects are used by the consensus core and VM which are
	// unable to deal with database-level errors. Any error that occurs
	// during a database read is memoized here and will eventually be returned
	// by StateDB.Commit.
	dbErr error

	// Write caches.
	trie Trie // storage trie, which becomes non-nil on first access
	code Code // contract bytecode, which gets set when code is loaded

	// Quorum
	// contains extra data that is linked to the account
	accountExtraData *AccountExtraData
	// as there are many fields in accountExtraData which might be concurrently changed
	// this is to make sure we can keep track of changes individually.
	accountExtraDataMutex sync.Mutex

	originStorage  Storage // Storage cache of original entries to dedup rewrites, reset for every transaction
	pendingStorage Storage // Storage entries that need to be flushed to disk, at the end of an entire block
	dirtyStorage   Storage // Storage entries that have been modified in the current transaction execution
	fakeStorage    Storage // Fake storage which constructed by caller for debugging purpose.

	// Cache flags.
	// When an object is marked suicided it will be delete from the trie
	// during the "update" phase of the state transition.
	dirtyCode bool // true if the code was updated
	suicided  bool
	deleted   bool
	// Quorum
	// flag to track changes in AccountExtraData
	dirtyAccountExtraData bool

	mux sync.Mutex
}

// empty returns whether the account is considered empty.
func (s *stateObject) empty() bool {
	return s.data.Nonce == 0 && s.data.Balance.Sign() == 0 && bytes.Equal(s.data.CodeHash, emptyCodeHash)
}

// Account is the Ethereum consensus representation of accounts.
// These objects are stored in the main account trie.
type Account struct {
	Nonce    uint64
	Balance  *big.Int
	Root     common.Hash // merkle root of the storage trie
	CodeHash []byte
}

// newObject creates a state object.
func newObject(db *StateDB, address common.Address, data Account) *stateObject {
	if data.Balance == nil {
		data.Balance = new(big.Int)
	}
	if data.CodeHash == nil {
		data.CodeHash = emptyCodeHash
	}
	if data.Root == (common.Hash{}) {
		data.Root = emptyRoot
	}
	return &stateObject{
		db:             db,
		address:        address,
		addrHash:       crypto.Keccak256Hash(address[:]),
		data:           data,
		originStorage:  make(Storage),
		pendingStorage: make(Storage),
		dirtyStorage:   make(Storage),
	}
}

// EncodeRLP implements rlp.Encoder.
func (s *stateObject) EncodeRLP(w io.Writer) error {
	return rlp.Encode(w, s.data)
}

// setError remembers the first non-nil error it is called with.
func (s *stateObject) setError(err error) {
	if s.dbErr == nil {
		s.dbErr = err
	}
}

func (s *stateObject) markSuicided() {
	s.suicided = true
}

func (s *stateObject) touch() {
	s.db.journal.append(touchChange{
		account: &s.address,
	})
	if s.address == ripemd {
		// Explicitly put it in the dirty-cache, which is otherwise generated from
		// flattened journals.
		s.db.journal.dirty(s.address)
	}
}

func (s *stateObject) getTrie(db Database) Trie {
	if s.trie == nil {
		// Try fetching from prefetcher first
		// We don't prefetch empty tries
		if s.data.Root != emptyRoot && s.db.prefetcher != nil {
			// When the miner is creating the pending state, there is no
			// prefetcher
			s.trie = s.db.prefetcher.trie(s.data.Root)
		}
		if s.trie == nil {
			var err error
			s.trie, err = db.OpenStorageTrie(s.addrHash, s.data.Root)
			if err != nil {
				s.trie, _ = db.OpenStorageTrie(s.addrHash, common.Hash{})
				s.setError(fmt.Errorf("can't create storage trie: %v", err))
			}
		}
	}
	return s.trie
}

func (so *stateObject) storageRoot(db Database) common.Hash {
	return so.getTrie(db).Hash()
}

// GetState retrieves a value from the account storage trie.
func (s *stateObject) GetState(db Database, key common.Hash) common.Hash {
	// If the fake storage is set, only lookup the state here(in the debugging mode)
	if s.fakeStorage != nil {
		return s.fakeStorage[key]
	}
	// If we have a dirty value for this state entry, return it
	value, dirty := s.dirtyStorage[key]
	if dirty {
		return value
	}
	// Otherwise return the entry's original value
	return s.GetCommittedState(db, key)
}

// GetCommittedState retrieves a value from the committed account storage trie.
func (s *stateObject) GetCommittedState(db Database, key common.Hash) common.Hash {
	// If the fake storage is set, only lookup the state here(in the debugging mode)
	if s.fakeStorage != nil {
		return s.fakeStorage[key]
	}
	// If we have a pending write or clean cached, return that
	if value, pending := s.pendingStorage[key]; pending {
		return value
	}
	if value, cached := s.originStorage[key]; cached {
		return value
	}
	// If no live objects are available, attempt to use snapshots
	var (
		enc   []byte
		err   error
		meter *time.Duration
	)
	readStart := time.Now()
	if metrics.EnabledExpensive {
		// If the snap is 'under construction', the first lookup may fail. If that
		// happens, we don't want to double-count the time elapsed. Thus this
		// dance with the metering.
		defer func() {
			if meter != nil {
				*meter += time.Since(readStart)
			}
		}()
	}
	if s.db.snap != nil {
		if metrics.EnabledExpensive {
			meter = &s.db.SnapshotStorageReads
		}
		// If the object was destructed in *this* block (and potentially resurrected),
		// the storage has been cleared out, and we should *not* consult the previous
		// snapshot about any storage values. The only possible alternatives are:
		//   1) resurrect happened, and new slot values were set -- those should
		//      have been handles via pendingStorage above.
		//   2) we don't have new values, and can deliver empty response back
		if _, destructed := s.db.snapDestructs[s.addrHash]; destructed {
			return common.Hash{}
		}
		enc, err = s.db.snap.Storage(s.addrHash, crypto.Keccak256Hash(key.Bytes()))
	}
	// If snapshot unavailable or reading from it failed, load from the database
	if s.db.snap == nil || err != nil {
		if meter != nil {
			// If we already spent time checking the snapshot, account for it
			// and reset the readStart
			*meter += time.Since(readStart)
			readStart = time.Now()
		}
		if metrics.EnabledExpensive {
			meter = &s.db.StorageReads
		}
		if enc, err = s.getTrie(db).TryGet(key.Bytes()); err != nil {
			s.setError(err)
			return common.Hash{}
		}
	}
	var value common.Hash
	if len(enc) > 0 {
		_, content, _, err := rlp.Split(enc)
		if err != nil {
			s.setError(err)
		}
		value.SetBytes(content)
	}

	s.mux.Lock()
	defer s.mux.Unlock()

	s.originStorage[key] = value
	return value
}

// SetState updates a value in account storage.
func (s *stateObject) SetState(db Database, key, value common.Hash) {
	// If the fake storage is set, put the temporary state update here.
	if s.fakeStorage != nil {
		s.fakeStorage[key] = value
		return
	}
	// If the new value is the same as old, don't set
	prev := s.GetState(db, key)
	if prev == value {
		return
	}
	// New value is different, update and journal the change
	s.db.journal.append(storageChange{
		account:  &s.address,
		key:      key,
		prevalue: prev,
	})
	s.setState(key, value)
}

// SetStorage replaces the entire state storage with the given one.
//
// After this function is called, all original state will be ignored and state
// lookup only happens in the fake state storage.
//
// Note this function should only be used for debugging purpose.
func (s *stateObject) SetStorage(storage map[common.Hash]common.Hash) {
	// Allocate fake storage if it's nil.
	if s.fakeStorage == nil {
		s.fakeStorage = make(Storage)
	}
	for key, value := range storage {
		s.fakeStorage[key] = value
	}
	// Don't bother journal since this function should only be used for
	// debugging and the `fake` storage won't be committed to database.
}

func (s *stateObject) setState(key, value common.Hash) {
	s.mux.Lock()
	defer s.mux.Unlock()

	s.dirtyStorage[key] = value
}

// finalise moves all dirty storage slots into the pending area to be hashed or
// committed later. It is invoked at the end of every transaction.
func (s *stateObject) finalise(prefetch bool) {
<<<<<<< HEAD
	slotsToPrefetch := make([][]byte, 0, len(s.dirtyStorage))
=======
	s.mux.Lock()
	defer s.mux.Unlock()

	slotsToPrefetch := make([][]byte, 0, len(s.dirtyStorage))

>>>>>>> 6665a93d
	for key, value := range s.dirtyStorage {
		s.pendingStorage[key] = value
		if value != s.originStorage[key] {
			slotsToPrefetch = append(slotsToPrefetch, common.CopyBytes(key[:])) // Copy needed for closure
		}
	}
	if s.db.prefetcher != nil && prefetch && len(slotsToPrefetch) > 0 && s.data.Root != emptyRoot {
		s.db.prefetcher.prefetch(s.data.Root, slotsToPrefetch)
	}
	if len(s.dirtyStorage) > 0 {
		s.dirtyStorage = make(Storage)
	}
}

// updateTrie writes cached storage modifications into the object's storage trie.
// It will return nil if the trie has not been loaded and no changes have been made
func (s *stateObject) updateTrie(db Database) Trie {
	// Make sure all dirty slots are finalized into the pending storage area
	s.finalise(false) // Don't prefetch any more, pull directly if need be
	if len(s.pendingStorage) == 0 {
		return s.trie
	}
	// Track the amount of time wasted on updating the storage trie
	if metrics.EnabledExpensive {
		defer func(start time.Time) { s.db.StorageUpdates += time.Since(start) }(time.Now())
	}
	// The snapshot storage map for the object
	var storage map[common.Hash][]byte
	// Insert all the pending updates into the trie
	tr := s.getTrie(db)
	hasher := s.db.hasher

<<<<<<< HEAD
=======
	s.mux.Lock()
	defer s.mux.Unlock()
>>>>>>> 6665a93d
	usedStorage := make([][]byte, 0, len(s.pendingStorage))
	for key, value := range s.pendingStorage {
		// Skip noop changes, persist actual changes
		if value == s.originStorage[key] {
			continue
		}
		s.originStorage[key] = value

		var v []byte
		if (value == common.Hash{}) {
			s.setError(tr.TryDelete(key[:]))
		} else {
			// Encoding []byte cannot fail, ok to ignore the error.
			v, _ = rlp.EncodeToBytes(common.TrimLeftZeroes(value[:]))
			s.setError(tr.TryUpdate(key[:], v))
		}
		// If state snapshotting is active, cache the data til commit
		if s.db.snap != nil {
			if storage == nil {
				// Retrieve the old storage map, if available, create a new one otherwise
				if storage = s.db.snapStorage[s.addrHash]; storage == nil {
					storage = make(map[common.Hash][]byte)
					s.db.snapStorage[s.addrHash] = storage
				}
			}
			storage[crypto.HashData(hasher, key[:])] = v // v will be nil if value is 0x00
		}
		usedStorage = append(usedStorage, common.CopyBytes(key[:])) // Copy needed for closure
	}
	if s.db.prefetcher != nil {
		s.db.prefetcher.used(s.data.Root, usedStorage)
	}
	if len(s.pendingStorage) > 0 {
		s.pendingStorage = make(Storage)
	}
	return tr
}

// UpdateRoot sets the trie root to the current root hash of
func (s *stateObject) updateRoot(db Database) {
	// If nothing changed, don't bother with hashing anything
	if s.updateTrie(db) == nil {
		return
	}
	// Track the amount of time wasted on hashing the storage trie
	if metrics.EnabledExpensive {
		defer func(start time.Time) { s.db.StorageHashes += time.Since(start) }(time.Now())
	}
	s.data.Root = s.trie.Hash()
}

// CommitTrie the storage trie of the object to db.
// This updates the trie root.
func (s *stateObject) CommitTrie(db Database) error {
	// If nothing changed, don't bother with hashing anything
	if s.updateTrie(db) == nil {
		return nil
	}
	if s.dbErr != nil {
		return s.dbErr
	}
	// Track the amount of time wasted on committing the storage trie
	if metrics.EnabledExpensive {
		defer func(start time.Time) { s.db.StorageCommits += time.Since(start) }(time.Now())
	}
	root, err := s.trie.Commit(nil)
	if err == nil {
		s.data.Root = root
	}
	return err
}

// AddBalance adds amount to s's balance.
// It is used to add funds to the destination account of a transfer.
func (s *stateObject) AddBalance(amount *big.Int) {
	// EIP161: We must check emptiness for the objects such that the account
	// clearing (0,0,0 objects) can take effect.
	if amount.Sign() == 0 {
		if s.empty() {
			s.touch()
		}
		return
	}
	s.SetBalance(new(big.Int).Add(s.Balance(), amount))
}

// SubBalance removes amount from s's balance.
// It is used to remove funds from the origin account of a transfer.
func (s *stateObject) SubBalance(amount *big.Int) {
	if amount.Sign() == 0 {
		return
	}
	s.SetBalance(new(big.Int).Sub(s.Balance(), amount))
}

func (s *stateObject) SetBalance(amount *big.Int) {
	s.db.journal.append(balanceChange{
		account: &s.address,
		prev:    new(big.Int).Set(s.data.Balance),
	})
	s.setBalance(amount)
}

func (s *stateObject) setBalance(amount *big.Int) {
	s.data.Balance = amount
}

// Return the gas back to the origin. Used by the Virtual machine or Closures
func (s *stateObject) ReturnGas(gas *big.Int) {}

func (s *stateObject) deepCopy(db *StateDB) *stateObject {
	s.mux.Lock()
	defer s.mux.Unlock()

	stateObject := newObject(db, s.address, s.data)
	if s.trie != nil {
		stateObject.trie = db.db.CopyTrie(s.trie)
	}
	stateObject.code = s.code
	stateObject.dirtyStorage = s.dirtyStorage.Copy()
	stateObject.originStorage = s.originStorage.Copy()
	stateObject.pendingStorage = s.pendingStorage.Copy()
	stateObject.suicided = s.suicided
	stateObject.dirtyCode = s.dirtyCode
	stateObject.deleted = s.deleted
	// Quorum - copy AccountExtraData
	stateObject.accountExtraData = s.accountExtraData
	stateObject.dirtyAccountExtraData = s.dirtyAccountExtraData

	return stateObject
}

//
// Attribute accessors
//

// Returns the address of the contract/account
func (s *stateObject) Address() common.Address {
	return s.address
}

// Code returns the contract code associated with this object, if any.
func (s *stateObject) Code(db Database) []byte {
	if s.code != nil {
		return s.code
	}
	if bytes.Equal(s.CodeHash(), emptyCodeHash) {
		return nil
	}
	code, err := db.ContractCode(s.addrHash, common.BytesToHash(s.CodeHash()))
	if err != nil {
		s.setError(fmt.Errorf("can't load code hash %x: %v", s.CodeHash(), err))
	}
	s.code = code
	return code
}

// CodeSize returns the size of the contract code associated with this object,
// or zero if none. This method is an almost mirror of Code, but uses a cache
// inside the database to avoid loading codes seen recently.
func (s *stateObject) CodeSize(db Database) int {
	if s.code != nil {
		return len(s.code)
	}
	if bytes.Equal(s.CodeHash(), emptyCodeHash) {
		return 0
	}
	size, err := db.ContractCodeSize(s.addrHash, common.BytesToHash(s.CodeHash()))
	if err != nil {
		s.setError(fmt.Errorf("can't load code size %x: %v", s.CodeHash(), err))
	}
	return size
}

func (s *stateObject) SetCode(codeHash common.Hash, code []byte) {
	prevcode := s.Code(s.db.db)
	s.db.journal.append(codeChange{
		account:  &s.address,
		prevhash: s.CodeHash(),
		prevcode: prevcode,
	})
	s.setCode(codeHash, code)
}

func (s *stateObject) setCode(codeHash common.Hash, code []byte) {
	s.code = code
	s.data.CodeHash = codeHash[:]
	s.dirtyCode = true
}

func (s *stateObject) SetNonce(nonce uint64) {
	s.db.journal.append(nonceChange{
		account: &s.address,
		prev:    s.data.Nonce,
	})
	s.setNonce(nonce)
}

func (s *stateObject) setNonce(nonce uint64) {
	s.data.Nonce = nonce
}

// Quorum
// SetAccountExtraData modifies the AccountExtraData reference and journals it
func (s *stateObject) SetAccountExtraData(extraData *AccountExtraData) {
	current, _ := s.AccountExtraData()
	s.db.journal.append(accountExtraDataChange{
		account: &s.address,
		prev:    current,
	})
	s.setAccountExtraData(extraData)
}

// A new AccountExtraData will be created if not exists.
// This must be called after successfully acquiring accountExtraDataMutex lock
func (s *stateObject) journalAccountExtraData() *AccountExtraData {
	current, _ := s.AccountExtraData()
	s.db.journal.append(accountExtraDataChange{
		account: &s.address,
		prev:    current.copy(),
	})
	if current == nil {
		current = &AccountExtraData{}
	}
	return current
}

// Quorum
// SetStatePrivacyMetadata updates the PrivacyMetadata in AccountExtraData and journals it.
func (s *stateObject) SetStatePrivacyMetadata(pm *PrivacyMetadata) {
	s.accountExtraDataMutex.Lock()
	defer s.accountExtraDataMutex.Unlock()

	newExtraData := s.journalAccountExtraData()
	newExtraData.PrivacyMetadata = pm
	s.setAccountExtraData(newExtraData)
}

// Quorum
// SetStatePrivacyMetadata updates the PrivacyMetadata in AccountExtraData and journals it.
func (s *stateObject) SetManagedParties(managedParties []string) {
	s.accountExtraDataMutex.Lock()
	defer s.accountExtraDataMutex.Unlock()

	newExtraData := s.journalAccountExtraData()
	newExtraData.ManagedParties = managedParties
	s.setAccountExtraData(newExtraData)
}

// Quorum
// setAccountExtraData modifies the AccountExtraData reference in this state object
func (s *stateObject) setAccountExtraData(extraData *AccountExtraData) {
	s.accountExtraData = extraData
	s.dirtyAccountExtraData = true
}

func (s *stateObject) CodeHash() []byte {
	return s.data.CodeHash
}

func (s *stateObject) Balance() *big.Int {
	return s.data.Balance
}

func (s *stateObject) Nonce() uint64 {
	return s.data.Nonce
}

// Quorum
// AccountExtraData returns the extra data in this state object.
// It will also update the reference by searching the accountExtraDataTrie.
//
// This method enforces on returning error and never returns (nil, nil).
func (s *stateObject) AccountExtraData() (*AccountExtraData, error) {
	if s.accountExtraData != nil {
		return s.accountExtraData, nil
	}
	val, err := s.getCommittedAccountExtraData()
	if err != nil {
		return nil, err
	}
	s.accountExtraData = val
	return val, nil
}

// Quorum
// getCommittedAccountExtraData looks for an entry in accountExtraDataTrie.
//
// This method enforces on returning error and never returns (nil, nil).
func (s *stateObject) getCommittedAccountExtraData() (*AccountExtraData, error) {
	val, err := s.db.accountExtraDataTrie.TryGet(s.address.Bytes())
	if err != nil {
		return nil, fmt.Errorf("unable to retrieve data from the accountExtraDataTrie. Cause: %v", err)
	}
	if len(val) == 0 {
		return nil, fmt.Errorf("%s: %w", s.address.Hex(), common.ErrNoAccountExtraData)
	}
	var extraData AccountExtraData
	if err := rlp.DecodeBytes(val, &extraData); err != nil {
		return nil, fmt.Errorf("unable to decode to AccountExtraData. Cause: %v", err)
	}
	return &extraData, nil
}

// Quorum - Privacy Enhancements
// PrivacyMetadata returns the reference to PrivacyMetadata.
// It will returrn an error if no PrivacyMetadata is in the AccountExtraData.
func (s *stateObject) PrivacyMetadata() (*PrivacyMetadata, error) {
	extraData, err := s.AccountExtraData()
	if err != nil {
		return nil, err
	}
	// extraData can't be nil. Refer to s.AccountExtraData()
	if extraData.PrivacyMetadata == nil {
		return nil, fmt.Errorf("no privacy metadata data for contract %s", s.address.Hex())
	}
	return extraData.PrivacyMetadata, nil
}

func (s *stateObject) GetCommittedPrivacyMetadata() (*PrivacyMetadata, error) {
	extraData, err := s.getCommittedAccountExtraData()
	if err != nil {
		return nil, err
	}
	if extraData == nil || extraData.PrivacyMetadata == nil {
		return nil, fmt.Errorf("The provided contract does not have privacy metadata: %x", s.address)
	}
	return extraData.PrivacyMetadata, nil
}

// End Quorum - Privacy Enhancements

// ManagedParties will return empty if no account extra data found
func (s *stateObject) ManagedParties() ([]string, error) {
	extraData, err := s.AccountExtraData()
	if errors.Is(err, common.ErrNoAccountExtraData) {
		return []string{}, nil
	}
	if err != nil {
		return nil, err
	}
	// extraData can't be nil. Refer to s.AccountExtraData()
	return extraData.ManagedParties, nil
}

// Never called, but must be present to allow stateObject to be used
// as a vm.Account interface that also satisfies the vm.ContractRef
// interface. Interfaces are awesome.
func (s *stateObject) Value() *big.Int {
	panic("Value on stateObject should never be called")
}<|MERGE_RESOLUTION|>--- conflicted
+++ resolved
@@ -335,15 +335,11 @@
 // finalise moves all dirty storage slots into the pending area to be hashed or
 // committed later. It is invoked at the end of every transaction.
 func (s *stateObject) finalise(prefetch bool) {
-<<<<<<< HEAD
-	slotsToPrefetch := make([][]byte, 0, len(s.dirtyStorage))
-=======
 	s.mux.Lock()
 	defer s.mux.Unlock()
 
 	slotsToPrefetch := make([][]byte, 0, len(s.dirtyStorage))
 
->>>>>>> 6665a93d
 	for key, value := range s.dirtyStorage {
 		s.pendingStorage[key] = value
 		if value != s.originStorage[key] {
@@ -376,11 +372,8 @@
 	tr := s.getTrie(db)
 	hasher := s.db.hasher
 
-<<<<<<< HEAD
-=======
 	s.mux.Lock()
 	defer s.mux.Unlock()
->>>>>>> 6665a93d
 	usedStorage := make([][]byte, 0, len(s.pendingStorage))
 	for key, value := range s.pendingStorage {
 		// Skip noop changes, persist actual changes
