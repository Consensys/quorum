// Copyright 2015 The go-ethereum Authors
// This file is part of the go-ethereum library.
//
// The go-ethereum library is free software: you can redistribute it and/or modify
// it under the terms of the GNU Lesser General Public License as published by
// the Free Software Foundation, either version 3 of the License, or
// (at your option) any later version.
//
// The go-ethereum library is distributed in the hope that it will be useful,
// but WITHOUT ANY WARRANTY; without even the implied warranty of
// MERCHANTABILITY or FITNESS FOR A PARTICULAR PURPOSE. See the
// GNU Lesser General Public License for more details.
//
// You should have received a copy of the GNU Lesser General Public License
// along with the go-ethereum library. If not, see <http://www.gnu.org/licenses/>.

package core

import (
	"fmt"
	"math/big"

	"github.com/ethereum/go-ethereum/common"
	"github.com/ethereum/go-ethereum/consensus"
	"github.com/ethereum/go-ethereum/consensus/misc"
	"github.com/ethereum/go-ethereum/core/state"
	"github.com/ethereum/go-ethereum/core/types"
	"github.com/ethereum/go-ethereum/core/vm"
	"github.com/ethereum/go-ethereum/ethdb"
	"github.com/ethereum/go-ethereum/params"
)

// BlockGen creates blocks for testing.
// See GenerateChain for a detailed explanation.
type BlockGen struct {
	i       int
	parent  *types.Block
	chain   []*types.Block
	header  *types.Header
	statedb *state.StateDB

	gasPool  *GasPool
	txs      []*types.Transaction
	receipts []*types.Receipt
	uncles   []*types.Header

	config *params.ChainConfig
	engine consensus.Engine

	privateStatedb *state.StateDB // Quorum
}

// SetCoinbase sets the coinbase of the generated block.
// It can be called at most once.
func (b *BlockGen) SetCoinbase(addr common.Address) {
	if b.gasPool != nil {
		if len(b.txs) > 0 {
			panic("coinbase must be set before adding transactions")
		}
		panic("coinbase can only be set once")
	}
	b.header.Coinbase = addr
	b.gasPool = new(GasPool).AddGas(b.header.GasLimit)
}

// SetExtra sets the extra data field of the generated block.
func (b *BlockGen) SetExtra(data []byte) {
	b.header.Extra = data
}

// SetNonce sets the nonce field of the generated block.
func (b *BlockGen) SetNonce(nonce types.BlockNonce) {
	b.header.Nonce = nonce
}

// SetDifficulty sets the difficulty field of the generated block. This method is
// useful for Clique tests where the difficulty does not depend on time. For the
// ethash tests, please use OffsetTime, which implicitly recalculates the diff.
func (b *BlockGen) SetDifficulty(diff *big.Int) {
	b.header.Difficulty = diff
}

// AddTx adds a transaction to the generated block. If no coinbase has
// been set, the block's coinbase is set to the zero address.
//
// AddTx panics if the transaction cannot be executed. In addition to
// the protocol-imposed limitations (gas limit, etc.), there are some
// further limitations on the content of transactions that can be
// added. Notably, contract code relying on the BLOCKHASH instruction
// will panic during execution.
func (b *BlockGen) AddTx(tx *types.Transaction) {
	b.AddTxWithChain(nil, tx)
}

// AddTxWithChain adds a transaction to the generated block. If no coinbase has
// been set, the block's coinbase is set to the zero address.
//
// AddTxWithChain panics if the transaction cannot be executed. In addition to
// the protocol-imposed limitations (gas limit, etc.), there are some
// further limitations on the content of transactions that can be
// added. If contract code relies on the BLOCKHASH instruction,
// the block in chain will be returned.
func (b *BlockGen) AddTxWithChain(bc *BlockChain, tx *types.Transaction) {
	if b.gasPool == nil {
		b.SetCoinbase(common.Address{})
	}
	b.statedb.Prepare(tx.Hash(), common.Hash{}, len(b.txs))
<<<<<<< HEAD
	// Quorum
	privateDb := b.privateStatedb
	if privateDb == nil {
		privateDb = b.statedb
	}
	// End Quorum

	receipt, _, err := ApplyTransaction(b.config, bc, &b.header.Coinbase, b.gasPool, b.statedb, privateDb, b.header, tx, &b.header.GasUsed, vm.Config{}, false)
=======
	receipt, _, err := ApplyTransaction(b.config, bc, &b.header.Coinbase, b.gasPool, b.statedb, b.statedb, b.header, tx, &b.header.GasUsed, vm.Config{}, false, nil)
>>>>>>> 0e29241f
	if err != nil {
		panic(err)
	}
	b.txs = append(b.txs, tx)
	b.receipts = append(b.receipts, receipt)
}

// AddUncheckedTx forcefully adds a transaction to the block without any
// validation.
//
// AddUncheckedTx will cause consensus failures when used during real
// chain processing. This is best used in conjunction with raw block insertion.
func (b *BlockGen) AddUncheckedTx(tx *types.Transaction) {
	b.txs = append(b.txs, tx)
}

// Number returns the block number of the block being generated.
func (b *BlockGen) Number() *big.Int {
	return new(big.Int).Set(b.header.Number)
}

// AddUncheckedReceipt forcefully adds a receipts to the block without a
// backing transaction.
//
// AddUncheckedReceipt will cause consensus failures when used during real
// chain processing. This is best used in conjunction with raw block insertion.
func (b *BlockGen) AddUncheckedReceipt(receipt *types.Receipt) {
	b.receipts = append(b.receipts, receipt)
}

// TxNonce returns the next valid transaction nonce for the
// account at addr. It panics if the account does not exist.
func (b *BlockGen) TxNonce(addr common.Address) uint64 {
	if !b.statedb.Exist(addr) {
		panic("account does not exist")
	}
	return b.statedb.GetNonce(addr)
}

// AddUncle adds an uncle header to the generated block.
func (b *BlockGen) AddUncle(h *types.Header) {
	b.uncles = append(b.uncles, h)
}

// PrevBlock returns a previously generated block by number. It panics if
// num is greater or equal to the number of the block being generated.
// For index -1, PrevBlock returns the parent block given to GenerateChain.
func (b *BlockGen) PrevBlock(index int) *types.Block {
	if index >= b.i {
		panic(fmt.Errorf("block index %d out of range (%d,%d)", index, -1, b.i))
	}
	if index == -1 {
		return b.parent
	}
	return b.chain[index]
}

// OffsetTime modifies the time instance of a block, implicitly changing its
// associated difficulty. It's useful to test scenarios where forking is not
// tied to chain length directly.
func (b *BlockGen) OffsetTime(seconds int64) {
	b.header.Time += uint64(seconds)
	if b.header.Time <= b.parent.Header().Time {
		panic("block time out of range")
	}
	chainreader := &fakeChainReader{config: b.config}
	b.header.Difficulty = b.engine.CalcDifficulty(chainreader, b.header.Time, b.parent.Header())
}

// GenerateChain creates a chain of n blocks. The first block's
// parent will be the provided parent. db is used to store
// intermediate states and should contain the parent's state trie.
//
// The generator function is called with a new block generator for
// every block. Any transactions and uncles added to the generator
// become part of the block. If gen is nil, the blocks will be empty
// and their coinbase will be the zero address.
//
// Blocks created by GenerateChain do not contain valid proof of work
// values. Inserting them into BlockChain requires use of FakePow or
// a similar non-validating proof of work implementation.
func GenerateChain(config *params.ChainConfig, parent *types.Block, engine consensus.Engine, db ethdb.Database, n int, gen func(int, *BlockGen)) ([]*types.Block, []types.Receipts) {
	if config == nil {
		config = params.TestChainConfig
	}
	blocks, receipts := make(types.Blocks, n), make([]types.Receipts, n)
	chainreader := &fakeChainReader{config: config}
	// Quorum: add `privateStatedb` argument
	genblock := func(i int, parent *types.Block, statedb *state.StateDB, privateStatedb *state.StateDB) (*types.Block, types.Receipts) {
		b := &BlockGen{i: i, chain: blocks, parent: parent, statedb: statedb, privateStatedb: privateStatedb, config: config, engine: engine}
		b.header = makeHeader(chainreader, parent, statedb, b.engine)

		// Mutate the state and block according to any hard-fork specs
		if daoBlock := config.DAOForkBlock; daoBlock != nil {
			limit := new(big.Int).Add(daoBlock, params.DAOForkExtraRange)
			if b.header.Number.Cmp(daoBlock) >= 0 && b.header.Number.Cmp(limit) < 0 {
				if config.DAOForkSupport {
					b.header.Extra = common.CopyBytes(params.DAOForkBlockExtra)
				}
			}
		}
		if config.DAOForkSupport && config.DAOForkBlock != nil && config.DAOForkBlock.Cmp(b.header.Number) == 0 {
			misc.ApplyDAOHardFork(statedb)
		}
		// Execute any user modifications to the block
		if gen != nil {
			gen(i, b)
		}
		if b.engine != nil {
			// Finalize and seal the block
			block, _ := b.engine.FinalizeAndAssemble(chainreader, b.header, statedb, b.txs, b.uncles, b.receipts)

			// Write state changes to db
			root, err := statedb.Commit(config.IsEIP158(b.header.Number))
			if err != nil {
				panic(fmt.Sprintf("state write error: %v", err))
			}
			if err := statedb.Database().TrieDB().Commit(root, false, nil); err != nil {
				panic(fmt.Sprintf("trie write error: %v", err))
			}
			return block, b.receipts
		}
		return nil, nil
	}
	for i := 0; i < n; i++ {
		statedb, err := state.New(parent.Root(), state.NewDatabase(db), nil)
		if err != nil {
			panic(err)
		}
		privateStatedb, err := state.New(parent.Root(), state.NewDatabase(db), nil) // Quorum
		if err != nil {
			panic(err)
		}
		// Quorum: add `privateStatedb` argument
		block, receipt := genblock(i, parent, statedb, privateStatedb)
		blocks[i] = block
		receipts[i] = receipt
		parent = block
	}
	return blocks, receipts
}

func makeHeader(chain consensus.ChainReader, parent *types.Block, state *state.StateDB, engine consensus.Engine) *types.Header {
	var time uint64
	if parent.Time() == 0 {
		time = 10
	} else {
		time = parent.Time() + 10 // block time is fixed at 10 seconds
	}

	return &types.Header{
		Root:       state.IntermediateRoot(chain.Config().IsEIP158(parent.Number())),
		ParentHash: parent.Hash(),
		Coinbase:   parent.Coinbase(),
		Difficulty: engine.CalcDifficulty(chain, time, &types.Header{
			Number:     parent.Number(),
			Time:       time - 10,
			Difficulty: parent.Difficulty(),
			UncleHash:  parent.UncleHash(),
		}),
		GasLimit: CalcGasLimit(parent, parent.GasLimit(), parent.GasLimit()),
		Number:   new(big.Int).Add(parent.Number(), common.Big1),
		Time:     time,
	}
}

// makeHeaderChain creates a deterministic chain of headers rooted at parent.
func makeHeaderChain(parent *types.Header, n int, engine consensus.Engine, db ethdb.Database, seed int) []*types.Header {
	blocks := makeBlockChain(types.NewBlockWithHeader(parent), n, engine, db, seed)
	headers := make([]*types.Header, len(blocks))
	for i, block := range blocks {
		headers[i] = block.Header()
	}
	return headers
}

// makeBlockChain creates a deterministic chain of blocks rooted at parent.
func makeBlockChain(parent *types.Block, n int, engine consensus.Engine, db ethdb.Database, seed int) []*types.Block {
	blocks, _ := GenerateChain(params.TestChainConfig, parent, engine, db, n, func(i int, b *BlockGen) {
		b.SetCoinbase(common.Address{0: byte(seed), 19: byte(i)})
	})
	return blocks
}

type fakeChainReader struct {
	config *params.ChainConfig
}

// Config returns the chain configuration.
func (cr *fakeChainReader) Config() *params.ChainConfig {
	return cr.config
}

func (cr *fakeChainReader) CurrentHeader() *types.Header                            { return nil }
func (cr *fakeChainReader) GetHeaderByNumber(number uint64) *types.Header           { return nil }
func (cr *fakeChainReader) GetHeaderByHash(hash common.Hash) *types.Header          { return nil }
func (cr *fakeChainReader) GetHeader(hash common.Hash, number uint64) *types.Header { return nil }
func (cr *fakeChainReader) GetBlock(hash common.Hash, number uint64) *types.Block   { return nil }<|MERGE_RESOLUTION|>--- conflicted
+++ resolved
@@ -105,7 +105,6 @@
 		b.SetCoinbase(common.Address{})
 	}
 	b.statedb.Prepare(tx.Hash(), common.Hash{}, len(b.txs))
-<<<<<<< HEAD
 	// Quorum
 	privateDb := b.privateStatedb
 	if privateDb == nil {
@@ -113,10 +112,7 @@
 	}
 	// End Quorum
 
-	receipt, _, err := ApplyTransaction(b.config, bc, &b.header.Coinbase, b.gasPool, b.statedb, privateDb, b.header, tx, &b.header.GasUsed, vm.Config{}, false)
-=======
-	receipt, _, err := ApplyTransaction(b.config, bc, &b.header.Coinbase, b.gasPool, b.statedb, b.statedb, b.header, tx, &b.header.GasUsed, vm.Config{}, false, nil)
->>>>>>> 0e29241f
+	receipt, _, err := ApplyTransaction(b.config, bc, &b.header.Coinbase, b.gasPool, b.statedb, privateDb, b.header, tx, &b.header.GasUsed, vm.Config{}, false, nil)
 	if err != nil {
 		panic(err)
 	}
