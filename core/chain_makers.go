// Copyright 2015 The go-ethereum Authors
// This file is part of the go-ethereum library.
//
// The go-ethereum library is free software: you can redistribute it and/or modify
// it under the terms of the GNU Lesser General Public License as published by
// the Free Software Foundation, either version 3 of the License, or
// (at your option) any later version.
//
// The go-ethereum library is distributed in the hope that it will be useful,
// but WITHOUT ANY WARRANTY; without even the implied warranty of
// MERCHANTABILITY or FITNESS FOR A PARTICULAR PURPOSE. See the
// GNU Lesser General Public License for more details.
//
// You should have received a copy of the GNU Lesser General Public License
// along with the go-ethereum library. If not, see <http://www.gnu.org/licenses/>.

package core

import (
	"fmt"
	"math/big"

	"github.com/ethereum/go-ethereum/common"
	"github.com/ethereum/go-ethereum/consensus"
	"github.com/ethereum/go-ethereum/consensus/misc"
	"github.com/ethereum/go-ethereum/core/state"
	"github.com/ethereum/go-ethereum/core/types"
	"github.com/ethereum/go-ethereum/core/vm"
	"github.com/ethereum/go-ethereum/ethdb"
	"github.com/ethereum/go-ethereum/params"
)

// BlockGen creates blocks for testing.
// See GenerateChain for a detailed explanation.
type BlockGen struct {
	i       int
	parent  *types.Block
	chain   []*types.Block
	header  *types.Header
	statedb *state.StateDB

	gasPool  *GasPool
	txs      []*types.Transaction
	receipts []*types.Receipt
	uncles   []*types.Header

	config *params.ChainConfig
	engine consensus.Engine

	privateStatedb *state.StateDB // Quorum
}

// SetCoinbase sets the coinbase of the generated block.
// It can be called at most once.
func (b *BlockGen) SetCoinbase(addr common.Address) {
	if b.gasPool != nil {
		if len(b.txs) > 0 {
			panic("coinbase must be set before adding transactions")
		}
		panic("coinbase can only be set once")
	}
	b.header.Coinbase = addr
	b.gasPool = new(GasPool).AddGas(b.header.GasLimit)
}

// SetExtra sets the extra data field of the generated block.
func (b *BlockGen) SetExtra(data []byte) {
	b.header.Extra = data
}

// SetNonce sets the nonce field of the generated block.
func (b *BlockGen) SetNonce(nonce types.BlockNonce) {
	b.header.Nonce = nonce
}

// SetDifficulty sets the difficulty field of the generated block. This method is
// useful for Clique tests where the difficulty does not depend on time. For the
// ethash tests, please use OffsetTime, which implicitly recalculates the diff.
func (b *BlockGen) SetDifficulty(diff *big.Int) {
	b.header.Difficulty = diff
}

// AddTx adds a transaction to the generated block. If no coinbase has
// been set, the block's coinbase is set to the zero address.
//
// AddTx panics if the transaction cannot be executed. In addition to
// the protocol-imposed limitations (gas limit, etc.), there are some
// further limitations on the content of transactions that can be
// added. Notably, contract code relying on the BLOCKHASH instruction
// will panic during execution.
func (b *BlockGen) AddTx(tx *types.Transaction) {
	b.AddTxWithChain(&BlockChain{quorumConfig: &QuorumChainConfig{}}, tx)
}

// AddTxWithChain adds a transaction to the generated block. If no coinbase has
// been set, the block's coinbase is set to the zero address.
//
// AddTxWithChain panics if the transaction cannot be executed. In addition to
// the protocol-imposed limitations (gas limit, etc.), there are some
// further limitations on the content of transactions that can be
// added. If contract code relies on the BLOCKHASH instruction,
// the block in chain will be returned.
func (b *BlockGen) AddTxWithChain(bc *BlockChain, tx *types.Transaction) {
	if b.gasPool == nil {
		b.SetCoinbase(common.Address{})
	}
	b.statedb.Prepare(tx.Hash(), common.Hash{}, len(b.txs))
	// Quorum
	privateDb := b.privateStatedb
	if privateDb == nil {
		privateDb = b.statedb
<<<<<<< HEAD
=======
	} else {
		b.privateStatedb.Prepare(tx.Hash(), common.Hash{}, len(b.txs))
>>>>>>> 9c76ee9a
	}
	// End Quorum

	receipt, _, err := ApplyTransaction(b.config, bc, &b.header.Coinbase, b.gasPool, b.statedb, privateDb, b.header, tx, &b.header.GasUsed, vm.Config{}, false, nil)
	if err != nil {
		panic(err)
	}
	b.txs = append(b.txs, tx)
	b.receipts = append(b.receipts, receipt)
}

// GetBalance returns the balance of the given address at the generated block.
func (b *BlockGen) GetBalance(addr common.Address) *big.Int {
	return b.statedb.GetBalance(addr)
}

// AddUncheckedTx forcefully adds a transaction to the block without any
// validation.
//
// AddUncheckedTx will cause consensus failures when used during real
// chain processing. This is best used in conjunction with raw block insertion.
func (b *BlockGen) AddUncheckedTx(tx *types.Transaction) {
	b.txs = append(b.txs, tx)
}

// Number returns the block number of the block being generated.
func (b *BlockGen) Number() *big.Int {
	return new(big.Int).Set(b.header.Number)
}

// AddUncheckedReceipt forcefully adds a receipts to the block without a
// backing transaction.
//
// AddUncheckedReceipt will cause consensus failures when used during real
// chain processing. This is best used in conjunction with raw block insertion.
func (b *BlockGen) AddUncheckedReceipt(receipt *types.Receipt) {
	b.receipts = append(b.receipts, receipt)
}

// TxNonce returns the next valid transaction nonce for the
// account at addr. It panics if the account does not exist.
func (b *BlockGen) TxNonce(addr common.Address) uint64 {
	if !b.statedb.Exist(addr) {
		panic("account does not exist")
	}
	return b.statedb.GetNonce(addr)
}

// AddUncle adds an uncle header to the generated block.
func (b *BlockGen) AddUncle(h *types.Header) {
	b.uncles = append(b.uncles, h)
}

// PrevBlock returns a previously generated block by number. It panics if
// num is greater or equal to the number of the block being generated.
// For index -1, PrevBlock returns the parent block given to GenerateChain.
func (b *BlockGen) PrevBlock(index int) *types.Block {
	if index >= b.i {
		panic(fmt.Errorf("block index %d out of range (%d,%d)", index, -1, b.i))
	}
	if index == -1 {
		return b.parent
	}
	return b.chain[index]
}

// OffsetTime modifies the time instance of a block, implicitly changing its
// associated difficulty. It's useful to test scenarios where forking is not
// tied to chain length directly.
func (b *BlockGen) OffsetTime(seconds int64) {
	b.header.Time += uint64(seconds)
	if b.header.Time <= b.parent.Header().Time {
		panic("block time out of range")
	}
	chainreader := &fakeChainReader{config: b.config}
	b.header.Difficulty = b.engine.CalcDifficulty(chainreader, b.header.Time, b.parent.Header())
}

// GenerateChain creates a chain of n blocks. The first block's
// parent will be the provided parent. db is used to store
// intermediate states and should contain the parent's state trie.
//
// The generator function is called with a new block generator for
// every block. Any transactions and uncles added to the generator
// become part of the block. If gen is nil, the blocks will be empty
// and their coinbase will be the zero address.
//
// Blocks created by GenerateChain do not contain valid proof of work
// values. Inserting them into BlockChain requires use of FakePow or
// a similar non-validating proof of work implementation.
func GenerateChain(config *params.ChainConfig, parent *types.Block, engine consensus.Engine, db ethdb.Database, n int, gen func(int, *BlockGen)) ([]*types.Block, []types.Receipts) {
	if config == nil {
		config = params.TestChainConfig
	}
	blocks, receipts := make(types.Blocks, n), make([]types.Receipts, n)
	chainreader := &fakeChainReader{config: config}
	// Quorum: add `privateStatedb` argument
	genblock := func(i int, parent *types.Block, statedb *state.StateDB, privateStatedb *state.StateDB) (*types.Block, types.Receipts) {
		b := &BlockGen{i: i, chain: blocks, parent: parent, statedb: statedb, privateStatedb: privateStatedb, config: config, engine: engine}
		b.header = makeHeader(chainreader, parent, statedb, b.engine)

		// Mutate the state and block according to any hard-fork specs
		if daoBlock := config.DAOForkBlock; daoBlock != nil {
			limit := new(big.Int).Add(daoBlock, params.DAOForkExtraRange)
			if b.header.Number.Cmp(daoBlock) >= 0 && b.header.Number.Cmp(limit) < 0 {
				if config.DAOForkSupport {
					b.header.Extra = common.CopyBytes(params.DAOForkBlockExtra)
				}
			}
		}
		if config.DAOForkSupport && config.DAOForkBlock != nil && config.DAOForkBlock.Cmp(b.header.Number) == 0 {
			misc.ApplyDAOHardFork(statedb)
		}
		// Execute any user modifications to the block
		if gen != nil {
			gen(i, b)
		}
		if b.engine != nil {
			// Finalize and seal the block
			block, _ := b.engine.FinalizeAndAssemble(chainreader, b.header, statedb, b.txs, b.uncles, b.receipts)

			// Write state changes to db
			root, err := statedb.Commit(config.IsEIP158(b.header.Number))
			if err != nil {
				panic(fmt.Sprintf("state write error: %v", err))
			}
			if err := statedb.Database().TrieDB().Commit(root, false, nil); err != nil {
				panic(fmt.Sprintf("trie write error: %v", err))
			}
			return block, b.receipts
		}
		return nil, nil
	}
	for i := 0; i < n; i++ {
		statedb, err := state.New(parent.Root(), state.NewDatabase(db), nil)
		if err != nil {
			panic(err)
		}
		privateStatedb, err := state.New(parent.Root(), state.NewDatabase(db), nil) // Quorum
		if err != nil {
			panic(err)
		}
		// Quorum: add `privateStatedb` argument
		block, receipt := genblock(i, parent, statedb, privateStatedb)
		blocks[i] = block
		receipts[i] = receipt
		parent = block
	}
	return blocks, receipts
}

func makeHeader(chain consensus.ChainReader, parent *types.Block, state *state.StateDB, engine consensus.Engine) *types.Header {
	var time uint64
	if parent.Time() == 0 {
		time = 10
	} else {
		time = parent.Time() + 10 // block time is fixed at 10 seconds
	}

	return &types.Header{
		Root:       state.IntermediateRoot(chain.Config().IsEIP158(parent.Number())),
		ParentHash: parent.Hash(),
		Coinbase:   parent.Coinbase(),
		Difficulty: engine.CalcDifficulty(chain, time, &types.Header{
			Number:     parent.Number(),
			Time:       time - 10,
			Difficulty: parent.Difficulty(),
			UncleHash:  parent.UncleHash(),
		}),
		GasLimit: CalcGasLimit(parent, parent.GasLimit(), parent.GasLimit()),
		Number:   new(big.Int).Add(parent.Number(), common.Big1),
		Time:     time,
	}
}

// makeHeaderChain creates a deterministic chain of headers rooted at parent.
func makeHeaderChain(parent *types.Header, n int, engine consensus.Engine, db ethdb.Database, seed int) []*types.Header {
	blocks := makeBlockChain(types.NewBlockWithHeader(parent), n, engine, db, seed)
	headers := make([]*types.Header, len(blocks))
	for i, block := range blocks {
		headers[i] = block.Header()
	}
	return headers
}

// makeBlockChain creates a deterministic chain of blocks rooted at parent.
func makeBlockChain(parent *types.Block, n int, engine consensus.Engine, db ethdb.Database, seed int) []*types.Block {
	blocks, _ := GenerateChain(params.TestChainConfig, parent, engine, db, n, func(i int, b *BlockGen) {
		b.SetCoinbase(common.Address{0: byte(seed), 19: byte(i)})
	})
	return blocks
}

type fakeChainReader struct {
	config *params.ChainConfig
}

// Config returns the chain configuration.
func (cr *fakeChainReader) Config() *params.ChainConfig {
	return cr.config
}

func (cr *fakeChainReader) CurrentHeader() *types.Header                            { return nil }
func (cr *fakeChainReader) GetHeaderByNumber(number uint64) *types.Header           { return nil }
func (cr *fakeChainReader) GetHeaderByHash(hash common.Hash) *types.Header          { return nil }
func (cr *fakeChainReader) GetHeader(hash common.Hash, number uint64) *types.Header { return nil }
func (cr *fakeChainReader) GetBlock(hash common.Hash, number uint64) *types.Block   { return nil }<|MERGE_RESOLUTION|>--- conflicted
+++ resolved
@@ -109,11 +109,8 @@
 	privateDb := b.privateStatedb
 	if privateDb == nil {
 		privateDb = b.statedb
-<<<<<<< HEAD
-=======
 	} else {
 		b.privateStatedb.Prepare(tx.Hash(), common.Hash{}, len(b.txs))
->>>>>>> 9c76ee9a
 	}
 	// End Quorum
 
