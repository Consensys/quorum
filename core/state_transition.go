// Copyright 2014 The go-ethereum Authors
// This file is part of the go-ethereum library.
//
// The go-ethereum library is free software: you can redistribute it and/or modify
// it under the terms of the GNU Lesser General Public License as published by
// the Free Software Foundation, either version 3 of the License, or
// (at your option) any later version.
//
// The go-ethereum library is distributed in the hope that it will be useful,
// but WITHOUT ANY WARRANTY; without even the implied warranty of
// MERCHANTABILITY or FITNESS FOR A PARTICULAR PURPOSE. See the
// GNU Lesser General Public License for more details.
//
// You should have received a copy of the GNU Lesser General Public License
// along with the go-ethereum library. If not, see <http://www.gnu.org/licenses/>.

package core

import (
<<<<<<< HEAD
=======
	"errors"
>>>>>>> 6665a93d
	"fmt"
	"math"
	"math/big"

	"github.com/ethereum/go-ethereum/common"
<<<<<<< HEAD
=======
	"github.com/ethereum/go-ethereum/core/state"
>>>>>>> 6665a93d
	"github.com/ethereum/go-ethereum/core/types"
	"github.com/ethereum/go-ethereum/core/vm"
	"github.com/ethereum/go-ethereum/log"
	"github.com/ethereum/go-ethereum/multitenancy"
	"github.com/ethereum/go-ethereum/params"
	"github.com/ethereum/go-ethereum/private"
)

/*
The State Transitioning Model

A state transition is a change made when a transaction is applied to the current world state
The state transitioning model does all the necessary work to work out a valid new state root.

1) Nonce handling
2) Pre pay gas
3) Create a new state object if the recipient is \0*32
4) Value transfer
== If contract creation ==
  4a) Attempt to run transaction data
  4b) If valid, use result as code for the new state object
== end ==
5) Run Script section
6) Derive new state root
*/
type StateTransition struct {
	gp         *GasPool
	msg        Message
	gas        uint64
	gasPrice   *big.Int
	initialGas uint64
	value      *big.Int
	data       []byte
	state      vm.StateDB
	evm        *vm.EVM
}

// Message represents a message sent to a contract.
type Message interface {
	From() common.Address
	To() *common.Address

	GasPrice() *big.Int
	Gas() uint64
	Value() *big.Int

	Nonce() uint64
	CheckNonce() bool
	Data() []byte
	AccessList() types.AccessList
}

// ExecutionResult includes all output after executing given evm
// message no matter the execution itself is successful or not.
type ExecutionResult struct {
	UsedGas    uint64 // Total used gas but include the refunded gas
	Err        error  // Any error encountered during the execution(listed in core/vm/errors.go)
	ReturnData []byte // Returned data from evm(function result or data supplied with revert opcode)
}

// Unwrap returns the internal evm error which allows us for further
// analysis outside.
func (result *ExecutionResult) Unwrap() error {
	return result.Err
}

// Failed returns the indicator whether the execution is successful or not
func (result *ExecutionResult) Failed() bool { return result.Err != nil }

// Return is a helper function to help caller distinguish between revert reason
// and function return. Return returns the data after execution if no error occurs.
func (result *ExecutionResult) Return() []byte {
	if result.Err != nil {
		return nil
	}
	return common.CopyBytes(result.ReturnData)
}

// Revert returns the concrete revert reason if the execution is aborted by `REVERT`
// opcode. Note the reason can be nil if no data supplied with revert opcode.
func (result *ExecutionResult) Revert() []byte {
	if result.Err != vm.ErrExecutionReverted {
		return nil
	}
	return common.CopyBytes(result.ReturnData)
}

// PrivateMessage implements a private message
type PrivateMessage interface {
	Message
	IsPrivate() bool
}

// IntrinsicGas computes the 'intrinsic gas' for a message with the given data.
func IntrinsicGas(data []byte, accessList types.AccessList, isContractCreation bool, isHomestead, isEIP2028 bool) (uint64, error) {
	// Set the starting gas for the raw transaction
	var gas uint64
	if isContractCreation && isHomestead {
		gas = params.TxGasContractCreation
	} else {
		gas = params.TxGas
	}
	// Bump the required gas by the amount of transactional data
	if len(data) > 0 {
		// Zero and non-zero bytes are priced differently
		var nz uint64
		for _, byt := range data {
			if byt != 0 {
				nz++
			}
		}
		// Make sure we don't exceed uint64 for all data combinations
		nonZeroGas := params.TxDataNonZeroGasFrontier
		if isEIP2028 {
			nonZeroGas = params.TxDataNonZeroGasEIP2028
		}
		if (math.MaxUint64-gas)/nonZeroGas < nz {
			return 0, ErrGasUintOverflow
		}
		gas += nz * nonZeroGas

		z := uint64(len(data)) - nz
		if (math.MaxUint64-gas)/params.TxDataZeroGas < z {
			return 0, ErrGasUintOverflow
		}
		gas += z * params.TxDataZeroGas
	}
	if accessList != nil {
		gas += uint64(len(accessList)) * params.TxAccessListAddressGas
		gas += uint64(accessList.StorageKeys()) * params.TxAccessListStorageKeyGas
	}
	return gas, nil
}

// NewStateTransition initialises and returns a new state transition object.
func NewStateTransition(evm *vm.EVM, msg Message, gp *GasPool) *StateTransition {
	return &StateTransition{
		gp:       gp,
		evm:      evm,
		msg:      msg,
		gasPrice: msg.GasPrice(),
		value:    msg.Value(),
		data:     msg.Data(),
		state:    evm.PublicState(),
	}
}

// ApplyMessage computes the new state by applying the given message
// against the old state within the environment.
//
// ApplyMessage returns the bytes returned by any EVM execution (if it took place),
// the gas used (which includes gas refunds) and an error if it failed. An error always
// indicates a core error meaning that the message would always fail for that particular
// state and would never be accepted within a block.
func ApplyMessage(evm *vm.EVM, msg Message, gp *GasPool) (*ExecutionResult, error) {
	return NewStateTransition(evm, msg, gp).TransitionDb()
}

// to returns the recipient of the message.
func (st *StateTransition) to() common.Address {
	if st.msg == nil || st.msg.To() == nil /* contract creation */ {
		return common.Address{}
	}
	return *st.msg.To()
}

func (st *StateTransition) buyGas() error {
	mgval := new(big.Int).Mul(new(big.Int).SetUint64(st.msg.Gas()), st.gasPrice)
	if have, want := st.state.GetBalance(st.msg.From()), mgval; have.Cmp(want) < 0 {
		return fmt.Errorf("%w: address %v have %v want %v", ErrInsufficientFunds, st.msg.From().Hex(), have, want)
	}
	if err := st.gp.SubGas(st.msg.Gas()); err != nil {
		return err
	}
	st.gas += st.msg.Gas()

	st.initialGas = st.msg.Gas()
	st.state.SubBalance(st.msg.From(), mgval)
	return nil
}

func (st *StateTransition) preCheck() error {
	// Make sure this transaction's nonce is correct.
	if st.msg.CheckNonce() {
		stNonce := st.state.GetNonce(st.msg.From())
		if msgNonce := st.msg.Nonce(); stNonce < msgNonce {
			return fmt.Errorf("%w: address %v, tx: %d state: %d", ErrNonceTooHigh,
				st.msg.From().Hex(), msgNonce, stNonce)
		} else if stNonce > msgNonce {
			return fmt.Errorf("%w: address %v, tx: %d state: %d", ErrNonceTooLow,
				st.msg.From().Hex(), msgNonce, stNonce)
		}
	}
	return st.buyGas()
}

// TransitionDb will transition the state by applying the current message and
// returning the evm execution result with following fields.
//
// - used gas:
//      total gas used (including gas being refunded)
// - returndata:
//      the returned data from evm
// - concrete execution error:
//      various **EVM** error which aborts the execution,
//      e.g. ErrOutOfGas, ErrExecutionReverted
//
// However if any consensus issue encountered, return the error directly with
// nil evm execution result.
//
// Quorum:
// 1. Intrinsic gas is calculated based on the encrypted payload hash
//    and NOT the actual private payload.
// 2. For private transactions, we only deduct intrinsic gas from the gas pool
//    regardless the current node is party to the transaction or not.
// 3. For privacy marker transactions, we only deduct the PMT gas from the gas pool. No gas is deducted
//    for the internal private transaction, regardless of whether the current node is a party.
// 4. With multitenancy support, we enforce the party set in the contract index must contain all
//    parties from the transaction. This is to detect unauthorized access from a legit proxy contract
//    to an unauthorized contract.
func (st *StateTransition) TransitionDb() (*ExecutionResult, error) {
	// First check this message satisfies all consensus rules before
	// applying the message. The rules include these clauses
	//
	// 1. the nonce of the message caller is correct
	// 2. caller has enough balance to cover transaction fee(gaslimit * gasprice)
	// 3. the amount of gas required is available in the block
	// 4. the purchased gas is enough to cover intrinsic usage
	// 5. there is no overflow when calculating intrinsic gas
	// 6. caller has enough balance to cover asset transfer for **topmost** call

	// Check clauses 1-3, buy gas if everything is correct
	var err error
	if err = st.preCheck(); err != nil {
		return nil, err
	}
	msg := st.msg
	sender := vm.AccountRef(msg.From())
	homestead := st.evm.ChainConfig().IsHomestead(st.evm.Context.BlockNumber)
	istanbul := st.evm.ChainConfig().IsIstanbul(st.evm.Context.BlockNumber)
	contractCreation := msg.To() == nil
	isQuorum := st.evm.ChainConfig().IsQuorum
	snapshot := st.evm.StateDB.Snapshot()

	var data []byte
	isPrivate := false
	publicState := st.state
	pmh := newPMH(st)
	if msg, ok := msg.(PrivateMessage); ok && isQuorum && msg.IsPrivate() {
		isPrivate = true
		pmh.snapshot = snapshot
		pmh.eph = common.BytesToEncryptedPayloadHash(st.data)
		_, _, data, pmh.receivedPrivacyMetadata, err = private.P.Receive(pmh.eph)
		// Increment the public account nonce if:
		// 1. Tx is private and *not* a participant of the group and either call or create
		// 2. Tx is private we are part of the group and is a call
		if err != nil || !contractCreation {
			publicState.SetNonce(sender.Address(), publicState.GetNonce(sender.Address())+1)
		}
		if err != nil {
			return &ExecutionResult{
				UsedGas:    0,
				Err:        nil,
				ReturnData: nil,
			}, nil
		}

		pmh.hasPrivatePayload = data != nil

		vmErr, consensusErr := pmh.prepare()
		if consensusErr != nil || vmErr != nil {
			return &ExecutionResult{
				UsedGas:    0,
				Err:        vmErr,
				ReturnData: nil,
			}, consensusErr
		}
	} else {
		data = st.data
	}

	// Pay intrinsic gas. For a private contract this is done using the public hash passed in,
	// not the private data retrieved above. This is because we need any (participant) validator
	// node to get the same result as a (non-participant) minter node, to avoid out-of-gas issues.
	// Check clauses 4-5, subtract intrinsic gas if everything is correct
	gas, err := IntrinsicGas(st.data, st.msg.AccessList(), contractCreation, homestead, istanbul)
	if err != nil {
		return nil, err
	}
	if st.gas < gas {
		return nil, fmt.Errorf("%w: have %d, want %d", ErrIntrinsicGas, st.gas, gas)
	}
	st.gas -= gas

	// Check clause 6
	if msg.Value().Sign() > 0 && !st.evm.Context.CanTransfer(st.state, msg.From(), msg.Value()) {
		return nil, fmt.Errorf("%w: address %v", ErrInsufficientFundsForTransfer, msg.From().Hex())
<<<<<<< HEAD
	}

	// Set up the initial access list.
	if st.evm.ChainConfig().IsBerlin(st.evm.Context.BlockNumber) {
		st.state.PrepareAccessList(msg.From(), msg.To(), st.evm.ActivePrecompiles(), msg.AccessList())
	}

=======
	}

	// Set up the initial access list.
	if st.evm.ChainConfig().IsBerlin(st.evm.Context.BlockNumber) {
		st.state.PrepareAccessList(msg.From(), msg.To(), st.evm.ActivePrecompiles(), msg.AccessList())
	}

>>>>>>> 6665a93d
	var (
		leftoverGas uint64
		evm         = st.evm
		ret         []byte
		// vm errors do not effect consensus and are therefor
		// not assigned to err, except for insufficient balance
		// error.
		vmerr error
	)
	if contractCreation {
		ret, _, leftoverGas, vmerr = evm.Create(sender, data, st.gas, st.value)
	} else {
		// Increment the account nonce only if the transaction isn't private.
		// If the transaction is private it has already been incremented on
		// the public state.
		if !isPrivate {
			publicState.SetNonce(msg.From(), publicState.GetNonce(sender.Address())+1)
		}
		var to common.Address
		if isQuorum {
			to = *st.msg.To()
		} else {
			to = st.to()
		}
		//if input is empty for the smart contract call, return
		if len(data) == 0 && isPrivate {
			st.refundGas()
			st.state.AddBalance(st.evm.Context.Coinbase, new(big.Int).Mul(new(big.Int).SetUint64(st.gasUsed()), st.gasPrice))
			return &ExecutionResult{
				UsedGas:    0,
				Err:        nil,
				ReturnData: nil,
			}, nil
		}

		ret, leftoverGas, vmerr = evm.Call(sender, to, data, st.gas, st.value)
	}
	if vmerr != nil {
		log.Info("VM returned with error", "err", vmerr)
		// The only possible consensus-error would be if there wasn't
		// sufficient balance to make the transfer happen. The first
		// balance transfer may never fail.
		if vmerr == vm.ErrInsufficientBalance {
			return nil, vmerr
		}
		if errors.Is(vmerr, multitenancy.ErrNotAuthorized) {
			return nil, vmerr
		}
	}

	// Quorum - Privacy Enhancements
	// perform privacy enhancements checks
	if pmh.mustVerify() {
		var exitEarly bool
		exitEarly, err = pmh.verify(vmerr)
		if exitEarly {
			return &ExecutionResult{
				UsedGas:    0,
				Err:        ErrPrivateContractInteractionVerificationFailed,
				ReturnData: nil,
			}, err
		}
	}
	// End Quorum - Privacy Enhancements

	// Pay gas used during contract creation or execution (st.gas tracks remaining gas)
	// However, if private contract then we don't want to do this else we can get
	// a mismatch between a (non-participant) minter and (participant) validator,
	// which can cause a 'BAD BLOCK' crash.
	if !isPrivate {
		st.gas = leftoverGas
	}
	// End Quorum

	st.refundGas()
	st.state.AddBalance(st.evm.Context.Coinbase, new(big.Int).Mul(new(big.Int).SetUint64(st.gasUsed()), st.gasPrice))
<<<<<<< HEAD
=======

	if isPrivate {
		return &ExecutionResult{
			UsedGas:    0,
			Err:        vmerr,
			ReturnData: ret,
		}, err
	}
	// End Quorum
>>>>>>> 6665a93d

	return &ExecutionResult{
		UsedGas:    st.gasUsed(),
		Err:        vmerr,
		ReturnData: ret,
	}, nil
}

func (st *StateTransition) refundGas() {
	// Apply refund counter, capped to half of the used gas.
	refund := st.gasUsed() / 2
	if refund > st.state.GetRefund() {
		refund = st.state.GetRefund()
	}
	st.gas += refund

	// Return ETH for remaining gas, exchanged at the original rate.
	remaining := new(big.Int).Mul(new(big.Int).SetUint64(st.gas), st.gasPrice)
	st.state.AddBalance(st.msg.From(), remaining)

	// Also return remaining gas to the block gas counter so it is
	// available for the next transaction.
	st.gp.AddGas(st.gas)
}

// gasUsed returns the amount of gas used up by the state transition.
func (st *StateTransition) gasUsed() uint64 {
	return st.initialGas - st.gas
}

// Quorum - Privacy Enhancements - implement the pmcStateTransitionAPI interface
func (st *StateTransition) SetTxPrivacyMetadata(pm *types.PrivacyMetadata) {
	st.evm.SetTxPrivacyMetadata(pm)
}
func (st *StateTransition) IsPrivacyEnhancementsEnabled() bool {
	return st.evm.ChainConfig().IsPrivacyEnhancementsEnabled(st.evm.Context.BlockNumber)
}
func (st *StateTransition) RevertToSnapshot(snapshot int) {
	st.evm.StateDB.RevertToSnapshot(snapshot)
}
func (st *StateTransition) GetStatePrivacyMetadata(addr common.Address) (*state.PrivacyMetadata, error) {
	return st.evm.StateDB.GetPrivacyMetadata(addr)
}
func (st *StateTransition) CalculateMerkleRoot() (common.Hash, error) {
	return st.evm.CalculateMerkleRoot()
}
func (st *StateTransition) AffectedContracts() []common.Address {
	return st.evm.AffectedContracts()
}

// End Quorum - Privacy Enhancements<|MERGE_RESOLUTION|>--- conflicted
+++ resolved
@@ -17,19 +17,13 @@
 package core
 
 import (
-<<<<<<< HEAD
-=======
 	"errors"
->>>>>>> 6665a93d
 	"fmt"
 	"math"
 	"math/big"
 
 	"github.com/ethereum/go-ethereum/common"
-<<<<<<< HEAD
-=======
 	"github.com/ethereum/go-ethereum/core/state"
->>>>>>> 6665a93d
 	"github.com/ethereum/go-ethereum/core/types"
 	"github.com/ethereum/go-ethereum/core/vm"
 	"github.com/ethereum/go-ethereum/log"
@@ -327,7 +321,6 @@
 	// Check clause 6
 	if msg.Value().Sign() > 0 && !st.evm.Context.CanTransfer(st.state, msg.From(), msg.Value()) {
 		return nil, fmt.Errorf("%w: address %v", ErrInsufficientFundsForTransfer, msg.From().Hex())
-<<<<<<< HEAD
 	}
 
 	// Set up the initial access list.
@@ -335,15 +328,6 @@
 		st.state.PrepareAccessList(msg.From(), msg.To(), st.evm.ActivePrecompiles(), msg.AccessList())
 	}
 
-=======
-	}
-
-	// Set up the initial access list.
-	if st.evm.ChainConfig().IsBerlin(st.evm.Context.BlockNumber) {
-		st.state.PrepareAccessList(msg.From(), msg.To(), st.evm.ActivePrecompiles(), msg.AccessList())
-	}
-
->>>>>>> 6665a93d
 	var (
 		leftoverGas uint64
 		evm         = st.evm
@@ -420,8 +404,6 @@
 
 	st.refundGas()
 	st.state.AddBalance(st.evm.Context.Coinbase, new(big.Int).Mul(new(big.Int).SetUint64(st.gasUsed()), st.gasPrice))
-<<<<<<< HEAD
-=======
 
 	if isPrivate {
 		return &ExecutionResult{
@@ -431,7 +413,6 @@
 		}, err
 	}
 	// End Quorum
->>>>>>> 6665a93d
 
 	return &ExecutionResult{
 		UsedGas:    st.gasUsed(),
