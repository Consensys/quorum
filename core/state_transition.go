// Copyright 2014 The go-ethereum Authors
// This file is part of the go-ethereum library.
//
// The go-ethereum library is free software: you can redistribute it and/or modify
// it under the terms of the GNU Lesser General Public License as published by
// the Free Software Foundation, either version 3 of the License, or
// (at your option) any later version.
//
// The go-ethereum library is distributed in the hope that it will be useful,
// but WITHOUT ANY WARRANTY; without even the implied warranty of
// MERCHANTABILITY or FITNESS FOR A PARTICULAR PURPOSE. See the
// GNU Lesser General Public License for more details.
//
// You should have received a copy of the GNU Lesser General Public License
// along with the go-ethereum library. If not, see <http://www.gnu.org/licenses/>.

package core

import (
<<<<<<< HEAD
	"fmt"
=======
	"errors"
>>>>>>> bc6d4104
	"math"
	"math/big"

	"github.com/ethereum/go-ethereum/common"
	"github.com/ethereum/go-ethereum/core/state"
	"github.com/ethereum/go-ethereum/core/types"
	"github.com/ethereum/go-ethereum/core/vm"
	"github.com/ethereum/go-ethereum/log"
	"github.com/ethereum/go-ethereum/multitenancy"
	"github.com/ethereum/go-ethereum/params"
	"github.com/ethereum/go-ethereum/private"
)

/*
The State Transitioning Model

A state transition is a change made when a transaction is applied to the current world state
The state transitioning model does all the necessary work to work out a valid new state root.

1) Nonce handling
2) Pre pay gas
3) Create a new state object if the recipient is \0*32
4) Value transfer
== If contract creation ==
  4a) Attempt to run transaction data
  4b) If valid, use result as code for the new state object
== end ==
5) Run Script section
6) Derive new state root
*/
type StateTransition struct {
	gp         *GasPool
	msg        Message
	gas        uint64
	gasPrice   *big.Int
	initialGas uint64
	value      *big.Int
	data       []byte
	state      vm.StateDB
	evm        *vm.EVM
}

// Message represents a message sent to a contract.
type Message interface {
	From() common.Address
	To() *common.Address

	GasPrice() *big.Int
	Gas() uint64
	Value() *big.Int

	Nonce() uint64
	CheckNonce() bool
	Data() []byte
}

// ExecutionResult includes all output after executing given evm
// message no matter the execution itself is successful or not.
type ExecutionResult struct {
	UsedGas    uint64 // Total used gas but include the refunded gas
	Err        error  // Any error encountered during the execution(listed in core/vm/errors.go)
	ReturnData []byte // Returned data from evm(function result or data supplied with revert opcode)
}

// Unwrap returns the internal evm error which allows us for further
// analysis outside.
func (result *ExecutionResult) Unwrap() error {
	return result.Err
}

// Failed returns the indicator whether the execution is successful or not
func (result *ExecutionResult) Failed() bool { return result.Err != nil }

// Return is a helper function to help caller distinguish between revert reason
// and function return. Return returns the data after execution if no error occurs.
func (result *ExecutionResult) Return() []byte {
	if result.Err != nil {
		return nil
	}
	return common.CopyBytes(result.ReturnData)
}

// Revert returns the concrete revert reason if the execution is aborted by `REVERT`
// opcode. Note the reason can be nil if no data supplied with revert opcode.
func (result *ExecutionResult) Revert() []byte {
	if result.Err != vm.ErrExecutionReverted {
		return nil
	}
	return common.CopyBytes(result.ReturnData)
}

// PrivateMessage implements a private message
type PrivateMessage interface {
	Message
	IsPrivate() bool
}

// IntrinsicGas computes the 'intrinsic gas' for a message with the given data.
func IntrinsicGas(data []byte, contractCreation, isHomestead bool, isEIP2028 bool) (uint64, error) {
	// Set the starting gas for the raw transaction
	var gas uint64
	if contractCreation && isHomestead {
		gas = params.TxGasContractCreation
	} else {
		gas = params.TxGas
	}
	// Bump the required gas by the amount of transactional data
	if len(data) > 0 {
		// Zero and non-zero bytes are priced differently
		var nz uint64
		for _, byt := range data {
			if byt != 0 {
				nz++
			}
		}
		// Make sure we don't exceed uint64 for all data combinations
		nonZeroGas := params.TxDataNonZeroGasFrontier
		if isEIP2028 {
			nonZeroGas = params.TxDataNonZeroGasEIP2028
		}
		if (math.MaxUint64-gas)/nonZeroGas < nz {
			return 0, ErrGasUintOverflow
		}
		gas += nz * nonZeroGas

		z := uint64(len(data)) - nz
		if (math.MaxUint64-gas)/params.TxDataZeroGas < z {
			return 0, ErrGasUintOverflow
		}
		gas += z * params.TxDataZeroGas
	}
	return gas, nil
}

// NewStateTransition initialises and returns a new state transition object.
func NewStateTransition(evm *vm.EVM, msg Message, gp *GasPool) *StateTransition {
	return &StateTransition{
		gp:       gp,
		evm:      evm,
		msg:      msg,
		gasPrice: msg.GasPrice(),
		value:    msg.Value(),
		data:     msg.Data(),
		state:    evm.PublicState(),
	}
}

// ApplyMessage computes the new state by applying the given message
// against the old state within the environment.
//
// ApplyMessage returns the bytes returned by any EVM execution (if it took place),
// the gas used (which includes gas refunds) and an error if it failed. An error always
// indicates a core error meaning that the message would always fail for that particular
// state and would never be accepted within a block.

func ApplyMessage(evm *vm.EVM, msg Message, gp *GasPool) (*ExecutionResult, error) {
	return NewStateTransition(evm, msg, gp).TransitionDb()
}

// to returns the recipient of the message.
func (st *StateTransition) to() common.Address {
	if st.msg == nil || st.msg.To() == nil /* contract creation */ {
		return common.Address{}
	}
	return *st.msg.To()
}

func (st *StateTransition) buyGas() error {
	mgval := new(big.Int).Mul(new(big.Int).SetUint64(st.msg.Gas()), st.gasPrice)
	if have, want := st.state.GetBalance(st.msg.From()), mgval; have.Cmp(want) < 0 {
		return fmt.Errorf("%w: address %v have %v want %v", ErrInsufficientFunds, st.msg.From().Hex(), have, want)
	}
	if err := st.gp.SubGas(st.msg.Gas()); err != nil {
		return err
	}
	st.gas += st.msg.Gas()

	st.initialGas = st.msg.Gas()
	st.state.SubBalance(st.msg.From(), mgval)
	return nil
}

func (st *StateTransition) preCheck() error {
	// Make sure this transaction's nonce is correct.
	if st.msg.CheckNonce() {
		stNonce := st.state.GetNonce(st.msg.From())
		if msgNonce := st.msg.Nonce(); stNonce < msgNonce {
			return fmt.Errorf("%w: address %v, tx: %d state: %d", ErrNonceTooHigh,
				st.msg.From().Hex(), msgNonce, stNonce)
		} else if stNonce > msgNonce {
			return fmt.Errorf("%w: address %v, tx: %d state: %d", ErrNonceTooLow,
				st.msg.From().Hex(), msgNonce, stNonce)
		}
	}
	return st.buyGas()
}

// TransitionDb will transition the state by applying the current message and
// returning the evm execution result with following fields.
//
// - used gas:
//      total gas used (including gas being refunded)
// - returndata:
//      the returned data from evm
// - concrete execution error:
//      various **EVM** error which aborts the execution,
//      e.g. ErrOutOfGas, ErrExecutionReverted
//
// However if any consensus issue encountered, return the error directly with
// nil evm execution result.
//
// Quorum:
// 1. Intrinsic gas is calculated based on the encrypted payload hash
//    and NOT the actual private payload
// 2. For private transactions, we only deduct intrinsic gas from the gas pool
//    regardless the current node is party to the transaction or not
// 3. With multitenancy support, we enforce the party set in the contract index must contain all
//    parties from the transaction. This is to detect unauthorized access from a legit proxy contract
//    to an unauthorized contract.
func (st *StateTransition) TransitionDb() (*ExecutionResult, error) {
	// First check this message satisfies all consensus rules before
	// applying the message. The rules include these clauses
	//
	// 1. the nonce of the message caller is correct
	// 2. caller has enough balance to cover transaction fee(gaslimit * gasprice)
	// 3. the amount of gas required is available in the block
	// 4. the purchased gas is enough to cover intrinsic usage
	// 5. there is no overflow when calculating intrinsic gas
	// 6. caller has enough balance to cover asset transfer for **topmost** call

	// Check clauses 1-3, buy gas if everything is correct
	var err error
	if err = st.preCheck(); err != nil {
		return nil, err
	}
	msg := st.msg
	sender := vm.AccountRef(msg.From())
	homestead := st.evm.ChainConfig().IsHomestead(st.evm.Context.BlockNumber)
	istanbul := st.evm.ChainConfig().IsIstanbul(st.evm.Context.BlockNumber)
	contractCreation := msg.To() == nil
	isQuorum := st.evm.ChainConfig().IsQuorum
	snapshot := st.evm.StateDB.Snapshot()

	var data []byte
	isPrivate := false
	publicState := st.state
	pmh := newPMH(st)
	if msg, ok := msg.(PrivateMessage); ok && isQuorum && msg.IsPrivate() {
		isPrivate = true
		pmh.snapshot = snapshot
		pmh.eph = common.BytesToEncryptedPayloadHash(st.data)
		_, _, data, pmh.receivedPrivacyMetadata, err = private.P.Receive(pmh.eph)
		// Increment the public account nonce if:
		// 1. Tx is private and *not* a participant of the group and either call or create
		// 2. Tx is private we are part of the group and is a call
		if err != nil || !contractCreation {
			publicState.SetNonce(sender.Address(), publicState.GetNonce(sender.Address())+1)
		}
		if err != nil {
			return &ExecutionResult{
				UsedGas:    0,
				Err:        nil,
				ReturnData: nil,
			}, nil
		}

		pmh.hasPrivatePayload = data != nil

		vmErr, consensusErr := pmh.prepare()
		if consensusErr != nil || vmErr != nil {
			return &ExecutionResult{
				UsedGas:    0,
				Err:        vmErr,
				ReturnData: nil,
			}, consensusErr
		}
	} else {
		data = st.data
	}

	// Pay intrinsic gas. For a private contract this is done using the public hash passed in,
	// not the private data retrieved above. This is because we need any (participant) validator
	// node to get the same result as a (non-participant) minter node, to avoid out-of-gas issues.
	// Check clauses 4-5, subtract intrinsic gas if everything is correct
	gas, err := IntrinsicGas(st.data, contractCreation, homestead, istanbul)
	if err != nil {
		return nil, err
	}
	if st.gas < gas {
		return nil, fmt.Errorf("%w: have %d, want %d", ErrIntrinsicGas, st.gas, gas)
	}
	st.gas -= gas

	// Check clause 6
	if msg.Value().Sign() > 0 && !st.evm.Context.CanTransfer(st.state, msg.From(), msg.Value()) {
		return nil, fmt.Errorf("%w: address %v", ErrInsufficientFundsForTransfer, msg.From().Hex())
	}
	var (
		leftoverGas uint64
		evm         = st.evm
		ret         []byte
		// vm errors do not effect consensus and are therefor
		// not assigned to err, except for insufficient balance
		// error.
		vmerr error
	)
	if contractCreation {
		ret, _, leftoverGas, vmerr = evm.Create(sender, data, st.gas, st.value)
	} else {
		// Increment the account nonce only if the transaction isn't private.
		// If the transaction is private it has already been incremented on
		// the public state.
		if !isPrivate {
			publicState.SetNonce(msg.From(), publicState.GetNonce(sender.Address())+1)
		}
		var to common.Address
		if isQuorum {
			to = *st.msg.To()
		} else {
			to = st.to()
		}
		//if input is empty for the smart contract call, return
		if len(data) == 0 && isPrivate {
			st.refundGas()
			st.state.AddBalance(st.evm.Coinbase, new(big.Int).Mul(new(big.Int).SetUint64(st.gasUsed()), st.gasPrice))
			return &ExecutionResult{
				UsedGas:    0,
				Err:        nil,
				ReturnData: nil,
			}, nil
		}

		ret, leftoverGas, vmerr = evm.Call(sender, to, data, st.gas, st.value)
	}
	if vmerr != nil {
		log.Info("VM returned with error", "err", vmerr)
		// The only possible consensus-error would be if there wasn't
		// sufficient balance to make the transfer happen. The first
		// balance transfer may never fail.
		if vmerr == vm.ErrInsufficientBalance {
			return nil, vmerr
		}
		if errors.Is(vmerr, multitenancy.ErrNotAuthorized) {
			return nil, vmerr
		}
	}

	// Quorum - Privacy Enhancements
	// perform privacy enhancements checks
	if pmh.mustVerify() {
		var exitEarly bool
		exitEarly, err = pmh.verify(vmerr)
		if exitEarly {
			return &ExecutionResult{
				UsedGas:    0,
				Err:        ErrPrivateContractInteractionVerificationFailed,
				ReturnData: nil,
			}, err
		}
	}
	// End Quorum - Privacy Enhancements

	// Pay gas used during contract creation or execution (st.gas tracks remaining gas)
	// However, if private contract then we don't want to do this else we can get
	// a mismatch between a (non-participant) minter and (participant) validator,
	// which can cause a 'BAD BLOCK' crash.
	if !isPrivate {
		st.gas = leftoverGas
	}
	// End Quorum

	st.refundGas()
	st.state.AddBalance(st.evm.Context.Coinbase, new(big.Int).Mul(new(big.Int).SetUint64(st.gasUsed()), st.gasPrice))

	if isPrivate {
		return &ExecutionResult{
			UsedGas:    0,
			Err:        vmerr,
			ReturnData: ret,
		}, err
	}
	// End Quorum

	return &ExecutionResult{
		UsedGas:    st.gasUsed(),
		Err:        vmerr,
		ReturnData: ret,
	}, nil
}

func (st *StateTransition) refundGas() {
	// Apply refund counter, capped to half of the used gas.
	refund := st.gasUsed() / 2
	if refund > st.state.GetRefund() {
		refund = st.state.GetRefund()
	}
	st.gas += refund

	// Return ETH for remaining gas, exchanged at the original rate.
	remaining := new(big.Int).Mul(new(big.Int).SetUint64(st.gas), st.gasPrice)
	st.state.AddBalance(st.msg.From(), remaining)

	// Also return remaining gas to the block gas counter so it is
	// available for the next transaction.
	st.gp.AddGas(st.gas)
}

// gasUsed returns the amount of gas used up by the state transition.
func (st *StateTransition) gasUsed() uint64 {
	return st.initialGas - st.gas
}

// Quorum - Privacy Enhancements - implement the pmcStateTransitionAPI interface
func (st *StateTransition) SetTxPrivacyMetadata(pm *types.PrivacyMetadata) {
	st.evm.SetTxPrivacyMetadata(pm)
}
func (st *StateTransition) IsPrivacyEnhancementsEnabled() bool {
	return st.evm.ChainConfig().IsPrivacyEnhancementsEnabled(st.evm.BlockNumber)
}
func (st *StateTransition) RevertToSnapshot(snapshot int) {
	st.evm.StateDB.RevertToSnapshot(snapshot)
}
func (st *StateTransition) GetStatePrivacyMetadata(addr common.Address) (*state.PrivacyMetadata, error) {
	return st.evm.StateDB.GetPrivacyMetadata(addr)
}
func (st *StateTransition) CalculateMerkleRoot() (common.Hash, error) {
	return st.evm.CalculateMerkleRoot()
}
func (st *StateTransition) AffectedContracts() []common.Address {
	return st.evm.AffectedContracts()
}

// End Quorum - Privacy Enhancements<|MERGE_RESOLUTION|>--- conflicted
+++ resolved
@@ -17,11 +17,8 @@
 package core
 
 import (
-<<<<<<< HEAD
+	"errors"
 	"fmt"
-=======
-	"errors"
->>>>>>> bc6d4104
 	"math"
 	"math/big"
 
