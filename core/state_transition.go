--- conflicted
+++ resolved
@@ -24,6 +24,7 @@
 	"github.com/ethereum/go-ethereum/private/engine"
 
 	"github.com/ethereum/go-ethereum/common"
+	"github.com/ethereum/go-ethereum/core/types"
 	"github.com/ethereum/go-ethereum/core/vm"
 	"github.com/ethereum/go-ethereum/log"
 	"github.com/ethereum/go-ethereum/params"
@@ -205,19 +206,9 @@
 	hasPrivatePayload := false
 	isPrivate := false
 	publicState := st.state
-	var psv bool
 	if msg, ok := msg.(PrivateMessage); ok && isQuorum && msg.IsPrivate() {
 		isPrivate = true
-<<<<<<< HEAD
-		var extraMetadata *engine.ExtraMetadata
-		data, extraMetadata, err = private.P.Receive(common.BytesToEncryptedPayloadHash(st.data))
-		log.Trace("Transitiondb-received tessera data", "payloadhash", st.data, "data", data, "metadata", extraMetadata, "err", err)
-		expectedACHashes = extraMetadata.ACHashes
-		expectedACMerkleRoot = extraMetadata.ACMerkleRoot
-		psv = !common.EmptyHash(expectedACMerkleRoot)
-=======
 		data, extraPrivateMetadata, err = private.P.Receive(common.BytesToEncryptedPayloadHash(st.data))
->>>>>>> 31337e9f
 		// Increment the public account nonce if:
 		// 1. Tx is private and *not* a participant of the group and either call or create
 		// 2. Tx is private we are part of the group and is a call
@@ -229,6 +220,10 @@
 			return nil, 0, false, nil
 		}
 		hasPrivatePayload = data != nil
+		if extraPrivateMetadata != nil {
+			privMetadata := types.NewTxPrivacyMetadata(!common.EmptyHash(extraPrivateMetadata.ACMerkleRoot))
+			st.evm.SetTxPrivacyMetadata(privMetadata)
+		}
 	} else {
 		data = st.data
 	}
@@ -289,13 +284,9 @@
 	//This validation is to prevent cases where the list of affected contract will have changed by the time the evm actually executes transaction
 	if isPrivate && hasPrivatePayload {
 		actualACAddresses := evm.AffectedContracts()
-<<<<<<< HEAD
-		log.Trace("Verify hashes of affected contracts", "expected", expectedACHashes, "actual", actualACAddresses)
-=======
-		log.Trace("Verify hashes of affected contracts", "expectedHashes", extraPrivateMetadata.ACHashes)
->>>>>>> 31337e9f
+		log.Trace("Verify hashes of affected contracts", "expectedHashes", extraPrivateMetadata.ACHashes, "actual", actualACAddresses)
 		for _, addr := range actualACAddresses {
-			actualPrivacyMetadata, err := evm.StateDB.GetPrivacyMetadata(addr)
+			actualPrivacyMetadata, err := evm.StateDB.GetStatePrivacyMetadata(addr)
 			if err != nil {
 				//TODO - issue with getting/decoding privacymetadata
 			}
@@ -311,21 +302,6 @@
 			}
 			log.Trace("Get Privacy Metadata-affected", "privacyMetadata", actualPrivacyMetadata)
 		}
-		createdACAddresses := evm.CreatedContracts()
-		log.Trace("Add PSV flag to created contracts", "addresses", createdACAddresses)
-		for _, addr := range createdACAddresses {
-			pm, err := evm.StateDB.GetPrivacyMetadata(addr)
-			if err != nil {
-				//TODO - issue with getting/decoding privacymetadata
-			}
-			if pm == nil {
-				continue // TODO
-			}
-			pm.PrivateStateValidation = psv
-			evm.StateDB.SetPrivacyMetadata(addr, pm)
-
-			log.Trace("Update Privacy Metadata-created", "privacyMetadata", pm)
-		}
 		if !common.EmptyHash(extraPrivateMetadata.ACMerkleRoot) {
 			log.Trace("Verify merkle root", "merkleRoot", extraPrivateMetadata.ACMerkleRoot)
 			/*
