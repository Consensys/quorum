--- conflicted
+++ resolved
@@ -25,11 +25,7 @@
 	"github.com/ethereum/go-ethereum/core/state"
 	"github.com/ethereum/go-ethereum/core/types"
 	"github.com/ethereum/go-ethereum/core/vm"
-<<<<<<< HEAD
-=======
 	"github.com/ethereum/go-ethereum/log"
-	"github.com/ethereum/go-ethereum/multitenancy"
->>>>>>> 695ed71a
 	"github.com/ethereum/go-ethereum/params"
 	"github.com/ethereum/go-ethereum/private"
 )
@@ -77,7 +73,6 @@
 	Data() []byte
 }
 
-<<<<<<< HEAD
 // ExecutionResult includes all output after executing given evm
 // message no matter the execution itself is successful or not.
 type ExecutionResult struct {
@@ -111,12 +106,12 @@
 		return nil
 	}
 	return common.CopyBytes(result.ReturnData)
-=======
+}
+
 // PrivateMessage implements a private message
 type PrivateMessage interface {
 	Message
 	IsPrivate() bool
->>>>>>> 695ed71a
 }
 
 // IntrinsicGas computes the 'intrinsic gas' for a message with the given data.
@@ -176,12 +171,8 @@
 // the gas used (which includes gas refunds) and an error if it failed. An error always
 // indicates a core error meaning that the message would always fail for that particular
 // state and would never be accepted within a block.
-<<<<<<< HEAD
+
 func ApplyMessage(evm *vm.EVM, msg Message, gp *GasPool) (*ExecutionResult, error) {
-=======
-
-func ApplyMessage(evm *vm.EVM, msg Message, gp *GasPool) ([]byte, uint64, bool, error) {
->>>>>>> 695ed71a
 	return NewStateTransition(evm, msg, gp).TransitionDb()
 }
 
@@ -222,7 +213,6 @@
 }
 
 // TransitionDb will transition the state by applying the current message and
-<<<<<<< HEAD
 // returning the evm execution result with following fields.
 //
 // - used gas:
@@ -235,6 +225,15 @@
 //
 // However if any consensus issue encountered, return the error directly with
 // nil evm execution result.
+//
+// Quorum:
+// 1. Intrinsic gas is calculated based on the encrypted payload hash
+//    and NOT the actual private payload
+// 2. For private transactions, we only deduct intrinsic gas from the gas pool
+//    regardless the current node is party to the transaction or not
+// 3. With multitenancy support, we enforce the party set in the contract index must contain all
+//    parties from the transaction. This is to detect unauthorized access from a legit proxy contract
+//    to an unauthorized contract.
 func (st *StateTransition) TransitionDb() (*ExecutionResult, error) {
 	// First check this message satisfies all consensus rules before
 	// applying the message. The rules include these clauses
@@ -247,24 +246,9 @@
 	// 6. caller has enough balance to cover asset transfer for **topmost** call
 
 	// Check clauses 1-3, buy gas if everything is correct
-	if err := st.preCheck(); err != nil {
+	var err error
+	if err = st.preCheck(); err != nil {
 		return nil, err
-=======
-// returning the result including the used gas. It returns an error if failed.
-// An error indicates a consensus issue.
-//
-// Quorum:
-// 1. Intrinsic gas is calculated based on the encrypted payload hash
-//    and NOT the actual private payload
-// 2. For private transactions, we only deduct intrinsic gas from the gas pool
-//    regardless the current node is party to the transaction or not
-// 3. With multitenancy support, we enforce the party set in the contract index must contain all
-//    parties from the transaction. This is to detect unauthorized access from a legit proxy contract
-//    to an unauthorized contract.
-func (st *StateTransition) TransitionDb() (ret []byte, usedGas uint64, failed bool, err error) {
-	if err = st.preCheck(); err != nil {
-		return
->>>>>>> 695ed71a
 	}
 	msg := st.msg
 	sender := vm.AccountRef(msg.From())
@@ -291,17 +275,14 @@
 			publicState.SetNonce(sender.Address(), publicState.GetNonce(sender.Address())+1)
 		}
 
-<<<<<<< HEAD
-	// Check clauses 4-5, subtract intrinsic gas if everything is correct
-=======
 		if err != nil {
-			return nil, 0, false, nil
+			return nil, err
 		}
 
 		pmh.hasPrivatePayload = data != nil
 
 		if ok, err := pmh.prepare(); !ok {
-			return nil, 0, true, err
+			return nil, err
 		}
 	} else {
 		data = st.data
@@ -310,7 +291,7 @@
 	// Pay intrinsic gas. For a private contract this is done using the public hash passed in,
 	// not the private data retrieved above. This is because we need any (participant) validator
 	// node to get the same result as a (non-participant) minter node, to avoid out-of-gas issues.
->>>>>>> 695ed71a
+	// Check clauses 4-5, subtract intrinsic gas if everything is correct
 	gas, err := IntrinsicGas(st.data, contractCreation, homestead, istanbul)
 	if err != nil {
 		return nil, err
@@ -325,19 +306,9 @@
 		return nil, ErrInsufficientFundsForTransfer
 	}
 	var (
-<<<<<<< HEAD
-		ret   []byte
-		vmerr error // vm errors do not effect consensus and are therefore not assigned to err
-	)
-	if contractCreation {
-		ret, _, st.gas, vmerr = st.evm.Create(sender, st.data, st.gas, st.value)
-	} else {
-		// Increment the nonce for the next transaction
-		st.state.SetNonce(msg.From(), st.state.GetNonce(sender.Address())+1)
-		ret, st.gas, vmerr = st.evm.Call(sender, st.to(), st.data, st.gas, st.value)
-=======
 		leftoverGas uint64
 		evm         = st.evm
+		ret         []byte
 		// vm errors do not effect consensus and are therefor
 		// not assigned to err, except for insufficient balance
 		// error.
@@ -362,22 +333,10 @@
 		if len(data) == 0 && isPrivate {
 			st.refundGas()
 			st.state.AddBalance(st.evm.Coinbase, new(big.Int).Mul(new(big.Int).SetUint64(st.gasUsed()), st.gasPrice))
-			return nil, 0, false, nil
+			return nil, nil
 		}
 
 		ret, leftoverGas, vmerr = evm.Call(sender, to, data, st.gas, st.value)
-	}
-	if vmerr != nil {
-		log.Info("VM returned with error", "err", vmerr)
-		// The only possible consensus-error would be if there wasn't
-		// sufficient balance to make the transfer happen. The first
-		// balance transfer may never fail.
-		if vmerr == vm.ErrInsufficientBalance {
-			return nil, 0, false, vmerr
-		}
-		if errors.Is(vmerr, multitenancy.ErrNotAuthorized) {
-			return nil, 0, false, vmerr
-		}
 	}
 
 	// Quorum - Privacy Enhancements
@@ -386,18 +345,19 @@
 		var exitEarly bool
 		exitEarly, err = pmh.verify(vmerr)
 		if exitEarly {
-			return nil, 0, true, err
+			return nil, err
 		}
 	}
 	// End Quorum - Privacy Enhancements
 
+	// Quorum
 	// do the affected contract managed party checks
 	if msg, ok := msg.(PrivateMessage); ok && isQuorum && st.evm.SupportsMultitenancy && msg.IsPrivate() {
 		if len(managedPartiesInTx) > 0 {
 			for _, address := range evm.AffectedContracts() {
 				managedPartiesInContract, err := st.evm.StateDB.GetManagedParties(address)
 				if err != nil {
-					return nil, 0, true, err
+					return nil, err
 				}
 				// managed parties for public transactions is empty so nothing to check there
 				if len(managedPartiesInContract) > 0 {
@@ -406,12 +366,11 @@
 							pmh.eph.TerminalString(), "contractMP", managedPartiesInContract, "txMP", managedPartiesInTx)
 						st.evm.RevertToSnapshot(snapshot)
 						// TODO - see whether we can find a way to store this error and make it available via customizations to getTransactionReceipt
-						return nil, 0, true, nil
+						return nil, nil
 					}
 				}
 			}
 		}
->>>>>>> 695ed71a
 	}
 
 	// Pay gas used during contract creation or execution (st.gas tracks remaining gas)
@@ -421,17 +380,12 @@
 	if !isPrivate {
 		st.gas = leftoverGas
 	}
+	// End Quorum
 
 	st.refundGas()
 	st.state.AddBalance(st.evm.Coinbase, new(big.Int).Mul(new(big.Int).SetUint64(st.gasUsed()), st.gasPrice))
 
-<<<<<<< HEAD
-	return &ExecutionResult{
-		UsedGas:    st.gasUsed(),
-		Err:        vmerr,
-		ReturnData: ret,
-	}, nil
-=======
+	// Quorum
 	// for all contracts being created as the result of the transaction execution
 	// we build the index for them if multitenancy is enabled
 	if st.evm.SupportsMultitenancy {
@@ -446,10 +400,19 @@
 	}
 
 	if isPrivate {
-		return ret, 0, vmerr != nil, err
-	}
-	return ret, st.gasUsed(), vmerr != nil, err
->>>>>>> 695ed71a
+		return &ExecutionResult{
+			UsedGas:    0,
+			Err:        vmerr,
+			ReturnData: ret,
+		}, err
+	}
+	// End Quorum
+
+	return &ExecutionResult{
+		UsedGas:    st.gasUsed(),
+		Err:        vmerr,
+		ReturnData: ret,
+	}, nil
 }
 
 func (st *StateTransition) refundGas() {
