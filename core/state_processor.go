// Copyright 2015 The go-ethereum Authors
// This file is part of the go-ethereum library.
//
// The go-ethereum library is free software: you can redistribute it and/or modify
// it under the terms of the GNU Lesser General Public License as published by
// the Free Software Foundation, either version 3 of the License, or
// (at your option) any later version.
//
// The go-ethereum library is distributed in the hope that it will be useful,
// but WITHOUT ANY WARRANTY; without even the implied warranty of
// MERCHANTABILITY or FITNESS FOR A PARTICULAR PURPOSE. See the
// GNU Lesser General Public License for more details.
//
// You should have received a copy of the GNU Lesser General Public License
// along with the go-ethereum library. If not, see <http://www.gnu.org/licenses/>.

package core

import (
	"github.com/ethereum/go-ethereum/common"
	"github.com/ethereum/go-ethereum/consensus"
	"github.com/ethereum/go-ethereum/consensus/misc"
	"github.com/ethereum/go-ethereum/core/state"
	"github.com/ethereum/go-ethereum/core/types"
	"github.com/ethereum/go-ethereum/core/vm"
	"github.com/ethereum/go-ethereum/crypto"
	"github.com/ethereum/go-ethereum/params"
)

// StateProcessor is a basic Processor, which takes care of transitioning
// state from one point to another.
//
// StateProcessor implements Processor.
type StateProcessor struct {
	config *params.ChainConfig // Chain configuration options
	bc     *BlockChain         // Canonical block chain
	engine consensus.Engine    // Consensus engine used for block rewards
}

// NewStateProcessor initialises a new StateProcessor.
func NewStateProcessor(config *params.ChainConfig, bc *BlockChain, engine consensus.Engine) *StateProcessor {
	return &StateProcessor{
		config: config,
		bc:     bc,
		engine: engine,
	}
}

// Process processes the state changes according to the Ethereum rules by running
// the transaction messages using the statedb and applying any rewards to both
// the processor (coinbase) and any included uncles.
//
// Process returns the receipts and logs accumulated during the process and
// returns the amount of gas that was used in the process. If any of the
// transactions failed to execute due to insufficient gas it will return an error.
func (p *StateProcessor) Process(block *types.Block, statedb, privateState *state.StateDB, cfg vm.Config) (types.Receipts, types.Receipts, []*types.Log, uint64, error) {

	var (
		receipts types.Receipts
		usedGas  = new(uint64)
		header   = block.Header()
		allLogs  []*types.Log
		gp       = new(GasPool).AddGas(block.GasLimit())

		privateReceipts types.Receipts
	)
	// Mutate the block and state according to any hard-fork specs
	if p.config.DAOForkSupport && p.config.DAOForkBlock != nil && p.config.DAOForkBlock.Cmp(block.Number()) == 0 {
		misc.ApplyDAOHardFork(statedb)
	}
	// Iterate over and process the individual transactions
	for i, tx := range block.Transactions() {
		statedb.Prepare(tx.Hash(), block.Hash(), i)
		privateState.Prepare(tx.Hash(), block.Hash(), i)

		receipt, privateReceipt, err := ApplyTransaction(p.config, p.bc, nil, gp, statedb, privateState, header, tx, usedGas, cfg)
		if err != nil {
			return nil, nil, nil, 0, err
		}
		receipts = append(receipts, receipt)
		allLogs = append(allLogs, receipt.Logs...)

		// if the private receipt is nil this means the tx was public
		// and we do not need to apply the additional logic.
		if privateReceipt != nil {
			privateReceipts = append(privateReceipts, privateReceipt)
			allLogs = append(allLogs, privateReceipt.Logs...)
			p.bc.CheckAndSetPrivateState(privateReceipt.Logs, privateState)
		}
	}
	// Finalize the block, applying any consensus engine specific extras (e.g. block rewards)
	p.engine.Finalize(p.bc, header, statedb, block.Transactions(), block.Uncles())

	return receipts, privateReceipts, allLogs, *usedGas, nil
}

// Quorum
// returns the privateStateDB to be used for a transaction
func PrivateStateDBForTxn(isQuorum, isPrivate bool, stateDb, privateStateDB *state.StateDB) *state.StateDB {
	if !isQuorum || !isPrivate {
		return stateDb
	}
	return privateStateDB
}

// /Quorum

// ApplyTransaction attempts to apply a transaction to the given state database
// and uses the input parameters for its environment. It returns the receipt
// for the transaction, gas used and an error if the transaction failed,
// indicating the block was invalid.
func ApplyTransaction(config *params.ChainConfig, bc *BlockChain, author *common.Address, gp *GasPool, statedb, privateState *state.StateDB, header *types.Header, tx *types.Transaction, usedGas *uint64, cfg vm.Config) (*types.Receipt, *types.Receipt, error) {
	// Quorum - decide the privateStateDB to use
	privateStateDbToUse := PrivateStateDBForTxn(config.IsQuorum, tx.IsPrivate(), statedb, privateState)
	// /Quorum

	if config.IsQuorum && tx.GasPrice() != nil && tx.GasPrice().Cmp(common.Big0) > 0 {
		return nil, nil, ErrInvalidGasPrice
	}

	msg, err := tx.AsMessage(types.MakeSigner(config, header.Number))
	if err != nil {
		return nil, nil, err
	}
	// Create a new context to be used in the EVM environment
	context := NewEVMContext(msg, header, bc, author)
	// Create a new environment which holds all relevant information
	// about the transaction and calling mechanisms.
<<<<<<< HEAD
	vmenv := vm.NewEVM(context, statedb, privateState, config, cfg)
	vmenv.SetCurrentTX(tx)
=======
	vmenv := vm.NewEVM(context, statedb, privateStateDbToUse, config, cfg)
>>>>>>> 762ee9f6

	// Apply the transaction to the current state (included in the env)
	_, gas, failed, err := ApplyMessage(vmenv, msg, gp)
	if err != nil {
		return nil, nil, err
	}
	// Update the state with pending changes
	var root []byte
	if config.IsByzantium(header.Number) {
		statedb.Finalise(true)
	} else {
		root = statedb.IntermediateRoot(config.IsEIP158(header.Number)).Bytes()
	}
	*usedGas += gas

	// If this is a private transaction, the public receipt should always
	// indicate success.
	publicFailed := !(config.IsQuorum && tx.IsPrivate()) && failed

	// Create a new receipt for the transaction, storing the intermediate root and gas used by the tx
	// based on the eip phase, we're passing wether the root touch-delete accounts.
	receipt := types.NewReceipt(root, publicFailed, *usedGas)
	receipt.TxHash = tx.Hash()
	receipt.GasUsed = gas
	// if the transaction created a contract, store the creation address in the receipt.
	if msg.To() == nil {
		receipt.ContractAddress = crypto.CreateAddress(vmenv.Context.Origin, tx.Nonce())
	}
	// Set the receipt logs and create a bloom for filtering
	receipt.Logs = statedb.GetLogs(tx.Hash())
	receipt.Bloom = types.CreateBloom(types.Receipts{receipt})
	receipt.BlockHash = statedb.BlockHash()
	receipt.BlockNumber = header.Number
	receipt.TransactionIndex = uint(statedb.TxIndex())

	var privateReceipt *types.Receipt
	if config.IsQuorum && tx.IsPrivate() {
		var privateRoot []byte
		if config.IsByzantium(header.Number) {
			privateState.Finalise(true)
		} else {
			privateRoot = privateState.IntermediateRoot(config.IsEIP158(header.Number)).Bytes()
		}
		privateReceipt = types.NewReceipt(privateRoot, failed, *usedGas)
		privateReceipt.TxHash = tx.Hash()
		privateReceipt.GasUsed = gas
		if msg.To() == nil {
			privateReceipt.ContractAddress = crypto.CreateAddress(vmenv.Context.Origin, tx.Nonce())
		}

		privateReceipt.Logs = privateState.GetLogs(tx.Hash())
		privateReceipt.Bloom = types.CreateBloom(types.Receipts{privateReceipt})
	}

	return receipt, privateReceipt, err
}<|MERGE_RESOLUTION|>--- conflicted
+++ resolved
@@ -126,12 +126,8 @@
 	context := NewEVMContext(msg, header, bc, author)
 	// Create a new environment which holds all relevant information
 	// about the transaction and calling mechanisms.
-<<<<<<< HEAD
-	vmenv := vm.NewEVM(context, statedb, privateState, config, cfg)
+	vmenv := vm.NewEVM(context, statedb, privateStateDbToUse, config, cfg)
 	vmenv.SetCurrentTX(tx)
-=======
-	vmenv := vm.NewEVM(context, statedb, privateStateDbToUse, config, cfg)
->>>>>>> 762ee9f6
 
 	// Apply the transaction to the current state (included in the env)
 	_, gas, failed, err := ApplyMessage(vmenv, msg, gp)
