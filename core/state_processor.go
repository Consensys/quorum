--- conflicted
+++ resolved
@@ -17,10 +17,7 @@
 package core
 
 import (
-<<<<<<< HEAD
-=======
 	"errors"
->>>>>>> 6665a93d
 	"fmt"
 
 	"github.com/ethereum/go-ethereum/common"
@@ -85,11 +82,6 @@
 		misc.ApplyDAOHardFork(statedb)
 	}
 	blockContext := NewEVMBlockContext(header, p.bc, nil)
-<<<<<<< HEAD
-	vmenv := vm.NewEVM(blockContext, vm.TxContext{}, statedb, p.config, cfg)
-	// Iterate over and process the individual transactions
-	for i, tx := range block.Transactions() {
-=======
 	// Iterate over and process the individual transactions
 	for i, tx := range block.Transactions() {
 		mpsReceipt, err := handleMPS(i, tx, gp, usedGas, cfg, statedb, privateStateRepo, p.config, p.bc, header, false)
@@ -124,18 +116,10 @@
 			return nil, nil, nil, 0, fmt.Errorf("could not apply tx %d [%v]: %w", i, tx.Hash().Hex(), ErrInvalidGasPrice)
 		}
 
->>>>>>> 6665a93d
 		msg, err := tx.AsMessage(types.MakeSigner(p.config, header.Number))
 		if err != nil {
 			return nil, nil, nil, 0, err
 		}
-<<<<<<< HEAD
-		statedb.Prepare(tx.Hash(), block.Hash(), i)
-		receipt, err := applyTransaction(msg, p.config, p.bc, nil, gp, statedb, header, tx, usedGas, vmenv)
-		if err != nil {
-			return nil, nil, 0, fmt.Errorf("could not apply tx %d [%v]: %w", i, tx.Hash().Hex(), err)
-		}
-=======
 
 		// Quorum: this tx needs to be applied as if we were not a party
 		msg = msg.WithEmptyPrivateData(privateStateRepo.IsMPS() && tx.IsPrivate())
@@ -152,7 +136,6 @@
 			return nil, nil, nil, 0, fmt.Errorf("could not apply tx %d [%v]: %w", i, tx.Hash().Hex(), err)
 		}
 
->>>>>>> 6665a93d
 		receipts = append(receipts, receipt)
 		allLogs = append(allLogs, receipt.Logs...)
 
@@ -170,14 +153,6 @@
 	return receipts, privateReceipts, allLogs, *usedGas, nil
 }
 
-<<<<<<< HEAD
-func applyTransaction(msg types.Message, config *params.ChainConfig, bc ChainContext, author *common.Address, gp *GasPool, statedb *state.StateDB, header *types.Header, tx *types.Transaction, usedGas *uint64, evm *vm.EVM) (*types.Receipt, error) {
-	// Create a new context to be used in the EVM environment.
-	txContext := NewEVMTxContext(msg)
-	evm.Reset(txContext, statedb)
-
-	// Apply the transaction to the current state (included in the env).
-=======
 // Quorum
 func HandlePrivateReceipt(receipt *types.Receipt, privateReceipt *types.Receipt, mpsReceipt *types.Receipt, tx *types.Transaction, privateStateDB *state.StateDB, privateStateRepo mps.PrivateStateRepository, bc *BlockChain) (*types.Receipt, []*types.Log) {
 	var (
@@ -337,7 +312,6 @@
 	// End Quorum
 
 	// Apply the transaction to the current state (included in the env)
->>>>>>> 6665a93d
 	result, err := ApplyMessage(evm, msg, gp)
 	if err != nil {
 		return nil, nil, err
@@ -354,16 +328,11 @@
 
 	// Create a new receipt for the transaction, storing the intermediate root and gas used
 	// by the tx.
-<<<<<<< HEAD
-	receipt := &types.Receipt{Type: tx.Type(), PostState: root, CumulativeGasUsed: *usedGas}
-	if result.Failed() {
-=======
 	receipt := &types.Receipt{Type: tx.Type(), PostState: common.CopyBytes(root), CumulativeGasUsed: *usedGas}
 
 	// If this is a private transaction, the public receipt should always
 	// indicate success.
 	if !(config.IsQuorum && tx.IsPrivate()) && result.Failed() {
->>>>>>> 6665a93d
 		receipt.Status = types.ReceiptStatusFailed
 	} else {
 		receipt.Status = types.ReceiptStatusSuccessful
@@ -382,9 +351,6 @@
 	receipt.BlockHash = statedb.BlockHash()
 	receipt.BlockNumber = header.Number
 	receipt.TransactionIndex = uint(statedb.TxIndex())
-<<<<<<< HEAD
-	return receipt, err
-=======
 
 	// Quorum
 	var privateReceipt *types.Receipt
@@ -428,24 +394,12 @@
 	// End Quorum
 
 	return receipt, privateReceipt, err
->>>>>>> 6665a93d
 }
 
 // ApplyTransaction attempts to apply a transaction to the given state database
 // and uses the input parameters for its environment. It returns the receipt
 // for the transaction, gas used and an error if the transaction failed,
 // indicating the block was invalid.
-<<<<<<< HEAD
-func ApplyTransaction(config *params.ChainConfig, bc ChainContext, author *common.Address, gp *GasPool, statedb *state.StateDB, header *types.Header, tx *types.Transaction, usedGas *uint64, cfg vm.Config) (*types.Receipt, error) {
-	msg, err := tx.AsMessage(types.MakeSigner(config, header.Number))
-	if err != nil {
-		return nil, err
-	}
-	// Create a new context to be used in the EVM environment
-	blockContext := NewEVMBlockContext(header, bc, author)
-	vmenv := vm.NewEVM(blockContext, vm.TxContext{}, statedb, config, cfg)
-	return applyTransaction(msg, config, bc, author, gp, statedb, header, tx, usedGas, vmenv)
-=======
 func ApplyTransaction(config *params.ChainConfig, bc ChainContext, author *common.Address, gp *GasPool, statedb, privateStateDB *state.StateDB, header *types.Header, tx *types.Transaction, usedGas *uint64, cfg vm.Config, forceNonParty bool, privateStateRepo mps.PrivateStateRepository) (*types.Receipt, *types.Receipt, error) {
 	// Quorum - decide the privateStateDB to use
 	privateStateDbToUse := PrivateStateDBForTxn(config.IsQuorum, tx, statedb, privateStateDB)
@@ -533,5 +487,4 @@
 func prepareStates(tx *types.Transaction, stateDB *state.StateDB, privateStateDB *state.StateDB, txIndex int) {
 	stateDB.Prepare(tx.Hash(), stateDB.BlockHash(), txIndex)
 	privateStateDB.Prepare(tx.Hash(), privateStateDB.BlockHash(), txIndex)
->>>>>>> 6665a93d
 }