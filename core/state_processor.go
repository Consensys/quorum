--- conflicted
+++ resolved
@@ -194,9 +194,6 @@
 	}
 }
 
-<<<<<<< HEAD
-	msg, err := tx.AsMessage(types.MakeSigner(config, header.Number))
-=======
 // Quorum
 // returns the privateStateDB to be used for a transaction
 func PrivateStateDBForTxn(isQuorum bool, tx *types.Transaction, stateDb, privateStateDB *state.StateDB) *state.StateDB {
@@ -251,7 +248,6 @@
 		Logs: make([]*types.Log, 0),
 	}
 	_, managedParties, _, _, err := private.P.Receive(common.BytesToEncryptedPayloadHash(tx.Data()))
->>>>>>> f2d73fd1
 	if err != nil {
 		return nil, err
 	}
