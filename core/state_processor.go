// Copyright 2015 The go-ethereum Authors
// This file is part of the go-ethereum library.
//
// The go-ethereum library is free software: you can redistribute it and/or modify
// it under the terms of the GNU Lesser General Public License as published by
// the Free Software Foundation, either version 3 of the License, or
// (at your option) any later version.
//
// The go-ethereum library is distributed in the hope that it will be useful,
// but WITHOUT ANY WARRANTY; without even the implied warranty of
// MERCHANTABILITY or FITNESS FOR A PARTICULAR PURPOSE. See the
// GNU Lesser General Public License for more details.
//
// You should have received a copy of the GNU Lesser General Public License
// along with the go-ethereum library. If not, see <http://www.gnu.org/licenses/>.

package core

import (
	"github.com/ethereum/go-ethereum/common"
	"github.com/ethereum/go-ethereum/consensus"
	"github.com/ethereum/go-ethereum/consensus/misc"
	"github.com/ethereum/go-ethereum/core/state"
	"github.com/ethereum/go-ethereum/core/types"
	"github.com/ethereum/go-ethereum/core/vm"
	"github.com/ethereum/go-ethereum/crypto"
	"github.com/ethereum/go-ethereum/params"
)

// StateProcessor is a basic Processor, which takes care of transitioning
// state from one point to another.
//
// StateProcessor implements Processor.
type StateProcessor struct {
	config *params.ChainConfig // Chain configuration options
	bc     *BlockChain         // Canonical block chain
	engine consensus.Engine    // Consensus engine used for block rewards
}

// NewStateProcessor initialises a new StateProcessor.
func NewStateProcessor(config *params.ChainConfig, bc *BlockChain, engine consensus.Engine) *StateProcessor {
	return &StateProcessor{
		config: config,
		bc:     bc,
		engine: engine,
	}
}

// Process processes the state changes according to the Ethereum rules by running
// the transaction messages using the statedb and applying any rewards to both
// the processor (coinbase) and any included uncles.
//
// Process returns the receipts and logs accumulated during the process and
// returns the amount of gas that was used in the process. If any of the
// transactions failed to execute due to insufficient gas it will return an error.
func (p *StateProcessor) Process(block *types.Block, statedb, privateState *state.StateDB, cfg vm.Config) (types.Receipts, types.Receipts, []*types.Log, uint64, error) {

	var (
		receipts types.Receipts
		usedGas  = new(uint64)
		header   = block.Header()
		allLogs  []*types.Log
		gp       = new(GasPool).AddGas(block.GasLimit())

		privateReceipts types.Receipts
	)
	// Mutate the block and state according to any hard-fork specs
	if p.config.DAOForkSupport && p.config.DAOForkBlock != nil && p.config.DAOForkBlock.Cmp(block.Number()) == 0 {
		misc.ApplyDAOHardFork(statedb)
	}
	// Iterate over and process the individual transactions
	for i, tx := range block.Transactions() {
		statedb.Prepare(tx.Hash(), block.Hash(), i)
		privateState.Prepare(tx.Hash(), block.Hash(), i)

		receipt, privateReceipt, err := ApplyTransaction(p.config, p.bc, nil, gp, statedb, privateState, header, tx, usedGas, cfg)
		if err != nil {
			return nil, nil, nil, 0, err
		}
		receipts = append(receipts, receipt)
		allLogs = append(allLogs, receipt.Logs...)

		// if the private receipt is nil this means the tx was public
		// and we do not need to apply the additional logic.
		if privateReceipt != nil {
			privateReceipts = append(privateReceipts, privateReceipt)
			allLogs = append(allLogs, privateReceipt.Logs...)
		}
	}
	// Finalize the block, applying any consensus engine specific extras (e.g. block rewards)
	p.engine.Finalize(p.bc, header, statedb, block.Transactions(), block.Uncles())

	return receipts, privateReceipts, allLogs, *usedGas, nil
}

// ApplyTransaction attempts to apply a transaction to the given state database
// and uses the input parameters for its environment. It returns the receipt
// for the transaction, gas used and an error if the transaction failed,
// indicating the block was invalid.
func ApplyTransaction(config *params.ChainConfig, bc *BlockChain, author *common.Address, gp *GasPool, statedb, privateState *state.StateDB, header *types.Header, tx *types.Transaction, usedGas *uint64, cfg vm.Config) (*types.Receipt, *types.Receipt, error) {
	if !config.IsQuorum || !tx.IsPrivate() {
		privateState = statedb
	}

<<<<<<< HEAD
=======
	if config.IsQuorum && tx.GasPrice() != nil && tx.GasPrice().Cmp(common.Big0) > 0 {
		return nil, nil, ErrInvalidGasPrice
	}

>>>>>>> 137d1a61
	msg, err := tx.AsMessage(types.MakeSigner(config, header.Number))
	if err != nil {
		return nil, nil, err
	}
	// Create a new context to be used in the EVM environment
	context := NewEVMContext(msg, header, bc, author)
	// Create a new environment which holds all relevant information
	// about the transaction and calling mechanisms.
	vmenv := vm.NewEVM(context, statedb, privateState, config, cfg)

	// Apply the transaction to the current state (included in the env)
	_, gas, failed, err := ApplyMessage(vmenv, msg, gp)
	if err != nil {
		return nil, nil, err
	}
	// Update the state with pending changes
	var root []byte
	if config.IsByzantium(header.Number) {
		statedb.Finalise(true)
	} else {
		root = statedb.IntermediateRoot(config.IsEIP158(header.Number)).Bytes()
	}
	*usedGas += gas

	// If this is a private transaction, the public receipt should always
	// indicate success.
	publicFailed := !(config.IsQuorum && tx.IsPrivate()) && failed

	// Create a new receipt for the transaction, storing the intermediate root and gas used by the tx
	// based on the eip phase, we're passing wether the root touch-delete accounts.
	receipt := types.NewReceipt(root, publicFailed, *usedGas)
	receipt.TxHash = tx.Hash()
	receipt.GasUsed = gas
	// if the transaction created a contract, store the creation address in the receipt.
	if msg.To() == nil {
		receipt.ContractAddress = crypto.CreateAddress(vmenv.Context.Origin, tx.Nonce())
	}
	// Set the receipt logs and create a bloom for filtering
	receipt.Logs = statedb.GetLogs(tx.Hash())
	receipt.Bloom = types.CreateBloom(types.Receipts{receipt})
	receipt.BlockHash = statedb.BlockHash()
	receipt.BlockNumber = header.Number
	receipt.TransactionIndex = uint(statedb.TxIndex())

	var privateReceipt *types.Receipt
	if config.IsQuorum && tx.IsPrivate() {
		var privateRoot []byte
		if config.IsByzantium(header.Number) {
			privateState.Finalise(true)
		} else {
			privateRoot = privateState.IntermediateRoot(config.IsEIP158(header.Number)).Bytes()
		}
		privateReceipt = types.NewReceipt(privateRoot, failed, *usedGas)
		privateReceipt.TxHash = tx.Hash()
		privateReceipt.GasUsed = gas
		if msg.To() == nil {
			privateReceipt.ContractAddress = crypto.CreateAddress(vmenv.Context.Origin, tx.Nonce())
		}

		privateReceipt.Logs = privateState.GetLogs(tx.Hash())
		privateReceipt.Bloom = types.CreateBloom(types.Receipts{privateReceipt})
	}

	return receipt, privateReceipt, err
}<|MERGE_RESOLUTION|>--- conflicted
+++ resolved
@@ -102,13 +102,6 @@
 		privateState = statedb
 	}
 
-<<<<<<< HEAD
-=======
-	if config.IsQuorum && tx.GasPrice() != nil && tx.GasPrice().Cmp(common.Big0) > 0 {
-		return nil, nil, ErrInvalidGasPrice
-	}
-
->>>>>>> 137d1a61
 	msg, err := tx.AsMessage(types.MakeSigner(config, header.Number))
 	if err != nil {
 		return nil, nil, err
