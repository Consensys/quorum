--- conflicted
+++ resolved
@@ -71,13 +71,9 @@
 	// Iterate over and process the individual transactions
 	for i, tx := range block.Transactions() {
 		statedb.Prepare(tx.Hash(), block.Hash(), i)
-<<<<<<< HEAD
 		privateState.Prepare(tx.Hash(), block.Hash(), i)
 
-		receipt, privateReceipt, _, err := ApplyTransaction(p.config, p.bc, nil, gp, statedb, privateState, header, tx, usedGas, cfg)
-=======
-		receipt, err := ApplyTransaction(p.config, p.bc, nil, gp, statedb, header, tx, usedGas, cfg)
->>>>>>> bd059680
+		receipt, privateReceipt, err := ApplyTransaction(p.config, p.bc, nil, gp, statedb, privateState, header, tx, usedGas, cfg)
 		if err != nil {
 			return nil, nil, nil, 0, err
 		}
@@ -101,25 +97,18 @@
 // and uses the input parameters for its environment. It returns the receipt
 // for the transaction, gas used and an error if the transaction failed,
 // indicating the block was invalid.
-<<<<<<< HEAD
-func ApplyTransaction(config *params.ChainConfig, bc *BlockChain, author *common.Address, gp *GasPool, statedb, privateState *state.StateDB, header *types.Header, tx *types.Transaction, usedGas *uint64, cfg vm.Config) (*types.Receipt, *types.Receipt, uint64, error) {
+func ApplyTransaction(config *params.ChainConfig, bc *BlockChain, author *common.Address, gp *GasPool, statedb, privateState *state.StateDB, header *types.Header, tx *types.Transaction, usedGas *uint64, cfg vm.Config) (*types.Receipt, *types.Receipt, error) {
 	if !config.IsQuorum || !tx.IsPrivate() {
 		privateState = statedb
 	}
 
 	if config.IsQuorum && tx.GasPrice() != nil && tx.GasPrice().Cmp(common.Big0) > 0 {
-		return nil, nil, 0, ErrInvalidGasPrice
+		return nil, nil, ErrInvalidGasPrice
 	}
 
 	msg, err := tx.AsMessage(types.MakeSigner(config, header.Number))
 	if err != nil {
-		return nil, nil, 0, err
-=======
-func ApplyTransaction(config *params.ChainConfig, bc ChainContext, author *common.Address, gp *GasPool, statedb *state.StateDB, header *types.Header, tx *types.Transaction, usedGas *uint64, cfg vm.Config) (*types.Receipt, error) {
-	msg, err := tx.AsMessage(types.MakeSigner(config, header.Number))
-	if err != nil {
-		return nil, err
->>>>>>> bd059680
+		return nil, nil, err
 	}
 	// Create a new context to be used in the EVM environment
 	context := NewEVMContext(msg, header, bc, author)
@@ -130,11 +119,7 @@
 	// Apply the transaction to the current state (included in the env)
 	_, gas, failed, err := ApplyMessage(vmenv, msg, gp)
 	if err != nil {
-<<<<<<< HEAD
-		return nil, nil, 0, err
-=======
-		return nil, err
->>>>>>> bd059680
+		return nil, nil, err
 	}
 	// Update the state with pending changes
 	var root []byte
@@ -165,7 +150,6 @@
 	receipt.BlockNumber = header.Number
 	receipt.TransactionIndex = uint(statedb.TxIndex())
 
-<<<<<<< HEAD
 	var privateReceipt *types.Receipt
 	if config.IsQuorum && tx.IsPrivate() {
 		var privateRoot []byte
@@ -185,8 +169,5 @@
 		privateReceipt.Bloom = types.CreateBloom(types.Receipts{privateReceipt})
 	}
 
-	return receipt, privateReceipt, gas, err
-=======
-	return receipt, err
->>>>>>> bd059680
+	return receipt, privateReceipt, err
 }