// Copyright 2015 The go-ethereum Authors
// This file is part of the go-ethereum library.
//
// The go-ethereum library is free software: you can redistribute it and/or modify
// it under the terms of the GNU Lesser General Public License as published by
// the Free Software Foundation, either version 3 of the License, or
// (at your option) any later version.
//
// The go-ethereum library is distributed in the hope that it will be useful,
// but WITHOUT ANY WARRANTY; without even the implied warranty of
// MERCHANTABILITY or FITNESS FOR A PARTICULAR PURPOSE. See the
// GNU Lesser General Public License for more details.
//
// You should have received a copy of the GNU Lesser General Public License
// along with the go-ethereum library. If not, see <http://www.gnu.org/licenses/>.

package core

import (
<<<<<<< HEAD
	"fmt"
=======
	"errors"
>>>>>>> 0e29241f

	"github.com/ethereum/go-ethereum/common"
	"github.com/ethereum/go-ethereum/consensus"
	"github.com/ethereum/go-ethereum/consensus/misc"
	"github.com/ethereum/go-ethereum/core/mps"
	"github.com/ethereum/go-ethereum/core/state"
	"github.com/ethereum/go-ethereum/core/types"
	"github.com/ethereum/go-ethereum/core/vm"
	"github.com/ethereum/go-ethereum/crypto"
	"github.com/ethereum/go-ethereum/log"
	"github.com/ethereum/go-ethereum/params"
	"github.com/ethereum/go-ethereum/permission/core"
	"github.com/ethereum/go-ethereum/private"
)

// StateProcessor is a basic Processor, which takes care of transitioning
// state from one point to another.
//
// StateProcessor implements Processor.
type StateProcessor struct {
	config *params.ChainConfig // Chain configuration options
	bc     *BlockChain         // Canonical block chain
	engine consensus.Engine    // Consensus engine used for block rewards
}

// NewStateProcessor initialises a new StateProcessor.
func NewStateProcessor(config *params.ChainConfig, bc *BlockChain, engine consensus.Engine) *StateProcessor {
	return &StateProcessor{
		config: config,
		bc:     bc,
		engine: engine,
	}
}

// Process processes the state changes according to the Ethereum rules by running
// the transaction messages using the statedb and applying any rewards to both
// the processor (coinbase) and any included uncles.
//
// Process returns the receipts and logs accumulated during the process and
// returns the amount of gas that was used in the process. If any of the
// transactions failed to execute due to insufficient gas it will return an error.
//
// Quorum: Private transactions are handled for the following:
//
// 1. On original single private state (SPS) design
// 2. On multiple private states (MPS) design
// 3. Contract extension callback (p.bc.CheckAndSetPrivateState)
func (p *StateProcessor) Process(block *types.Block, statedb *state.StateDB, privateStateRepo mps.PrivateStateRepository, cfg vm.Config) (types.Receipts, types.Receipts, []*types.Log, uint64, error) {

	var (
		receipts types.Receipts
		usedGas  = new(uint64)
		header   = block.Header()
		allLogs  []*types.Log
		gp       = new(GasPool).AddGas(block.GasLimit())

		privateReceipts types.Receipts
	)
	// Mutate the block and state according to any hard-fork specs
	if p.config.DAOForkSupport && p.config.DAOForkBlock != nil && p.config.DAOForkBlock.Cmp(block.Number()) == 0 {
		misc.ApplyDAOHardFork(statedb)
	}
	blockContext := NewEVMBlockContext(header, p.bc, nil)
	// Iterate over and process the individual transactions
	for i, tx := range block.Transactions() {
		mpsReceipt, err := handleMPS(i, tx, gp, usedGas, cfg, statedb, privateStateRepo, p.config, p.bc, header, false)
		if err != nil {
			return nil, nil, nil, 0, err
		}

		// handling transaction in 2 scenarios:
		// 1. For MPS, the target private state being applied would be the EmptyPrivateState.
		//    This must be last to avoid contract address collisions.
		// 2. For orignal SPS design, the target private state is the single private state
		//
		// in both cases, privateStateRepo is responsible to return the appropriate
		// private state for execution and a bool flag to enable the privacy execution
		privateStateDB, err := privateStateRepo.DefaultState()
		if err != nil {
			return nil, nil, nil, 0, err
		}
		privateStateDB.Prepare(tx.Hash(), block.Hash(), i)
		statedb.Prepare(tx.Hash(), block.Hash(), i)

<<<<<<< HEAD
		privateStateDBToUse := PrivateStateDBForTxn(p.config.IsQuorum, tx.IsPrivate(), statedb, privateStateDB)

		// Quorum - check for account permissions to execute the transaction
		if core.IsV2Permission() {
			if err := core.CheckAccountPermission(tx.From(), tx.To(), tx.Value(), tx.Data(), tx.Gas(), tx.GasPrice()); err != nil {
				return nil, nil, nil, 0, fmt.Errorf("could not apply tx %d [%v]: %w", i, tx.Hash().Hex(), err)
			}
		}

		if p.config.IsQuorum && tx.GasPrice() != nil && tx.GasPrice().Cmp(common.Big0) > 0 {
			return nil, nil, nil, 0, fmt.Errorf("could not apply tx %d [%v]: %w", i, tx.Hash().Hex(), ErrInvalidGasPrice)
		}

		msg, err := tx.AsMessage(types.MakeSigner(p.config, header.Number))
=======
		receipt, privateReceipt, err := ApplyTransaction(p.config, p.bc, nil, gp, statedb, privateStateDB, header, tx, usedGas, cfg, privateStateRepo.IsMPS(), privateStateRepo)
>>>>>>> 0e29241f
		if err != nil {
			return nil, nil, nil, 0, err
		}

		// Quorum: this tx needs to be applied as if we were not a party
		msg = msg.WithEmptyPrivateData(privateStateRepo.IsMPS() && tx.IsPrivate())

		// the same transaction object is used for multiple executions (clear the privacy metadata - it should be updated after privacyManager.receive)
		// when running in parallel for multiple private states is implemented - a copy of the tx may be used
		tx.SetTxPrivacyMetadata(nil)

		txContext := NewEVMTxContext(msg)
		vmenv := vm.NewEVM(blockContext, txContext, statedb, privateStateDBToUse, p.config, cfg)
		vmenv.SetCurrentTX(tx)
		receipt, privateReceipt, err := applyTransaction(msg, p.config, p.bc, gp, statedb, privateStateDB, header, tx, usedGas, vmenv)
		if err != nil {
			return nil, nil, nil, 0, fmt.Errorf("could not apply tx %d [%v]: %w", i, tx.Hash().Hex(), err)
		}

		receipts = append(receipts, receipt)
		allLogs = append(allLogs, receipt.Logs...)

		// if the private receipt is nil this means the tx was public
		// and we do not need to apply the additional logic.
		if privateReceipt != nil {
			newPrivateReceipt, privateLogs := HandlePrivateReceipt(receipt, privateReceipt, mpsReceipt, tx, privateStateDB, privateStateRepo, p.bc)
			privateReceipts = append(privateReceipts, newPrivateReceipt)
			allLogs = append(allLogs, privateLogs...)
		}
	}
	// Finalize the block, applying any consensus engine specific extras (e.g. block rewards)
	p.engine.Finalize(p.bc, header, statedb, block.Transactions(), block.Uncles())

	return receipts, privateReceipts, allLogs, *usedGas, nil
}

// Quorum
func HandlePrivateReceipt(receipt *types.Receipt, privateReceipt *types.Receipt, mpsReceipt *types.Receipt, tx *types.Transaction, privateStateDB *state.StateDB, privateStateRepo mps.PrivateStateRepository, bc *BlockChain) (*types.Receipt, []*types.Log) {
	var (
		privateLogs []*types.Log
	)

	if tx.IsPrivacyMarker() {
		// This was a public privacy marker transaction, so we need to handle two scenarios:
		//	1) MPS: privateReceipt is an auxiliary MPS receipt which contains actual private receipts in PSReceipts[]
		//	2) non-MPS: privateReceipt is the actual receipt for the inner private transaction
		// In both cases we return a receipt for the public PMT, which holds the private receipt(s) in PSReceipts[],
		// and we then discard the privateReceipt.
		if privateStateRepo != nil && privateStateRepo.IsMPS() {
			receipt.PSReceipts = privateReceipt.PSReceipts
			privateLogs = append(privateLogs, privateReceipt.Logs...)
		} else {
			receipt.PSReceipts = make(map[types.PrivateStateIdentifier]*types.Receipt)
			receipt.PSReceipts[privateStateRepo.DefaultStateMetadata().ID] = privateReceipt
			privateLogs = append(privateLogs, privateReceipt.Logs...)
			bc.CheckAndSetPrivateState(privateReceipt.Logs, privateStateDB, privateStateRepo.DefaultStateMetadata().ID)
		}

		// There should be no auxiliary receipt from MPS execution, just logging in case this ever occurs
		if mpsReceipt != nil {
			log.Error("Unexpected MPS auxiliary receipt, when processing a privacy marker transaction")
		}
		return privateReceipt, privateLogs
	} else {
		// This was a regular private transaction.
		privateLogs = append(privateLogs, privateReceipt.Logs...)
		bc.CheckAndSetPrivateState(privateReceipt.Logs, privateStateDB, privateStateRepo.DefaultStateMetadata().ID)

		// handling the auxiliary receipt from MPS execution
		if mpsReceipt != nil {
			privateReceipt.PSReceipts = mpsReceipt.PSReceipts
			privateLogs = append(privateLogs, mpsReceipt.Logs...)
		}
		return privateReceipt, privateLogs
	}
}

// Quorum
// returns the privateStateDB to be used for a transaction
func PrivateStateDBForTxn(isQuorum bool, tx *types.Transaction, stateDb, privateStateDB *state.StateDB) *state.StateDB {
	if isQuorum && (tx.IsPrivate() || tx.IsPrivacyMarker()) {
		return privateStateDB
	}
	return stateDb
}

// Quorum
// handling MPS scenario for a private transaction
//
// handleMPS returns the auxiliary receipt and not the standard receipt
func handleMPS(ti int, tx *types.Transaction, gp *GasPool, usedGas *uint64, cfg vm.Config, statedb *state.StateDB, privateStateRepo mps.PrivateStateRepository, config *params.ChainConfig, bc *BlockChain, header *types.Header, applyOnPartiesOnly bool) (mpsReceipt *types.Receipt, err error) {
	if tx.IsPrivate() && privateStateRepo != nil && privateStateRepo.IsMPS() {
		publicStateDBFactory := func() *state.StateDB {
			db := statedb.Copy()
			db.Prepare(tx.Hash(), header.Hash(), ti)
			return db
		}
		privateStateDBFactory := func(psi types.PrivateStateIdentifier) (*state.StateDB, error) {
			db, err := privateStateRepo.StatePSI(psi)
			if err != nil {
				return nil, err
			}
			db.Prepare(tx.Hash(), header.Hash(), ti)
			return db, nil
		}
		mpsReceipt, err = ApplyTransactionOnMPS(config, bc, nil, gp, publicStateDBFactory, privateStateDBFactory, header, tx, usedGas, cfg, privateStateRepo, applyOnPartiesOnly)
	}
	return
}

// Quorum
// ApplyTransactionOnMPS runs the transaction on multiple private states which
// the transaction is designated to.
//
// For each designated private state, the transaction is ran only ONCE.
//
// ApplyTransactionOnMPS returns the auxiliary receipt which is mainly used to capture
// multiple private receipts and logs array. Logs are decorated with types.PrivateStateIdentifier
//
// The originalGP gas pool will not be modified
func ApplyTransactionOnMPS(config *params.ChainConfig, bc *BlockChain, author *common.Address, originalGP *GasPool,
	publicStateDBFactory func() *state.StateDB, privateStateDBFactory func(psi types.PrivateStateIdentifier) (*state.StateDB, error),
	header *types.Header, tx *types.Transaction, usedGas *uint64, cfg vm.Config, privateStateRepo mps.PrivateStateRepository, applyOnPartiesOnly bool) (*types.Receipt, error) {

	mpsReceipt := &types.Receipt{
		QuorumReceiptExtraData: types.QuorumReceiptExtraData{
			PSReceipts: make(map[types.PrivateStateIdentifier]*types.Receipt),
		},
		Logs: make([]*types.Log, 0),
	}
	_, managedParties, _, _, err := private.P.Receive(common.BytesToEncryptedPayloadHash(tx.Data()))
	if err != nil {
		return nil, err
	}
	targetPsi := make(map[types.PrivateStateIdentifier]struct{})
	for _, managedParty := range managedParties {
		psMetadata, err := bc.PrivateStateManager().ResolveForManagedParty(managedParty)
		if err != nil {
			return nil, err
		}
		targetPsi[psMetadata.ID] = struct{}{}
	}
	// execute in all the managed private states
	// TODO this could be enhanced to run in parallel
	for _, psi := range bc.PrivateStateManager().PSIs() {
		if cfg.ApplyOnPartyOverride != nil && *cfg.ApplyOnPartyOverride != psi {
			continue
		}
		_, applyAsParty := targetPsi[psi]
		if !applyAsParty && applyOnPartiesOnly {
			continue
		}
		privateStateDB, err := privateStateDBFactory(psi)
		if err != nil {
			return nil, err
		}
		publicStateDB := publicStateDBFactory()

		// use a clone of the gas pool (as we don't want to consume gas multiple times for each MPS execution, which might blow the block gasLimit on MPS node)
		gp := new(GasPool).AddGas(originalGP.Gas())

		_, privateReceipt, err := ApplyTransaction(config, bc, author, gp, publicStateDB, privateStateDB, header, tx, usedGas, cfg, !applyAsParty, privateStateRepo)
		if err != nil {
			return nil, err
		}

		// set the PSI for each log (so that the filter system knows for what private state they are)
		// we don't care about the empty privateReceipt (as we'll execute the transaction on the empty state anyway)
		if applyAsParty {
			for _, log := range privateReceipt.Logs {
				log.PSI = psi
				mpsReceipt.Logs = append(mpsReceipt.Logs, log)
			}
			mpsReceipt.PSReceipts[psi] = privateReceipt

			bc.CheckAndSetPrivateState(privateReceipt.Logs, privateStateDB, psi)
		}
	}

	return mpsReceipt, nil
}

<<<<<<< HEAD
// /Quorum

func applyTransaction(msg types.Message, config *params.ChainConfig, bc *BlockChain, gp *GasPool, statedb, privateStateDB *state.StateDB, header *types.Header, tx *types.Transaction, usedGas *uint64, evm *vm.EVM) (*types.Receipt, *types.Receipt, error) {
	// Add addresses to access list if applicable
=======
// ApplyTransaction attempts to apply a transaction to the given state database
// and uses the input parameters for its environment. It returns the receipt
// for the transaction, gas used and an error if the transaction failed,
// indicating the block was invalid.
func ApplyTransaction(config *params.ChainConfig, bc *BlockChain, author *common.Address, gp *GasPool, statedb, privateStateDB *state.StateDB, header *types.Header, tx *types.Transaction, usedGas *uint64, cfg vm.Config, forceNonParty bool, privateStateRepo mps.PrivateStateRepository) (*types.Receipt, *types.Receipt, error) {
	// Quorum - decide the privateStateDB to use
	privateStateDBToUse := PrivateStateDBForTxn(config.IsQuorum, tx, statedb, privateStateDB)
	// /Quorum

	// Quorum - check for account permissions to execute the transaction
	if core.IsV2Permission() {
		if err := core.CheckAccountPermission(tx.From(), tx.To(), tx.Value(), tx.Data(), tx.Gas(), tx.GasPrice()); err != nil {
			return nil, nil, err
		}
	}

	if config.IsQuorum && tx.GasPrice() != nil && tx.GasPrice().Cmp(common.Big0) > 0 {
		return nil, nil, ErrInvalidGasPrice
	}

	msg, err := tx.AsMessage(types.MakeSigner(config, header.Number))
	if err != nil {
		return nil, nil, err
	}

	// Quorum: this tx needs to be applied as if we were not a party
	msg = msg.WithEmptyPrivateData(forceNonParty && tx.IsPrivate())
	// Create a new context to be used in the EVM environment
	context := NewEVMContext(msg, header, bc, author)
	// Create a new environment which holds all relevant information
	// about the transaction and calling mechanisms.
	vmenv := vm.NewEVM(context, statedb, privateStateDBToUse, config, cfg)
	// the same transaction object is used for multiple executions (clear the privacy metadata - it should be updated after privacyManager.receive)
	// when running in parallel for multiple private states is implemented - a copy of the tx may be used
	tx.SetTxPrivacyMetadata(nil)
	vmenv.SetCurrentTX(tx)

>>>>>>> 0e29241f
	if config.IsYoloV2(header.Number) {
		statedb.AddAddressToAccessList(msg.From())
		if dst := msg.To(); dst != nil {
			statedb.AddAddressToAccessList(*dst)
			// If it's a create-tx, the destination will be added inside evm.create
		}
		for _, addr := range evm.ActivePrecompiles() {
			statedb.AddAddressToAccessList(addr)
		}
	}

	// Quorum
	txIndex := statedb.TxIndex()
	vmenv.InnerApply = func(innerTx *types.Transaction) error {
		return ApplyInnerTransaction(bc, author, gp, statedb, privateStateDB, header, tx, usedGas, cfg, forceNonParty, privateStateRepo, vmenv, innerTx, txIndex)
	}
	// End Quorum

	// Apply the transaction to the current state (included in the env)
	result, err := ApplyMessage(evm, msg, gp)
	if err != nil {
		return nil, nil, err
	}
	// Update the state with pending changes
	var root []byte
	if config.IsByzantium(header.Number) {
		statedb.Finalise(true)
	} else {
		root = statedb.IntermediateRoot(config.IsEIP158(header.Number)).Bytes()
	}
	*usedGas += result.UsedGas

	// If this is a private transaction, the public receipt should always
	// indicate success.
	publicFailed := !(config.IsQuorum && tx.IsPrivate()) && result.Failed()

	// Create a new receipt for the transaction, storing the intermediate root and gas used by the tx
	// based on the eip phase, we're passing wether the root touch-delete accounts.
	receipt := types.NewReceipt(root, publicFailed, *usedGas)
	receipt.TxHash = tx.Hash()
	receipt.GasUsed = result.UsedGas
	// if the transaction created a contract, store the creation address in the receipt.
	if msg.To() == nil {
		receipt.ContractAddress = crypto.CreateAddress(evm.TxContext.Origin, tx.Nonce())
	}
	// Set the receipt logs and create a bloom for filtering
	receipt.Logs = statedb.GetLogs(tx.Hash())
	receipt.Bloom = types.CreateBloom(types.Receipts{receipt})
	receipt.BlockHash = statedb.BlockHash()
	receipt.BlockNumber = header.Number
	receipt.TransactionIndex = uint(statedb.TxIndex())

	// Quorum
	var privateReceipt *types.Receipt
	if config.IsQuorum {
		if tx.IsPrivate() {
			var privateRoot []byte
			if config.IsByzantium(header.Number) {
				privateStateDB.Finalise(true)
			} else {
				privateRoot = privateStateDB.IntermediateRoot(config.IsEIP158(header.Number)).Bytes()
			}
			privateReceipt = types.NewReceipt(privateRoot, result.Failed(), *usedGas)
			privateReceipt.TxHash = tx.Hash()
			privateReceipt.GasUsed = result.UsedGas
			if msg.To() == nil {
				privateReceipt.ContractAddress = crypto.CreateAddress(vmenv.Context.Origin, tx.Nonce())
			}

			privateReceipt.Logs = privateStateDB.GetLogs(tx.Hash())
			privateReceipt.Bloom = types.CreateBloom(types.Receipts{privateReceipt})
		} else {
<<<<<<< HEAD
			privateRoot = privateStateDB.IntermediateRoot(config.IsEIP158(header.Number)).Bytes()
		}
		privateReceipt = types.NewReceipt(privateRoot, result.Failed(), *usedGas)
		privateReceipt.TxHash = tx.Hash()
		privateReceipt.GasUsed = result.UsedGas
		if msg.To() == nil {
			privateReceipt.ContractAddress = crypto.CreateAddress(evm.TxContext.Origin, tx.Nonce())
=======
			// This may have been a privacy marker transaction, in which case need to retrieve the receipt for the
			// inner private transaction (note that this can be an mpsReceipt, containing private receipts in PSReceipts).
			if vmenv.InnerPrivateReceipt != nil {
				privateReceipt = vmenv.InnerPrivateReceipt
			}
>>>>>>> 0e29241f
		}
	}

	// Save revert reason if feature enabled
	if bc != nil && bc.saveRevertReason {
		revertReason := result.Revert()
		if revertReason != nil {
			if config.IsQuorum && tx.IsPrivate() {
				privateReceipt.RevertReason = revertReason
			} else {
				receipt.RevertReason = revertReason
			}
		}
	}
	// End Quorum

	return receipt, privateReceipt, err
}

<<<<<<< HEAD
// ApplyTransaction attempts to apply a transaction to the given state database
// and uses the input parameters for its environment. It returns the receipt
// for the transaction, gas used and an error if the transaction failed,
// indicating the block was invalid.
func ApplyTransaction(config *params.ChainConfig, bc *BlockChain, author *common.Address, gp *GasPool, statedb, privateStateDB *state.StateDB, header *types.Header, tx *types.Transaction, usedGas *uint64, cfg vm.Config, forceNonParty bool) (*types.Receipt, *types.Receipt, error) {
	// Quorum - decide the privateStateDB to use
	privateStateDbToUse := PrivateStateDBForTxn(config.IsQuorum, tx.IsPrivate(), statedb, privateStateDB)
	// /Quorum

	// Quorum - check for account permissions to execute the transaction
	if core.IsV2Permission() {
		if err := core.CheckAccountPermission(tx.From(), tx.To(), tx.Value(), tx.Data(), tx.Gas(), tx.GasPrice()); err != nil {
			return nil, nil, err
		}
	}

	if config.IsQuorum && tx.GasPrice() != nil && tx.GasPrice().Cmp(common.Big0) > 0 {
		return nil, nil, ErrInvalidGasPrice
	}

	msg, err := tx.AsMessage(types.MakeSigner(config, header.Number))
	if err != nil {
		return nil, nil, err
	}
	// Quorum: this tx needs to be applied as if we were not a party
	msg = msg.WithEmptyPrivateData(forceNonParty && tx.IsPrivate())

	// Create a new context to be used in the EVM environment
	blockContext := NewEVMBlockContext(header, bc, author)
	txContext := NewEVMTxContext(msg)
	vmenv := vm.NewEVM(blockContext, txContext, statedb, privateStateDbToUse, config, cfg)

	// the same transaction object is used for multiple executions (clear the privacy metadata - it should be updated after privacyManager.receive)
	// when running in parallel for multiple private states is implemented - a copy of the tx may be used
	tx.SetTxPrivacyMetadata(nil)
	vmenv.SetCurrentTX(tx)

	return applyTransaction(msg, config, bc, gp, statedb, privateStateDB, header, tx, usedGas, vmenv)
=======
// Quorum
// ApplyInnerTransaction is called from within the Quorum precompile for privacy marker transactions.
// It's a call back which essentially duplicates the logic in Process(),
// in this case to process the actual private transaction.
func ApplyInnerTransaction(bc *BlockChain, author *common.Address, gp *GasPool, stateDB *state.StateDB, privateStateDB *state.StateDB, header *types.Header, outerTx *types.Transaction, usedGas *uint64, evmConf vm.Config, forceNonParty bool, privateStateRepo mps.PrivateStateRepository, vmenv *vm.EVM, innerTx *types.Transaction, txIndex int) error {
	// this should never happen, but added as sanity check
	if !innerTx.IsPrivate() {
		return errors.New("attempt to process non-private transaction from within ApplyInnerTransaction()")
	}

	// create a single use gas pool (as we don't want the gas consumed by the inner tx to blow the block gasLimit on a participant node)
	singleUseGasPool := new(GasPool).AddGas(innerTx.Gas())

	if privateStateRepo != nil && privateStateRepo.IsMPS() {
		mpsReceipt, err := handleMPS(txIndex, innerTx, singleUseGasPool, usedGas, evmConf, stateDB, privateStateRepo, bc.Config(), bc, header, true)
		if err != nil {
			return err
		}

		// Store the auxiliary MPS receipt for the inner private transaction (this contains private receipts in PSReceipts).
		vmenv.InnerPrivateReceipt = mpsReceipt
		return nil
	}

	defer prepareStates(outerTx, stateDB, privateStateDB, txIndex)
	prepareStates(innerTx, stateDB, privateStateDB, txIndex)

	used := uint64(0)
	_, innerPrivateReceipt, err := ApplyTransaction(bc.Config(), bc, author, singleUseGasPool, stateDB, privateStateDB, header, innerTx, &used, evmConf, forceNonParty, privateStateRepo)
	if err != nil {
		return err
	}

	if innerPrivateReceipt != nil {
		if innerPrivateReceipt.Logs == nil {
			innerPrivateReceipt.Logs = make([]*types.Log, 0)
		}

		// Store the receipt for the inner private transaction.
		innerPrivateReceipt.TxHash = innerTx.Hash()
		vmenv.InnerPrivateReceipt = innerPrivateReceipt
	}

	return nil
}

// Quorum
func prepareStates(tx *types.Transaction, stateDB *state.StateDB, privateStateDB *state.StateDB, txIndex int) {
	stateDB.Prepare(tx.Hash(), stateDB.BlockHash(), txIndex)
	privateStateDB.Prepare(tx.Hash(), privateStateDB.BlockHash(), txIndex)
>>>>>>> 0e29241f
}<|MERGE_RESOLUTION|>--- conflicted
+++ resolved
@@ -17,11 +17,8 @@
 package core
 
 import (
-<<<<<<< HEAD
+	"errors"
 	"fmt"
-=======
-	"errors"
->>>>>>> 0e29241f
 
 	"github.com/ethereum/go-ethereum/common"
 	"github.com/ethereum/go-ethereum/consensus"
@@ -106,8 +103,7 @@
 		privateStateDB.Prepare(tx.Hash(), block.Hash(), i)
 		statedb.Prepare(tx.Hash(), block.Hash(), i)
 
-<<<<<<< HEAD
-		privateStateDBToUse := PrivateStateDBForTxn(p.config.IsQuorum, tx.IsPrivate(), statedb, privateStateDB)
+		privateStateDBToUse := PrivateStateDBForTxn(p.config.IsQuorum, tx, statedb, privateStateDB)
 
 		// Quorum - check for account permissions to execute the transaction
 		if core.IsV2Permission() {
@@ -121,9 +117,6 @@
 		}
 
 		msg, err := tx.AsMessage(types.MakeSigner(p.config, header.Number))
-=======
-		receipt, privateReceipt, err := ApplyTransaction(p.config, p.bc, nil, gp, statedb, privateStateDB, header, tx, usedGas, cfg, privateStateRepo.IsMPS(), privateStateRepo)
->>>>>>> 0e29241f
 		if err != nil {
 			return nil, nil, nil, 0, err
 		}
@@ -138,7 +131,7 @@
 		txContext := NewEVMTxContext(msg)
 		vmenv := vm.NewEVM(blockContext, txContext, statedb, privateStateDBToUse, p.config, cfg)
 		vmenv.SetCurrentTX(tx)
-		receipt, privateReceipt, err := applyTransaction(msg, p.config, p.bc, gp, statedb, privateStateDB, header, tx, usedGas, vmenv)
+		receipt, privateReceipt, err := applyTransaction(msg, p.config, p.bc, nil, gp, statedb, privateStateDB, header, tx, usedGas, vmenv, cfg, privateStateRepo.IsMPS(), privateStateRepo)
 		if err != nil {
 			return nil, nil, nil, 0, fmt.Errorf("could not apply tx %d [%v]: %w", i, tx.Hash().Hex(), err)
 		}
@@ -306,50 +299,48 @@
 	return mpsReceipt, nil
 }
 
-<<<<<<< HEAD
 // /Quorum
 
-func applyTransaction(msg types.Message, config *params.ChainConfig, bc *BlockChain, gp *GasPool, statedb, privateStateDB *state.StateDB, header *types.Header, tx *types.Transaction, usedGas *uint64, evm *vm.EVM) (*types.Receipt, *types.Receipt, error) {
+func applyTransaction(msg types.Message, config *params.ChainConfig, bc *BlockChain, author *common.Address, gp *GasPool, statedb, privateStateDB *state.StateDB, header *types.Header, tx *types.Transaction, usedGas *uint64, evm *vm.EVM, cfg vm.Config, forceNonParty bool, privateStateRepo mps.PrivateStateRepository) (*types.Receipt, *types.Receipt, error) {
 	// Add addresses to access list if applicable
-=======
-// ApplyTransaction attempts to apply a transaction to the given state database
-// and uses the input parameters for its environment. It returns the receipt
-// for the transaction, gas used and an error if the transaction failed,
-// indicating the block was invalid.
-func ApplyTransaction(config *params.ChainConfig, bc *BlockChain, author *common.Address, gp *GasPool, statedb, privateStateDB *state.StateDB, header *types.Header, tx *types.Transaction, usedGas *uint64, cfg vm.Config, forceNonParty bool, privateStateRepo mps.PrivateStateRepository) (*types.Receipt, *types.Receipt, error) {
-	// Quorum - decide the privateStateDB to use
-	privateStateDBToUse := PrivateStateDBForTxn(config.IsQuorum, tx, statedb, privateStateDB)
-	// /Quorum
-
-	// Quorum - check for account permissions to execute the transaction
-	if core.IsV2Permission() {
-		if err := core.CheckAccountPermission(tx.From(), tx.To(), tx.Value(), tx.Data(), tx.Gas(), tx.GasPrice()); err != nil {
+	// ApplyTransaction attempts to apply a transaction to the given state database
+	// and uses the input parameters for its environment. It returns the receipt
+	// for the transaction, gas used and an error if the transaction failed,
+	// indicating the block was invalid.
+	//func ApplyTransaction(config *params.ChainConfig, bc *BlockChain, author *common.Address, gp *GasPool, statedb, privateStateDB *state.StateDB, header *types.Header, tx *types.Transaction, usedGas *uint64, cfg vm.Config, forceNonParty bool, privateStateRepo mps.PrivateStateRepository) (*types.Receipt, *types.Receipt, error) {
+	/*
+		// Quorum - decide the privateStateDB to use
+		privateStateDBToUse := PrivateStateDBForTxn(config.IsQuorum, tx, statedb, privateStateDB)
+		// /Quorum
+
+		// Quorum - check for account permissions to execute the transaction
+		if core.IsV2Permission() {
+			if err := core.CheckAccountPermission(tx.From(), tx.To(), tx.Value(), tx.Data(), tx.Gas(), tx.GasPrice()); err != nil {
+				return nil, nil, err
+			}
+		}
+
+		if config.IsQuorum && tx.GasPrice() != nil && tx.GasPrice().Cmp(common.Big0) > 0 {
+			return nil, nil, ErrInvalidGasPrice
+		}
+
+		msg, err := tx.AsMessage(types.MakeSigner(config, header.Number))
+		if err != nil {
 			return nil, nil, err
 		}
-	}
-
-	if config.IsQuorum && tx.GasPrice() != nil && tx.GasPrice().Cmp(common.Big0) > 0 {
-		return nil, nil, ErrInvalidGasPrice
-	}
-
-	msg, err := tx.AsMessage(types.MakeSigner(config, header.Number))
-	if err != nil {
-		return nil, nil, err
-	}
-
-	// Quorum: this tx needs to be applied as if we were not a party
-	msg = msg.WithEmptyPrivateData(forceNonParty && tx.IsPrivate())
-	// Create a new context to be used in the EVM environment
-	context := NewEVMContext(msg, header, bc, author)
-	// Create a new environment which holds all relevant information
-	// about the transaction and calling mechanisms.
-	vmenv := vm.NewEVM(context, statedb, privateStateDBToUse, config, cfg)
-	// the same transaction object is used for multiple executions (clear the privacy metadata - it should be updated after privacyManager.receive)
-	// when running in parallel for multiple private states is implemented - a copy of the tx may be used
-	tx.SetTxPrivacyMetadata(nil)
-	vmenv.SetCurrentTX(tx)
-
->>>>>>> 0e29241f
+
+		// Quorum: this tx needs to be applied as if we were not a party
+		msg = msg.WithEmptyPrivateData(forceNonParty && tx.IsPrivate())
+		// Create a new context to be used in the EVM environment
+		context := NewEVMContext(msg, header, bc, author)
+		// Create a new environment which holds all relevant information
+		// about the transaction and calling mechanisms.
+		vmenv := vm.NewEVM(context, statedb, privateStateDBToUse, config, cfg)
+		// the same transaction object is used for multiple executions (clear the privacy metadata - it should be updated after privacyManager.receive)
+		// when running in parallel for multiple private states is implemented - a copy of the tx may be used
+		tx.SetTxPrivacyMetadata(nil)
+		vmenv.SetCurrentTX(tx)*/
+
 	if config.IsYoloV2(header.Number) {
 		statedb.AddAddressToAccessList(msg.From())
 		if dst := msg.To(); dst != nil {
@@ -363,8 +354,8 @@
 
 	// Quorum
 	txIndex := statedb.TxIndex()
-	vmenv.InnerApply = func(innerTx *types.Transaction) error {
-		return ApplyInnerTransaction(bc, author, gp, statedb, privateStateDB, header, tx, usedGas, cfg, forceNonParty, privateStateRepo, vmenv, innerTx, txIndex)
+	evm.InnerApply = func(innerTx *types.Transaction) error {
+		return ApplyInnerTransaction(bc, author, gp, statedb, privateStateDB, header, tx, usedGas, cfg, forceNonParty, privateStateRepo, evm, innerTx, txIndex)
 	}
 	// End Quorum
 
@@ -412,31 +403,21 @@
 			} else {
 				privateRoot = privateStateDB.IntermediateRoot(config.IsEIP158(header.Number)).Bytes()
 			}
-			privateReceipt = types.NewReceipt(privateRoot, result.Failed(), *usedGas)
+			// This may have been a privacy marker transaction, in which case need to retrieve the receipt for the
+			// inner private transaction (note that this can be an mpsReceipt, containing private receipts in PSReceipts).
+			if evm.InnerPrivateReceipt != nil {
+				privateReceipt = evm.InnerPrivateReceipt
+			} else {
+				privateReceipt = types.NewReceipt(privateRoot, result.Failed(), *usedGas)
+			}
 			privateReceipt.TxHash = tx.Hash()
 			privateReceipt.GasUsed = result.UsedGas
 			if msg.To() == nil {
-				privateReceipt.ContractAddress = crypto.CreateAddress(vmenv.Context.Origin, tx.Nonce())
+				privateReceipt.ContractAddress = crypto.CreateAddress(evm.TxContext.Origin, tx.Nonce())
 			}
 
 			privateReceipt.Logs = privateStateDB.GetLogs(tx.Hash())
 			privateReceipt.Bloom = types.CreateBloom(types.Receipts{privateReceipt})
-		} else {
-<<<<<<< HEAD
-			privateRoot = privateStateDB.IntermediateRoot(config.IsEIP158(header.Number)).Bytes()
-		}
-		privateReceipt = types.NewReceipt(privateRoot, result.Failed(), *usedGas)
-		privateReceipt.TxHash = tx.Hash()
-		privateReceipt.GasUsed = result.UsedGas
-		if msg.To() == nil {
-			privateReceipt.ContractAddress = crypto.CreateAddress(evm.TxContext.Origin, tx.Nonce())
-=======
-			// This may have been a privacy marker transaction, in which case need to retrieve the receipt for the
-			// inner private transaction (note that this can be an mpsReceipt, containing private receipts in PSReceipts).
-			if vmenv.InnerPrivateReceipt != nil {
-				privateReceipt = vmenv.InnerPrivateReceipt
-			}
->>>>>>> 0e29241f
 		}
 	}
 
@@ -456,14 +437,13 @@
 	return receipt, privateReceipt, err
 }
 
-<<<<<<< HEAD
 // ApplyTransaction attempts to apply a transaction to the given state database
 // and uses the input parameters for its environment. It returns the receipt
 // for the transaction, gas used and an error if the transaction failed,
 // indicating the block was invalid.
-func ApplyTransaction(config *params.ChainConfig, bc *BlockChain, author *common.Address, gp *GasPool, statedb, privateStateDB *state.StateDB, header *types.Header, tx *types.Transaction, usedGas *uint64, cfg vm.Config, forceNonParty bool) (*types.Receipt, *types.Receipt, error) {
+func ApplyTransaction(config *params.ChainConfig, bc *BlockChain, author *common.Address, gp *GasPool, statedb, privateStateDB *state.StateDB, header *types.Header, tx *types.Transaction, usedGas *uint64, cfg vm.Config, forceNonParty bool, privateStateRepo mps.PrivateStateRepository) (*types.Receipt, *types.Receipt, error) {
 	// Quorum - decide the privateStateDB to use
-	privateStateDbToUse := PrivateStateDBForTxn(config.IsQuorum, tx.IsPrivate(), statedb, privateStateDB)
+	privateStateDbToUse := PrivateStateDBForTxn(config.IsQuorum, tx, statedb, privateStateDB)
 	// /Quorum
 
 	// Quorum - check for account permissions to execute the transaction
@@ -494,8 +474,9 @@
 	tx.SetTxPrivacyMetadata(nil)
 	vmenv.SetCurrentTX(tx)
 
-	return applyTransaction(msg, config, bc, gp, statedb, privateStateDB, header, tx, usedGas, vmenv)
-=======
+	return applyTransaction(msg, config, bc, author, gp, statedb, privateStateDB, header, tx, usedGas, vmenv, cfg, forceNonParty, privateStateRepo)
+}
+
 // Quorum
 // ApplyInnerTransaction is called from within the Quorum precompile for privacy marker transactions.
 // It's a call back which essentially duplicates the logic in Process(),
@@ -546,5 +527,4 @@
 func prepareStates(tx *types.Transaction, stateDB *state.StateDB, privateStateDB *state.StateDB, txIndex int) {
 	stateDB.Prepare(tx.Hash(), stateDB.BlockHash(), txIndex)
 	privateStateDB.Prepare(tx.Hash(), privateStateDB.BlockHash(), txIndex)
->>>>>>> 0e29241f
 }