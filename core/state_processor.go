// Copyright 2015 The go-ethereum Authors
// This file is part of the go-ethereum library.
//
// The go-ethereum library is free software: you can redistribute it and/or modify
// it under the terms of the GNU Lesser General Public License as published by
// the Free Software Foundation, either version 3 of the License, or
// (at your option) any later version.
//
// The go-ethereum library is distributed in the hope that it will be useful,
// but WITHOUT ANY WARRANTY; without even the implied warranty of
// MERCHANTABILITY or FITNESS FOR A PARTICULAR PURPOSE. See the
// GNU Lesser General Public License for more details.
//
// You should have received a copy of the GNU Lesser General Public License
// along with the go-ethereum library. If not, see <http://www.gnu.org/licenses/>.

package core

import (
	"github.com/ethereum/go-ethereum/common"
	"github.com/ethereum/go-ethereum/consensus"
	"github.com/ethereum/go-ethereum/consensus/misc"
	"github.com/ethereum/go-ethereum/core/mps"
	"github.com/ethereum/go-ethereum/core/state"
	"github.com/ethereum/go-ethereum/core/types"
	"github.com/ethereum/go-ethereum/core/vm"
	"github.com/ethereum/go-ethereum/crypto"
	"github.com/ethereum/go-ethereum/params"
	"github.com/ethereum/go-ethereum/permission/core"
	"github.com/ethereum/go-ethereum/private"
)

// StateProcessor is a basic Processor, which takes care of transitioning
// state from one point to another.
//
// StateProcessor implements Processor.
type StateProcessor struct {
	config *params.ChainConfig // Chain configuration options
	bc     *BlockChain         // Canonical block chain
	engine consensus.Engine    // Consensus engine used for block rewards
}

// NewStateProcessor initialises a new StateProcessor.
func NewStateProcessor(config *params.ChainConfig, bc *BlockChain, engine consensus.Engine) *StateProcessor {
	return &StateProcessor{
		config: config,
		bc:     bc,
		engine: engine,
	}
}

// Process processes the state changes according to the Ethereum rules by running
// the transaction messages using the statedb and applying any rewards to both
// the processor (coinbase) and any included uncles.
//
// Process returns the receipts and logs accumulated during the process and
// returns the amount of gas that was used in the process. If any of the
// transactions failed to execute due to insufficient gas it will return an error.
//
// Quorum: Private transactions are handled for the following:
//
// 1. On original single private state (SPS) design
// 2. On multiple private states (MPS) design
// 3. Contract extension callback (p.bc.CheckAndSetPrivateState)
func (p *StateProcessor) Process(block *types.Block, statedb *state.StateDB, privateStateRepo mps.PrivateStateRepository, cfg vm.Config) (types.Receipts, types.Receipts, []*types.Log, uint64, error) {

	var (
		receipts types.Receipts
		usedGas  = new(uint64)
		header   = block.Header()
		allLogs  []*types.Log
		gp       = new(GasPool).AddGas(block.GasLimit())

		privateReceipts types.Receipts
	)
	// Mutate the block and state according to any hard-fork specs
	if p.config.DAOForkSupport && p.config.DAOForkBlock != nil && p.config.DAOForkBlock.Cmp(block.Number()) == 0 {
		misc.ApplyDAOHardFork(statedb)
	}
	// Iterate over and process the individual transactions
	for i, tx := range block.Transactions() {
		mpsReceipt, err := p.handleMPS(i, tx, block, gp, usedGas, cfg, statedb, privateStateRepo)
		if err != nil {
			return nil, nil, nil, 0, err
		}
		// handling transaction in 2 scenarios:
		// 1. For MPS, the target private state being applied would be the EmptyPrivateState.
		//    This must be last to avoid contract address collisions.
		// 2. For orignal SPS design, the target private state is the single private state
		//
		// in both cases, privateStateRepo is responsible to return the appropriate
		// private state for execution and a bool flag to enable the privacy execution
		privateStateDB, err := privateStateRepo.DefaultState()
		if err != nil {
			return nil, nil, nil, 0, err
		}
		privateStateDB.Prepare(tx.Hash(), block.Hash(), i)
		statedb.Prepare(tx.Hash(), block.Hash(), i)

		receipt, privateReceipt, err := ApplyTransaction(p.config, p.bc, nil, gp, statedb, privateStateDB, header, tx, usedGas, cfg, privateStateRepo.IsMPS())
		if err != nil {
			return nil, nil, nil, 0, err
		}

		receipts = append(receipts, receipt)
		allLogs = append(allLogs, receipt.Logs...)

		// if the private receipt is nil this means the tx was public
		// and we do not need to apply the additional logic.
		if privateReceipt != nil {
			privateReceipts = append(privateReceipts, privateReceipt)
			allLogs = append(allLogs, privateReceipt.Logs...)
			p.bc.CheckAndSetPrivateState(privateReceipt.Logs, privateStateDB, privateStateRepo.DefaultStateMetadata().ID)
			// handling the auxiliary receipt from MPS execution
			if mpsReceipt != nil {
				privateReceipt.PSReceipts = mpsReceipt.PSReceipts
				allLogs = append(allLogs, mpsReceipt.Logs...)
			}
		}
	}
	// Finalize the block, applying any consensus engine specific extras (e.g. block rewards)
	p.engine.Finalize(p.bc, header, statedb, block.Transactions(), block.Uncles())

	return receipts, privateReceipts, allLogs, *usedGas, nil
}

// Quorum
// returns the privateStateDB to be used for a transaction
func PrivateStateDBForTxn(isQuorum, isPrivate bool, stateDb, privateStateDB *state.StateDB) *state.StateDB {
	if !isQuorum || !isPrivate {
		return stateDb
	}
	return privateStateDB
}

// handling MPS scenario for a private transaction
//
// handleMPS returns the auxiliary receipt and not the standard receipt
func (p *StateProcessor) handleMPS(ti int, tx *types.Transaction, block *types.Block, gp *GasPool, usedGas *uint64, cfg vm.Config, statedb *state.StateDB, privateStateRepo mps.PrivateStateRepository) (mpsReceipt *types.Receipt, err error) {
	if tx.IsPrivate() && privateStateRepo.IsMPS() {
		publicStateDBFactory := func() *state.StateDB {
			db := statedb.Copy()
			db.Prepare(tx.Hash(), block.Hash(), ti)
			return db
		}
		privateStateDBFactory := func(psi types.PrivateStateIdentifier) (*state.StateDB, error) {
			db, err := privateStateRepo.StatePSI(psi)
			if err != nil {
				return nil, err
			}
			db.Prepare(tx.Hash(), block.Hash(), ti)
			return db, nil
		}
		mpsReceipt, err = ApplyTransactionOnMPS(p.config, p.bc, nil, gp, publicStateDBFactory, privateStateDBFactory, block.Header(), tx, usedGas, cfg)
	}
	return
}

// ApplyTransactionOnMPS runs the transaction on multiple private states which
// the transaction is designated to.
//
// For each designated private state, the transaction is ran only ONCE.
//
// ApplyTransactionOnMPS returns the auxiliary receipt which is mainly used to capture
// multiple private receipts and logs array. Logs are decorated with types.PrivateStateIdentifier
//
// The originalGP gas pool will not be modified
func ApplyTransactionOnMPS(config *params.ChainConfig, bc *BlockChain, author *common.Address, originalGP *GasPool,
	publicStateDBFactory func() *state.StateDB, privateStateDBFactory func(psi types.PrivateStateIdentifier) (*state.StateDB, error),
	header *types.Header, tx *types.Transaction, usedGas *uint64, cfg vm.Config) (*types.Receipt, error) {
	// clone the gas pool (as we don't want to keep consuming intrinsic gas multiple times for each MPS execution)
	gp := new(GasPool).AddGas(originalGP.Gas())
	mpsReceipt := &types.Receipt{
		PSReceipts: make(map[types.PrivateStateIdentifier]*types.Receipt),
		Logs:       make([]*types.Log, 0),
	}
	_, managedParties, _, _, err := private.P.Receive(common.BytesToEncryptedPayloadHash(tx.Data()))
	if err != nil {
		return nil, err
	}
	targetPsi := make(map[types.PrivateStateIdentifier]struct{})
	for _, managedParty := range managedParties {
		psMetadata, err := bc.PrivateStateManager().ResolveForManagedParty(managedParty)
		if err != nil {
			return nil, err
		}
		targetPsi[psMetadata.ID] = struct{}{}
	}
	// execute in all the managed private states
	// TODO this could be enhanced to run in parallel
	for _, psi := range bc.PrivateStateManager().PSIs() {
		_, applyAsParty := targetPsi[psi]
		privateStateDB, err := privateStateDBFactory(psi)
		if err != nil {
			return nil, err
		}
		publicStateDB := publicStateDBFactory()
		_, receipt, err := ApplyTransaction(config, bc, author, gp, publicStateDB, privateStateDB, header, tx, usedGas, cfg, !applyAsParty)
		if err != nil {
			return nil, err
		}
		// set the PSI for each log (so that the filter system knows for what private state they are)
		// we don't care about the empty receipt (as we'll execute the transaction on the empty state anyway)
		if applyAsParty {
			for _, log := range receipt.Logs {
				log.PSI = psi
				mpsReceipt.Logs = append(mpsReceipt.Logs, log)
			}
			mpsReceipt.PSReceipts[psi] = receipt

			bc.CheckAndSetPrivateState(receipt.Logs, privateStateDB, psi)
		}
	}
	return mpsReceipt, nil
}

// /Quorum

// ApplyTransaction attempts to apply a transaction to the given state database
// and uses the input parameters for its environment. It returns the receipt
// for the transaction, gas used and an error if the transaction failed,
// indicating the block was invalid.
func ApplyTransaction(config *params.ChainConfig, bc *BlockChain, author *common.Address, gp *GasPool, statedb, privateStateDB *state.StateDB, header *types.Header, tx *types.Transaction, usedGas *uint64, cfg vm.Config, forceNonParty bool) (*types.Receipt, *types.Receipt, error) {
	// Quorum - decide the privateStateDB to use
	privateStateDbToUse := PrivateStateDBForTxn(config.IsQuorum, tx.IsPrivate(), statedb, privateStateDB)
	// /Quorum

	// Quorum - check for account permissions to execute the transaction
	if core.IsV2Permission() {
		if err := core.CheckAccountPermission(tx.From(), tx.To(), tx.Value(), tx.Data(), tx.Gas(), tx.GasPrice()); err != nil {
			return nil, nil, err
		}
	}

	if config.IsQuorum && tx.GasPrice() != nil && tx.GasPrice().Cmp(common.Big0) > 0 {
		return nil, nil, ErrInvalidGasPrice
	}

	msg, err := tx.AsMessage(types.MakeSigner(config, header.Number))
	if err != nil {
		return nil, nil, err
	}
	// Quorum: this tx needs to be applied as if we were not a party
	msg = msg.WithEmptyPrivateData(forceNonParty && tx.IsPrivate())
	// Create a new context to be used in the EVM environment
	context := NewEVMContext(msg, header, bc, author)
	// Create a new environment which holds all relevant information
	// about the transaction and calling mechanisms.
<<<<<<< HEAD
	vmenv := vm.NewEVM(context, statedb, config, cfg)

	if config.IsYoloV2(header.Number) {
		statedb.AddAddressToAccessList(msg.From())
		if dst := msg.To(); dst != nil {
			statedb.AddAddressToAccessList(*dst)
			// If it's a create-tx, the destination will be added inside evm.create
		}
		for _, addr := range vmenv.ActivePrecompiles() {
			statedb.AddAddressToAccessList(addr)
		}
	}
=======
	vmenv := vm.NewEVM(context, statedb, privateStateDbToUse, config, cfg)
	// the same transaction object is used for multiple executions (clear the privacy metadata - it should be updated after privacyManager.receive)
	// when running in parallel for multiple private states is implemented - a copy of the tx may be used
	tx.SetTxPrivacyMetadata(nil)
	vmenv.SetCurrentTX(tx)
>>>>>>> d543cd6a

	// Apply the transaction to the current state (included in the env)
	result, err := ApplyMessage(vmenv, msg, gp)
	if err != nil {
		return nil, nil, err
	}
	// Update the state with pending changes
	var root []byte
	if config.IsByzantium(header.Number) {
		statedb.Finalise(true)
	} else {
		root = statedb.IntermediateRoot(config.IsEIP158(header.Number)).Bytes()
	}
	*usedGas += result.UsedGas

	// If this is a private transaction, the public receipt should always
	// indicate success.
	publicFailed := !(config.IsQuorum && tx.IsPrivate()) && result.Failed()

	// Create a new receipt for the transaction, storing the intermediate root and gas used by the tx
	// based on the eip phase, we're passing wether the root touch-delete accounts.
	receipt := types.NewReceipt(root, publicFailed, *usedGas)
	receipt.TxHash = tx.Hash()
	receipt.GasUsed = result.UsedGas
	// if the transaction created a contract, store the creation address in the receipt.
	if msg.To() == nil {
		receipt.ContractAddress = crypto.CreateAddress(vmenv.Context.Origin, tx.Nonce())
	}
	// Set the receipt logs and create a bloom for filtering
	receipt.Logs = statedb.GetLogs(tx.Hash())
	receipt.Bloom = types.CreateBloom(types.Receipts{receipt})
	receipt.BlockHash = statedb.BlockHash()
	receipt.BlockNumber = header.Number
	receipt.TransactionIndex = uint(statedb.TxIndex())

	var privateReceipt *types.Receipt
	if config.IsQuorum && tx.IsPrivate() {
		var privateRoot []byte
		if config.IsByzantium(header.Number) {
			privateStateDB.Finalise(true)
		} else {
			privateRoot = privateStateDB.IntermediateRoot(config.IsEIP158(header.Number)).Bytes()
		}
		privateReceipt = types.NewReceipt(privateRoot, result.Failed(), *usedGas)
		privateReceipt.TxHash = tx.Hash()
		privateReceipt.GasUsed = result.UsedGas
		if msg.To() == nil {
			privateReceipt.ContractAddress = crypto.CreateAddress(vmenv.Context.Origin, tx.Nonce())
		}

		privateReceipt.Logs = privateStateDB.GetLogs(tx.Hash())
		privateReceipt.Bloom = types.CreateBloom(types.Receipts{privateReceipt})
	}

	return receipt, privateReceipt, err
}<|MERGE_RESOLUTION|>--- conflicted
+++ resolved
@@ -246,8 +246,11 @@
 	context := NewEVMContext(msg, header, bc, author)
 	// Create a new environment which holds all relevant information
 	// about the transaction and calling mechanisms.
-<<<<<<< HEAD
-	vmenv := vm.NewEVM(context, statedb, config, cfg)
+	vmenv := vm.NewEVM(context, statedb, privateStateDbToUse, config, cfg)
+	// the same transaction object is used for multiple executions (clear the privacy metadata - it should be updated after privacyManager.receive)
+	// when running in parallel for multiple private states is implemented - a copy of the tx may be used
+	tx.SetTxPrivacyMetadata(nil)
+	vmenv.SetCurrentTX(tx)
 
 	if config.IsYoloV2(header.Number) {
 		statedb.AddAddressToAccessList(msg.From())
@@ -259,13 +262,6 @@
 			statedb.AddAddressToAccessList(addr)
 		}
 	}
-=======
-	vmenv := vm.NewEVM(context, statedb, privateStateDbToUse, config, cfg)
-	// the same transaction object is used for multiple executions (clear the privacy metadata - it should be updated after privacyManager.receive)
-	// when running in parallel for multiple private states is implemented - a copy of the tx may be used
-	tx.SetTxPrivacyMetadata(nil)
-	vmenv.SetCurrentTX(tx)
->>>>>>> d543cd6a
 
 	// Apply the transaction to the current state (included in the env)
 	result, err := ApplyMessage(vmenv, msg, gp)
