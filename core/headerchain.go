--- conflicted
+++ resolved
@@ -306,11 +306,7 @@
 			log.Error("Non contiguous header insert", "number", chain[i].Number, "hash", hash,
 				"parent", chain[i].ParentHash, "prevnumber", chain[i-1].Number, "prevhash", parentHash)
 
-<<<<<<< HEAD
-			return 0, fmt.Errorf("non contiguous insert: item %d is #%d [%x…], item %d is #%d [%x…] (parent [%x…])", i-1, chain[i-1].Number,
-=======
 			return 0, fmt.Errorf("non contiguous insert: item %d is #%d [%x..], item %d is #%d [%x..] (parent [%x..])", i-1, chain[i-1].Number,
->>>>>>> 991384a7
 				parentHash.Bytes()[:4], i, chain[i].Number, hash.Bytes()[:4], chain[i].ParentHash[:4])
 		}
 		// If the header is a banned one, straight out abort
