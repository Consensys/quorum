--- conflicted
+++ resolved
@@ -39,10 +39,6 @@
 
 // snapshotTestBasic wraps the common testing fields in the snapshot tests.
 type snapshotTestBasic struct {
-<<<<<<< HEAD
-	legacy        bool   // Wether write the snapshot journal in legacy format
-=======
->>>>>>> 991384a7
 	chainBlocks   int    // Number of blocks to generate for the canonical chain
 	snapshotBlock uint64 // Block number of the relevant snapshot disk layer
 	commitBlock   uint64 // Block number for which to commit the state to disk
@@ -83,11 +79,7 @@
 		// will happen during the block insertion.
 		cacheConfig = defaultCacheConfig
 	)
-<<<<<<< HEAD
 	chain, err := NewBlockChain(db, cacheConfig, params.AllEthashProtocolChanges, engine, vm.Config{}, nil, nil, nil)
-=======
-	chain, err := NewBlockChain(db, cacheConfig, params.AllEthashProtocolChanges, engine, vm.Config{}, nil, nil)
->>>>>>> 991384a7
 	if err != nil {
 		t.Fatalf("Failed to create chain: %v", err)
 	}
@@ -111,21 +103,6 @@
 			chain.stateCache.TrieDB().Commit(blocks[point-1].Root(), true, nil)
 		}
 		if basic.snapshotBlock > 0 && basic.snapshotBlock == point {
-<<<<<<< HEAD
-			if basic.legacy {
-				// Here we commit the snapshot disk root to simulate
-				// committing the legacy snapshot.
-				rawdb.WriteSnapshotRoot(db, blocks[point-1].Root())
-			} else {
-				// Flushing the entire snap tree into the disk, the
-				// relavant (a) snapshot root and (b) snapshot generator
-				// will be persisted atomically.
-				chain.snaps.Cap(blocks[point-1].Root(), 0)
-				diskRoot, blockRoot := chain.snaps.DiskRoot(), blocks[point-1].Root()
-				if !bytes.Equal(diskRoot.Bytes(), blockRoot.Bytes()) {
-					t.Fatalf("Failed to flush disk layer change, want %x, got %x", blockRoot, diskRoot)
-				}
-=======
 			// Flushing the entire snap tree into the disk, the
 			// relavant (a) snapshot root and (b) snapshot generator
 			// will be persisted atomically.
@@ -133,7 +110,6 @@
 			diskRoot, blockRoot := chain.snaps.DiskRoot(), blocks[point-1].Root()
 			if !bytes.Equal(diskRoot.Bytes(), blockRoot.Bytes()) {
 				t.Fatalf("Failed to flush disk layer change, want %x, got %x", blockRoot, diskRoot)
->>>>>>> 991384a7
 			}
 		}
 	}
@@ -146,15 +122,6 @@
 	basic.db = db
 	basic.gendb = gendb
 	basic.engine = engine
-<<<<<<< HEAD
-
-	// Ugly hack, notify the chain to flush the journal in legacy format
-	// if it's requested.
-	if basic.legacy {
-		chain.writeLegacyJournal = true
-	}
-=======
->>>>>>> 991384a7
 	return chain, blocks
 }
 
@@ -255,11 +222,7 @@
 
 	// Restart the chain normally
 	chain.Stop()
-<<<<<<< HEAD
 	newchain, err := NewBlockChain(snaptest.db, nil, params.AllEthashProtocolChanges, snaptest.engine, vm.Config{}, nil, nil, nil)
-=======
-	newchain, err := NewBlockChain(snaptest.db, nil, params.AllEthashProtocolChanges, snaptest.engine, vm.Config{}, nil, nil)
->>>>>>> 991384a7
 	if err != nil {
 		t.Fatalf("Failed to recreate chain: %v", err)
 	}
@@ -295,21 +258,13 @@
 	// the crash, we do restart twice here: one after the crash and one
 	// after the normal stop. It's used to ensure the broken snapshot
 	// can be detected all the time.
-<<<<<<< HEAD
 	newchain, err := NewBlockChain(newdb, nil, params.AllEthashProtocolChanges, snaptest.engine, vm.Config{}, nil, nil, nil)
-=======
-	newchain, err := NewBlockChain(newdb, nil, params.AllEthashProtocolChanges, snaptest.engine, vm.Config{}, nil, nil)
->>>>>>> 991384a7
 	if err != nil {
 		t.Fatalf("Failed to recreate chain: %v", err)
 	}
 	newchain.Stop()
 
-<<<<<<< HEAD
 	newchain, err = NewBlockChain(newdb, nil, params.AllEthashProtocolChanges, snaptest.engine, vm.Config{}, nil, nil, nil)
-=======
-	newchain, err = NewBlockChain(newdb, nil, params.AllEthashProtocolChanges, snaptest.engine, vm.Config{}, nil, nil)
->>>>>>> 991384a7
 	if err != nil {
 		t.Fatalf("Failed to recreate chain: %v", err)
 	}
@@ -345,11 +300,7 @@
 		TrieTimeLimit:  5 * time.Minute,
 		SnapshotLimit:  0,
 	}
-<<<<<<< HEAD
 	newchain, err := NewBlockChain(snaptest.db, cacheConfig, params.AllEthashProtocolChanges, snaptest.engine, vm.Config{}, nil, nil, nil)
-=======
-	newchain, err := NewBlockChain(snaptest.db, cacheConfig, params.AllEthashProtocolChanges, snaptest.engine, vm.Config{}, nil, nil)
->>>>>>> 991384a7
 	if err != nil {
 		t.Fatalf("Failed to recreate chain: %v", err)
 	}
@@ -357,11 +308,7 @@
 	newchain.Stop()
 
 	// Restart the chain with enabling the snapshot
-<<<<<<< HEAD
 	newchain, err = NewBlockChain(snaptest.db, nil, params.AllEthashProtocolChanges, snaptest.engine, vm.Config{}, nil, nil, nil)
-=======
-	newchain, err = NewBlockChain(snaptest.db, nil, params.AllEthashProtocolChanges, snaptest.engine, vm.Config{}, nil, nil)
->>>>>>> 991384a7
 	if err != nil {
 		t.Fatalf("Failed to recreate chain: %v", err)
 	}
@@ -389,11 +336,7 @@
 	chain.SetHead(snaptest.setHead)
 	chain.Stop()
 
-<<<<<<< HEAD
 	newchain, err := NewBlockChain(snaptest.db, nil, params.AllEthashProtocolChanges, snaptest.engine, vm.Config{}, nil, nil, nil)
-=======
-	newchain, err := NewBlockChain(snaptest.db, nil, params.AllEthashProtocolChanges, snaptest.engine, vm.Config{}, nil, nil)
->>>>>>> 991384a7
 	if err != nil {
 		t.Fatalf("Failed to recreate chain: %v", err)
 	}
@@ -424,11 +367,7 @@
 	// and state committed.
 	chain.Stop()
 
-<<<<<<< HEAD
 	newchain, err := NewBlockChain(snaptest.db, nil, params.AllEthashProtocolChanges, snaptest.engine, vm.Config{}, nil, nil, nil)
-=======
-	newchain, err := NewBlockChain(snaptest.db, nil, params.AllEthashProtocolChanges, snaptest.engine, vm.Config{}, nil, nil)
->>>>>>> 991384a7
 	if err != nil {
 		t.Fatalf("Failed to recreate chain: %v", err)
 	}
@@ -445,11 +384,7 @@
 	// journal and latest state will be committed
 
 	// Restart the chain after the crash
-<<<<<<< HEAD
 	newchain, err = NewBlockChain(snaptest.db, nil, params.AllEthashProtocolChanges, snaptest.engine, vm.Config{}, nil, nil, nil)
-=======
-	newchain, err = NewBlockChain(snaptest.db, nil, params.AllEthashProtocolChanges, snaptest.engine, vm.Config{}, nil, nil)
->>>>>>> 991384a7
 	if err != nil {
 		t.Fatalf("Failed to recreate chain: %v", err)
 	}
@@ -484,11 +419,7 @@
 		TrieTimeLimit:  5 * time.Minute,
 		SnapshotLimit:  0,
 	}
-<<<<<<< HEAD
 	newchain, err := NewBlockChain(snaptest.db, config, params.AllEthashProtocolChanges, snaptest.engine, vm.Config{}, nil, nil, nil)
-=======
-	newchain, err := NewBlockChain(snaptest.db, config, params.AllEthashProtocolChanges, snaptest.engine, vm.Config{}, nil, nil)
->>>>>>> 991384a7
 	if err != nil {
 		t.Fatalf("Failed to recreate chain: %v", err)
 	}
@@ -504,21 +435,13 @@
 		SnapshotLimit:  256,
 		SnapshotWait:   false, // Don't wait rebuild
 	}
-<<<<<<< HEAD
 	newchain, err = NewBlockChain(snaptest.db, config, params.AllEthashProtocolChanges, snaptest.engine, vm.Config{}, nil, nil, nil)
-=======
-	newchain, err = NewBlockChain(snaptest.db, config, params.AllEthashProtocolChanges, snaptest.engine, vm.Config{}, nil, nil)
->>>>>>> 991384a7
 	if err != nil {
 		t.Fatalf("Failed to recreate chain: %v", err)
 	}
 	// Simulate the blockchain crash.
 
-<<<<<<< HEAD
 	newchain, err = NewBlockChain(snaptest.db, nil, params.AllEthashProtocolChanges, snaptest.engine, vm.Config{}, nil, nil, nil)
-=======
-	newchain, err = NewBlockChain(snaptest.db, nil, params.AllEthashProtocolChanges, snaptest.engine, vm.Config{}, nil, nil)
->>>>>>> 991384a7
 	if err != nil {
 		t.Fatalf("Failed to recreate chain: %v", err)
 	}
@@ -548,8 +471,6 @@
 	// Expected snapshot disk  : G
 	test := &snapshotTest{
 		snapshotTestBasic{
-<<<<<<< HEAD
-			legacy:             false,
 			chainBlocks:        8,
 			snapshotBlock:      0,
 			commitBlock:        0,
@@ -564,47 +485,6 @@
 	test.teardown()
 }
 
-// Tests a Geth restart with valid but "legacy" snapshot. Before the shutdown,
-// all snapshot journal will be persisted correctly. In this case no snapshot
-// recovery is required.
-func TestRestartWithLegacySnapshot(t *testing.T) {
-	// Chain:
-	//   G->C1->C2->C3->C4->C5->C6->C7->C8 (HEAD)
-	//
-	// Commit:   G
-	// Snapshot: G
-	//
-	// SetHead(0)
-	//
-	// ------------------------------
-	//
-	// Expected in leveldb:
-	//   G->C1->C2->C3->C4->C5->C6->C7->C8
-	//
-	// Expected head header    : C8
-	// Expected head fast block: C8
-	// Expected head block     : C8
-	// Expected snapshot disk  : G
-	t.Skip("Legacy format testing is not supported")
-	test := &snapshotTest{
-		snapshotTestBasic{
-			legacy:             true,
-=======
->>>>>>> 991384a7
-			chainBlocks:        8,
-			snapshotBlock:      0,
-			commitBlock:        0,
-			expCanonicalBlocks: 8,
-			expHeadHeader:      8,
-			expHeadFastBlock:   8,
-			expHeadBlock:       8,
-			expSnapshotBottom:  0, // Initial disk layer built from genesis
-		},
-	}
-	test.test(t)
-	test.teardown()
-}
-
 // Tests a Geth was crashed and restarts with a broken snapshot. In this case the
 // chain head should be rewound to the point with available state. And also the
 // new head should must be lower than disk layer. But there is no committed point
@@ -630,10 +510,6 @@
 	// Expected snapshot disk  : C4
 	test := &crashSnapshotTest{
 		snapshotTestBasic{
-<<<<<<< HEAD
-			legacy:             false,
-=======
->>>>>>> 991384a7
 			chainBlocks:        8,
 			snapshotBlock:      4,
 			commitBlock:        0,
@@ -673,10 +549,6 @@
 	// Expected snapshot disk  : C4
 	test := &crashSnapshotTest{
 		snapshotTestBasic{
-<<<<<<< HEAD
-			legacy:             false,
-=======
->>>>>>> 991384a7
 			chainBlocks:        8,
 			snapshotBlock:      4,
 			commitBlock:        2,
@@ -716,10 +588,6 @@
 	// Expected snapshot disk  : C4
 	test := &crashSnapshotTest{
 		snapshotTestBasic{
-<<<<<<< HEAD
-			legacy:             false,
-=======
->>>>>>> 991384a7
 			chainBlocks:        8,
 			snapshotBlock:      4,
 			commitBlock:        6,
@@ -732,134 +600,6 @@
 	}
 	test.test(t)
 	test.teardown()
-<<<<<<< HEAD
-}
-
-// Tests a Geth was crashed and restarts with a broken and "legacy format"
-// snapshot. In this case the entire legacy snapshot should be discared
-// and rebuild from the new chain head. The new head here refers to the
-// genesis because there is no committed point.
-func TestNoCommitCrashWithLegacySnapshot(t *testing.T) {
-	// Chain:
-	//   G->C1->C2->C3->C4->C5->C6->C7->C8 (HEAD)
-	//
-	// Commit:   G
-	// Snapshot: G, C4
-	//
-	// CRASH
-	//
-	// ------------------------------
-	//
-	// Expected in leveldb:
-	//   G->C1->C2->C3->C4->C5->C6->C7->C8
-	//
-	// Expected head header    : C8
-	// Expected head fast block: C8
-	// Expected head block     : G
-	// Expected snapshot disk  : G
-	t.Skip("Legacy format testing is not supported")
-	test := &crashSnapshotTest{
-		snapshotTestBasic{
-			legacy:             true,
-			chainBlocks:        8,
-			snapshotBlock:      4,
-			commitBlock:        0,
-			expCanonicalBlocks: 8,
-			expHeadHeader:      8,
-			expHeadFastBlock:   8,
-			expHeadBlock:       0,
-			expSnapshotBottom:  0, // Rebuilt snapshot from the latest HEAD(genesis)
-		},
-	}
-	test.test(t)
-	test.teardown()
-}
-
-// Tests a Geth was crashed and restarts with a broken and "legacy format"
-// snapshot. In this case the entire legacy snapshot should be discared
-// and rebuild from the new chain head. The new head here refers to the
-// block-2 because it's committed into the disk.
-func TestLowCommitCrashWithLegacySnapshot(t *testing.T) {
-	// Chain:
-	//   G->C1->C2->C3->C4->C5->C6->C7->C8 (HEAD)
-	//
-	// Commit:   G, C2
-	// Snapshot: G, C4
-	//
-	// CRASH
-	//
-	// ------------------------------
-	//
-	// Expected in leveldb:
-	//   G->C1->C2->C3->C4->C5->C6->C7->C8
-	//
-	// Expected head header    : C8
-	// Expected head fast block: C8
-	// Expected head block     : C2
-	// Expected snapshot disk  : C2
-	t.Skip("Legacy format testing is not supported")
-	test := &crashSnapshotTest{
-		snapshotTestBasic{
-			legacy:             true,
-			chainBlocks:        8,
-			snapshotBlock:      4,
-			commitBlock:        2,
-			expCanonicalBlocks: 8,
-			expHeadHeader:      8,
-			expHeadFastBlock:   8,
-			expHeadBlock:       2,
-			expSnapshotBottom:  2, // Rebuilt snapshot from the latest HEAD
-		},
-	}
-	test.test(t)
-	test.teardown()
-}
-
-// Tests a Geth was crashed and restarts with a broken and "legacy format"
-// snapshot. In this case the entire legacy snapshot should be discared
-// and rebuild from the new chain head.
-//
-// The new head here refers to the the genesis, the reason is:
-//   - the state of block-6 is committed into the disk
-//   - the legacy disk layer of block-4 is committed into the disk
-//   - the head is rewound the genesis in order to find an available
-//     state lower than disk layer
-func TestHighCommitCrashWithLegacySnapshot(t *testing.T) {
-	// Chain:
-	//   G->C1->C2->C3->C4->C5->C6->C7->C8 (HEAD)
-	//
-	// Commit:   G, C6
-	// Snapshot: G, C4
-	//
-	// CRASH
-	//
-	// ------------------------------
-	//
-	// Expected in leveldb:
-	//   G->C1->C2->C3->C4->C5->C6->C7->C8
-	//
-	// Expected head header    : C8
-	// Expected head fast block: C8
-	// Expected head block     : G
-	// Expected snapshot disk  : G
-	t.Skip("Legacy format testing is not supported")
-	test := &crashSnapshotTest{
-		snapshotTestBasic{
-			legacy:             true,
-			chainBlocks:        8,
-			snapshotBlock:      4,
-			commitBlock:        6,
-			expCanonicalBlocks: 8,
-			expHeadHeader:      8,
-			expHeadFastBlock:   8,
-			expHeadBlock:       0,
-			expSnapshotBottom:  0, // Rebuilt snapshot from the latest HEAD(genesis)
-		},
-	}
-	test.test(t)
-	test.teardown()
-=======
->>>>>>> 991384a7
 }
 
 // Tests a Geth was running with snapshot enabled. Then restarts without
@@ -885,8 +625,6 @@
 	// Expected snapshot disk  : C10
 	test := &gappedSnapshotTest{
 		snapshotTestBasic: snapshotTestBasic{
-<<<<<<< HEAD
-			legacy:             false,
 			chainBlocks:        8,
 			snapshotBlock:      0,
 			commitBlock:        0,
@@ -902,48 +640,6 @@
 	test.teardown()
 }
 
-// Tests a Geth was running with leagcy snapshot enabled. Then restarts
-// without enabling snapshot and after that re-enable the snapshot again.
-// In this case the snapshot should be rebuilt with latest chain head.
-func TestGappedLegacySnapshot(t *testing.T) {
-	// Chain:
-	//   G->C1->C2->C3->C4->C5->C6->C7->C8 (HEAD)
-	//
-	// Commit:   G
-	// Snapshot: G
-	//
-	// SetHead(0)
-	//
-	// ------------------------------
-	//
-	// Expected in leveldb:
-	//   G->C1->C2->C3->C4->C5->C6->C7->C8->C9->C10
-	//
-	// Expected head header    : C10
-	// Expected head fast block: C10
-	// Expected head block     : C10
-	// Expected snapshot disk  : C10
-	t.Skip("Legacy format testing is not supported")
-	test := &gappedSnapshotTest{
-		snapshotTestBasic: snapshotTestBasic{
-			legacy:             true,
-=======
->>>>>>> 991384a7
-			chainBlocks:        8,
-			snapshotBlock:      0,
-			commitBlock:        0,
-			expCanonicalBlocks: 10,
-			expHeadHeader:      10,
-			expHeadFastBlock:   10,
-			expHeadBlock:       10,
-			expSnapshotBottom:  10, // Rebuilt snapshot from the latest HEAD
-		},
-		gapped: 2,
-	}
-	test.test(t)
-	test.teardown()
-}
-
 // Tests the Geth was running with snapshot enabled and resetHead is applied.
 // In this case the head is rewound to the target(with state available). After
 // that the chain is restarted and the original disk layer is kept.
@@ -967,8 +663,6 @@
 	// Expected snapshot disk  : G
 	test := &setHeadSnapshotTest{
 		snapshotTestBasic: snapshotTestBasic{
-<<<<<<< HEAD
-			legacy:             false,
 			chainBlocks:        8,
 			snapshotBlock:      0,
 			commitBlock:        0,
@@ -984,48 +678,6 @@
 	test.teardown()
 }
 
-// Tests the Geth was running with snapshot(legacy-format) enabled and resetHead
-// is applied. In this case the head is rewound to the target(with state available).
-// After that the chain is restarted and the original disk layer is kept.
-func TestSetHeadWithLegacySnapshot(t *testing.T) {
-	// Chain:
-	//   G->C1->C2->C3->C4->C5->C6->C7->C8 (HEAD)
-	//
-	// Commit:   G
-	// Snapshot: G
-	//
-	// SetHead(4)
-	//
-	// ------------------------------
-	//
-	// Expected in leveldb:
-	//   G->C1->C2->C3->C4
-	//
-	// Expected head header    : C4
-	// Expected head fast block: C4
-	// Expected head block     : C4
-	// Expected snapshot disk  : G
-	t.Skip("Legacy format testing is not supported")
-	test := &setHeadSnapshotTest{
-		snapshotTestBasic: snapshotTestBasic{
-			legacy:             true,
-=======
->>>>>>> 991384a7
-			chainBlocks:        8,
-			snapshotBlock:      0,
-			commitBlock:        0,
-			expCanonicalBlocks: 4,
-			expHeadHeader:      4,
-			expHeadFastBlock:   4,
-			expHeadBlock:       4,
-			expSnapshotBottom:  0, // The initial disk layer is built from the genesis
-		},
-		setHead: 4,
-	}
-	test.test(t)
-	test.teardown()
-}
-
 // Tests the Geth was running with a complete snapshot and then imports a few
 // more new blocks on top without enabling the snapshot. After the restart,
 // crash happens. Check everything is ok after the restart.
@@ -1047,54 +699,8 @@
 	// Expected head fast block: C10
 	// Expected head block     : C8
 	// Expected snapshot disk  : C10
-<<<<<<< HEAD
-	t.Skip("Legacy format testing is not supported")
-	test := &restartCrashSnapshotTest{
-		snapshotTestBasic: snapshotTestBasic{
-			legacy:             true,
-			chainBlocks:        8,
-			snapshotBlock:      0,
-			commitBlock:        0,
-			expCanonicalBlocks: 10,
-			expHeadHeader:      10,
-			expHeadFastBlock:   10,
-			expHeadBlock:       8,  // The persisted state in the first running
-			expSnapshotBottom:  10, // The persisted disk layer in the second running
-		},
-		newBlocks: 2,
-	}
-	test.test(t)
-	test.teardown()
-}
-
-// Tests the Geth was running with a complete snapshot and then imports a few
-// more new blocks on top without enabling the snapshot. After the restart,
-// crash happens. Check everything is ok after the restart.
-func TestRecoverSnapshotFromWipingCrash(t *testing.T) {
-	// Chain:
-	//   G->C1->C2->C3->C4->C5->C6->C7->C8 (HEAD)
-	//
-	// Commit:   G
-	// Snapshot: G
-	//
-	// SetHead(0)
-	//
-	// ------------------------------
-	//
-	// Expected in leveldb:
-	//   G->C1->C2->C3->C4->C5->C6->C7->C8->C9->C10
-	//
-	// Expected head header    : C10
-	// Expected head fast block: C10
-	// Expected head block     : C8
-	// Expected snapshot disk  : C10
 	test := &wipeCrashSnapshotTest{
 		snapshotTestBasic: snapshotTestBasic{
-			legacy:             false,
-=======
-	test := &wipeCrashSnapshotTest{
-		snapshotTestBasic: snapshotTestBasic{
->>>>>>> 991384a7
 			chainBlocks:        8,
 			snapshotBlock:      4,
 			commitBlock:        0,
