--- conflicted
+++ resolved
@@ -183,14 +183,11 @@
 }
 
 func (s eip2930Signer) Sender(tx *Transaction) (common.Address, error) {
-<<<<<<< HEAD
-=======
 	// Quorum
 	if tx.IsPrivate() {
 		return QuorumPrivateTxSigner{}.Sender(tx)
 	}
 	// End Quorum
->>>>>>> 6665a93d
 	V, R, S := tx.RawSignatureValues()
 	switch tx.Type() {
 	case LegacyTxType:
@@ -298,12 +295,9 @@
 var big8 = big.NewInt(8)
 
 func (s EIP155Signer) Sender(tx *Transaction) (common.Address, error) {
-<<<<<<< HEAD
-=======
 	if tx.IsPrivate() {
 		return QuorumPrivateTxSigner{}.Sender(tx)
 	}
->>>>>>> 6665a93d
 	if tx.Type() != LegacyTxType {
 		return common.Address{}, ErrTxTypeNotSupported
 	}
