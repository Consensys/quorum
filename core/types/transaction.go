--- conflicted
+++ resolved
@@ -67,16 +67,6 @@
 	return tx
 }
 
-<<<<<<< HEAD
-=======
-// NewTx creates a new transaction.
-func NewTx(inner TxData) *Transaction {
-	tx := new(Transaction)
-	tx.setDecoded(inner.copy(), 0)
-	return tx
-}
-
->>>>>>> 991384a7
 // TxData is the underlying data of a transaction.
 //
 // This is implemented by LegacyTx and AccessListTx.
@@ -291,7 +281,6 @@
 	}
 	cpy := *ito
 	return &cpy
-<<<<<<< HEAD
 }
 
 // Cost returns gas * gasPrice + value.
@@ -312,28 +301,6 @@
 	return tx.inner.gasPrice().Cmp(other.inner.gasPrice())
 }
 
-=======
-}
-
-// Cost returns gas * gasPrice + value.
-func (tx *Transaction) Cost() *big.Int {
-	total := new(big.Int).Mul(tx.GasPrice(), new(big.Int).SetUint64(tx.Gas()))
-	total.Add(total, tx.Value())
-	return total
-}
-
-// RawSignatureValues returns the V, R, S signature values of the transaction.
-// The return values should not be modified by the caller.
-func (tx *Transaction) RawSignatureValues() (v, r, s *big.Int) {
-	return tx.inner.rawSignatureValues()
-}
-
-// GasPriceCmp compares the gas prices of two transactions.
-func (tx *Transaction) GasPriceCmp(other *Transaction) int {
-	return tx.inner.gasPrice().Cmp(other.inner.gasPrice())
-}
-
->>>>>>> 991384a7
 // GasPriceIntCmp compares the gas price of the transaction against the given price.
 func (tx *Transaction) GasPriceIntCmp(other *big.Int) int {
 	return tx.inner.gasPrice().Cmp(other)
@@ -471,15 +438,11 @@
 	heads := make(TxByPriceAndTime, 0, len(txs))
 	for from, accTxs := range txs {
 		// Ensure the sender address is from the signer
-<<<<<<< HEAD
 		acc, err := Sender(signer, accTxs[0])
 		if err != nil {
 			log.Error("Failed to retrieve the sender address", "err", err)
 		}
 		if acc != from {
-=======
-		if acc, _ := Sender(signer, accTxs[0]); acc != from {
->>>>>>> 991384a7
 			delete(txs, from)
 			continue
 		}
@@ -526,19 +489,6 @@
 //
 // NOTE: In a future PR this will be removed.
 type Message struct {
-<<<<<<< HEAD
-	to             *common.Address
-	from           common.Address
-	nonce          uint64
-	amount         *big.Int
-	gasLimit       uint64
-	gasPrice       *big.Int
-	data           []byte
-	accessList     AccessList
-	checkNonce     bool
-	isPrivate      bool
-	isInnerPrivate bool
-=======
 	to         *common.Address
 	from       common.Address
 	nonce      uint64
@@ -548,7 +498,9 @@
 	data       []byte
 	accessList AccessList
 	checkNonce bool
->>>>>>> 991384a7
+	// Quorum
+	isPrivate      bool
+	isInnerPrivate bool
 }
 
 func NewMessage(from common.Address, to *common.Address, nonce uint64, amount *big.Int, gasLimit uint64, gasPrice *big.Int, data []byte, accessList AccessList, checkNonce bool) Message {
@@ -576,11 +528,8 @@
 		data:       tx.Data(),
 		accessList: tx.AccessList(),
 		checkNonce: true,
-<<<<<<< HEAD
 		// Quorum
 		isPrivate: tx.IsPrivate(),
-=======
->>>>>>> 991384a7
 	}
 
 	var err error
@@ -596,7 +545,6 @@
 func (m Message) Nonce() uint64          { return m.nonce }
 func (m Message) Data() []byte           { return m.data }
 func (m Message) AccessList() AccessList { return m.accessList }
-<<<<<<< HEAD
 func (m Message) CheckNonce() bool       { return m.checkNonce }
 
 // Quorum
@@ -736,7 +684,4 @@
 	PrivacyFlag engine.PrivacyFlagType
 }
 
-// End Quorum
-=======
-func (m Message) CheckNonce() bool       { return m.checkNonce }
->>>>>>> 991384a7
+// End Quorum