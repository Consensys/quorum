--- conflicted
+++ resolved
@@ -281,7 +281,6 @@
 	}
 	cpy := *ito
 	return &cpy
-<<<<<<< HEAD
 }
 
 // Cost returns gas * gasPrice + value.
@@ -291,17 +290,6 @@
 	return total
 }
 
-=======
-}
-
-// Cost returns gas * gasPrice + value.
-func (tx *Transaction) Cost() *big.Int {
-	total := new(big.Int).Mul(tx.GasPrice(), new(big.Int).SetUint64(tx.Gas()))
-	total.Add(total, tx.Value())
-	return total
-}
-
->>>>>>> 8d2b8b5e
 // RawSignatureValues returns the V, R, S signature values of the transaction.
 // The return values should not be modified by the caller.
 func (tx *Transaction) RawSignatureValues() (v, r, s *big.Int) {
@@ -501,7 +489,6 @@
 //
 // NOTE: In a future PR this will be removed.
 type Message struct {
-<<<<<<< HEAD
 	to             *common.Address
 	from           common.Address
 	nonce          uint64
@@ -511,18 +498,7 @@
 	data           []byte
 	accessList     AccessList
 	checkNonce     bool
-=======
-	to         *common.Address
-	from       common.Address
-	nonce      uint64
-	amount     *big.Int
-	gasLimit   uint64
-	gasPrice   *big.Int
-	data       []byte
-	accessList AccessList
-	checkNonce bool
 	// Quorum
->>>>>>> 8d2b8b5e
 	isPrivate      bool
 	isInnerPrivate bool
 }
