--- conflicted
+++ resolved
@@ -23,14 +23,10 @@
 	"math/big"
 	"sync/atomic"
 
-<<<<<<< HEAD
 	"github.com/ethereum/go-ethereum/private/engine"
 
 	"fmt"
 
-=======
-	fmt "fmt"
->>>>>>> e80b2969
 	"github.com/ethereum/go-ethereum/common"
 	"github.com/ethereum/go-ethereum/common/hexutil"
 	"github.com/ethereum/go-ethereum/crypto"
@@ -428,7 +424,7 @@
 	for from, accTxs := range txs {
 		// Ensure the sender address is from the signer
 		acc, err := Sender(signer, accTxs[0])
-		if (err == nil) {
+		if err == nil {
 			heads = append(heads, accTxs[0])
 			txs[acc] = accTxs[1:]
 		} else {
