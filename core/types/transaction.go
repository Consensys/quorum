// Copyright 2014 The go-ethereum Authors
// This file is part of the go-ethereum library.
//
// The go-ethereum library is free software: you can redistribute it and/or modify
// it under the terms of the GNU Lesser General Public License as published by
// the Free Software Foundation, either version 3 of the License, or
// (at your option) any later version.
//
// The go-ethereum library is distributed in the hope that it will be useful,
// but WITHOUT ANY WARRANTY; without even the implied warranty of
// MERCHANTABILITY or FITNESS FOR A PARTICULAR PURPOSE. See the
// GNU Lesser General Public License for more details.
//
// You should have received a copy of the GNU Lesser General Public License
// along with the go-ethereum library. If not, see <http://www.gnu.org/licenses/>.

package types

import (
	"container/heap"
	"errors"
	"io"
	"math/big"
	"sync/atomic"

<<<<<<< HEAD
	fmt "fmt"
=======
	"github.com/ethereum/go-ethereum/private/engine"

	"fmt"
>>>>>>> 009c8ac7

	"github.com/ethereum/go-ethereum/common"
	"github.com/ethereum/go-ethereum/common/hexutil"
	"github.com/ethereum/go-ethereum/crypto"
	"github.com/ethereum/go-ethereum/log"
	"github.com/ethereum/go-ethereum/rlp"
)

//go:generate gencodec -type txdata -field-override txdataMarshaling -out gen_tx_json.go

var (
	ErrInvalidSig = errors.New("invalid transaction v, r, s values")
)

// deriveSigner makes a *best* guess about which signer to use.
func deriveSigner(V *big.Int) Signer {
	// joel: this is one of the two places we used a wrong signer to print txes
	if V.Sign() != 0 && isProtectedV(V) {
		return NewEIP155Signer(deriveChainId(V))
	} else if isPrivate(V) {
		return QuorumPrivateTxSigner{}
	} else {
		return HomesteadSigner{}
	}
}

type Transaction struct {
	data txdata
	// caches
	hash atomic.Value
	size atomic.Value
	from atomic.Value

	privacyMetadata *PrivacyMetadata
}

type PrivacyMetadata struct {
	PrivacyFlag engine.PrivacyFlagType
}

type txdata struct {
	AccountNonce uint64          `json:"nonce"    gencodec:"required"`
	Price        *big.Int        `json:"gasPrice" gencodec:"required"`
	GasLimit     uint64          `json:"gas"      gencodec:"required"`
	Recipient    *common.Address `json:"to"       rlp:"nil"` // nil means contract creation
	Amount       *big.Int        `json:"value"    gencodec:"required"`
	Payload      []byte          `json:"input"    gencodec:"required"`

	// Signature values
	V *big.Int `json:"v" gencodec:"required"`
	R *big.Int `json:"r" gencodec:"required"`
	S *big.Int `json:"s" gencodec:"required"`

	// This is only used when marshaling to JSON.
	Hash *common.Hash `json:"hash" rlp:"-"`
}

type txdataMarshaling struct {
	AccountNonce hexutil.Uint64
	Price        *hexutil.Big
	GasLimit     hexutil.Uint64
	Amount       *hexutil.Big
	Payload      hexutil.Bytes
	V            *hexutil.Big
	R            *hexutil.Big
	S            *hexutil.Big
}

func NewTransaction(nonce uint64, to common.Address, amount *big.Int, gasLimit uint64, gasPrice *big.Int, data []byte) *Transaction {
	return newTransaction(nonce, &to, amount, gasLimit, gasPrice, data)
}

func NewContractCreation(nonce uint64, amount *big.Int, gasLimit uint64, gasPrice *big.Int, data []byte) *Transaction {
	return newTransaction(nonce, nil, amount, gasLimit, gasPrice, data)
}

func newTransaction(nonce uint64, to *common.Address, amount *big.Int, gasLimit uint64, gasPrice *big.Int, data []byte) *Transaction {
	if len(data) > 0 {
		data = common.CopyBytes(data)
	}
	d := txdata{
		AccountNonce: nonce,
		Recipient:    to,
		Payload:      data,
		Amount:       new(big.Int),
		GasLimit:     gasLimit,
		Price:        new(big.Int),
		V:            new(big.Int),
		R:            new(big.Int),
		S:            new(big.Int),
	}
	if amount != nil {
		d.Amount.Set(amount)
	}
	if gasPrice != nil {
		d.Price.Set(gasPrice)
	}

	return &Transaction{data: d}
}

func NewTxPrivacyMetadata(privacyFlag engine.PrivacyFlagType) *PrivacyMetadata {
	return &PrivacyMetadata{
		PrivacyFlag: privacyFlag,
	}
}

func (tx *Transaction) SetTxPrivacyMetadata(pm *PrivacyMetadata) {
	tx.privacyMetadata = pm
}

// ChainId returns which chain id this transaction was signed for (if at all)
func (tx *Transaction) ChainId() *big.Int {
	return deriveChainId(tx.data.V)
}

// Protected returns whether the transaction is protected from replay protection.
func (tx *Transaction) Protected() bool {
	return isProtectedV(tx.data.V)
}

func isProtectedV(V *big.Int) bool {
	if V.BitLen() <= 8 {
		v := V.Uint64()
		// 27 / 28 are pre eip 155 -- ie unprotected.
		return !(v == 27 || v == 28)
	}
	// anything not 27 or 28 is considered protected
	return true
}

// EncodeRLP implements rlp.Encoder
func (tx *Transaction) EncodeRLP(w io.Writer) error {
	return rlp.Encode(w, &tx.data)
}

// DecodeRLP implements rlp.Decoder
func (tx *Transaction) DecodeRLP(s *rlp.Stream) error {
	_, size, _ := s.Kind()
	err := s.Decode(&tx.data)
	if err == nil {
		tx.size.Store(common.StorageSize(rlp.ListSize(size)))
	}

	return err
}

// MarshalJSON encodes the web3 RPC transaction format.
func (tx *Transaction) MarshalJSON() ([]byte, error) {
	hash := tx.Hash()
	data := tx.data
	data.Hash = &hash
	return data.MarshalJSON()
}

// UnmarshalJSON decodes the web3 RPC transaction format.
func (tx *Transaction) UnmarshalJSON(input []byte) error {
	var dec txdata
	if err := dec.UnmarshalJSON(input); err != nil {
		return err
	}

	withSignature := dec.V.Sign() != 0 || dec.R.Sign() != 0 || dec.S.Sign() != 0
	if withSignature {
		var V byte
		if isProtectedV(dec.V) {
			chainID := deriveChainId(dec.V).Uint64()
			V = byte(dec.V.Uint64() - 35 - 2*chainID)
		} else {
			V = byte(dec.V.Uint64() - 27)
		}
		if !crypto.ValidateSignatureValues(V, dec.R, dec.S, false) {
			return ErrInvalidSig
		}
	}

	*tx = Transaction{data: dec}
	return nil
}

func (tx *Transaction) Data() []byte                      { return common.CopyBytes(tx.data.Payload) }
func (tx *Transaction) Gas() uint64                       { return tx.data.GasLimit }
func (tx *Transaction) GasPrice() *big.Int                { return new(big.Int).Set(tx.data.Price) }
func (tx *Transaction) Value() *big.Int                   { return new(big.Int).Set(tx.data.Amount) }
func (tx *Transaction) Nonce() uint64                     { return tx.data.AccountNonce }
func (tx *Transaction) CheckNonce() bool                  { return true }
func (tx *Transaction) PrivacyMetadata() *PrivacyMetadata { return tx.privacyMetadata }

// To returns the recipient address of the transaction.
// It returns nil if the transaction is a contract creation.
func (tx *Transaction) To() *common.Address {
	if tx.data.Recipient == nil {
		return nil
	}
	to := *tx.data.Recipient
	return &to
}

func (tx *Transaction) From() common.Address {
	signer := deriveSigner(tx.data.V)
	if from, err := Sender(signer, tx); err == nil {
		return from
	}
	return common.Address{}
}

// Hash hashes the RLP encoding of tx.
// It uniquely identifies the transaction.
func (tx *Transaction) Hash() common.Hash {
	if hash := tx.hash.Load(); hash != nil {
		return hash.(common.Hash)
	}
	v := rlpHash(tx)
	tx.hash.Store(v)
	return v
}

// Size returns the true RLP encoded storage size of the transaction, either by
// encoding and returning it, or returning a previsouly cached value.
func (tx *Transaction) Size() common.StorageSize {
	if size := tx.size.Load(); size != nil {
		return size.(common.StorageSize)
	}
	c := writeCounter(0)
	rlp.Encode(&c, &tx.data)
	tx.size.Store(common.StorageSize(c))
	return common.StorageSize(c)
}

// AsMessage returns the transaction as a core.Message.
//
// AsMessage requires a signer to derive the sender.
//
// XXX Rename message to something less arbitrary?
func (tx *Transaction) AsMessage(s Signer) (Message, error) {
	msg := Message{
		nonce:      tx.data.AccountNonce,
		gasLimit:   tx.data.GasLimit,
		gasPrice:   new(big.Int).Set(tx.data.Price),
		to:         tx.data.Recipient,
		amount:     tx.data.Amount,
		data:       tx.data.Payload,
		checkNonce: true,
		isPrivate:  tx.IsPrivate(),
	}

	var err error
	msg.from, err = Sender(s, tx)
	return msg, err
}

// WithSignature returns a new transaction with the given signature.
// This signature needs to be in the [R || S || V] format where V is 0 or 1.
func (tx *Transaction) WithSignature(signer Signer, sig []byte) (*Transaction, error) {
	r, s, v, err := signer.SignatureValues(tx, sig)
	if err != nil {
		return nil, err
	}
	cpy := &Transaction{data: tx.data}
	cpy.data.R, cpy.data.S, cpy.data.V = r, s, v
	return cpy, nil
}

// Cost returns amount + gasprice * gaslimit.
func (tx *Transaction) Cost() *big.Int {
	total := new(big.Int).Mul(tx.data.Price, new(big.Int).SetUint64(tx.data.GasLimit))
	total.Add(total, tx.data.Amount)
	return total
}

// RawSignatureValues returns the V, R, S signature values of the transaction.
// The return values should not be modified by the caller.
func (tx *Transaction) RawSignatureValues() (v, r, s *big.Int) {
	return tx.data.V, tx.data.R, tx.data.S
}

func (tx *Transaction) String() string {
	var from, to string
	if tx.data.V != nil {
		// make a best guess about the signer and use that to derive
		// the sender.
		signer := deriveSigner(tx.data.V)
		if f, err := Sender(signer, tx); err != nil { // derive but don't cache
			from = "[invalid sender: invalid sig]"
		} else {
			from = fmt.Sprintf("%x", f[:])
		}
	} else {
		from = "[invalid sender: nil V field]"
	}

	if tx.data.Recipient == nil {
		to = "[contract creation]"
	} else {
		to = fmt.Sprintf("%x", tx.data.Recipient[:])
	}
	enc, _ := rlp.EncodeToBytes(&tx.data)
	return fmt.Sprintf(`
	TX(%x)
	Contract: %v
	From:     %s
	To:       %s
	Nonce:    %v
	GasPrice: %#x
	GasLimit  %#x
	Value:    %#x
	Data:     0x%x
	V:        %#x
	R:        %#x
	S:        %#x
	Hex:      %x
`,
		tx.Hash(),
		tx.data.Recipient == nil,
		from,
		to,
		tx.data.AccountNonce,
		tx.data.Price,
		tx.data.GasLimit,
		tx.data.Amount,
		tx.data.Payload,
		tx.data.V,
		tx.data.R,
		tx.data.S,
		enc,
	)
}

// Transactions is a Transaction slice type for basic sorting.
type Transactions []*Transaction

// Len returns the length of s.
func (s Transactions) Len() int { return len(s) }

// Swap swaps the i'th and the j'th element in s.
func (s Transactions) Swap(i, j int) { s[i], s[j] = s[j], s[i] }

// GetRlp implements Rlpable and returns the i'th element of s in rlp.
func (s Transactions) GetRlp(i int) []byte {
	enc, _ := rlp.EncodeToBytes(s[i])
	return enc
}

// TxDifference returns a new set which is the difference between a and b.
func TxDifference(a, b Transactions) Transactions {
	keep := make(Transactions, 0, len(a))

	remove := make(map[common.Hash]struct{})
	for _, tx := range b {
		remove[tx.Hash()] = struct{}{}
	}

	for _, tx := range a {
		if _, ok := remove[tx.Hash()]; !ok {
			keep = append(keep, tx)
		}
	}

	return keep
}

// TxByNonce implements the sort interface to allow sorting a list of transactions
// by their nonces. This is usually only useful for sorting transactions from a
// single account, otherwise a nonce comparison doesn't make much sense.
type TxByNonce Transactions

func (s TxByNonce) Len() int           { return len(s) }
func (s TxByNonce) Less(i, j int) bool { return s[i].data.AccountNonce < s[j].data.AccountNonce }
func (s TxByNonce) Swap(i, j int)      { s[i], s[j] = s[j], s[i] }

// TxByPrice implements both the sort and the heap interface, making it useful
// for all at once sorting as well as individually adding and removing elements.
type TxByPrice Transactions

func (s TxByPrice) Len() int           { return len(s) }
func (s TxByPrice) Less(i, j int) bool { return s[i].data.Price.Cmp(s[j].data.Price) > 0 }
func (s TxByPrice) Swap(i, j int)      { s[i], s[j] = s[j], s[i] }

func (s *TxByPrice) Push(x interface{}) {
	*s = append(*s, x.(*Transaction))
}

func (s *TxByPrice) Pop() interface{} {
	old := *s
	n := len(old)
	x := old[n-1]
	*s = old[0 : n-1]
	return x
}

// TransactionsByPriceAndNonce represents a set of transactions that can return
// transactions in a profit-maximizing sorted order, while supporting removing
// entire batches of transactions for non-executable accounts.
type TransactionsByPriceAndNonce struct {
	txs    map[common.Address]Transactions // Per account nonce-sorted list of transactions
	heads  TxByPrice                       // Next transaction for each unique account (price heap)
	signer Signer                          // Signer for the set of transactions
}

// NewTransactionsByPriceAndNonce creates a transaction set that can retrieve
// price sorted transactions in a nonce-honouring way.
//
// Note, the input map is reowned so the caller should not interact any more with
// if after providing it to the constructor.
func NewTransactionsByPriceAndNonce(signer Signer, txs map[common.Address]Transactions) *TransactionsByPriceAndNonce {
	// Initialize a price based heap with the head transactions
	heads := make(TxByPrice, 0, len(txs))
	for from, accTxs := range txs {
		// Ensure the sender address is from the signer
		acc, err := Sender(signer, accTxs[0])
		if err == nil {
			heads = append(heads, accTxs[0])
			txs[acc] = accTxs[1:]
		} else {
			log.Info("Failed to recovered sender address, this transaction is skipped", "from", from, "nonce", accTxs[0].data.AccountNonce, "err", err)
		}
		if from != acc {
			delete(txs, from)
		}
	}
	heap.Init(&heads)

	// Assemble and return the transaction set
	return &TransactionsByPriceAndNonce{
		txs:    txs,
		heads:  heads,
		signer: signer,
	}
}

// Peek returns the next transaction by price.
func (t *TransactionsByPriceAndNonce) Peek() *Transaction {
	if len(t.heads) == 0 {
		return nil
	}
	return t.heads[0]
}

// Shift replaces the current best head with the next one from the same account.
func (t *TransactionsByPriceAndNonce) Shift() {
	acc, _ := Sender(t.signer, t.heads[0])
	if txs, ok := t.txs[acc]; ok && len(txs) > 0 {
		t.heads[0], t.txs[acc] = txs[0], txs[1:]
		heap.Fix(&t.heads, 0)
	} else {
		heap.Pop(&t.heads)
	}
}

// Pop removes the best transaction, *not* replacing it with the next one from
// the same account. This should be used when a transaction cannot be executed
// and hence all subsequent ones should be discarded from the same account.
func (t *TransactionsByPriceAndNonce) Pop() {
	heap.Pop(&t.heads)
}

// Message is a fully derived transaction and implements core.Message
//
// NOTE: In a future PR this will be removed.
type Message struct {
	to         *common.Address
	from       common.Address
	nonce      uint64
	amount     *big.Int
	gasLimit   uint64
	gasPrice   *big.Int
	data       []byte
	checkNonce bool
	isPrivate  bool
}

func NewMessage(from common.Address, to *common.Address, nonce uint64, amount *big.Int, gasLimit uint64, gasPrice *big.Int, data []byte, checkNonce bool) Message {
	return Message{
		from:       from,
		to:         to,
		nonce:      nonce,
		amount:     amount,
		gasLimit:   gasLimit,
		gasPrice:   gasPrice,
		data:       data,
		checkNonce: checkNonce,
	}
}

func (m Message) From() common.Address { return m.from }
func (m Message) To() *common.Address  { return m.to }
func (m Message) GasPrice() *big.Int   { return m.gasPrice }
func (m Message) Value() *big.Int      { return m.amount }
func (m Message) Gas() uint64          { return m.gasLimit }
func (m Message) Nonce() uint64        { return m.nonce }
func (m Message) Data() []byte         { return m.data }
func (m Message) CheckNonce() bool     { return m.checkNonce }

func (m Message) IsPrivate() bool {
	return m.isPrivate
}

func (tx *Transaction) IsPrivate() bool {
	if tx.data.V == nil {
		return false
	}
	return tx.data.V.Uint64() == 37 || tx.data.V.Uint64() == 38
}

/*
 * Indicates that a transaction is private, but doesn't necessarily set the correct v value, as it can be called on
 * an unsigned transaction.
 * pre homestead signer, all v values were v=27 or v=28, with EIP155Signer that change,
 * but SetPrivate() is also used on unsigned transactions to temporarily set the v value to indicate
 * the transaction is intended to be private, and so that the correct signer can be selected. The signer will correctly
 * set the valid v value (37 or 38): This helps minimize changes vs upstream go-ethereum code.
 */
func (tx *Transaction) SetPrivate() {
	if tx.IsPrivate() {
		return
	}
	if tx.data.V.Int64() == 28 {
		tx.data.V.SetUint64(38)
	} else {
		tx.data.V.SetUint64(37)
	}
}<|MERGE_RESOLUTION|>--- conflicted
+++ resolved
@@ -23,14 +23,9 @@
 	"math/big"
 	"sync/atomic"
 
-<<<<<<< HEAD
 	fmt "fmt"
-=======
+
 	"github.com/ethereum/go-ethereum/private/engine"
-
-	"fmt"
->>>>>>> 009c8ac7
-
 	"github.com/ethereum/go-ethereum/common"
 	"github.com/ethereum/go-ethereum/common/hexutil"
 	"github.com/ethereum/go-ethereum/crypto"
@@ -282,7 +277,7 @@
 }
 
 // WithSignature returns a new transaction with the given signature.
-// This signature needs to be in the [R || S || V] format where V is 0 or 1.
+// This signature needs to be formatted as described in the yellow paper (v+27).
 func (tx *Transaction) WithSignature(signer Signer, sig []byte) (*Transaction, error) {
 	r, s, v, err := signer.SignatureValues(tx, sig)
 	if err != nil {
