--- conflicted
+++ resolved
@@ -179,13 +179,10 @@
 	ReceivedFrom interface{}
 }
 
-<<<<<<< HEAD
-=======
 func (b *Block) String() string {
 	return fmt.Sprintf("{Header: %v}", b.header)
 }
 
->>>>>>> 5ef5771c
 // "external" block encoding. used for eth protocol, etc.
 type extblock struct {
 	Header *Header
