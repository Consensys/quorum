// Copyright 2014 The go-ethereum Authors
// This file is part of the go-ethereum library.
//
// The go-ethereum library is free software: you can redistribute it and/or modify
// it under the terms of the GNU Lesser General Public License as published by
// the Free Software Foundation, either version 3 of the License, or
// (at your option) any later version.
//
// The go-ethereum library is distributed in the hope that it will be useful,
// but WITHOUT ANY WARRANTY; without even the implied warranty of
// MERCHANTABILITY or FITNESS FOR A PARTICULAR PURPOSE. See the
// GNU Lesser General Public License for more details.
//
// You should have received a copy of the GNU Lesser General Public License
// along with the go-ethereum library. If not, see <http://www.gnu.org/licenses/>.

// Package types contains data types related to Ethereum consensus.
package types

import (
	"encoding/binary"
	"fmt"
	"io"
	"math/big"
	"reflect"
	"sync/atomic"
	"time"

	"github.com/ethereum/go-ethereum/common"
	"github.com/ethereum/go-ethereum/common/hexutil"
	"github.com/ethereum/go-ethereum/rlp"
)

var (
	EmptyRootHash  = common.HexToHash("56e81f171bcc55a6ff8345e692c0f86e5b48e01b996cadc001622fb5e363b421")
	EmptyUncleHash = rlpHash([]*Header(nil))
)

// A BlockNonce is a 64-bit hash which proves (combined with the
// mix-hash) that a sufficient amount of computation has been carried
// out on a block.
type BlockNonce [8]byte

// EncodeNonce converts the given integer to a block nonce.
func EncodeNonce(i uint64) BlockNonce {
	var n BlockNonce
	binary.BigEndian.PutUint64(n[:], i)
	return n
}

// Uint64 returns the integer value of a block nonce.
func (n BlockNonce) Uint64() uint64 {
	return binary.BigEndian.Uint64(n[:])
}

// MarshalText encodes n as a hex string with 0x prefix.
func (n BlockNonce) MarshalText() ([]byte, error) {
	return hexutil.Bytes(n[:]).MarshalText()
}

// UnmarshalText implements encoding.TextUnmarshaler.
func (n *BlockNonce) UnmarshalText(input []byte) error {
	return hexutil.UnmarshalFixedText("BlockNonce", input, n[:])
}

//go:generate gencodec -type Header -field-override headerMarshaling -out gen_header_json.go

// Header represents a block header in the Ethereum blockchain.
type Header struct {
	ParentHash  common.Hash    `json:"parentHash"       gencodec:"required"`
	UncleHash   common.Hash    `json:"sha3Uncles"       gencodec:"required"`
	Coinbase    common.Address `json:"miner"            gencodec:"required"`
	Root        common.Hash    `json:"stateRoot"        gencodec:"required"`
	TxHash      common.Hash    `json:"transactionsRoot" gencodec:"required"`
	ReceiptHash common.Hash    `json:"receiptsRoot"     gencodec:"required"`
	Bloom       Bloom          `json:"logsBloom"        gencodec:"required"`
	Difficulty  *big.Int       `json:"difficulty"       gencodec:"required"`
	Number      *big.Int       `json:"number"           gencodec:"required"`
	GasLimit    uint64         `json:"gasLimit"         gencodec:"required"`
	GasUsed     uint64         `json:"gasUsed"          gencodec:"required"`
	Time        uint64         `json:"timestamp"        gencodec:"required"`
	Extra       []byte         `json:"extraData"        gencodec:"required"`
	MixDigest   common.Hash    `json:"mixHash"`
	Nonce       BlockNonce     `json:"nonce"`
}

// field type overrides for gencodec
type headerMarshaling struct {
	Difficulty *hexutil.Big
	Number     *hexutil.Big
	GasLimit   hexutil.Uint64
	GasUsed    hexutil.Uint64
	Time       hexutil.Uint64
	Extra      hexutil.Bytes
	Hash       common.Hash `json:"hash"` // adds call to Hash() in MarshalJSON
}

// Hash returns the block hash of the header, which is simply the keccak256 hash of its
// RLP encoding.
func (h *Header) Hash() common.Hash {
	// If the mix digest is equivalent to the predefined Istanbul digest, use Istanbul
	// specific hash calculation.
	if h.MixDigest == IstanbulDigest {
		// Seal is reserved in extra-data. To prove block is signed by the proposer.
		if istanbulHeader := FilteredHeader(h); istanbulHeader != nil {
			return rlpHash(istanbulHeader)
		}
	}
	return rlpHash(h)
}

var headerSize = common.StorageSize(reflect.TypeOf(Header{}).Size())

// Size returns the approximate memory used by all internal contents. It is used
// to approximate and limit the memory consumption of various caches.
func (h *Header) Size() common.StorageSize {
	return headerSize + common.StorageSize(len(h.Extra)+(h.Difficulty.BitLen()+h.Number.BitLen())/8)
}

// SanityCheck checks a few basic things -- these checks are way beyond what
// any 'sane' production values should hold, and can mainly be used to prevent
// that the unbounded fields are stuffed with junk data to add processing
// overhead
func (h *Header) SanityCheck() error {
	if h.Number != nil && !h.Number.IsUint64() {
		return fmt.Errorf("too large block number: bitlen %d", h.Number.BitLen())
	}
	if h.Difficulty != nil {
		if diffLen := h.Difficulty.BitLen(); diffLen > 80 {
			return fmt.Errorf("too large block difficulty: bitlen %d", diffLen)
		}
	}
	if eLen := len(h.Extra); eLen > 100*1024 {
		return fmt.Errorf("too large block extradata: size %d", eLen)
	}
	return nil
}

// QBFTHashWithRoundNumber gets the hash of the Header with Only commit seal set to its null value
func (h *Header) QBFTHashWithRoundNumber(round uint32) common.Hash {
	return rlpHash(QBFTFilteredHeaderWithRound(h, round))
}

// EmptyBody returns true if there is no additional 'body' to complete the header
// that is: no transactions and no uncles.
func (h *Header) EmptyBody() bool {
	return h.TxHash == EmptyRootHash && h.UncleHash == EmptyUncleHash
}

// EmptyReceipts returns true if there are no receipts for this header/block.
func (h *Header) EmptyReceipts() bool {
	return h.ReceiptHash == EmptyRootHash
}

// Body is a simple (mutable, non-safe) data container for storing and moving
// a block's data contents (transactions and uncles) together.
type Body struct {
	Transactions []*Transaction
	Uncles       []*Header
}

// Block represents an entire block in the Ethereum blockchain.
type Block struct {
	header       *Header
	uncles       []*Header
	transactions Transactions

	// caches
	hash atomic.Value
	size atomic.Value

	// Td is used by package core to store the total difficulty
	// of the chain up to and including the block.
	td *big.Int

	// These fields are used by package eth to track
	// inter-peer block relay.
	ReceivedAt   time.Time
	ReceivedFrom interface{}
}

<<<<<<< HEAD
func (b *Block) String() string {
	return fmt.Sprintf("{Header: %v}", b.header)
}

// DeprecatedTd is an old relic for extracting the TD of a block. It is in the
// code solely to facilitate upgrading the database from the old format to the
// new, after which it should be deleted. Do not use!
func (b *Block) DeprecatedTd() *big.Int {
	return b.td
}

// [deprecated by eth/63]
// StorageBlock defines the RLP encoding of a Block stored in the
// state database. The StorageBlock encoding contains fields that
// would otherwise need to be recomputed.
type StorageBlock Block

=======
>>>>>>> 8d2b8b5e
// "external" block encoding. used for eth protocol, etc.
type extblock struct {
	Header *Header
	Txs    []*Transaction
	Uncles []*Header
}

// NewBlock creates a new block. The input data is copied,
// changes to header and to the field values will not affect the
// block.
//
// The values of TxHash, UncleHash, ReceiptHash and Bloom in header
// are ignored and set to values derived from the given txs, uncles
// and receipts.
func NewBlock(header *Header, txs []*Transaction, uncles []*Header, receipts []*Receipt, hasher TrieHasher) *Block {
	b := &Block{header: CopyHeader(header), td: new(big.Int)}

	// TODO: panic if len(txs) != len(receipts)
	if len(txs) == 0 {
		b.header.TxHash = EmptyRootHash
	} else {
		b.header.TxHash = DeriveSha(Transactions(txs), hasher)
		b.transactions = make(Transactions, len(txs))
		copy(b.transactions, txs)
	}

	if len(receipts) == 0 {
		b.header.ReceiptHash = EmptyRootHash
	} else {
		b.header.ReceiptHash = DeriveSha(Receipts(receipts), hasher)
		b.header.Bloom = CreateBloom(receipts)
	}

	if len(uncles) == 0 {
		b.header.UncleHash = EmptyUncleHash
	} else {
		b.header.UncleHash = CalcUncleHash(uncles)
		b.uncles = make([]*Header, len(uncles))
		for i := range uncles {
			b.uncles[i] = CopyHeader(uncles[i])
		}
	}

	return b
}

// NewBlockWithHeader creates a block with the given header data. The
// header data is copied, changes to header and to the field values
// will not affect the block.
func NewBlockWithHeader(header *Header) *Block {
	return &Block{header: CopyHeader(header)}
}

// CopyHeader creates a deep copy of a block header to prevent side effects from
// modifying a header variable.
func CopyHeader(h *Header) *Header {
	cpy := *h
	if cpy.Difficulty = new(big.Int); h.Difficulty != nil {
		cpy.Difficulty.Set(h.Difficulty)
	}
	if cpy.Number = new(big.Int); h.Number != nil {
		cpy.Number.Set(h.Number)
	}
	if len(h.Extra) > 0 {
		cpy.Extra = make([]byte, len(h.Extra))
		copy(cpy.Extra, h.Extra)
	}
	return &cpy
}

// DecodeRLP decodes the Ethereum
func (b *Block) DecodeRLP(s *rlp.Stream) error {
	var eb extblock
	_, size, _ := s.Kind()
	if err := s.Decode(&eb); err != nil {
		return err
	}
	b.header, b.uncles, b.transactions = eb.Header, eb.Uncles, eb.Txs
	b.size.Store(common.StorageSize(rlp.ListSize(size)))
	return nil
}

// EncodeRLP serializes b into the Ethereum RLP block format.
func (b *Block) EncodeRLP(w io.Writer) error {
	return rlp.Encode(w, extblock{
		Header: b.header,
		Txs:    b.transactions,
		Uncles: b.uncles,
	})
}

// TODO: copies

func (b *Block) Uncles() []*Header          { return b.uncles }
func (b *Block) Transactions() Transactions { return b.transactions }

func (b *Block) Transaction(hash common.Hash) *Transaction {
	for _, transaction := range b.transactions {
		if transaction.Hash() == hash {
			return transaction
		}
	}
	return nil
}

func (b *Block) Number() *big.Int     { return new(big.Int).Set(b.header.Number) }
func (b *Block) GasLimit() uint64     { return b.header.GasLimit }
func (b *Block) GasUsed() uint64      { return b.header.GasUsed }
func (b *Block) Difficulty() *big.Int { return new(big.Int).Set(b.header.Difficulty) }
func (b *Block) Time() uint64         { return b.header.Time }

func (b *Block) NumberU64() uint64        { return b.header.Number.Uint64() }
func (b *Block) MixDigest() common.Hash   { return b.header.MixDigest }
func (b *Block) Nonce() uint64            { return binary.BigEndian.Uint64(b.header.Nonce[:]) }
func (b *Block) Bloom() Bloom             { return b.header.Bloom }
func (b *Block) Coinbase() common.Address { return b.header.Coinbase }
func (b *Block) Root() common.Hash        { return b.header.Root }
func (b *Block) ParentHash() common.Hash  { return b.header.ParentHash }
func (b *Block) TxHash() common.Hash      { return b.header.TxHash }
func (b *Block) ReceiptHash() common.Hash { return b.header.ReceiptHash }
func (b *Block) UncleHash() common.Hash   { return b.header.UncleHash }
func (b *Block) Extra() []byte            { return common.CopyBytes(b.header.Extra) }

func (b *Block) Header() *Header { return CopyHeader(b.header) }

// Body returns the non-header content of the block.
func (b *Block) Body() *Body { return &Body{b.transactions, b.uncles} }

// Size returns the true RLP encoded storage size of the block, either by encoding
// and returning it, or returning a previsouly cached value.
func (b *Block) Size() common.StorageSize {
	if size := b.size.Load(); size != nil {
		return size.(common.StorageSize)
	}
	c := writeCounter(0)
	rlp.Encode(&c, b)
	b.size.Store(common.StorageSize(c))
	return common.StorageSize(c)
}

// SanityCheck can be used to prevent that unbounded fields are
// stuffed with junk data to add processing overhead
func (b *Block) SanityCheck() error {
	return b.header.SanityCheck()
}

type writeCounter common.StorageSize

func (c *writeCounter) Write(b []byte) (int, error) {
	*c += writeCounter(len(b))
	return len(b), nil
}

func CalcUncleHash(uncles []*Header) common.Hash {
	if len(uncles) == 0 {
		return EmptyUncleHash
	}
	return rlpHash(uncles)
}

// WithSeal returns a new block with the data from b but the header replaced with
// the sealed one.
func (b *Block) WithSeal(header *Header) *Block {
	cpy := *header

	return &Block{
		header:       &cpy,
		transactions: b.transactions,
		uncles:       b.uncles,
	}
}

// WithBody returns a new block with the given transaction and uncle contents.
func (b *Block) WithBody(transactions []*Transaction, uncles []*Header) *Block {
	block := &Block{
		header:       CopyHeader(b.header),
		transactions: make([]*Transaction, len(transactions)),
		uncles:       make([]*Header, len(uncles)),
	}
	copy(block.transactions, transactions)
	for i := range uncles {
		block.uncles[i] = CopyHeader(uncles[i])
	}
	return block
}

// Hash returns the keccak256 hash of b's header.
// The hash is computed on the first call and cached thereafter.
func (b *Block) Hash() common.Hash {
	if hash := b.hash.Load(); hash != nil {
		return hash.(common.Hash)
	}
	v := b.header.Hash()
	b.hash.Store(v)
	return v
}

type Blocks []*Block<|MERGE_RESOLUTION|>--- conflicted
+++ resolved
@@ -179,26 +179,6 @@
 	ReceivedFrom interface{}
 }
 
-<<<<<<< HEAD
-func (b *Block) String() string {
-	return fmt.Sprintf("{Header: %v}", b.header)
-}
-
-// DeprecatedTd is an old relic for extracting the TD of a block. It is in the
-// code solely to facilitate upgrading the database from the old format to the
-// new, after which it should be deleted. Do not use!
-func (b *Block) DeprecatedTd() *big.Int {
-	return b.td
-}
-
-// [deprecated by eth/63]
-// StorageBlock defines the RLP encoding of a Block stored in the
-// state database. The StorageBlock encoding contains fields that
-// would otherwise need to be recomputed.
-type StorageBlock Block
-
-=======
->>>>>>> 8d2b8b5e
 // "external" block encoding. used for eth protocol, etc.
 type extblock struct {
 	Header *Header
