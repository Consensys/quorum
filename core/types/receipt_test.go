--- conflicted
+++ resolved
@@ -415,22 +415,6 @@
 	signer := MakeSigner(params.TestChainConfig, number)
 
 	for i := range receipts {
-<<<<<<< HEAD
-		if receipts[i].Type != txs[i].Type() {
-			t.Errorf("receipts[%d].Type = %d, want %d", i, receipts[i].Type, txs[i].Type())
-		}
-		if receipts[i].TxHash != txs[i].Hash() {
-			t.Errorf("receipts[%d].TxHash = %s, want %s", i, receipts[i].TxHash.String(), txs[i].Hash().String())
-		}
-		if receipts[i].BlockHash != hash {
-			t.Errorf("receipts[%d].BlockHash = %s, want %s", i, receipts[i].BlockHash.String(), hash.String())
-		}
-		if receipts[i].BlockNumber.Cmp(number) != 0 {
-			t.Errorf("receipts[%c].BlockNumber = %s, want %s", i, receipts[i].BlockNumber.String(), number.String())
-		}
-		if receipts[i].TransactionIndex != uint(i) {
-			t.Errorf("receipts[%d].TransactionIndex = %d, want %d", i, receipts[i].TransactionIndex, i)
-=======
 		testReceiptFields(t, receipts[i], txs, i, "receipt"+strconv.Itoa(i), hash, number, signer)
 	}
 }
@@ -531,6 +515,9 @@
 }
 
 func testReceiptFields(t *testing.T, receipt *Receipt, txs Transactions, txIndex int, receiptName string, blockHash common.Hash, blockNumber *big.Int, signer Signer) {
+	if receipt.Type != txs[txIndex].Type() {
+		t.Errorf("%s.Type = %d, want %d", receiptName, receipt.Type, txs[txIndex].Type())
+	}
 	if receipt.TxHash != txs[txIndex].Hash() {
 		t.Errorf("%s.TxHash = %s, want %s", receiptName, receipt.TxHash.String(), txs[txIndex].Hash().String())
 	}
@@ -557,7 +544,6 @@
 	for j := range receipt.Logs {
 		if receipt.Logs[j].BlockNumber != blockNumber.Uint64() {
 			t.Errorf("%s.Logs[%d].BlockNumber = %d, want %d", receiptName, j, receipt.Logs[j].BlockNumber, blockNumber.Uint64())
->>>>>>> 155bcdb4
 		}
 		if receipt.Logs[j].BlockHash != blockHash {
 			t.Errorf("%s.Logs[%d].BlockHash = %s, want %s", receiptName, j, receipt.Logs[j].BlockHash.String(), blockHash.String())
@@ -571,6 +557,11 @@
 		if receipt.Logs[j].TxIndex != uint(txIndex) {
 			t.Errorf("%s.Logs[%d].TransactionIndex = %d, want %d", receiptName, j, receipt.Logs[j].TxIndex, txIndex)
 		}
+		// TODO: @achraf have a look how to include this
+		//if receipts[i].Logs[j].Index != logIndex {
+		//	t.Errorf("receipts[%d].Logs[%d].Index = %d, want %d", i, j, receipts[i].Logs[j].Index, logIndex)
+		//}
+		//logIndex++
 	}
 }
 
