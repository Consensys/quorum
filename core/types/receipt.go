--- conflicted
+++ resolved
@@ -391,9 +391,6 @@
 		// For unsupported types, write nothing. Since this is for
 		// DeriveSha, the error will be caught matching the derived hash
 		// to the block.
-<<<<<<< HEAD
-	}
-=======
 	}
 }
 
@@ -415,7 +412,6 @@
 	}
 
 	return result
->>>>>>> 6665a93d
 }
 
 // DeriveFields fills the receipts with their computed fields based on consensus
