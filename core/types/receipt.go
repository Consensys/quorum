--- conflicted
+++ resolved
@@ -204,12 +204,8 @@
 // into an RLP stream.
 // Quorum:
 // - added logic to support multiple private state
-<<<<<<< HEAD
-// - original EncodeRLP is now encodeRLPOrig
+// - original EncodeRLP is now encodeRLPOriginal
 // Note that PMTReceipts entries TxHash & ContractAddress are also encoded, as needed for privacy marker transactions
-=======
-// - original EncodeRLP is now encodeRLPOriginal
->>>>>>> df03f0d0
 func (r *ReceiptForStorage) EncodeRLP(w io.Writer) error {
 	hasRevertReason := r.RevertReason != nil && len(r.RevertReason) > 0
 	if r.PSReceipts == nil {
@@ -323,8 +319,339 @@
 	return decodeV4StoredReceiptRLP(r, blob)
 }
 
-<<<<<<< HEAD
+func decodeStoredReceiptRLP(r *ReceiptForStorage, blob []byte) error {
+	var stored storedReceiptRLP
+	if err := rlp.DecodeBytes(blob, &stored); err != nil {
+		return err
+	}
+	if err := (*Receipt)(r).setStatus(stored.PostStateOrStatus); err != nil {
+		return err
+	}
+	r.CumulativeGasUsed = stored.CumulativeGasUsed
+	r.Logs = make([]*Log, len(stored.Logs))
+	for i, log := range stored.Logs {
+		r.Logs[i] = (*Log)(log)
+	}
+	r.Bloom = CreateBloom(Receipts{(*Receipt)(r)})
+
+	return nil
+}
+
+func decodeV4StoredReceiptRLP(r *ReceiptForStorage, blob []byte) error {
+	var stored v4StoredReceiptRLP
+	if err := rlp.DecodeBytes(blob, &stored); err != nil {
+		return err
+	}
+	if err := (*Receipt)(r).setStatus(stored.PostStateOrStatus); err != nil {
+		return err
+	}
+	r.CumulativeGasUsed = stored.CumulativeGasUsed
+	r.TxHash = stored.TxHash
+	r.ContractAddress = stored.ContractAddress
+	r.GasUsed = stored.GasUsed
+	r.Logs = make([]*Log, len(stored.Logs))
+	for i, log := range stored.Logs {
+		r.Logs[i] = (*Log)(log)
+	}
+	r.Bloom = CreateBloom(Receipts{(*Receipt)(r)})
+
+	return nil
+}
+
+func decodeV3StoredReceiptRLP(r *ReceiptForStorage, blob []byte) error {
+	var stored v3StoredReceiptRLP
+	if err := rlp.DecodeBytes(blob, &stored); err != nil {
+		return err
+	}
+	if err := (*Receipt)(r).setStatus(stored.PostStateOrStatus); err != nil {
+		return err
+	}
+	r.CumulativeGasUsed = stored.CumulativeGasUsed
+	r.Bloom = stored.Bloom
+	r.TxHash = stored.TxHash
+	r.ContractAddress = stored.ContractAddress
+	r.GasUsed = stored.GasUsed
+	r.Logs = make([]*Log, len(stored.Logs))
+	for i, log := range stored.Logs {
+		r.Logs[i] = (*Log)(log)
+	}
+	return nil
+}
+
+// Receipts is a wrapper around a Receipt array to implement DerivableList.
+type Receipts []*Receipt
+
+// Len returns the number of receipts in this list.
+func (r Receipts) Len() int { return len(r) }
+
+// GetRlp returns the RLP encoding of one receipt from the list.
+func (r Receipts) GetRlp(i int) []byte {
+	bytes, err := rlp.EncodeToBytes(r[i])
+	if err != nil {
+		panic(err)
+	}
+	return bytes
+}
+
 // Quorum
+// CopyReceipts makes a deep copy of the given receipts.
+func CopyReceipts(receipts []*Receipt) []*Receipt {
+	result := make([]*Receipt, len(receipts))
+	for i, receiptOrig := range receipts {
+		receiptCopy := *receiptOrig
+		result[i] = &receiptCopy
+
+		if receiptOrig.PSReceipts != nil {
+			receiptCopy.PSReceipts = make(map[PrivateStateIdentifier]*Receipt)
+			for psi, psReceiptOrig := range receiptOrig.PSReceipts {
+				psReceiptCpy := *psReceiptOrig
+				result[i].PSReceipts[psi] = &psReceiptCpy
+			}
+		}
+	}
+
+	return result
+}
+
+// DeriveFields fills the receipts with their computed fields based on consensus
+// data and contextual infos like containing block and transactions.
+// Quorum:
+// - Provide additional support for Multiple Private State and Privacy Marker Transactions,
+//   where the private receipts are held under the relevant receipt.PSReceipts
+// - Original DeriveFields func is now deriveFieldsOrig
+func (r Receipts) DeriveFields(config *params.ChainConfig, hash common.Hash, number uint64, txs Transactions) error {
+	// Will work on a copy of Receipts so we don't modify the original receipts until the end
+	receiptsCopy := CopyReceipts(r)
+
+	// flatten all the MPS receipts, so that we have a flat array for deriveFieldsOrig()
+	allReceipts := make(map[PrivateStateIdentifier][]*Receipt) // Holds all public and private receipts, for each PSI
+	allPublic := make([]*Receipt, 0)                           // All public receipts, & private receipts if MPS disabled
+	for i := 0; i < len(receiptsCopy); i++ {
+		receipt := receiptsCopy[i]
+		tx := txs[i]
+
+		// if receipt is public, append to all known PSIs
+		// if private, append to all attached PSIs
+		//    if new PSI, attach public version of all previous receipts
+		// append public to all other PSIs
+
+		if !tx.IsPrivate() {
+			for psi := range allReceipts {
+				allReceipts[psi] = append(allReceipts[psi], receipt)
+			}
+		}
+
+		// if this is a private tx or a privacy marker tx then receipt.PSReceipts must be processed to
+		// add the PSI version of the receipt to all the relevant PSI arrays
+		for psi, privateReceipt := range receipt.PSReceipts {
+			// if this PSI doesn't yet exist in allReceipts then add it
+			if _, ok := allReceipts[psi]; !ok {
+				allReceipts[psi] = append(make([]*Receipt, 0), allPublic...)
+			}
+			allReceipts[psi] = append(allReceipts[psi], privateReceipt)
+		}
+		// add the empty PSI receipt to all the currently tracked PSIs
+		emptyReceipt := receipt.PSReceipts[EmptyPrivateStateIdentifier]
+		for psi := range allReceipts {
+			if len(allReceipts[psi]) < i+1 {
+				allReceipts[psi] = append(allReceipts[psi], emptyReceipt)
+			}
+		}
+
+		allPublic = append(allPublic, receipt)
+	}
+
+	// now we have all the receipts, so derive all their fields
+	for _, receipts := range allReceipts {
+		casted := Receipts(receipts)
+		if err := casted.deriveFieldsOrig(config, hash, number, txs); err != nil {
+			return err
+		}
+	}
+	if err := Receipts(allPublic).deriveFieldsOrig(config, hash, number, txs); err != nil {
+		return err
+	}
+
+	// fields now derived, put back into correct order
+	tmp := make([]*Receipt, len(receiptsCopy))
+	for i := 0; i < len(receiptsCopy); i++ {
+		tmp[i] = allPublic[i]
+		oldPsis := tmp[i].PSReceipts
+		tmp[i].PSReceipts = nil
+		if oldPsis != nil {
+			tmp[i].PSReceipts = make(map[PrivateStateIdentifier]*Receipt)
+		}
+		for psi := range oldPsis {
+			psiReceipt := allReceipts[psi][i]
+			// check original receipt, so see if TxnHash was populated, if so then it was a PMT receipt
+			if r[i].PSReceipts != nil && r[i].PSReceipts[psi] != nil && r[i].PSReceipts[psi].TxHash != (common.Hash{}) {
+				// PMT private receipts - TxnHash & ContractAddress were decoded from store, so preserve those
+				psiReceipt.TxHash = r[i].PSReceipts[psi].TxHash
+				psiReceipt.ContractAddress = r[i].PSReceipts[psi].ContractAddress
+			}
+			tmp[i].PSReceipts[psi] = psiReceipt
+		}
+	}
+
+	for i := 0; i < len(r); i++ {
+		r[i] = tmp[i]
+	}
+	return nil
+}
+
+// deriveFieldsOrig is the original DeriveFields from upstream
+func (r Receipts) deriveFieldsOrig(config *params.ChainConfig, hash common.Hash, number uint64, txs Transactions) error {
+	signer := MakeSigner(config, new(big.Int).SetUint64(number))
+
+	logIndex := uint(0)
+	if len(txs) != len(r) {
+		return errors.New("transaction and receipt count mismatch")
+	}
+	for i := 0; i < len(r); i++ {
+		// The transaction hash can be retrieved from the transaction itself
+		r[i].TxHash = txs[i].Hash()
+
+		// block location fields
+		r[i].BlockHash = hash
+		r[i].BlockNumber = new(big.Int).SetUint64(number)
+		r[i].TransactionIndex = uint(i)
+
+		// The contract address can be derived from the transaction itself
+		if txs[i].To() == nil {
+			// Deriving the signer is expensive, only do if it's actually needed
+			from, _ := Sender(signer, txs[i])
+			r[i].ContractAddress = crypto.CreateAddress(from, txs[i].Nonce())
+		}
+		// The used gas can be calculated based on previous r
+		if i == 0 {
+			r[i].GasUsed = r[i].CumulativeGasUsed
+		} else {
+			r[i].GasUsed = r[i].CumulativeGasUsed - r[i-1].CumulativeGasUsed
+		}
+		// The derived log fields can simply be set from the block and transaction
+		for j := 0; j < len(r[i].Logs); j++ {
+			r[i].Logs[j].BlockNumber = number
+			r[i].Logs[j].BlockHash = hash
+			r[i].Logs[j].TxHash = r[i].TxHash
+			r[i].Logs[j].TxIndex = uint(i)
+			r[i].Logs[j].Index = logIndex
+			logIndex++
+		}
+	}
+	return nil
+}
+
+// Quorum
+
+// storedMPSReceiptRLPWithRevertReason is the storage encoding of a receipt which contains
+// receipts per PSI, including Revert Reason
+type storedMPSReceiptRLPWithRevertReason struct {
+	PostStateOrStatus []byte
+	CumulativeGasUsed uint64
+	Logs              []*LogForStorage
+	PSReceipts        []storedPSIToReceiptMapEntryWithRevertReason
+	RevertReason      []byte
+}
+
+type storedPSIToReceiptMapEntryWithRevertReason struct {
+	Key   PrivateStateIdentifier
+	Value storedReceiptRLPWithRevertReason
+}
+
+// storedMPSReceiptRLP is the storage encoding of a receipt which contains
+// receipts per PSI
+type storedMPSReceiptRLP struct {
+	PostStateOrStatus []byte
+	CumulativeGasUsed uint64
+	Logs              []*LogForStorage
+	PSReceipts        []storedPSIToReceiptMapEntry
+}
+
+type storedPSIToReceiptMapEntry struct {
+	Key   PrivateStateIdentifier
+	Value storedReceiptRLP
+}
+
+// storedReceiptRLPWithRevertReason is the storage encoding of a receipt from geth upstream, with added revert reason
+type storedReceiptRLPWithRevertReason struct {
+	PostStateOrStatus []byte
+	CumulativeGasUsed uint64
+	Logs              []*LogForStorage
+	RevertReason      []byte
+}
+
+// Flatten takes a list of private receipts, which will be the "private" PSI receipt,
+// and flatten all the MPS receipts into a single list, which the bloom can work with
+func (r Receipts) Flatten() []*Receipt {
+	var flattenedReceipts []*Receipt
+	for _, privReceipt := range r {
+		flattenedReceipts = append(flattenedReceipts, privReceipt)
+		for _, psReceipt := range privReceipt.PSReceipts {
+			flattenedReceipts = append(flattenedReceipts, psReceipt)
+		}
+	}
+	return flattenedReceipts
+}
+
+func convertPrivateReceiptsForEncoding(psReceipts map[PrivateStateIdentifier]*Receipt) []storedPSIToReceiptMapEntryWithRevertReason {
+	result := make([]storedPSIToReceiptMapEntryWithRevertReason, len(psReceipts))
+	idx := 0
+	for key, val := range psReceipts {
+		rec := storedReceiptRLPWithRevertReason{
+			PostStateOrStatus: val.statusEncoding(),
+			CumulativeGasUsed: val.CumulativeGasUsed,
+			Logs:              make([]*LogForStorage, len(val.Logs)),
+			RevertReason:      val.RevertReason,
+		}
+		for i, log := range val.Logs {
+			rec.Logs[i] = (*LogForStorage)(log)
+		}
+		result[idx] = storedPSIToReceiptMapEntryWithRevertReason{Key: key, Value: rec}
+		idx++
+	}
+	return result
+}
+
+func convertPrivateReceiptsForDecoding(storedPSReceipts []storedPSIToReceiptMapEntryWithRevertReason) (map[PrivateStateIdentifier]*Receipt, error) {
+	if len(storedPSReceipts) <= 0 {
+		return nil, nil
+	}
+
+	result := make(map[PrivateStateIdentifier]*Receipt)
+	for _, entry := range storedPSReceipts {
+		rec := &Receipt{}
+		if err := rec.setStatus(entry.Value.PostStateOrStatus); err != nil {
+			return nil, err
+		}
+		rec.CumulativeGasUsed = entry.Value.CumulativeGasUsed
+		rec.Logs = make([]*Log, len(entry.Value.Logs))
+		for i, log := range entry.Value.Logs {
+			rec.Logs[i] = (*Log)(log)
+			rec.Logs[i].PSI = entry.Key
+		}
+		rec.Bloom = CreateBloom(Receipts{rec})
+		rec.RevertReason = entry.Value.RevertReason
+		result[entry.Key] = rec
+	}
+	return result, nil
+}
+
+func convertLogsForEncoding(logs []*Log) []*LogForStorage {
+	result := make([]*LogForStorage, len(logs))
+	for i, log := range logs {
+		result[i] = (*LogForStorage)(log)
+	}
+	return result
+}
+
+func convertLogsForDecoding(storedLogs []*LogForStorage) []*Log {
+	result := make([]*Log, len(storedLogs))
+	for i, log := range storedLogs {
+		result[i] = (*Log)(log)
+	}
+	return result
+}
+
 // Includes logic to support multiple private state.
 // Note that PMTReceipts entries TxHash & ContractAddress are also decoded, as needed for privacy marker transactions
 func decodeStoredMPSReceiptRLP(r *ReceiptForStorage, blob []byte) error {
@@ -336,10 +663,7 @@
 		return err
 	}
 	r.CumulativeGasUsed = stored.CumulativeGasUsed
-	r.Logs = make([]*Log, len(stored.Logs))
-	for i, log := range stored.Logs {
-		r.Logs[i] = (*Log)(log)
-	}
+	r.Logs = convertLogsForDecoding(stored.Logs)
 	r.Bloom = CreateBloom(Receipts{(*Receipt)(r)})
 
 	if len(stored.PSReceipts) > 0 {
@@ -361,373 +685,6 @@
 			r.PSReceipts[entry.Key] = rec
 		}
 	}
-
-	return nil
-}
-
-=======
->>>>>>> df03f0d0
-func decodeStoredReceiptRLP(r *ReceiptForStorage, blob []byte) error {
-	var stored storedReceiptRLP
-	if err := rlp.DecodeBytes(blob, &stored); err != nil {
-		return err
-	}
-	if err := (*Receipt)(r).setStatus(stored.PostStateOrStatus); err != nil {
-		return err
-	}
-	r.CumulativeGasUsed = stored.CumulativeGasUsed
-	r.Logs = make([]*Log, len(stored.Logs))
-	for i, log := range stored.Logs {
-		r.Logs[i] = (*Log)(log)
-	}
-	r.Bloom = CreateBloom(Receipts{(*Receipt)(r)})
-
-	return nil
-}
-
-func decodeV4StoredReceiptRLP(r *ReceiptForStorage, blob []byte) error {
-	var stored v4StoredReceiptRLP
-	if err := rlp.DecodeBytes(blob, &stored); err != nil {
-		return err
-	}
-	if err := (*Receipt)(r).setStatus(stored.PostStateOrStatus); err != nil {
-		return err
-	}
-	r.CumulativeGasUsed = stored.CumulativeGasUsed
-	r.TxHash = stored.TxHash
-	r.ContractAddress = stored.ContractAddress
-	r.GasUsed = stored.GasUsed
-	r.Logs = make([]*Log, len(stored.Logs))
-	for i, log := range stored.Logs {
-		r.Logs[i] = (*Log)(log)
-	}
-	r.Bloom = CreateBloom(Receipts{(*Receipt)(r)})
-
-	return nil
-}
-
-func decodeV3StoredReceiptRLP(r *ReceiptForStorage, blob []byte) error {
-	var stored v3StoredReceiptRLP
-	if err := rlp.DecodeBytes(blob, &stored); err != nil {
-		return err
-	}
-	if err := (*Receipt)(r).setStatus(stored.PostStateOrStatus); err != nil {
-		return err
-	}
-	r.CumulativeGasUsed = stored.CumulativeGasUsed
-	r.Bloom = stored.Bloom
-	r.TxHash = stored.TxHash
-	r.ContractAddress = stored.ContractAddress
-	r.GasUsed = stored.GasUsed
-	r.Logs = make([]*Log, len(stored.Logs))
-	for i, log := range stored.Logs {
-		r.Logs[i] = (*Log)(log)
-	}
-	return nil
-}
-
-// Receipts is a wrapper around a Receipt array to implement DerivableList.
-type Receipts []*Receipt
-
-// Len returns the number of receipts in this list.
-func (r Receipts) Len() int { return len(r) }
-
-// GetRlp returns the RLP encoding of one receipt from the list.
-func (r Receipts) GetRlp(i int) []byte {
-	bytes, err := rlp.EncodeToBytes(r[i])
-	if err != nil {
-		panic(err)
-	}
-	return bytes
-}
-
-// CopyReceipts makes a deep copy of the given receipts.
-func CopyReceipts(receipts []*Receipt) []*Receipt {
-	result := make([]*Receipt, len(receipts))
-	for i, receiptOrig := range receipts {
-		receiptCopy := *receiptOrig
-		result[i] = &receiptCopy
-
-		if receiptOrig.PSReceipts != nil {
-			receiptCopy.PSReceipts = make(map[PrivateStateIdentifier]*Receipt)
-			for psi, psReceiptOrig := range receiptOrig.PSReceipts {
-				psReceiptCpy := *psReceiptOrig
-				result[i].PSReceipts[psi] = &psReceiptCpy
-			}
-		}
-	}
-
-	return result
-}
-
-// DeriveFields fills the receipts with their computed fields based on consensus
-// data and contextual infos like containing block and transactions.
-// Quorum:
-// - Provide additional support for Multiple Private State and Privacy Marker Transactions,
-//   where the private receipts are held under the relevant receipt.PSReceipts
-// - Original DeriveFields func is now deriveFieldsOrig
-func (r Receipts) DeriveFields(config *params.ChainConfig, hash common.Hash, number uint64, txs Transactions) error {
-	// Will work on a copy of Receipts so we don't modify the original receipts until the end
-	receiptsCopy := CopyReceipts(r)
-
-	// flatten all the MPS receipts, so that we have a flat array for deriveFieldsOrig()
-	allReceipts := make(map[PrivateStateIdentifier][]*Receipt) // Holds all public and private receipts, for each PSI
-	allPublic := make([]*Receipt, 0)                           // All public receipts, & private receipts if MPS disabled
-	for i := 0; i < len(receiptsCopy); i++ {
-		receipt := receiptsCopy[i]
-		tx := txs[i]
-
-		// if receipt is public, append to all known PSIs
-		// if private, append to all attached PSIs
-		//    if new PSI, attach public version of all previous receipts
-		// append public to all other PSIs
-
-		if !tx.IsPrivate() {
-			for psi := range allReceipts {
-				allReceipts[psi] = append(allReceipts[psi], receipt)
-			}
-		}
-
-		// if this is a private tx or a privacy marker tx then receipt.PSReceipts must be processed to
-		// add the PSI version of the receipt to all the relevant PSI arrays
-		for psi, privateReceipt := range receipt.PSReceipts {
-			// if this PSI doesn't yet exist in allReceipts then add it
-			if _, ok := allReceipts[psi]; !ok {
-				allReceipts[psi] = append(make([]*Receipt, 0), allPublic...)
-			}
-			allReceipts[psi] = append(allReceipts[psi], privateReceipt)
-		}
-		// add the empty PSI receipt to all the currently tracked PSIs
-		emptyReceipt := receipt.PSReceipts[EmptyPrivateStateIdentifier]
-		for psi := range allReceipts {
-			if len(allReceipts[psi]) < i+1 {
-				allReceipts[psi] = append(allReceipts[psi], emptyReceipt)
-			}
-		}
-
-		allPublic = append(allPublic, receipt)
-	}
-
-	// now we have all the receipts, so derive all their fields
-	for _, receipts := range allReceipts {
-		casted := Receipts(receipts)
-		if err := casted.deriveFieldsOrig(config, hash, number, txs); err != nil {
-			return err
-		}
-	}
-	if err := Receipts(allPublic).deriveFieldsOrig(config, hash, number, txs); err != nil {
-		return err
-	}
-
-	// fields now derived, put back into correct order
-	tmp := make([]*Receipt, len(receiptsCopy))
-	for i := 0; i < len(receiptsCopy); i++ {
-		tmp[i] = allPublic[i]
-		oldPsis := tmp[i].PSReceipts
-		tmp[i].PSReceipts = nil
-		if oldPsis != nil {
-			tmp[i].PSReceipts = make(map[PrivateStateIdentifier]*Receipt)
-		}
-		for psi := range oldPsis {
-			psiReceipt := allReceipts[psi][i]
-			// check original receipt, so see if TxnHash was populated, if so then it was a PMT receipt
-			if r[i].PSReceipts != nil && r[i].PSReceipts[psi] != nil && r[i].PSReceipts[psi].TxHash != (common.Hash{}) {
-				// PMT private receipts - TxnHash & ContractAddress were decoded from store, so preserve those
-				psiReceipt.TxHash = r[i].PSReceipts[psi].TxHash
-				psiReceipt.ContractAddress = r[i].PSReceipts[psi].ContractAddress
-			}
-			tmp[i].PSReceipts[psi] = psiReceipt
-		}
-	}
-
-	for i := 0; i < len(r); i++ {
-		r[i] = tmp[i]
-	}
-	return nil
-}
-
-// deriveFieldsOrig is the original DeriveFields from upstream
-func (r Receipts) deriveFieldsOrig(config *params.ChainConfig, hash common.Hash, number uint64, txs Transactions) error {
-	signer := MakeSigner(config, new(big.Int).SetUint64(number))
-
-	logIndex := uint(0)
-	if len(txs) != len(r) {
-		return errors.New("transaction and receipt count mismatch")
-	}
-	for i := 0; i < len(r); i++ {
-		// The transaction hash can be retrieved from the transaction itself
-		r[i].TxHash = txs[i].Hash()
-
-		// block location fields
-		r[i].BlockHash = hash
-		r[i].BlockNumber = new(big.Int).SetUint64(number)
-		r[i].TransactionIndex = uint(i)
-
-		// The contract address can be derived from the transaction itself
-		if txs[i].To() == nil {
-			// Deriving the signer is expensive, only do if it's actually needed
-			from, _ := Sender(signer, txs[i])
-			r[i].ContractAddress = crypto.CreateAddress(from, txs[i].Nonce())
-		}
-		// The used gas can be calculated based on previous r
-		if i == 0 {
-			r[i].GasUsed = r[i].CumulativeGasUsed
-		} else {
-			r[i].GasUsed = r[i].CumulativeGasUsed - r[i-1].CumulativeGasUsed
-		}
-		// The derived log fields can simply be set from the block and transaction
-		for j := 0; j < len(r[i].Logs); j++ {
-			r[i].Logs[j].BlockNumber = number
-			r[i].Logs[j].BlockHash = hash
-			r[i].Logs[j].TxHash = r[i].TxHash
-			r[i].Logs[j].TxIndex = uint(i)
-			r[i].Logs[j].Index = logIndex
-			logIndex++
-		}
-	}
-	return nil
-}
-
-// Quorum
-
-// storedMPSReceiptRLPWithRevertReason is the storage encoding of a receipt which contains
-// receipts per PSI, including Revert Reason
-type storedMPSReceiptRLPWithRevertReason struct {
-	PostStateOrStatus []byte
-	CumulativeGasUsed uint64
-	Logs              []*LogForStorage
-	PSReceipts        []storedPSIToReceiptMapEntryWithRevertReason
-	RevertReason      []byte
-}
-
-type storedPSIToReceiptMapEntryWithRevertReason struct {
-	Key   PrivateStateIdentifier
-	Value storedReceiptRLPWithRevertReason
-}
-
-// storedMPSReceiptRLP is the storage encoding of a receipt which contains
-// receipts per PSI
-type storedMPSReceiptRLP struct {
-	PostStateOrStatus []byte
-	CumulativeGasUsed uint64
-	Logs              []*LogForStorage
-	PSReceipts        []storedPSIToReceiptMapEntry
-}
-
-type storedPSIToReceiptMapEntry struct {
-	Key   PrivateStateIdentifier
-	Value storedReceiptRLP
-}
-
-// storedReceiptRLPWithRevertReason is the storage encoding of a receipt from geth upstream, with added revert reason
-type storedReceiptRLPWithRevertReason struct {
-	PostStateOrStatus []byte
-	CumulativeGasUsed uint64
-	Logs              []*LogForStorage
-	RevertReason      []byte
-}
-
-// Flatten takes a list of private receipts, which will be the "private" PSI receipt,
-// and flatten all the MPS receipts into a single list, which the bloom can work with
-func (r Receipts) Flatten() []*Receipt {
-	var flattenedReceipts []*Receipt
-	for _, privReceipt := range r {
-		flattenedReceipts = append(flattenedReceipts, privReceipt)
-		for _, psReceipt := range privReceipt.PSReceipts {
-			flattenedReceipts = append(flattenedReceipts, psReceipt)
-		}
-	}
-	return flattenedReceipts
-}
-
-func convertPrivateReceiptsForEncoding(psReceipts map[PrivateStateIdentifier]*Receipt) []storedPSIToReceiptMapEntryWithRevertReason {
-	result := make([]storedPSIToReceiptMapEntryWithRevertReason, len(psReceipts))
-	idx := 0
-	for key, val := range psReceipts {
-		rec := storedReceiptRLPWithRevertReason{
-			PostStateOrStatus: val.statusEncoding(),
-			CumulativeGasUsed: val.CumulativeGasUsed,
-			Logs:              make([]*LogForStorage, len(val.Logs)),
-			RevertReason:      val.RevertReason,
-		}
-		for i, log := range val.Logs {
-			rec.Logs[i] = (*LogForStorage)(log)
-		}
-		result[idx] = storedPSIToReceiptMapEntryWithRevertReason{Key: key, Value: rec}
-		idx++
-	}
-	return result
-}
-
-func convertPrivateReceiptsForDecoding(storedPSReceipts []storedPSIToReceiptMapEntryWithRevertReason) (map[PrivateStateIdentifier]*Receipt, error) {
-	if len(storedPSReceipts) <= 0 {
-		return nil, nil
-	}
-
-	result := make(map[PrivateStateIdentifier]*Receipt)
-	for _, entry := range storedPSReceipts {
-		rec := &Receipt{}
-		if err := rec.setStatus(entry.Value.PostStateOrStatus); err != nil {
-			return nil, err
-		}
-		rec.CumulativeGasUsed = entry.Value.CumulativeGasUsed
-		rec.Logs = make([]*Log, len(entry.Value.Logs))
-		for i, log := range entry.Value.Logs {
-			rec.Logs[i] = (*Log)(log)
-			rec.Logs[i].PSI = entry.Key
-		}
-		rec.Bloom = CreateBloom(Receipts{rec})
-		rec.RevertReason = entry.Value.RevertReason
-		result[entry.Key] = rec
-	}
-	return result, nil
-}
-
-func convertLogsForEncoding(logs []*Log) []*LogForStorage {
-	result := make([]*LogForStorage, len(logs))
-	for i, log := range logs {
-		result[i] = (*LogForStorage)(log)
-	}
-	return result
-}
-
-func convertLogsForDecoding(storedLogs []*LogForStorage) []*Log {
-	result := make([]*Log, len(storedLogs))
-	for i, log := range storedLogs {
-		result[i] = (*Log)(log)
-	}
-	return result
-}
-
-func decodeStoredMPSReceiptRLP(r *ReceiptForStorage, blob []byte) error {
-	var stored storedMPSReceiptRLP
-	if err := rlp.DecodeBytes(blob, &stored); err != nil {
-		return err
-	}
-	if err := (*Receipt)(r).setStatus(stored.PostStateOrStatus); err != nil {
-		return err
-	}
-	r.CumulativeGasUsed = stored.CumulativeGasUsed
-	r.Logs = convertLogsForDecoding(stored.Logs)
-	r.Bloom = CreateBloom(Receipts{(*Receipt)(r)})
-
-	if len(stored.PSReceipts) > 0 {
-		r.PSReceipts = make(map[PrivateStateIdentifier]*Receipt)
-		for _, entry := range stored.PSReceipts {
-			rec := &Receipt{}
-			if err := rec.setStatus(entry.Value.PostStateOrStatus); err != nil {
-				return err
-			}
-			rec.CumulativeGasUsed = entry.Value.CumulativeGasUsed
-			rec.Logs = make([]*Log, len(entry.Value.Logs))
-			for i, log := range entry.Value.Logs {
-				rec.Logs[i] = (*Log)(log)
-				rec.Logs[i].PSI = entry.Key
-			}
-			rec.Bloom = CreateBloom(Receipts{rec})
-			r.PSReceipts[entry.Key] = rec
-		}
-	}
 	return nil
 }
 
