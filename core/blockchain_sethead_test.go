--- conflicted
+++ resolved
@@ -1978,15 +1978,11 @@
 			SnapshotLimit:  0, // Disable snapshot
 		}
 	)
-<<<<<<< HEAD
-	chain, err := NewBlockChain(db, nil, nil, params.AllEthashProtocolChanges, engine, vm.Config{}, nil, nil)
-=======
 	if snapshots {
 		config.SnapshotLimit = 256
 		config.SnapshotWait = true
 	}
 	chain, err := NewBlockChain(db, config, params.AllEthashProtocolChanges, engine, vm.Config{}, nil, nil)
->>>>>>> df03f0d0
 	if err != nil {
 		t.Fatalf("Failed to create chain: %v", err)
 	}
