--- conflicted
+++ resolved
@@ -2,8 +2,9 @@
 
 import (
 	"crypto/ecdsa"
+	"math/big"
+
 	"github.com/ethereum/go-ethereum/log"
-	"math/big"
 
 	"github.com/ethereum/go-ethereum/common"
 	"github.com/ethereum/go-ethereum/consensus/ethash"
@@ -76,15 +77,11 @@
 	}
 
 	// TODO(joel): can we just pass nil instead of bc?
-<<<<<<< HEAD
 	if cg.BC == nil {
-		cg.BC, _ = NewBlockChain(cg.db, nil, params.QuorumTestChainConfig, ethash.NewFaker(), vm.Config{})
+		cg.BC, _ = NewBlockChain(cg.db, nil, params.QuorumTestChainConfig, ethash.NewFaker(), vm.Config{}, nil)
 	}
-	context := NewEVMContext(msg, &cg.header, cg.BC, &from)
-=======
 	bc, _ := NewBlockChain(cg.db, nil, params.QuorumTestChainConfig, ethash.NewFaker(), vm.Config{}, nil)
 	context := NewEVMContext(msg, &cg.header, bc, &from)
->>>>>>> e80b2969
 	vmenv := vm.NewEVM(context, publicState, privateState, params.QuorumTestChainConfig, vm.Config{})
 	_, _, _, err = ApplyMessage(vmenv, msg, cg.gp)
 	if err != nil {
