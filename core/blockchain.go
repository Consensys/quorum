// Copyright 2014 The go-ethereum Authors
// This file is part of the go-ethereum library.
//
// The go-ethereum library is free software: you can redistribute it and/or modify
// it under the terms of the GNU Lesser General Public License as published by
// the Free Software Foundation, either version 3 of the License, or
// (at your option) any later version.
//
// The go-ethereum library is distributed in the hope that it will be useful,
// but WITHOUT ANY WARRANTY; without even the implied warranty of
// MERCHANTABILITY or FITNESS FOR A PARTICULAR PURPOSE. See the
// GNU Lesser General Public License for more details.
//
// You should have received a copy of the GNU Lesser General Public License
// along with the go-ethereum library. If not, see <http://www.gnu.org/licenses/>.

// Package core implements the Ethereum consensus protocol.
package core

import (
	"context"
	"errors"
	"fmt"
	"io"
	"math/big"
	mrand "math/rand"
	"sort"
	"sync"
	"sync/atomic"
	"time"

	"github.com/ethereum/go-ethereum/common"
	"github.com/ethereum/go-ethereum/common/math"
	"github.com/ethereum/go-ethereum/common/mclock"
	"github.com/ethereum/go-ethereum/common/prque"
	"github.com/ethereum/go-ethereum/consensus"
	"github.com/ethereum/go-ethereum/core/mps"
	"github.com/ethereum/go-ethereum/core/rawdb"
	"github.com/ethereum/go-ethereum/core/state"
	"github.com/ethereum/go-ethereum/core/state/snapshot"
	"github.com/ethereum/go-ethereum/core/types"
	"github.com/ethereum/go-ethereum/core/vm"
	"github.com/ethereum/go-ethereum/ethdb"
	"github.com/ethereum/go-ethereum/event"
	"github.com/ethereum/go-ethereum/log"
	"github.com/ethereum/go-ethereum/metrics"
	"github.com/ethereum/go-ethereum/params"
	"github.com/ethereum/go-ethereum/rlp"
	"github.com/ethereum/go-ethereum/trie"
	lru "github.com/hashicorp/golang-lru"
)

var (
	headBlockGauge     = metrics.NewRegisteredGauge("chain/head/block", nil)
	headHeaderGauge    = metrics.NewRegisteredGauge("chain/head/header", nil)
	headFastBlockGauge = metrics.NewRegisteredGauge("chain/head/receipt", nil)

	accountReadTimer   = metrics.NewRegisteredTimer("chain/account/reads", nil)
	accountHashTimer   = metrics.NewRegisteredTimer("chain/account/hashes", nil)
	accountUpdateTimer = metrics.NewRegisteredTimer("chain/account/updates", nil)
	accountCommitTimer = metrics.NewRegisteredTimer("chain/account/commits", nil)

	storageReadTimer   = metrics.NewRegisteredTimer("chain/storage/reads", nil)
	storageHashTimer   = metrics.NewRegisteredTimer("chain/storage/hashes", nil)
	storageUpdateTimer = metrics.NewRegisteredTimer("chain/storage/updates", nil)
	storageCommitTimer = metrics.NewRegisteredTimer("chain/storage/commits", nil)

	snapshotAccountReadTimer = metrics.NewRegisteredTimer("chain/snapshot/account/reads", nil)
	snapshotStorageReadTimer = metrics.NewRegisteredTimer("chain/snapshot/storage/reads", nil)
	snapshotCommitTimer      = metrics.NewRegisteredTimer("chain/snapshot/commits", nil)

	blockInsertTimer     = metrics.NewRegisteredTimer("chain/inserts", nil)
	blockValidationTimer = metrics.NewRegisteredTimer("chain/validation", nil)
	blockExecutionTimer  = metrics.NewRegisteredTimer("chain/execution", nil)
	blockWriteTimer      = metrics.NewRegisteredTimer("chain/write", nil)

	blockReorgMeter         = metrics.NewRegisteredMeter("chain/reorg/executes", nil)
	blockReorgAddMeter      = metrics.NewRegisteredMeter("chain/reorg/add", nil)
	blockReorgDropMeter     = metrics.NewRegisteredMeter("chain/reorg/drop", nil)
	blockReorgInvalidatedTx = metrics.NewRegisteredMeter("chain/reorg/invalidTx", nil)

	blockPrefetchExecuteTimer   = metrics.NewRegisteredTimer("chain/prefetch/executes", nil)
	blockPrefetchInterruptMeter = metrics.NewRegisteredMeter("chain/prefetch/interrupts", nil)

	errInsertionInterrupted = errors.New("insertion is interrupted")
)

const (
	bodyCacheLimit      = 256
	blockCacheLimit     = 256
	receiptsCacheLimit  = 32
	txLookupCacheLimit  = 1024
	maxFutureBlocks     = 256
	maxTimeFutureBlocks = 30
	badBlockLimit       = 10
	TriesInMemory       = 128

	// BlockChainVersion ensures that an incompatible database forces a resync from scratch.
	//
	// Changelog:
	//
	// - Version 4
	//   The following incompatible database changes were added:
	//   * the `BlockNumber`, `TxHash`, `TxIndex`, `BlockHash` and `Index` fields of log are deleted
	//   * the `Bloom` field of receipt is deleted
	//   * the `BlockIndex` and `TxIndex` fields of txlookup are deleted
	// - Version 5
	//  The following incompatible database changes were added:
	//    * the `TxHash`, `GasCost`, and `ContractAddress` fields are no longer stored for a receipt
	//    * the `TxHash`, `GasCost`, and `ContractAddress` fields are computed by looking up the
	//      receipts' corresponding block
	// - Version 6
	//  The following incompatible database changes were added:
	//    * Transaction lookup information stores the corresponding block number instead of block hash
	// - Version 7
	//  The following incompatible database changes were added:
	//    * Use freezer as the ancient database to maintain all ancient data
	// - Version 8
	//  The following incompatible database changes were added:
	//    * New scheme for contract code in order to separate the codes and trie nodes
	BlockChainVersion uint64 = 8
)

// CacheConfig contains the configuration values for the trie caching/pruning
// that's resident in a blockchain.
type CacheConfig struct {
	TrieCleanLimit      int           // Memory allowance (MB) to use for caching trie nodes in memory
	TrieCleanJournal    string        // Disk journal for saving clean cache entries.
	TrieCleanRejournal  time.Duration // Time interval to dump clean cache to disk periodically
	TrieCleanNoPrefetch bool          // Whether to disable heuristic state prefetching for followup blocks
	TrieDirtyLimit      int           // Memory limit (MB) at which to start flushing dirty trie nodes to disk
	TrieDirtyDisabled   bool          // Whether to disable trie write caching and GC altogether (archive node)
	TrieTimeLimit       time.Duration // Time limit after which to flush the current in-memory trie to disk
	SnapshotLimit       int           // Memory allowance (MB) to use for caching snapshot entries in memory

	SnapshotWait bool // Wait for snapshot construction on startup. TODO(karalabe): This is a dirty hack for testing, nuke it

	PrivateTrieCleanJournal string // Quorum: Disk journal for saving clean private cache entries.
}

// defaultCacheConfig are the default caching values if none are specified by the
// user (also used during testing).
var defaultCacheConfig = &CacheConfig{
	TrieCleanLimit: 256,
	TrieDirtyLimit: 256,
	TrieTimeLimit:  5 * time.Minute,
	SnapshotLimit:  256,
	SnapshotWait:   true,
}

// BlockChain represents the canonical chain given a database with a genesis
// block. The Blockchain manages chain imports, reverts, chain reorganisations.
//
// Importing blocks in to the block chain happens according to the set of rules
// defined by the two stage Validator. Processing of blocks is done using the
// Processor which processes the included transaction. The validation of the state
// is done in the second part of the Validator. Failing results in aborting of
// the import.
//
// The BlockChain also helps in returning blocks from **any** chain included
// in the database as well as blocks that represents the canonical chain. It's
// important to note that GetBlock can return any block and does not need to be
// included in the canonical one where as GetBlockByNumber always represents the
// canonical chain.
type BlockChain struct {
	chainConfig *params.ChainConfig // Chain & network configuration
	cacheConfig *CacheConfig        // Cache configuration for pruning

	db     ethdb.Database // Low level persistent database to store final content in
	snaps  *snapshot.Tree // Snapshot tree for fast trie leaf access
	triegc *prque.Prque   // Priority queue mapping block numbers to tries to gc
	gcproc time.Duration  // Accumulates canonical block processing for trie dumping

	// txLookupLimit is the maximum number of blocks from head whose tx indices
	// are reserved:
	//  * 0:   means no limit and regenerate any missing indexes
	//  * N:   means N block limit [HEAD-N+1, HEAD] and delete extra indexes
	//  * nil: disable tx reindexer/deleter, but still index new blocks
	txLookupLimit uint64

	hc            *HeaderChain
	rmLogsFeed    event.Feed
	chainFeed     event.Feed
	chainSideFeed event.Feed
	chainHeadFeed event.Feed
	logsFeed      event.Feed
	blockProcFeed event.Feed
	scope         event.SubscriptionScope
	genesisBlock  *types.Block

	chainmu sync.RWMutex // blockchain insertion lock

	currentBlock     atomic.Value // Current head of the block chain
	currentFastBlock atomic.Value // Current head of the fast-sync chain (may be above the block chain!)

	stateCache    state.Database // State database to reuse between imports (contains state cache)
	bodyCache     *lru.Cache     // Cache for the most recent block bodies
	bodyRLPCache  *lru.Cache     // Cache for the most recent block bodies in RLP encoded format
	receiptsCache *lru.Cache     // Cache for the most recent receipts per block
	blockCache    *lru.Cache     // Cache for the most recent entire blocks
	txLookupCache *lru.Cache     // Cache for the most recent transaction lookup data.
	futureBlocks  *lru.Cache     // future blocks are blocks added for later processing

	quit          chan struct{}  // blockchain quit channel
	wg            sync.WaitGroup // chain processing wait group for shutting down
	running       int32          // 0 if chain is running, 1 when stopped
	procInterrupt int32          // interrupt signaler for block processing

	engine     consensus.Engine
	validator  Validator  // Block and state validator interface
	prefetcher Prefetcher // Block state prefetcher interface
	processor  Processor  // Block transaction processor interface
	vmConfig   vm.Config

	badBlocks          *lru.Cache                     // Bad block cache
	shouldPreserve     func(*types.Block) bool        // Function used to determine whether should preserve the given block.
	terminateInsert    func(common.Hash, uint64) bool // Testing hook used to terminate ancient receipt chain insertion.
	writeLegacyJournal bool                           // Testing flag used to flush the snapshot journal in legacy format.

	// Quorum
<<<<<<< HEAD
	quorumConfig *QuorumChainConfig // quorum chain config holds all the possible configuration fields for GoQuorum
=======
	setPrivateState func([]*types.Log, *state.StateDB, types.PrivateStateIdentifier) // Function to check extension and set private state
	isMultitenant   bool                                                             // if this blockchain supports multitenancy
>>>>>>> 36791447
	// privateStateManager manages private state(s) for this blockchain
	privateStateManager mps.PrivateStateManager
	// End Quorum
}

// NewBlockChain returns a fully initialised block chain using information
// available in the database. It initialises the default Ethereum Validator and
// Processor.
func NewBlockChain(db ethdb.Database, cacheConfig *CacheConfig, chainConfig *params.ChainConfig, engine consensus.Engine, vmConfig vm.Config, shouldPreserve func(block *types.Block) bool, txLookupLimit *uint64, quorumChainConfig *QuorumChainConfig) (*BlockChain, error) {
	if cacheConfig == nil {
		cacheConfig = defaultCacheConfig
	}
	if quorumChainConfig == nil {
		quorumChainConfig = &QuorumChainConfig{}
	}
	bodyCache, _ := lru.New(bodyCacheLimit)
	bodyRLPCache, _ := lru.New(bodyCacheLimit)
	receiptsCache, _ := lru.New(receiptsCacheLimit)
	blockCache, _ := lru.New(blockCacheLimit)
	txLookupCache, _ := lru.New(txLookupCacheLimit)
	futureBlocks, _ := lru.New(maxFutureBlocks)
	badBlocks, _ := lru.New(badBlockLimit)

	bc := &BlockChain{
		chainConfig:    chainConfig,
		cacheConfig:    cacheConfig,
		db:             db,
		triegc:         prque.New(nil),
		stateCache:     state.NewDatabaseWithCache(db, cacheConfig.TrieCleanLimit, cacheConfig.TrieCleanJournal),
		quit:           make(chan struct{}),
		shouldPreserve: shouldPreserve,
		bodyCache:      bodyCache,
		bodyRLPCache:   bodyRLPCache,
		receiptsCache:  receiptsCache,
		blockCache:     blockCache,
		txLookupCache:  txLookupCache,
		futureBlocks:   futureBlocks,
		engine:         engine,
		vmConfig:       vmConfig,
		badBlocks:      badBlocks,
		// Quorum
		quorumConfig: quorumChainConfig,
	}
	bc.validator = NewBlockValidator(chainConfig, bc, engine)
	bc.prefetcher = newStatePrefetcher(chainConfig, bc, engine)
	bc.processor = NewStateProcessor(chainConfig, bc, engine)

	var err error
	// Quorum: attempt to initialize PSM
	if bc.privateStateManager, err = newPrivateStateManager(bc.db, cacheConfig, chainConfig.IsMPS); err != nil {
		return nil, err
	}
	bc.hc, err = NewHeaderChain(db, chainConfig, engine, bc.insertStopped)
	if err != nil {
		return nil, err
	}
	bc.genesisBlock = bc.GetBlockByNumber(0)
	if bc.genesisBlock == nil {
		return nil, ErrNoGenesis
	}

	var nilBlock *types.Block
	bc.currentBlock.Store(nilBlock)
	bc.currentFastBlock.Store(nilBlock)

	// Initialize the chain with ancient data if it isn't empty.
	var txIndexBlock uint64

	if bc.empty() {
		rawdb.InitDatabaseFromFreezer(bc.db)
		// If ancient database is not empty, reconstruct all missing
		// indices in the background.
		frozen, _ := bc.db.Ancients()
		if frozen > 0 {
			txIndexBlock = frozen
		}
	}
	if err := bc.loadLastState(); err != nil {
		return nil, err
	}
	// Make sure the state associated with the block is available
	head := bc.CurrentBlock()
	if _, err := state.New(head.Root(), bc.stateCache, bc.snaps); err != nil {
		// Head state is missing, before the state recovery, find out the
		// disk layer point of snapshot(if it's enabled). Make sure the
		// rewound point is lower than disk layer.
		var diskRoot common.Hash
		if bc.cacheConfig.SnapshotLimit > 0 {
			diskRoot = rawdb.ReadSnapshotRoot(bc.db)
		}
		if diskRoot != (common.Hash{}) {
			log.Warn("Head state missing, repairing", "number", head.Number(), "hash", head.Hash(), "snaproot", diskRoot)

			snapDisk, err := bc.SetHeadBeyondRoot(head.NumberU64(), diskRoot)
			if err != nil {
				return nil, err
			}
			// Chain rewound, persist old snapshot number to indicate recovery procedure
			if snapDisk != 0 {
				rawdb.WriteSnapshotRecoveryNumber(bc.db, snapDisk)
			}
		} else {
			log.Warn("Head state missing, repairing", "number", head.Number(), "hash", head.Hash())
			if err := bc.SetHead(head.NumberU64()); err != nil {
				return nil, err
			}
		}
	}

	// Quorum
	if err := bc.privateStateManager.CheckAt(head.Root()); err != nil {
		log.Warn("Head private state missing, resetting chain", "number", head.Number(), "hash", head.Hash())
		return nil, bc.Reset()
	}
	// End Quorum

	// Ensure that a previous crash in SetHead doesn't leave extra ancients
	if frozen, err := bc.db.Ancients(); err == nil && frozen > 0 {
		var (
			needRewind bool
			low        uint64
		)
		// The head full block may be rolled back to a very low height due to
		// blockchain repair. If the head full block is even lower than the ancient
		// chain, truncate the ancient store.
		fullBlock := bc.CurrentBlock()
		if fullBlock != nil && fullBlock.Hash() != bc.genesisBlock.Hash() && fullBlock.NumberU64() < frozen-1 {
			needRewind = true
			low = fullBlock.NumberU64()
		}
		// In fast sync, it may happen that ancient data has been written to the
		// ancient store, but the LastFastBlock has not been updated, truncate the
		// extra data here.
		fastBlock := bc.CurrentFastBlock()
		if fastBlock != nil && fastBlock.NumberU64() < frozen-1 {
			needRewind = true
			if fastBlock.NumberU64() < low || low == 0 {
				low = fastBlock.NumberU64()
			}
		}
		if needRewind {
			log.Error("Truncating ancient chain", "from", bc.CurrentHeader().Number.Uint64(), "to", low)
			if err := bc.SetHead(low); err != nil {
				return nil, err
			}
		}
	}
	// The first thing the node will do is reconstruct the verification data for
	// the head block (ethash cache or clique voting snapshot). Might as well do
	// it in advance.
	bc.engine.VerifyHeader(bc, bc.CurrentHeader(), true)

	// Check the current state of the block hashes and make sure that we do not have any of the bad blocks in our chain
	for hash := range BadHashes {
		if header := bc.GetHeaderByHash(hash); header != nil {
			// get the canonical block corresponding to the offending header's number
			headerByNumber := bc.GetHeaderByNumber(header.Number.Uint64())
			// make sure the headerByNumber (if present) is in our current canonical chain
			if headerByNumber != nil && headerByNumber.Hash() == header.Hash() {
				log.Error("Found bad hash, rewinding chain", "number", header.Number, "hash", header.ParentHash)
				if err := bc.SetHead(header.Number.Uint64() - 1); err != nil {
					return nil, err
				}
				log.Error("Chain rewind was successful, resuming normal operation")
			}
		}
	}
	// Load any existing snapshot, regenerating it if loading failed
	if bc.cacheConfig.SnapshotLimit > 0 {
		// If the chain was rewound past the snapshot persistent layer (causing
		// a recovery block number to be persisted to disk), check if we're still
		// in recovery mode and in that case, don't invalidate the snapshot on a
		// head mismatch.
		var recover bool

		head := bc.CurrentBlock()
		if layer := rawdb.ReadSnapshotRecoveryNumber(bc.db); layer != nil && *layer > head.NumberU64() {
			log.Warn("Enabling snapshot recovery", "chainhead", head.NumberU64(), "diskbase", *layer)
			recover = true
		}
		bc.snaps = snapshot.New(bc.db, bc.stateCache.TrieDB(), bc.cacheConfig.SnapshotLimit, head.Root(), !bc.cacheConfig.SnapshotWait, recover)
	}
	// Take ownership of this particular state
	go bc.update()
	if txLookupLimit != nil {
		bc.txLookupLimit = *txLookupLimit

		bc.wg.Add(1)
		go bc.maintainTxIndex(txIndexBlock)
	}
	// If periodic cache journal is required, spin it up.
	if bc.cacheConfig.TrieCleanRejournal > 0 {
		if bc.cacheConfig.TrieCleanRejournal < time.Minute {
			log.Warn("Sanitizing invalid trie cache journal time", "provided", bc.cacheConfig.TrieCleanRejournal, "updated", time.Minute)
			bc.cacheConfig.TrieCleanRejournal = time.Minute
		}
		triedb := bc.stateCache.TrieDB()
		bc.wg.Add(2)
		go func() {
			defer bc.wg.Done()
			triedb.SaveCachePeriodically(bc.cacheConfig.TrieCleanJournal, bc.cacheConfig.TrieCleanRejournal, bc.quit)
		}()
		privatetriedb := bc.PrivateStateManager()
		go func() {
			defer bc.wg.Done()
			privatetriedb.TrieDB().SaveCachePeriodically(bc.cacheConfig.PrivateTrieCleanJournal, bc.cacheConfig.TrieCleanRejournal, bc.quit)
		}()
	}
	return bc, nil
}

// Quorum
// Decorates NewBlockChain with multitenancy flag
func NewMultitenantBlockChain(db ethdb.Database, cacheConfig *CacheConfig, chainConfig *params.ChainConfig, engine consensus.Engine, vmConfig vm.Config, shouldPreserve func(block *types.Block) bool, txLookupLimit *uint64, quorumChainConfig *QuorumChainConfig) (*BlockChain, error) {
	if quorumChainConfig == nil {
		quorumChainConfig = &QuorumChainConfig{multiTenantEnabled: true}
	} else {
		quorumChainConfig.multiTenantEnabled = true
	}
	bc, err := NewBlockChain(db, cacheConfig, chainConfig, engine, vmConfig, shouldPreserve, txLookupLimit, quorumChainConfig)
	if err != nil {
		return nil, err
	}
	return bc, err
}

func (bc *BlockChain) PrivateStateManager() mps.PrivateStateManager {
	return bc.privateStateManager
}

func (bc *BlockChain) SetPrivateStateManager(psm mps.PrivateStateManager) {
	bc.privateStateManager = psm
}

// End Quorum

// GetVMConfig returns the block chain VM config.
func (bc *BlockChain) GetVMConfig() *vm.Config {
	return &bc.vmConfig
}

// empty returns an indicator whether the blockchain is empty.
// Note, it's a special case that we connect a non-empty ancient
// database with an empty node, so that we can plugin the ancient
// into node seamlessly.
func (bc *BlockChain) empty() bool {
	genesis := bc.genesisBlock.Hash()
	for _, hash := range []common.Hash{rawdb.ReadHeadBlockHash(bc.db), rawdb.ReadHeadHeaderHash(bc.db), rawdb.ReadHeadFastBlockHash(bc.db)} {
		if hash != genesis {
			return false
		}
	}
	return true
}

// loadLastState loads the last known chain state from the database. This method
// assumes that the chain manager mutex is held.
func (bc *BlockChain) loadLastState() error {
	// Restore the last known head block
	head := rawdb.ReadHeadBlockHash(bc.db)
	if head == (common.Hash{}) {
		// Corrupt or empty database, init from scratch
		log.Warn("Empty database, resetting chain")
		return bc.Reset()
	}
	// Make sure the entire head block is available
	currentBlock := bc.GetBlockByHash(head)
	if currentBlock == nil {
		// Corrupt or empty database, init from scratch
		log.Warn("Head block missing, resetting chain", "hash", head)
		return bc.Reset()
	}

	// Quorum
	if privateStateRepository, err := bc.privateStateManager.StateRepository(currentBlock.Root()); err != nil {
		if privateStateRepository == nil {
			log.Warn("Head private state missing, resetting chain", "number", currentBlock.Number(), "hash", currentBlock.Hash())
			return bc.Reset()
		}
		if _, err := privateStateRepository.DefaultState(); err != nil {
			log.Warn("Head private state missing, resetting chain", "number", currentBlock.Number(), "hash", currentBlock.Hash())
			return bc.Reset()
		}
	}
	// /Quorum

	// Everything seems to be fine, set as the head block
	bc.currentBlock.Store(currentBlock)
	headBlockGauge.Update(int64(currentBlock.NumberU64()))

	// Restore the last known head header
	currentHeader := currentBlock.Header()
	if head := rawdb.ReadHeadHeaderHash(bc.db); head != (common.Hash{}) {
		if header := bc.GetHeaderByHash(head); header != nil {
			currentHeader = header
		}
	}
	bc.hc.SetCurrentHeader(currentHeader)

	// Restore the last known head fast block
	bc.currentFastBlock.Store(currentBlock)
	headFastBlockGauge.Update(int64(currentBlock.NumberU64()))

	if head := rawdb.ReadHeadFastBlockHash(bc.db); head != (common.Hash{}) {
		if block := bc.GetBlockByHash(head); block != nil {
			bc.currentFastBlock.Store(block)
			headFastBlockGauge.Update(int64(block.NumberU64()))
		}
	}
	// Issue a status log for the user
	currentFastBlock := bc.CurrentFastBlock()

	headerTd := bc.GetTd(currentHeader.Hash(), currentHeader.Number.Uint64())
	blockTd := bc.GetTd(currentBlock.Hash(), currentBlock.NumberU64())
	fastTd := bc.GetTd(currentFastBlock.Hash(), currentFastBlock.NumberU64())

	log.Info("Loaded most recent local header", "number", currentHeader.Number, "hash", currentHeader.Hash(), "td", headerTd, "age", common.PrettyAge(time.Unix(int64(currentHeader.Time), 0)))
	log.Info("Loaded most recent local full block", "number", currentBlock.Number(), "hash", currentBlock.Hash(), "td", blockTd, "age", common.PrettyAge(time.Unix(int64(currentBlock.Time()), 0)))
	log.Info("Loaded most recent local fast block", "number", currentFastBlock.Number(), "hash", currentFastBlock.Hash(), "td", fastTd, "age", common.PrettyAge(time.Unix(int64(currentFastBlock.Time()), 0)))
	if pivot := rawdb.ReadLastPivotNumber(bc.db); pivot != nil {
		log.Info("Loaded last fast-sync pivot marker", "number", *pivot)
	}
	return nil
}

// SetHead rewinds the local chain to a new head. Depending on whether the node
// was fast synced or full synced and in which state, the method will try to
// delete minimal data from disk whilst retaining chain consistency.
func (bc *BlockChain) SetHead(head uint64) error {
	_, err := bc.SetHeadBeyondRoot(head, common.Hash{})
	return err
}

// SetHeadBeyondRoot rewinds the local chain to a new head with the extra condition
// that the rewind must pass the specified state root. This method is meant to be
// used when rewiding with snapshots enabled to ensure that we go back further than
// persistent disk layer. Depending on whether the node was fast synced or full, and
// in which state, the method will try to delete minimal data from disk whilst
// retaining chain consistency.
//
// The method returns the block number where the requested root cap was found.
func (bc *BlockChain) SetHeadBeyondRoot(head uint64, root common.Hash) (uint64, error) {
	bc.chainmu.Lock()
	defer bc.chainmu.Unlock()

	// Track the block number of the requested root hash
	var rootNumber uint64 // (no root == always 0)

	// Retrieve the last pivot block to short circuit rollbacks beyond it and the
	// current freezer limit to start nuking id underflown
	pivot := rawdb.ReadLastPivotNumber(bc.db)
	frozen, _ := bc.db.Ancients()

	updateFn := func(db ethdb.KeyValueWriter, header *types.Header) (uint64, bool) {
		// Rewind the block chain, ensuring we don't end up with a stateless head
		// block. Note, depth equality is permitted to allow using SetHead as a
		// chain reparation mechanism without deleting any data!
		if currentBlock := bc.CurrentBlock(); currentBlock != nil && header.Number.Uint64() <= currentBlock.NumberU64() {
			newHeadBlock := bc.GetBlock(header.Hash(), header.Number.Uint64())
			if newHeadBlock == nil {
				log.Error("Gap in the chain, rewinding to genesis", "number", header.Number, "hash", header.Hash())
				newHeadBlock = bc.genesisBlock
			} else {
				// Block exists, keep rewinding until we find one with state,
				// keeping rewinding until we exceed the optional threshold
				// root hash
				beyondRoot := (root == common.Hash{}) // Flag whether we're beyond the requested root (no root, always true)

				for {
					// If a root threshold was requested but not yet crossed, check
					if root != (common.Hash{}) && !beyondRoot && newHeadBlock.Root() == root {
						beyondRoot, rootNumber = true, newHeadBlock.NumberU64()
					}
					if _, err := state.New(newHeadBlock.Root(), bc.stateCache, bc.snaps); err != nil {
						log.Trace("Block state missing, rewinding further", "number", newHeadBlock.NumberU64(), "hash", newHeadBlock.Hash())
						if pivot == nil || newHeadBlock.NumberU64() > *pivot {
							newHeadBlock = bc.GetBlock(newHeadBlock.ParentHash(), newHeadBlock.NumberU64()-1)
							continue
						} else {
							log.Trace("Rewind passed pivot, aiming genesis", "number", newHeadBlock.NumberU64(), "hash", newHeadBlock.Hash(), "pivot", *pivot)
							newHeadBlock = bc.genesisBlock
						}
					}
					if beyondRoot || newHeadBlock.NumberU64() == 0 {
						log.Debug("Rewound to block with state", "number", newHeadBlock.NumberU64(), "hash", newHeadBlock.Hash())
						break
					}
					log.Debug("Skipping block with threshold state", "number", newHeadBlock.NumberU64(), "hash", newHeadBlock.Hash(), "root", newHeadBlock.Root())
					newHeadBlock = bc.GetBlock(newHeadBlock.ParentHash(), newHeadBlock.NumberU64()-1) // Keep rewinding
				}
			}
			rawdb.WriteHeadBlockHash(db, newHeadBlock.Hash())

			// Degrade the chain markers if they are explicitly reverted.
			// In theory we should update all in-memory markers in the
			// last step, however the direction of SetHead is from high
			// to low, so it's safe the update in-memory markers directly.
			bc.currentBlock.Store(newHeadBlock)
			headBlockGauge.Update(int64(newHeadBlock.NumberU64()))
		}
		// Rewind the fast block in a simpleton way to the target head
		if currentFastBlock := bc.CurrentFastBlock(); currentFastBlock != nil && header.Number.Uint64() < currentFastBlock.NumberU64() {
			newHeadFastBlock := bc.GetBlock(header.Hash(), header.Number.Uint64())
			// If either blocks reached nil, reset to the genesis state
			if newHeadFastBlock == nil {
				newHeadFastBlock = bc.genesisBlock
			}
			rawdb.WriteHeadFastBlockHash(db, newHeadFastBlock.Hash())

			// Degrade the chain markers if they are explicitly reverted.
			// In theory we should update all in-memory markers in the
			// last step, however the direction of SetHead is from high
			// to low, so it's safe the update in-memory markers directly.
			bc.currentFastBlock.Store(newHeadFastBlock)
			headFastBlockGauge.Update(int64(newHeadFastBlock.NumberU64()))
		}
		head := bc.CurrentBlock().NumberU64()

		// If setHead underflown the freezer threshold and the block processing
		// intent afterwards is full block importing, delete the chain segment
		// between the stateful-block and the sethead target.
		var wipe bool
		if head+1 < frozen {
			wipe = pivot == nil || head >= *pivot
		}
		return head, wipe // Only force wipe if full synced
	}
	// Rewind the header chain, deleting all block bodies until then
	delFn := func(db ethdb.KeyValueWriter, hash common.Hash, num uint64) {
		// Ignore the error here since light client won't hit this path
		frozen, _ := bc.db.Ancients()
		if num+1 <= frozen {
			// Truncate all relative data(header, total difficulty, body, receipt
			// and canonical hash) from ancient store.
			if err := bc.db.TruncateAncients(num); err != nil {
				log.Crit("Failed to truncate ancient data", "number", num, "err", err)
			}
			// Remove the hash <-> number mapping from the active store.
			rawdb.DeleteHeaderNumber(db, hash)
		} else {
			// Remove relative body and receipts from the active store.
			// The header, total difficulty and canonical hash will be
			// removed in the hc.SetHead function.
			rawdb.DeleteBody(db, hash, num)
			rawdb.DeleteReceipts(db, hash, num)
		}
		// Todo(rjl493456442) txlookup, bloombits, etc
	}
	// If SetHead was only called as a chain reparation method, try to skip
	// touching the header chain altogether, unless the freezer is broken
	if block := bc.CurrentBlock(); block.NumberU64() == head {
		if target, force := updateFn(bc.db, block.Header()); force {
			bc.hc.SetHead(target, updateFn, delFn)
		}
	} else {
		// Rewind the chain to the requested head and keep going backwards until a
		// block with a state is found or fast sync pivot is passed
		log.Warn("Rewinding blockchain", "target", head)
		bc.hc.SetHead(head, updateFn, delFn)
	}
	// Clear out any stale content from the caches
	bc.bodyCache.Purge()
	bc.bodyRLPCache.Purge()
	bc.receiptsCache.Purge()
	bc.blockCache.Purge()
	bc.txLookupCache.Purge()
	bc.futureBlocks.Purge()

	return rootNumber, bc.loadLastState()
}

// FastSyncCommitHead sets the current head block to the one defined by the hash
// irrelevant what the chain contents were prior.
func (bc *BlockChain) FastSyncCommitHead(hash common.Hash) error {
	// Make sure that both the block as well at its state trie exists
	block := bc.GetBlockByHash(hash)
	if block == nil {
		return fmt.Errorf("non existent block [%x…]", hash[:4])
	}
	if _, err := trie.NewSecure(block.Root(), bc.stateCache.TrieDB()); err != nil {
		return err
	}
	// If all checks out, manually set the head block
	bc.chainmu.Lock()
	bc.currentBlock.Store(block)
	headBlockGauge.Update(int64(block.NumberU64()))
	bc.chainmu.Unlock()

	// Destroy any existing state snapshot and regenerate it in the background
	if bc.snaps != nil {
		bc.snaps.Rebuild(block.Root())
	}
	log.Info("Committed new head block", "number", block.Number(), "hash", hash)
	return nil
}

// GasLimit returns the gas limit of the current HEAD block.
func (bc *BlockChain) GasLimit() uint64 {
	bc.chainmu.RLock()
	defer bc.chainmu.RUnlock()

	if bc.Config().IsQuorum {
		return math.MaxBig256.Uint64() // HACK(joel) a very large number
	} else {
		return bc.CurrentBlock().GasLimit()
	}
}

// CurrentBlock retrieves the current head block of the canonical chain. The
// block is retrieved from the blockchain's internal cache.
func (bc *BlockChain) CurrentBlock() *types.Block {
	return bc.currentBlock.Load().(*types.Block)
}

// Snapshot returns the blockchain snapshot tree. This method is mainly used for
// testing, to make it possible to verify the snapshot after execution.
//
// Warning: There are no guarantees about the safety of using the returned 'snap' if the
// blockchain is simultaneously importing blocks, so take care.
func (bc *BlockChain) Snapshot() *snapshot.Tree {
	return bc.snaps
}

// CurrentFastBlock retrieves the current fast-sync head block of the canonical
// chain. The block is retrieved from the blockchain's internal cache.
func (bc *BlockChain) CurrentFastBlock() *types.Block {
	return bc.currentFastBlock.Load().(*types.Block)
}

// Validator returns the current validator.
func (bc *BlockChain) Validator() Validator {
	return bc.validator
}

// Processor returns the current processor.
func (bc *BlockChain) Processor() Processor {
	return bc.processor
}

// State returns a new mutable state based on the current HEAD block.
func (bc *BlockChain) State() (*state.StateDB, mps.PrivateStateRepository, error) {
	return bc.StateAt(bc.CurrentBlock().Root())
}

// Quorum
//
// StatePSI returns a new mutable public state and a mutable private state for given PSI,
// based on the current HEAD block.
func (bc *BlockChain) StatePSI(psi types.PrivateStateIdentifier) (*state.StateDB, *state.StateDB, error) {
	return bc.StateAtPSI(bc.CurrentBlock().Root(), psi)
}

// Quorum
//
// StatePSI returns a new mutable public state and a mutable private state for the given PSI,
// based on a particular point in time.
func (bc *BlockChain) StateAtPSI(root common.Hash, psi types.PrivateStateIdentifier) (*state.StateDB, *state.StateDB, error) {
	publicStateDb, privateStateRepo, err := bc.StateAt(root)
	if err != nil {
		return nil, nil, err
	}

	privateStateDb, privateStateDbErr := privateStateRepo.StatePSI(psi)
	if privateStateDbErr != nil {
		return nil, nil, privateStateDbErr
	}

	return publicStateDb, privateStateDb, nil
}

// StateAt returns a new mutable public state and a new mutable private state repo
// based on a particular point in time. The returned private state repo can be used
// to obtain a mutable private state for a given PSI
func (bc *BlockChain) StateAt(root common.Hash) (*state.StateDB, mps.PrivateStateRepository, error) {
	publicStateDb, publicStateDbErr := state.New(root, bc.stateCache, bc.snaps)
	if publicStateDbErr != nil {
		return nil, nil, publicStateDbErr
	}

	privateStateRepo, privateStateRepoErr := bc.privateStateManager.StateRepository(root)
	if privateStateRepoErr != nil {
		return nil, nil, privateStateRepoErr
	}

	return publicStateDb, privateStateRepo, nil
}

// StateCache returns the caching database underpinning the blockchain instance.
func (bc *BlockChain) StateCache() state.Database {
	return bc.stateCache
}

// Reset purges the entire blockchain, restoring it to its genesis state.
func (bc *BlockChain) Reset() error {
	return bc.ResetWithGenesisBlock(bc.genesisBlock)
}

// ResetWithGenesisBlock purges the entire blockchain, restoring it to the
// specified genesis state.
func (bc *BlockChain) ResetWithGenesisBlock(genesis *types.Block) error {
	// Dump the entire block chain and purge the caches
	if err := bc.SetHead(0); err != nil {
		return err
	}
	bc.chainmu.Lock()
	defer bc.chainmu.Unlock()

	// Prepare the genesis block and reinitialise the chain
	batch := bc.db.NewBatch()
	rawdb.WriteTd(batch, genesis.Hash(), genesis.NumberU64(), genesis.Difficulty())
	rawdb.WriteBlock(batch, genesis)
	if err := batch.Write(); err != nil {
		log.Crit("Failed to write genesis block", "err", err)
	}
	bc.writeHeadBlock(genesis)

	// Last update all in-memory chain markers
	bc.genesisBlock = genesis
	bc.currentBlock.Store(bc.genesisBlock)
	headBlockGauge.Update(int64(bc.genesisBlock.NumberU64()))
	bc.hc.SetGenesis(bc.genesisBlock.Header())
	bc.hc.SetCurrentHeader(bc.genesisBlock.Header())
	bc.currentFastBlock.Store(bc.genesisBlock)
	headFastBlockGauge.Update(int64(bc.genesisBlock.NumberU64()))
	return nil
}

// Export writes the active chain to the given writer.
func (bc *BlockChain) Export(w io.Writer) error {
	return bc.ExportN(w, uint64(0), bc.CurrentBlock().NumberU64())
}

// ExportN writes a subset of the active chain to the given writer.
func (bc *BlockChain) ExportN(w io.Writer, first uint64, last uint64) error {
	bc.chainmu.RLock()
	defer bc.chainmu.RUnlock()

	if first > last {
		return fmt.Errorf("export failed: first (%d) is greater than last (%d)", first, last)
	}
	log.Info("Exporting batch of blocks", "count", last-first+1)

	start, reported := time.Now(), time.Now()
	for nr := first; nr <= last; nr++ {
		block := bc.GetBlockByNumber(nr)
		if block == nil {
			return fmt.Errorf("export failed on #%d: not found", nr)
		}
		if err := block.EncodeRLP(w); err != nil {
			return err
		}
		if time.Since(reported) >= statsReportLimit {
			log.Info("Exporting blocks", "exported", block.NumberU64()-first, "elapsed", common.PrettyDuration(time.Since(start)))
			reported = time.Now()
		}
	}
	return nil
}

// writeHeadBlock injects a new head block into the current block chain. This method
// assumes that the block is indeed a true head. It will also reset the head
// header and the head fast sync block to this very same block if they are older
// or if they are on a different side chain.
//
// Note, this function assumes that the `mu` mutex is held!
func (bc *BlockChain) writeHeadBlock(block *types.Block) {
	// If the block is on a side chain or an unknown one, force other heads onto it too
	updateHeads := rawdb.ReadCanonicalHash(bc.db, block.NumberU64()) != block.Hash()

	// Add the block to the canonical chain number scheme and mark as the head
	batch := bc.db.NewBatch()
	rawdb.WriteCanonicalHash(batch, block.Hash(), block.NumberU64())
	rawdb.WriteTxLookupEntriesByBlock(batch, block)
	rawdb.WriteHeadBlockHash(batch, block.Hash())

	// If the block is better than our head or is on a different chain, force update heads
	if updateHeads {
		rawdb.WriteHeadHeaderHash(batch, block.Hash())
		rawdb.WriteHeadFastBlockHash(batch, block.Hash())
	}
	// Flush the whole batch into the disk, exit the node if failed
	if err := batch.Write(); err != nil {
		log.Crit("Failed to update chain indexes and markers", "err", err)
	}
	// Update all in-memory chain markers in the last step
	if updateHeads {
		bc.hc.SetCurrentHeader(block.Header())
		bc.currentFastBlock.Store(block)
		headFastBlockGauge.Update(int64(block.NumberU64()))
	}
	bc.currentBlock.Store(block)
	headBlockGauge.Update(int64(block.NumberU64()))
}

// Genesis retrieves the chain's genesis block.
func (bc *BlockChain) Genesis() *types.Block {
	return bc.genesisBlock
}

// GetBody retrieves a block body (transactions and uncles) from the database by
// hash, caching it if found.
func (bc *BlockChain) GetBody(hash common.Hash) *types.Body {
	// Short circuit if the body's already in the cache, retrieve otherwise
	if cached, ok := bc.bodyCache.Get(hash); ok {
		body := cached.(*types.Body)
		return body
	}
	number := bc.hc.GetBlockNumber(hash)
	if number == nil {
		return nil
	}
	body := rawdb.ReadBody(bc.db, hash, *number)
	if body == nil {
		return nil
	}
	// Cache the found body for next time and return
	bc.bodyCache.Add(hash, body)
	return body
}

// GetBodyRLP retrieves a block body in RLP encoding from the database by hash,
// caching it if found.
func (bc *BlockChain) GetBodyRLP(hash common.Hash) rlp.RawValue {
	// Short circuit if the body's already in the cache, retrieve otherwise
	if cached, ok := bc.bodyRLPCache.Get(hash); ok {
		return cached.(rlp.RawValue)
	}
	number := bc.hc.GetBlockNumber(hash)
	if number == nil {
		return nil
	}
	body := rawdb.ReadBodyRLP(bc.db, hash, *number)
	if len(body) == 0 {
		return nil
	}
	// Cache the found body for next time and return
	bc.bodyRLPCache.Add(hash, body)
	return body
}

// HasBlock checks if a block is fully present in the database or not.
func (bc *BlockChain) HasBlock(hash common.Hash, number uint64) bool {
	if bc.blockCache.Contains(hash) {
		return true
	}
	return rawdb.HasBody(bc.db, hash, number)
}

// HasFastBlock checks if a fast block is fully present in the database or not.
func (bc *BlockChain) HasFastBlock(hash common.Hash, number uint64) bool {
	if !bc.HasBlock(hash, number) {
		return false
	}
	if bc.receiptsCache.Contains(hash) {
		return true
	}
	return rawdb.HasReceipts(bc.db, hash, number)
}

// HasState checks if state trie is fully present in the database or not.
func (bc *BlockChain) HasState(hash common.Hash) bool {
	_, err := bc.stateCache.OpenTrie(hash)
	return err == nil
}

// HasBlockAndState checks if a block and associated state trie is fully present
// in the database or not, caching it if present.
func (bc *BlockChain) HasBlockAndState(hash common.Hash, number uint64) bool {
	// Check first that the block itself is known
	block := bc.GetBlock(hash, number)
	if block == nil {
		return false
	}
	return bc.HasState(block.Root())
}

// GetBlock retrieves a block from the database by hash and number,
// caching it if found.
func (bc *BlockChain) GetBlock(hash common.Hash, number uint64) *types.Block {
	// Short circuit if the block's already in the cache, retrieve otherwise
	if block, ok := bc.blockCache.Get(hash); ok {
		return block.(*types.Block)
	}
	block := rawdb.ReadBlock(bc.db, hash, number)
	if block == nil {
		return nil
	}
	// Cache the found block for next time and return
	bc.blockCache.Add(block.Hash(), block)
	return block
}

// GetBlockByHash retrieves a block from the database by hash, caching it if found.
func (bc *BlockChain) GetBlockByHash(hash common.Hash) *types.Block {
	number := bc.hc.GetBlockNumber(hash)
	if number == nil {
		return nil
	}
	return bc.GetBlock(hash, *number)
}

// GetBlockByNumber retrieves a block from the database by number, caching it
// (associated with its hash) if found.
func (bc *BlockChain) GetBlockByNumber(number uint64) *types.Block {
	hash := rawdb.ReadCanonicalHash(bc.db, number)
	if hash == (common.Hash{}) {
		return nil
	}
	return bc.GetBlock(hash, number)
}

// GetReceiptsByHash retrieves the receipts for all transactions in a given block.
func (bc *BlockChain) GetReceiptsByHash(hash common.Hash) types.Receipts {
	if receipts, ok := bc.receiptsCache.Get(hash); ok {
		return receipts.(types.Receipts)
	}
	number := rawdb.ReadHeaderNumber(bc.db, hash)
	if number == nil {
		return nil
	}
	receipts := rawdb.ReadReceipts(bc.db, hash, *number, bc.chainConfig)
	if receipts == nil {
		return nil
	}
	bc.receiptsCache.Add(hash, receipts)
	return receipts
}

// (Quorum) GetPMTPrivateReceiptsByHash retrieves the receipts for all internal private transactions (i.e. the private
// transaction for a privacy marker transaction) in a given block.
func (bc *BlockChain) GetPMTPrivateReceiptsByHash(ctx context.Context, hash common.Hash) (types.Receipts, error) {
	psm, err := bc.privateStateManager.ResolveForUserContext(ctx)
	if err != nil {
		return nil, err
	}

	allReceipts := bc.GetReceiptsByHash(hash)

	block := bc.GetBlockByHash(hash)
	if block == nil {
		return types.Receipts{}, nil
	}

	privateReceipts := make([]*types.Receipt, 0)
	for i, tx := range block.Transactions() {
		if tx.IsPrivacyMarker() {
			receipt := allReceipts[i]
			if receipt.PSReceipts != nil && receipt.PSReceipts[psm.ID] != nil {
				privateReceipts = append(privateReceipts, receipt.PSReceipts[psm.ID])
			} else {
				return nil, errors.New("could not find receipt for private transaction")
			}
		}
	}
	return privateReceipts, nil
}

// GetBlocksFromHash returns the block corresponding to hash and up to n-1 ancestors.
// [deprecated by eth/62]
func (bc *BlockChain) GetBlocksFromHash(hash common.Hash, n int) (blocks []*types.Block) {
	number := bc.hc.GetBlockNumber(hash)
	if number == nil {
		return nil
	}
	for i := 0; i < n; i++ {
		block := bc.GetBlock(hash, *number)
		if block == nil {
			break
		}
		blocks = append(blocks, block)
		hash = block.ParentHash()
		*number--
	}
	return
}

// GetUnclesInChain retrieves all the uncles from a given block backwards until
// a specific distance is reached.
func (bc *BlockChain) GetUnclesInChain(block *types.Block, length int) []*types.Header {
	uncles := []*types.Header{}
	for i := 0; block != nil && i < length; i++ {
		uncles = append(uncles, block.Uncles()...)
		block = bc.GetBlock(block.ParentHash(), block.NumberU64()-1)
	}
	return uncles
}

// TrieNode retrieves a blob of data associated with a trie node
// either from ephemeral in-memory cache, or from persistent storage.
func (bc *BlockChain) TrieNode(hash common.Hash) ([]byte, error) {
	return bc.stateCache.TrieDB().Node(hash)
}

// ContractCode retrieves a blob of data associated with a contract hash
// either from ephemeral in-memory cache, or from persistent storage.
func (bc *BlockChain) ContractCode(hash common.Hash) ([]byte, error) {
	return bc.stateCache.ContractCode(common.Hash{}, hash)
}

// ContractCodeWithPrefix retrieves a blob of data associated with a contract
// hash either from ephemeral in-memory cache, or from persistent storage.
//
// If the code doesn't exist in the in-memory cache, check the storage with
// new code scheme.
func (bc *BlockChain) ContractCodeWithPrefix(hash common.Hash) ([]byte, error) {
	type codeReader interface {
		ContractCodeWithPrefix(addrHash, codeHash common.Hash) ([]byte, error)
	}
	return bc.stateCache.(codeReader).ContractCodeWithPrefix(common.Hash{}, hash)
}

// Stop stops the blockchain service. If any imports are currently in progress
// it will abort them using the procInterrupt.
func (bc *BlockChain) Stop() {
	if !atomic.CompareAndSwapInt32(&bc.running, 0, 1) {
		return
	}
	// Unsubscribe all subscriptions registered from blockchain
	bc.scope.Close()
	close(bc.quit)
	bc.StopInsert()
	bc.wg.Wait()

	// Ensure that the entirety of the state snapshot is journalled to disk.
	var snapBase common.Hash
	if bc.snaps != nil {
		var err error
		if bc.writeLegacyJournal {
			if snapBase, err = bc.snaps.LegacyJournal(bc.CurrentBlock().Root()); err != nil {
				log.Error("Failed to journal state snapshot", "err", err)
			}
		} else {
			if snapBase, err = bc.snaps.Journal(bc.CurrentBlock().Root()); err != nil {
				log.Error("Failed to journal state snapshot", "err", err)
			}
		}
	}
	// Ensure the state of a recent block is also stored to disk before exiting.
	// We're writing three different states to catch different restart scenarios:
	//  - HEAD:     So we don't need to reprocess any blocks in the general case
	//  - HEAD-1:   So we don't do large reorgs if our HEAD becomes an uncle
	//  - HEAD-127: So we have a hard limit on the number of blocks reexecuted
	if !bc.cacheConfig.TrieDirtyDisabled {
		triedb := bc.stateCache.TrieDB()

		for _, offset := range []uint64{0, 1, TriesInMemory - 1} {
			if number := bc.CurrentBlock().NumberU64(); number > offset {
				recent := bc.GetBlockByNumber(number - offset)

				log.Info("Writing cached state to disk", "block", recent.Number(), "hash", recent.Hash(), "root", recent.Root())
				if err := triedb.Commit(recent.Root(), true, nil); err != nil {
					log.Error("Failed to commit recent state trie", "err", err)
				}
			}
		}
		if snapBase != (common.Hash{}) {
			log.Info("Writing snapshot state to disk", "root", snapBase)
			if err := triedb.Commit(snapBase, true, nil); err != nil {
				log.Error("Failed to commit recent state trie", "err", err)
			}
		}
		for !bc.triegc.Empty() {
			triedb.Dereference(bc.triegc.PopItem().(common.Hash))
		}
		if size, _ := triedb.Size(); size != 0 {
			log.Error("Dangling trie nodes after full cleanup")
		}
	}
	// Ensure all live cached entries be saved into disk, so that we can skip
	// cache warmup when node restarts.
	if bc.cacheConfig.TrieCleanJournal != "" {
		triedb := bc.stateCache.TrieDB()
		triedb.SaveCache(bc.cacheConfig.TrieCleanJournal)
	}
	if bc.cacheConfig.PrivateTrieCleanJournal != "" {
		triedb := bc.privateStateManager.TrieDB()
		triedb.SaveCache(bc.cacheConfig.PrivateTrieCleanJournal)
	}
	log.Info("Blockchain stopped")
}

// StopInsert interrupts all insertion methods, causing them to return
// errInsertionInterrupted as soon as possible. Insertion is permanently disabled after
// calling this method.
func (bc *BlockChain) StopInsert() {
	atomic.StoreInt32(&bc.procInterrupt, 1)
}

// insertStopped returns true after StopInsert has been called.
func (bc *BlockChain) insertStopped() bool {
	return atomic.LoadInt32(&bc.procInterrupt) == 1
}

func (bc *BlockChain) procFutureBlocks() {
	blocks := make([]*types.Block, 0, bc.futureBlocks.Len())
	for _, hash := range bc.futureBlocks.Keys() {
		if block, exist := bc.futureBlocks.Peek(hash); exist {
			blocks = append(blocks, block.(*types.Block))
		}
	}
	if len(blocks) > 0 {
		sort.Slice(blocks, func(i, j int) bool {
			return blocks[i].NumberU64() < blocks[j].NumberU64()
		})
		// Insert one by one as chain insertion needs contiguous ancestry between blocks
		for i := range blocks {
			bc.InsertChain(blocks[i : i+1])
		}
	}
}

// WriteStatus status of write
type WriteStatus byte

const (
	NonStatTy WriteStatus = iota
	CanonStatTy
	SideStatTy
)

// truncateAncient rewinds the blockchain to the specified header and deletes all
// data in the ancient store that exceeds the specified header.
func (bc *BlockChain) truncateAncient(head uint64) error {
	frozen, err := bc.db.Ancients()
	if err != nil {
		return err
	}
	// Short circuit if there is no data to truncate in ancient store.
	if frozen <= head+1 {
		return nil
	}
	// Truncate all the data in the freezer beyond the specified head
	if err := bc.db.TruncateAncients(head + 1); err != nil {
		return err
	}
	// Clear out any stale content from the caches
	bc.hc.headerCache.Purge()
	bc.hc.tdCache.Purge()
	bc.hc.numberCache.Purge()

	// Clear out any stale content from the caches
	bc.bodyCache.Purge()
	bc.bodyRLPCache.Purge()
	bc.receiptsCache.Purge()
	bc.blockCache.Purge()
	bc.txLookupCache.Purge()
	bc.futureBlocks.Purge()

	log.Info("Rewind ancient data", "number", head)
	return nil
}

// numberHash is just a container for a number and a hash, to represent a block
type numberHash struct {
	number uint64
	hash   common.Hash
}

// InsertReceiptChain attempts to complete an already existing header chain with
// transaction and receipt data.
func (bc *BlockChain) InsertReceiptChain(blockChain types.Blocks, receiptChain []types.Receipts, ancientLimit uint64) (int, error) {
	// We don't require the chainMu here since we want to maximize the
	// concurrency of header insertion and receipt insertion.
	bc.wg.Add(1)
	defer bc.wg.Done()

	var (
		ancientBlocks, liveBlocks     types.Blocks
		ancientReceipts, liveReceipts []types.Receipts
	)
	// Do a sanity check that the provided chain is actually ordered and linked
	for i := 0; i < len(blockChain); i++ {
		if i != 0 {
			if blockChain[i].NumberU64() != blockChain[i-1].NumberU64()+1 || blockChain[i].ParentHash() != blockChain[i-1].Hash() {
				log.Error("Non contiguous receipt insert", "number", blockChain[i].Number(), "hash", blockChain[i].Hash(), "parent", blockChain[i].ParentHash(),
					"prevnumber", blockChain[i-1].Number(), "prevhash", blockChain[i-1].Hash())
				return 0, fmt.Errorf("non contiguous insert: item %d is #%d [%x…], item %d is #%d [%x…] (parent [%x…])", i-1, blockChain[i-1].NumberU64(),
					blockChain[i-1].Hash().Bytes()[:4], i, blockChain[i].NumberU64(), blockChain[i].Hash().Bytes()[:4], blockChain[i].ParentHash().Bytes()[:4])
			}
		}
		if blockChain[i].NumberU64() <= ancientLimit {
			ancientBlocks, ancientReceipts = append(ancientBlocks, blockChain[i]), append(ancientReceipts, receiptChain[i])
		} else {
			liveBlocks, liveReceipts = append(liveBlocks, blockChain[i]), append(liveReceipts, receiptChain[i])
		}
	}

	var (
		stats = struct{ processed, ignored int32 }{}
		start = time.Now()
		size  = 0
	)
	// updateHead updates the head fast sync block if the inserted blocks are better
	// and returns an indicator whether the inserted blocks are canonical.
	updateHead := func(head *types.Block) bool {
		bc.chainmu.Lock()

		// Rewind may have occurred, skip in that case.
		if bc.CurrentHeader().Number.Cmp(head.Number()) >= 0 {
			currentFastBlock, td := bc.CurrentFastBlock(), bc.GetTd(head.Hash(), head.NumberU64())
			if bc.GetTd(currentFastBlock.Hash(), currentFastBlock.NumberU64()).Cmp(td) < 0 {
				rawdb.WriteHeadFastBlockHash(bc.db, head.Hash())
				bc.currentFastBlock.Store(head)
				headFastBlockGauge.Update(int64(head.NumberU64()))
				bc.chainmu.Unlock()
				return true
			}
		}
		bc.chainmu.Unlock()
		return false
	}
	// writeAncient writes blockchain and corresponding receipt chain into ancient store.
	//
	// this function only accepts canonical chain data. All side chain will be reverted
	// eventually.
	writeAncient := func(blockChain types.Blocks, receiptChain []types.Receipts) (int, error) {
		var (
			previous = bc.CurrentFastBlock()
			batch    = bc.db.NewBatch()
		)
		// If any error occurs before updating the head or we are inserting a side chain,
		// all the data written this time wll be rolled back.
		defer func() {
			if previous != nil {
				if err := bc.truncateAncient(previous.NumberU64()); err != nil {
					log.Crit("Truncate ancient store failed", "err", err)
				}
			}
		}()
		var deleted []*numberHash
		for i, block := range blockChain {
			// Short circuit insertion if shutting down or processing failed
			if bc.insertStopped() {
				return 0, errInsertionInterrupted
			}
			// Short circuit insertion if it is required(used in testing only)
			if bc.terminateInsert != nil && bc.terminateInsert(block.Hash(), block.NumberU64()) {
				return i, errors.New("insertion is terminated for testing purpose")
			}
			// Short circuit if the owner header is unknown
			if !bc.HasHeader(block.Hash(), block.NumberU64()) {
				return i, fmt.Errorf("containing header #%d [%x…] unknown", block.Number(), block.Hash().Bytes()[:4])
			}
			var (
				start  = time.Now()
				logged = time.Now()
				count  int
			)
			// Migrate all ancient blocks. This can happen if someone upgrades from Geth
			// 1.8.x to 1.9.x mid-fast-sync. Perhaps we can get rid of this path in the
			// long term.
			for {
				// We can ignore the error here since light client won't hit this code path.
				frozen, _ := bc.db.Ancients()
				if frozen >= block.NumberU64() {
					break
				}
				h := rawdb.ReadCanonicalHash(bc.db, frozen)
				b := rawdb.ReadBlock(bc.db, h, frozen)
				size += rawdb.WriteAncientBlock(bc.db, b, rawdb.ReadReceipts(bc.db, h, frozen, bc.chainConfig), rawdb.ReadTd(bc.db, h, frozen))
				count += 1

				// Always keep genesis block in active database.
				if b.NumberU64() != 0 {
					deleted = append(deleted, &numberHash{b.NumberU64(), b.Hash()})
				}
				if time.Since(logged) > 8*time.Second {
					log.Info("Migrating ancient blocks", "count", count, "elapsed", common.PrettyDuration(time.Since(start)))
					logged = time.Now()
				}
				// Don't collect too much in-memory, write it out every 100K blocks
				if len(deleted) > 100000 {
					// Sync the ancient store explicitly to ensure all data has been flushed to disk.
					if err := bc.db.Sync(); err != nil {
						return 0, err
					}
					// Wipe out canonical block data.
					for _, nh := range deleted {
						rawdb.DeleteBlockWithoutNumber(batch, nh.hash, nh.number)
						rawdb.DeleteCanonicalHash(batch, nh.number)
					}
					if err := batch.Write(); err != nil {
						return 0, err
					}
					batch.Reset()
					// Wipe out side chain too.
					for _, nh := range deleted {
						for _, hash := range rawdb.ReadAllHashes(bc.db, nh.number) {
							rawdb.DeleteBlock(batch, hash, nh.number)
						}
					}
					if err := batch.Write(); err != nil {
						return 0, err
					}
					batch.Reset()
					deleted = deleted[0:]
				}
			}
			if count > 0 {
				log.Info("Migrated ancient blocks", "count", count, "elapsed", common.PrettyDuration(time.Since(start)))
			}
			// Flush data into ancient database.
			size += rawdb.WriteAncientBlock(bc.db, block, receiptChain[i], bc.GetTd(block.Hash(), block.NumberU64()))

			// Write tx indices if any condition is satisfied:
			// * If user requires to reserve all tx indices(txlookuplimit=0)
			// * If all ancient tx indices are required to be reserved(txlookuplimit is even higher than ancientlimit)
			// * If block number is large enough to be regarded as a recent block
			// It means blocks below the ancientLimit-txlookupLimit won't be indexed.
			//
			// But if the `TxIndexTail` is not nil, e.g. Geth is initialized with
			// an external ancient database, during the setup, blockchain will start
			// a background routine to re-indexed all indices in [ancients - txlookupLimit, ancients)
			// range. In this case, all tx indices of newly imported blocks should be
			// generated.
			if bc.txLookupLimit == 0 || ancientLimit <= bc.txLookupLimit || block.NumberU64() >= ancientLimit-bc.txLookupLimit {
				rawdb.WriteTxLookupEntriesByBlock(batch, block)
			} else if rawdb.ReadTxIndexTail(bc.db) != nil {
				rawdb.WriteTxLookupEntriesByBlock(batch, block)
			}
			stats.processed++
		}
		// Flush all tx-lookup index data.
		size += batch.ValueSize()
		if err := batch.Write(); err != nil {
			return 0, err
		}
		batch.Reset()

		// Sync the ancient store explicitly to ensure all data has been flushed to disk.
		if err := bc.db.Sync(); err != nil {
			return 0, err
		}
		if !updateHead(blockChain[len(blockChain)-1]) {
			return 0, errors.New("side blocks can't be accepted as the ancient chain data")
		}
		previous = nil // disable rollback explicitly

		// Wipe out canonical block data.
		for _, nh := range deleted {
			rawdb.DeleteBlockWithoutNumber(batch, nh.hash, nh.number)
			rawdb.DeleteCanonicalHash(batch, nh.number)
		}
		for _, block := range blockChain {
			// Always keep genesis block in active database.
			if block.NumberU64() != 0 {
				rawdb.DeleteBlockWithoutNumber(batch, block.Hash(), block.NumberU64())
				rawdb.DeleteCanonicalHash(batch, block.NumberU64())
			}
		}
		if err := batch.Write(); err != nil {
			return 0, err
		}
		batch.Reset()

		// Wipe out side chain too.
		for _, nh := range deleted {
			for _, hash := range rawdb.ReadAllHashes(bc.db, nh.number) {
				rawdb.DeleteBlock(batch, hash, nh.number)
			}
		}
		for _, block := range blockChain {
			// Always keep genesis block in active database.
			if block.NumberU64() != 0 {
				for _, hash := range rawdb.ReadAllHashes(bc.db, block.NumberU64()) {
					rawdb.DeleteBlock(batch, hash, block.NumberU64())
				}
			}
		}
		if err := batch.Write(); err != nil {
			return 0, err
		}
		return 0, nil
	}
	// writeLive writes blockchain and corresponding receipt chain into active store.
	writeLive := func(blockChain types.Blocks, receiptChain []types.Receipts) (int, error) {
		skipPresenceCheck := false
		batch := bc.db.NewBatch()
		for i, block := range blockChain {
			// Short circuit insertion if shutting down or processing failed
			if bc.insertStopped() {
				return 0, errInsertionInterrupted
			}
			// Short circuit if the owner header is unknown
			if !bc.HasHeader(block.Hash(), block.NumberU64()) {
				return i, fmt.Errorf("containing header #%d [%x…] unknown", block.Number(), block.Hash().Bytes()[:4])
			}
			if !skipPresenceCheck {
				// Ignore if the entire data is already known
				if bc.HasBlock(block.Hash(), block.NumberU64()) {
					stats.ignored++
					continue
				} else {
					// If block N is not present, neither are the later blocks.
					// This should be true, but if we are mistaken, the shortcut
					// here will only cause overwriting of some existing data
					skipPresenceCheck = true
				}
			}
			// Write all the data out into the database
			rawdb.WriteBody(batch, block.Hash(), block.NumberU64(), block.Body())
			rawdb.WriteReceipts(batch, block.Hash(), block.NumberU64(), receiptChain[i])
			rawdb.WriteTxLookupEntriesByBlock(batch, block) // Always write tx indices for live blocks, we assume they are needed

			// Write everything belongs to the blocks into the database. So that
			// we can ensure all components of body is completed(body, receipts,
			// tx indexes)
			if batch.ValueSize() >= ethdb.IdealBatchSize {
				if err := batch.Write(); err != nil {
					return 0, err
				}
				size += batch.ValueSize()
				batch.Reset()
			}
			stats.processed++
		}
		// Write everything belongs to the blocks into the database. So that
		// we can ensure all components of body is completed(body, receipts,
		// tx indexes)
		if batch.ValueSize() > 0 {
			size += batch.ValueSize()
			if err := batch.Write(); err != nil {
				return 0, err
			}
		}
		updateHead(blockChain[len(blockChain)-1])
		return 0, nil
	}
	// Write downloaded chain data and corresponding receipt chain data
	if len(ancientBlocks) > 0 {
		if n, err := writeAncient(ancientBlocks, ancientReceipts); err != nil {
			if err == errInsertionInterrupted {
				return 0, nil
			}
			return n, err
		}
	}
	// Write the tx index tail (block number from where we index) before write any live blocks
	if len(liveBlocks) > 0 && liveBlocks[0].NumberU64() == ancientLimit+1 {
		// The tx index tail can only be one of the following two options:
		// * 0: all ancient blocks have been indexed
		// * ancient-limit: the indices of blocks before ancient-limit are ignored
		if tail := rawdb.ReadTxIndexTail(bc.db); tail == nil {
			if bc.txLookupLimit == 0 || ancientLimit <= bc.txLookupLimit {
				rawdb.WriteTxIndexTail(bc.db, 0)
			} else {
				rawdb.WriteTxIndexTail(bc.db, ancientLimit-bc.txLookupLimit)
			}
		}
	}
	if len(liveBlocks) > 0 {
		if n, err := writeLive(liveBlocks, liveReceipts); err != nil {
			if err == errInsertionInterrupted {
				return 0, nil
			}
			return n, err
		}
	}

	head := blockChain[len(blockChain)-1]
	context := []interface{}{
		"count", stats.processed, "elapsed", common.PrettyDuration(time.Since(start)),
		"number", head.Number(), "hash", head.Hash(), "age", common.PrettyAge(time.Unix(int64(head.Time()), 0)),
		"size", common.StorageSize(size),
	}
	if stats.ignored > 0 {
		context = append(context, []interface{}{"ignored", stats.ignored}...)
	}
	log.Info("Imported new block receipts", context...)

	return 0, nil
}

// SetTxLookupLimit is responsible for updating the txlookup limit to the
// original one stored in db if the new mismatches with the old one.
func (bc *BlockChain) SetTxLookupLimit(limit uint64) {
	bc.txLookupLimit = limit
}

// TxLookupLimit retrieves the txlookup limit used by blockchain to prune
// stale transaction indices.
func (bc *BlockChain) TxLookupLimit() uint64 {
	return bc.txLookupLimit
}

var lastWrite uint64

// writeBlockWithoutState writes only the block and its metadata to the database,
// but does not write any state. This is used to construct competing side forks
// up to the point where they exceed the canonical total difficulty.
func (bc *BlockChain) writeBlockWithoutState(block *types.Block, td *big.Int) (err error) {
	bc.wg.Add(1)
	defer bc.wg.Done()

	batch := bc.db.NewBatch()
	rawdb.WriteTd(batch, block.Hash(), block.NumberU64(), td)
	rawdb.WriteBlock(batch, block)
	if err := batch.Write(); err != nil {
		log.Crit("Failed to write block into disk", "err", err)
	}
	return nil
}

// writeKnownBlock updates the head block flag with a known block
// and introduces chain reorg if necessary.
func (bc *BlockChain) writeKnownBlock(block *types.Block) error {
	bc.wg.Add(1)
	defer bc.wg.Done()

	current := bc.CurrentBlock()
	if block.ParentHash() != current.Hash() {
		if err := bc.reorg(current, block); err != nil {
			return err
		}
	}
	bc.writeHeadBlock(block)
	return nil
}

// WriteBlockWithState writes the block and all associated state to the database.
func (bc *BlockChain) WriteBlockWithState(block *types.Block, receipts []*types.Receipt, logs []*types.Log, state *state.StateDB, psManager mps.PrivateStateRepository, emitHeadEvent bool) (status WriteStatus, err error) {
	bc.chainmu.Lock()
	defer bc.chainmu.Unlock()

	return bc.writeBlockWithState(block, receipts, logs, state, psManager, emitHeadEvent)
}

// QUORUM
// checks if the consensus engine is Rfat
func (bc *BlockChain) isRaft() bool {
	return bc.chainConfig.IsQuorum && bc.chainConfig.Istanbul == nil && bc.chainConfig.Clique == nil
}

// function specifically added for Raft consensus. This is called from mintNewBlock
// to commit public and private state using bc.chainmu lock
// added to avoid concurrent map errors in high stress conditions
func (bc *BlockChain) CommitBlockWithState(deleteEmptyObjects bool, state, privateState *state.StateDB) error {
	// check if consensus is not Raft
	if !bc.isRaft() {
		return errors.New("error function can be called only for Raft consensus")
	}

	bc.chainmu.Lock()
	defer bc.chainmu.Unlock()
	if _, err := state.Commit(deleteEmptyObjects); err != nil {
		return fmt.Errorf("error committing public state: %v", err)
	}
	if _, err := privateState.Commit(deleteEmptyObjects); err != nil {
		return fmt.Errorf("error committing private state: %v", err)
	}
	return nil
}

// END QUORUM

// writeBlockWithState writes the block and all associated state to the database,
// but is expects the chain mutex to be held.
func (bc *BlockChain) writeBlockWithState(block *types.Block, receipts []*types.Receipt, logs []*types.Log, state *state.StateDB, psManager mps.PrivateStateRepository, emitHeadEvent bool) (status WriteStatus, err error) {
	bc.wg.Add(1)
	defer bc.wg.Done()

	// Calculate the total difficulty of the block
	ptd := bc.GetTd(block.ParentHash(), block.NumberU64()-1)
	if ptd == nil {
		return NonStatTy, consensus.ErrUnknownAncestor
	}
	// Make sure no inconsistent state is leaked during insertion
	// Quorum
	// Write private state changes to database
	err = psManager.CommitAndWrite(bc.chainConfig.IsEIP158(block.Number()), block)
	if err != nil {
		return NonStatTy, err
	}
	// /Quorum

	currentBlock := bc.CurrentBlock()
	localTd := bc.GetTd(currentBlock.Hash(), currentBlock.NumberU64())
	externTd := new(big.Int).Add(block.Difficulty(), ptd)

	// Irrelevant of the canonical status, write the block itself to the database.
	//
	// Note all the components of block(td, hash->number map, header, body, receipts)
	// should be written atomically. BlockBatch is used for containing all components.
	blockBatch := bc.db.NewBatch()
	rawdb.WriteTd(blockBatch, block.Hash(), block.NumberU64(), externTd)
	rawdb.WriteBlock(blockBatch, block)
	rawdb.WriteReceipts(blockBatch, block.Hash(), block.NumberU64(), receipts)
	rawdb.WritePreimages(blockBatch, state.Preimages())
	if err := blockBatch.Write(); err != nil {
		log.Crit("Failed to write block into disk", "err", err)
	}
	// Commit all cached state changes into underlying memory database.
	root, err := state.Commit(bc.chainConfig.IsEIP158(block.Number()))

	if err != nil {
		return NonStatTy, err
	}
	triedb := bc.stateCache.TrieDB()

	// If we're running an archive node, always flush
	if bc.cacheConfig.TrieDirtyDisabled {
		if err := triedb.Commit(root, false, nil); err != nil {
			return NonStatTy, err
		}

	} else {
		// Full but not archive node, do proper garbage collection
		triedb.Reference(root, common.Hash{}) // metadata reference to keep trie alive
		bc.triegc.Push(root, -int64(block.NumberU64()))

		if current := block.NumberU64(); current > TriesInMemory {
			// If we exceeded our memory allowance, flush matured singleton nodes to disk
			var (
				nodes, imgs = triedb.Size()
				limit       = common.StorageSize(bc.cacheConfig.TrieDirtyLimit) * 1024 * 1024
			)
			if nodes > limit || imgs > 4*1024*1024 {
				triedb.Cap(limit - ethdb.IdealBatchSize)
			}
			// Find the next state trie we need to commit
			chosen := current - TriesInMemory

			// If we exceeded out time allowance, flush an entire trie to disk
			if bc.gcproc > bc.cacheConfig.TrieTimeLimit {
				// If the header is missing (canonical chain behind), we're reorging a low
				// diff sidechain. Suspend committing until this operation is completed.
				header := bc.GetHeaderByNumber(chosen)
				if header == nil {
					log.Warn("Reorg in progress, trie commit postponed", "number", chosen)
				} else {
					// If we're exceeding limits but haven't reached a large enough memory gap,
					// warn the user that the system is becoming unstable.
					if chosen < lastWrite+TriesInMemory && bc.gcproc >= 2*bc.cacheConfig.TrieTimeLimit {
						log.Info("State in memory for too long, committing", "time", bc.gcproc, "allowance", bc.cacheConfig.TrieTimeLimit, "optimum", float64(chosen-lastWrite)/TriesInMemory)
					}
					// Flush an entire trie and restart the counters
					triedb.Commit(header.Root, true, nil)
					lastWrite = chosen
					bc.gcproc = 0
				}
			}
			// Garbage collect anything below our required write retention
			for !bc.triegc.Empty() {
				root, number := bc.triegc.Pop()
				if uint64(-number) > chosen {
					bc.triegc.Push(root, number)
					break
				}
				triedb.Dereference(root.(common.Hash))
			}
		}
	}
	// If the total difficulty is higher than our known, add it to the canonical chain
	// Second clause in the if statement reduces the vulnerability to selfish mining.
	// Please refer to http://www.cs.cornell.edu/~ie53/publications/btcProcFC.pdf
	reorg := externTd.Cmp(localTd) > 0
	currentBlock = bc.CurrentBlock()
	if !reorg && externTd.Cmp(localTd) == 0 {
		// Split same-difficulty blocks by number, then preferentially select
		// the block generated by the local miner as the canonical block.
		if block.NumberU64() < currentBlock.NumberU64() {
			reorg = true
		} else if block.NumberU64() == currentBlock.NumberU64() {
			var currentPreserve, blockPreserve bool
			if bc.shouldPreserve != nil {
				currentPreserve, blockPreserve = bc.shouldPreserve(currentBlock), bc.shouldPreserve(block)
			}
			reorg = !currentPreserve && (blockPreserve || mrand.Float64() < 0.5)
		}
	}
	if reorg {
		// Reorganise the chain if the parent is not the head block
		if block.ParentHash() != currentBlock.Hash() {
			if err := bc.reorg(currentBlock, block); err != nil {
				return NonStatTy, err
			}
		}
		status = CanonStatTy
	} else {
		status = SideStatTy
	}
	// Set new head.
	if status == CanonStatTy {
		bc.writeHeadBlock(block)
	}
	bc.futureBlocks.Remove(block.Hash())

	if status == CanonStatTy {
		bc.chainFeed.Send(ChainEvent{Block: block, Hash: block.Hash(), Logs: logs})
		if len(logs) > 0 {
			bc.logsFeed.Send(logs)
		}
		// In theory we should fire a ChainHeadEvent when we inject
		// a canonical block, but sometimes we can insert a batch of
		// canonicial blocks. Avoid firing too much ChainHeadEvents,
		// we will fire an accumulated ChainHeadEvent and disable fire
		// event here.
		if emitHeadEvent {
			bc.chainHeadFeed.Send(ChainHeadEvent{Block: block})
		}
	} else {
		bc.chainSideFeed.Send(ChainSideEvent{Block: block})
	}
	return status, nil
}

// addFutureBlock checks if the block is within the max allowed window to get
// accepted for future processing, and returns an error if the block is too far
// ahead and was not added.
func (bc *BlockChain) addFutureBlock(block *types.Block) error {
	max := uint64(time.Now().Unix() + maxTimeFutureBlocks)
	if block.Time() > max {
		return fmt.Errorf("future block timestamp %v > allowed %v", block.Time(), max)
	}
	bc.futureBlocks.Add(block.Hash(), block)
	return nil
}

// InsertChain attempts to insert the given batch of blocks in to the canonical
// chain or, otherwise, create a fork. If an error is returned it will return
// the index number of the failing block as well an error describing what went
// wrong.
//
// After insertion is done, all accumulated events will be fired.
func (bc *BlockChain) InsertChain(chain types.Blocks) (int, error) {
	// Sanity check that we have something meaningful to import
	if len(chain) == 0 {
		return 0, nil
	}

	bc.blockProcFeed.Send(true)
	defer bc.blockProcFeed.Send(false)

	// Remove already known canon-blocks
	var (
		block, prev *types.Block
	)
	// Do a sanity check that the provided chain is actually ordered and linked
	for i := 1; i < len(chain); i++ {
		block = chain[i]
		prev = chain[i-1]
		if block.NumberU64() != prev.NumberU64()+1 || block.ParentHash() != prev.Hash() {
			// Chain broke ancestry, log a message (programming error) and skip insertion
			log.Error("Non contiguous block insert", "number", block.Number(), "hash", block.Hash(),
				"parent", block.ParentHash(), "prevnumber", prev.Number(), "prevhash", prev.Hash())

			return 0, fmt.Errorf("non contiguous insert: item %d is #%d [%x…], item %d is #%d [%x…] (parent [%x…])", i-1, prev.NumberU64(),
				prev.Hash().Bytes()[:4], i, block.NumberU64(), block.Hash().Bytes()[:4], block.ParentHash().Bytes()[:4])
		}
	}
	// Pre-checks passed, start the full block imports
	bc.wg.Add(1)
	bc.chainmu.Lock()
	n, err := bc.insertChain(chain, true)
	bc.chainmu.Unlock()
	bc.wg.Done()

	return n, err
}

// insertChain is the internal implementation of InsertChain, which assumes that
// 1) chains are contiguous, and 2) The chain mutex is held.
//
// This method is split out so that import batches that require re-injecting
// historical blocks can do so without releasing the lock, which could lead to
// racey behaviour. If a sidechain import is in progress, and the historic state
// is imported, but then new canon-head is added before the actual sidechain
// completes, then the historic state could be pruned again
func (bc *BlockChain) insertChain(chain types.Blocks, verifySeals bool) (int, error) {
	// If the chain is terminating, don't even bother starting up
	if atomic.LoadInt32(&bc.procInterrupt) == 1 {
		log.Debug("Premature abort during blocks processing")
		// QUORUM
		if bc.isRaft() {
			// Only returns an error for raft mode
			return 0, ErrAbortBlocksProcessing
		}
		return 0, nil
	}
	// Start a parallel signature recovery (signer will fluke on fork transition, minimal perf loss)
	senderCacher.recoverFromBlocks(types.MakeSigner(bc.chainConfig, chain[0].Number()), chain)

	var (
		stats     = insertStats{startTime: mclock.Now()}
		lastCanon *types.Block
	)
	// Fire a single chain head event if we've progressed the chain
	defer func() {
		if lastCanon != nil && bc.CurrentBlock().Hash() == lastCanon.Hash() {
			bc.chainHeadFeed.Send(ChainHeadEvent{lastCanon})
		}
	}()
	// Start the parallel header verifier
	headers := make([]*types.Header, len(chain))
	seals := make([]bool, len(chain))

	for i, block := range chain {
		headers[i] = block.Header()
		seals[i] = verifySeals
	}
	abort, results := bc.engine.VerifyHeaders(bc, headers, seals)
	defer close(abort)

	// Peek the error for the first block to decide the directing import logic
	it := newInsertIterator(chain, results, bc.validator)

	block, err := it.next()

	// Left-trim all the known blocks
	if err == ErrKnownBlock {
		// First block (and state) is known
		//   1. We did a roll-back, and should now do a re-import
		//   2. The block is stored as a sidechain, and is lying about it's stateroot, and passes a stateroot
		// 	    from the canonical chain, which has not been verified.
		// Skip all known blocks that are behind us
		var (
			current  = bc.CurrentBlock()
			localTd  = bc.GetTd(current.Hash(), current.NumberU64())
			externTd = bc.GetTd(block.ParentHash(), block.NumberU64()-1) // The first block can't be nil
		)
		for block != nil && err == ErrKnownBlock {
			externTd = new(big.Int).Add(externTd, block.Difficulty())
			if localTd.Cmp(externTd) < 0 {
				break
			}
			log.Debug("Ignoring already known block", "number", block.Number(), "hash", block.Hash())
			stats.ignored++

			block, err = it.next()
		}
		// The remaining blocks are still known blocks, the only scenario here is:
		// During the fast sync, the pivot point is already submitted but rollback
		// happens. Then node resets the head full block to a lower height via `rollback`
		// and leaves a few known blocks in the database.
		//
		// When node runs a fast sync again, it can re-import a batch of known blocks via
		// `insertChain` while a part of them have higher total difficulty than current
		// head full block(new pivot point).
		for block != nil && err == ErrKnownBlock {
			log.Debug("Writing previously known block", "number", block.Number(), "hash", block.Hash())
			if err := bc.writeKnownBlock(block); err != nil {
				return it.index, err
			}
			lastCanon = block

			block, err = it.next()
		}
		// Falls through to the block import
	}
	switch {
	// First block is pruned, insert as sidechain and reorg only if TD grows enough
	case errors.Is(err, consensus.ErrPrunedAncestor):
		log.Debug("Pruned ancestor, inserting as sidechain", "number", block.Number(), "hash", block.Hash())
		return bc.insertSideChain(block, it)

	// First block is future, shove it (and all children) to the future queue (unknown ancestor)
	case errors.Is(err, consensus.ErrFutureBlock) || (errors.Is(err, consensus.ErrUnknownAncestor) && bc.futureBlocks.Contains(it.first().ParentHash())):
		for block != nil && (it.index == 0 || errors.Is(err, consensus.ErrUnknownAncestor)) {
			log.Debug("Future block, postponing import", "number", block.Number(), "hash", block.Hash())
			if err := bc.addFutureBlock(block); err != nil {
				return it.index, err
			}
			block, err = it.next()
		}
		stats.queued += it.processed()
		stats.ignored += it.remaining()

		// If there are any still remaining, mark as ignored
		return it.index, err

	// Some other error occurred, abort
	case err != nil:
		bc.futureBlocks.Remove(block.Hash())
		stats.ignored += len(it.chain)
		bc.reportBlock(block, nil, err)
		return it.index, err
	}

	// No validation errors for the first block (or chain prefix skipped)
	for ; block != nil && err == nil || err == ErrKnownBlock; block, err = it.next() {
		// If the chain is terminating, stop processing blocks
		if bc.insertStopped() {
			log.Debug("Abort during block processing")
			// QUORUM
			if bc.isRaft() {
				// Only returns an error for raft mode
				return it.index, ErrAbortBlocksProcessing
			}
			// END QUORUM
			break
		}
		// If the header is a banned one, straight out abort
		if BadHashes[block.Hash()] {
			bc.reportBlock(block, nil, ErrBlacklistedHash)
			return it.index, ErrBlacklistedHash
		}
		// If the block is known (in the middle of the chain), it's a special case for
		// Clique blocks where they can share state among each other, so importing an
		// older block might complete the state of the subsequent one. In this case,
		// just skip the block (we already validated it once fully (and crashed), since
		// its header and body was already in the database).
		if err == ErrKnownBlock {
			logger := log.Debug
			if bc.chainConfig.Clique == nil {
				logger = log.Warn
			}
			logger("Inserted known block", "number", block.Number(), "hash", block.Hash(),
				"uncles", len(block.Uncles()), "txs", len(block.Transactions()), "gas", block.GasUsed(),
				"root", block.Root())

			// Special case. Commit the empty receipt slice if we meet the known
			// block in the middle. It can only happen in the clique chain. Whenever
			// we insert blocks via `insertSideChain`, we only commit `td`, `header`
			// and `body` if it's non-existent. Since we don't have receipts without
			// reexecution, so nothing to commit. But if the sidechain will be adpoted
			// as the canonical chain eventually, it needs to be reexecuted for missing
			// state, but if it's this special case here(skip reexecution) we will lose
			// the empty receipt entry.
			if len(block.Transactions()) == 0 {
				rawdb.WriteReceipts(bc.db, block.Hash(), block.NumberU64(), nil)
			} else {
				log.Error("Please file an issue, skip known block execution without receipt",
					"hash", block.Hash(), "number", block.NumberU64())
			}
			if err := bc.writeKnownBlock(block); err != nil {
				return it.index, err
			}
			stats.processed++

			// We can assume that logs are empty here, since the only way for consecutive
			// Clique blocks to have the same state is if there are no transactions.
			lastCanon = block
			continue
		}
		// Retrieve the parent block and it's state to execute on top
		start := time.Now()

		parent := it.previous()
		if parent == nil {
			parent = bc.GetHeader(block.ParentHash(), block.NumberU64()-1)
		}

		statedb, err := state.New(parent.Root, bc.stateCache, bc.snaps)
		if err != nil {
			return it.index, err
		}
		// Quorum
		privateStateRepo, err := bc.privateStateManager.StateRepository(parent.Root)
		if err != nil {
			return it.index, err
		}
		// End Quorum

		// If we have a followup block, run that against the current state to pre-cache
		// transactions and probabilistically some of the account/storage trie nodes.
		var followupInterrupt uint32
		if !bc.cacheConfig.TrieCleanNoPrefetch {
			if followup, err := it.peek(); followup != nil && err == nil {
				throwaway, _ := state.New(parent.Root, bc.stateCache, bc.snaps)

				// Quorum
				privateStateRepo, stateRepoErr := bc.privateStateManager.StateRepository(parent.Root)
				if stateRepoErr == nil && privateStateRepo != nil {
					throwawayPrivateStateRepo := privateStateRepo.Copy()

					// Quorum: add privateStateThrowaway argument
					go func(start time.Time, followup *types.Block, throwaway *state.StateDB, privateStateThrowaway mps.PrivateStateRepository, interrupt *uint32) {
						bc.prefetcher.Prefetch(followup, throwaway, throwawayPrivateStateRepo, bc.vmConfig, &followupInterrupt)

						blockPrefetchExecuteTimer.Update(time.Since(start))
						if atomic.LoadUint32(interrupt) == 1 {
							blockPrefetchInterruptMeter.Mark(1)
						}
					}(time.Now(), followup, throwaway, throwawayPrivateStateRepo, &followupInterrupt)
				} else {
					log.Warn("Unable to load the private state repository for pre-fetching", "stateRepoErr", stateRepoErr)
				}
				// End Quorum
			}
		}
		// Process block using the parent state as reference point
		substart := time.Now()

		receipts, privateReceipts, logs, usedGas, err := bc.processor.Process(block, statedb, privateStateRepo, bc.vmConfig)
		if err != nil {
			bc.reportBlock(block, receipts, err)
			atomic.StoreUint32(&followupInterrupt, 1)
			return it.index, err
		}
		// Update the metrics touched during block processing
		accountReadTimer.Update(statedb.AccountReads)                 // Account reads are complete, we can mark them
		storageReadTimer.Update(statedb.StorageReads)                 // Storage reads are complete, we can mark them
		accountUpdateTimer.Update(statedb.AccountUpdates)             // Account updates are complete, we can mark them
		storageUpdateTimer.Update(statedb.StorageUpdates)             // Storage updates are complete, we can mark them
		snapshotAccountReadTimer.Update(statedb.SnapshotAccountReads) // Account reads are complete, we can mark them
		snapshotStorageReadTimer.Update(statedb.SnapshotStorageReads) // Storage reads are complete, we can mark them

		triehash := statedb.AccountHashes + statedb.StorageHashes // Save to not double count in validation
		trieproc := statedb.SnapshotAccountReads + statedb.AccountReads + statedb.AccountUpdates
		trieproc += statedb.SnapshotStorageReads + statedb.StorageReads + statedb.StorageUpdates

		blockExecutionTimer.Update(time.Since(substart) - trieproc - triehash)

		// Validate the state using the default validator
		substart = time.Now()
		if err := bc.validator.ValidateState(block, statedb, receipts, usedGas); err != nil {
			bc.reportBlock(block, receipts, err)
			atomic.StoreUint32(&followupInterrupt, 1)
			return it.index, err
		}

		allReceipts := privateStateRepo.MergeReceipts(receipts, privateReceipts)
		proctime := time.Since(start)
		// Update the metrics touched during block validation
		accountHashTimer.Update(statedb.AccountHashes) // Account hashes are complete, we can mark them
		storageHashTimer.Update(statedb.StorageHashes) // Storage hashes are complete, we can mark them

		blockValidationTimer.Update(time.Since(substart) - (statedb.AccountHashes + statedb.StorageHashes - triehash))

		// Write the block to the chain and get the status.
		substart = time.Now()
		status, err := bc.writeBlockWithState(block, allReceipts, logs, statedb, privateStateRepo, false)
		atomic.StoreUint32(&followupInterrupt, 1)
		if err != nil {
			return it.index, err
		}

		// Quorum
		if err := rawdb.WritePrivateBlockBloom(bc.db, block.NumberU64(), privateReceipts); err != nil {
			return it.index, err
		}
		// End Quorum

		// Update the metrics touched during block commit
		accountCommitTimer.Update(statedb.AccountCommits)   // Account commits are complete, we can mark them
		storageCommitTimer.Update(statedb.StorageCommits)   // Storage commits are complete, we can mark them
		snapshotCommitTimer.Update(statedb.SnapshotCommits) // Snapshot commits are complete, we can mark them

		blockWriteTimer.Update(time.Since(substart) - statedb.AccountCommits - statedb.StorageCommits - statedb.SnapshotCommits)
		blockInsertTimer.UpdateSince(start)

		switch status {
		case CanonStatTy:
			log.Debug("Inserted new block", "number", block.Number(), "hash", block.Hash(),
				"uncles", len(block.Uncles()), "txs", len(block.Transactions()), "gas", block.GasUsed(),
				"elapsed", common.PrettyDuration(time.Since(start)),
				"root", block.Root())

			lastCanon = block

			// Only count canonical blocks for GC processing time
			bc.gcproc += proctime

		case SideStatTy:
			log.Debug("Inserted forked block", "number", block.Number(), "hash", block.Hash(),
				"diff", block.Difficulty(), "elapsed", common.PrettyDuration(time.Since(start)),
				"txs", len(block.Transactions()), "gas", block.GasUsed(), "uncles", len(block.Uncles()),
				"root", block.Root())

		default:
			// This in theory is impossible, but lets be nice to our future selves and leave
			// a log, instead of trying to track down blocks imports that don't emit logs.
			log.Warn("Inserted block with unknown status", "number", block.Number(), "hash", block.Hash(),
				"diff", block.Difficulty(), "elapsed", common.PrettyDuration(time.Since(start)),
				"txs", len(block.Transactions()), "gas", block.GasUsed(), "uncles", len(block.Uncles()),
				"root", block.Root())
		}
		stats.processed++
		stats.usedGas += usedGas

		dirty, _ := bc.stateCache.TrieDB().Size()
		stats.report(chain, it.index, dirty)
	}
	// Any blocks remaining here? The only ones we care about are the future ones
	if block != nil && errors.Is(err, consensus.ErrFutureBlock) {
		if err := bc.addFutureBlock(block); err != nil {
			return it.index, err
		}
		block, err = it.next()

		for ; block != nil && errors.Is(err, consensus.ErrUnknownAncestor); block, err = it.next() {
			if err := bc.addFutureBlock(block); err != nil {
				return it.index, err
			}
			stats.queued++
		}
	}
	stats.ignored += it.remaining()

	return it.index, err
}

// insertSideChain is called when an import batch hits upon a pruned ancestor
// error, which happens when a sidechain with a sufficiently old fork-block is
// found.
//
// The method writes all (header-and-body-valid) blocks to disk, then tries to
// switch over to the new chain if the TD exceeded the current chain.
func (bc *BlockChain) insertSideChain(block *types.Block, it *insertIterator) (int, error) {
	var (
		externTd *big.Int
		current  = bc.CurrentBlock()
	)
	// The first sidechain block error is already verified to be ErrPrunedAncestor.
	// Since we don't import them here, we expect ErrUnknownAncestor for the remaining
	// ones. Any other errors means that the block is invalid, and should not be written
	// to disk.
	err := consensus.ErrPrunedAncestor
	for ; block != nil && errors.Is(err, consensus.ErrPrunedAncestor); block, err = it.next() {
		// Check the canonical state root for that number
		if number := block.NumberU64(); current.NumberU64() >= number {
			canonical := bc.GetBlockByNumber(number)
			if canonical != nil && canonical.Hash() == block.Hash() {
				// Not a sidechain block, this is a re-import of a canon block which has it's state pruned

				// Collect the TD of the block. Since we know it's a canon one,
				// we can get it directly, and not (like further below) use
				// the parent and then add the block on top
				externTd = bc.GetTd(block.Hash(), block.NumberU64())
				continue
			}
			if canonical != nil && canonical.Root() == block.Root() {
				// This is most likely a shadow-state attack. When a fork is imported into the
				// database, and it eventually reaches a block height which is not pruned, we
				// just found that the state already exist! This means that the sidechain block
				// refers to a state which already exists in our canon chain.
				//
				// If left unchecked, we would now proceed importing the blocks, without actually
				// having verified the state of the previous blocks.
				log.Warn("Sidechain ghost-state attack detected", "number", block.NumberU64(), "sideroot", block.Root(), "canonroot", canonical.Root())

				// If someone legitimately side-mines blocks, they would still be imported as usual. However,
				// we cannot risk writing unverified blocks to disk when they obviously target the pruning
				// mechanism.
				return it.index, errors.New("sidechain ghost-state attack")
			}
		}
		if externTd == nil {
			externTd = bc.GetTd(block.ParentHash(), block.NumberU64()-1)
		}
		externTd = new(big.Int).Add(externTd, block.Difficulty())

		if !bc.HasBlock(block.Hash(), block.NumberU64()) {
			start := time.Now()
			if err := bc.writeBlockWithoutState(block, externTd); err != nil {
				return it.index, err
			}
			log.Debug("Injected sidechain block", "number", block.Number(), "hash", block.Hash(),
				"diff", block.Difficulty(), "elapsed", common.PrettyDuration(time.Since(start)),
				"txs", len(block.Transactions()), "gas", block.GasUsed(), "uncles", len(block.Uncles()),
				"root", block.Root())
		}
	}
	// At this point, we've written all sidechain blocks to database. Loop ended
	// either on some other error or all were processed. If there was some other
	// error, we can ignore the rest of those blocks.
	//
	// If the externTd was larger than our local TD, we now need to reimport the previous
	// blocks to regenerate the required state
	localTd := bc.GetTd(current.Hash(), current.NumberU64())
	if localTd.Cmp(externTd) > 0 {
		log.Info("Sidechain written to disk", "start", it.first().NumberU64(), "end", it.previous().Number, "sidetd", externTd, "localtd", localTd)
		return it.index, err
	}
	// Gather all the sidechain hashes (full blocks may be memory heavy)
	var (
		hashes  []common.Hash
		numbers []uint64
	)
	parent := it.previous()
	for parent != nil && !bc.HasState(parent.Root) {
		hashes = append(hashes, parent.Hash())
		numbers = append(numbers, parent.Number.Uint64())

		parent = bc.GetHeader(parent.ParentHash, parent.Number.Uint64()-1)
	}
	if parent == nil {
		return it.index, errors.New("missing parent")
	}
	// Import all the pruned blocks to make the state available
	var (
		blocks []*types.Block
		memory common.StorageSize
	)
	for i := len(hashes) - 1; i >= 0; i-- {
		// Append the next block to our batch
		block := bc.GetBlock(hashes[i], numbers[i])

		blocks = append(blocks, block)
		memory += block.Size()

		// If memory use grew too large, import and continue. Sadly we need to discard
		// all raised events and logs from notifications since we're too heavy on the
		// memory here.
		if len(blocks) >= 2048 || memory > 64*1024*1024 {
			log.Info("Importing heavy sidechain segment", "blocks", len(blocks), "start", blocks[0].NumberU64(), "end", block.NumberU64())
			if _, err := bc.insertChain(blocks, false); err != nil {
				return 0, err
			}
			blocks, memory = blocks[:0], 0

			// If the chain is terminating, stop processing blocks
			if bc.insertStopped() {
				log.Debug("Abort during blocks processing")
				return 0, nil
			}
		}
	}
	if len(blocks) > 0 {
		log.Info("Importing sidechain segment", "start", blocks[0].NumberU64(), "end", blocks[len(blocks)-1].NumberU64())
		return bc.insertChain(blocks, false)
	}
	return 0, nil
}

// reorg takes two blocks, an old chain and a new chain and will reconstruct the
// blocks and inserts them to be part of the new canonical chain and accumulates
// potential missing transactions and post an event about them.
func (bc *BlockChain) reorg(oldBlock, newBlock *types.Block) error {
	var (
		newChain    types.Blocks
		oldChain    types.Blocks
		commonBlock *types.Block

		deletedTxs types.Transactions
		addedTxs   types.Transactions

		deletedLogs [][]*types.Log
		rebirthLogs [][]*types.Log

		// collectLogs collects the logs that were generated or removed during
		// the processing of the block that corresponds with the given hash.
		// These logs are later announced as deleted or reborn
		collectLogs = func(hash common.Hash, removed bool) {
			number := bc.hc.GetBlockNumber(hash)
			if number == nil {
				return
			}
			receipts := rawdb.ReadReceipts(bc.db, hash, *number, bc.chainConfig)

			var logs []*types.Log
			for _, receipt := range receipts {
				for _, log := range receipt.Logs {
					l := *log
					if removed {
						l.Removed = true
					} else {
					}
					logs = append(logs, &l)
				}
			}
			if len(logs) > 0 {
				if removed {
					deletedLogs = append(deletedLogs, logs)
				} else {
					rebirthLogs = append(rebirthLogs, logs)
				}
			}
		}
		// mergeLogs returns a merged log slice with specified sort order.
		mergeLogs = func(logs [][]*types.Log, reverse bool) []*types.Log {
			var ret []*types.Log
			if reverse {
				for i := len(logs) - 1; i >= 0; i-- {
					ret = append(ret, logs[i]...)
				}
			} else {
				for i := 0; i < len(logs); i++ {
					ret = append(ret, logs[i]...)
				}
			}
			return ret
		}
	)
	// Reduce the longer chain to the same number as the shorter one
	if oldBlock.NumberU64() > newBlock.NumberU64() {
		// Old chain is longer, gather all transactions and logs as deleted ones
		for ; oldBlock != nil && oldBlock.NumberU64() != newBlock.NumberU64(); oldBlock = bc.GetBlock(oldBlock.ParentHash(), oldBlock.NumberU64()-1) {
			oldChain = append(oldChain, oldBlock)
			deletedTxs = append(deletedTxs, oldBlock.Transactions()...)
			collectLogs(oldBlock.Hash(), true)
		}
	} else {
		// New chain is longer, stash all blocks away for subsequent insertion
		for ; newBlock != nil && newBlock.NumberU64() != oldBlock.NumberU64(); newBlock = bc.GetBlock(newBlock.ParentHash(), newBlock.NumberU64()-1) {
			newChain = append(newChain, newBlock)
		}
	}
	if oldBlock == nil {
		return fmt.Errorf("invalid old chain")
	}
	if newBlock == nil {
		return fmt.Errorf("invalid new chain")
	}
	// Both sides of the reorg are at the same number, reduce both until the common
	// ancestor is found
	for {
		// If the common ancestor was found, bail out
		if oldBlock.Hash() == newBlock.Hash() {
			commonBlock = oldBlock
			break
		}
		// Remove an old block as well as stash away a new block
		oldChain = append(oldChain, oldBlock)
		deletedTxs = append(deletedTxs, oldBlock.Transactions()...)
		collectLogs(oldBlock.Hash(), true)

		newChain = append(newChain, newBlock)

		// Step back with both chains
		oldBlock = bc.GetBlock(oldBlock.ParentHash(), oldBlock.NumberU64()-1)
		if oldBlock == nil {
			return fmt.Errorf("invalid old chain")
		}
		newBlock = bc.GetBlock(newBlock.ParentHash(), newBlock.NumberU64()-1)
		if newBlock == nil {
			return fmt.Errorf("invalid new chain")
		}
	}
	// Ensure the user sees large reorgs
	if len(oldChain) > 0 && len(newChain) > 0 {
		logFn := log.Info
		msg := "Chain reorg detected"
		if len(oldChain) > 63 {
			msg = "Large chain reorg detected"
			logFn = log.Warn
		}
		logFn(msg, "number", commonBlock.Number(), "hash", commonBlock.Hash(),
			"drop", len(oldChain), "dropfrom", oldChain[0].Hash(), "add", len(newChain), "addfrom", newChain[0].Hash())
		blockReorgAddMeter.Mark(int64(len(newChain)))
		blockReorgDropMeter.Mark(int64(len(oldChain)))
		blockReorgMeter.Mark(1)
	} else {
		log.Error("Impossible reorg, please file an issue", "oldnum", oldBlock.Number(), "oldhash", oldBlock.Hash(), "newnum", newBlock.Number(), "newhash", newBlock.Hash())
	}
	// Insert the new chain(except the head block(reverse order)),
	// taking care of the proper incremental order.
	for i := len(newChain) - 1; i >= 1; i-- {
		// Insert the block in the canonical way, re-writing history
		bc.writeHeadBlock(newChain[i])

		// Collect reborn logs due to chain reorg
		collectLogs(newChain[i].Hash(), false)

		// Collect the new added transactions.
		addedTxs = append(addedTxs, newChain[i].Transactions()...)
	}
	// Delete useless indexes right now which includes the non-canonical
	// transaction indexes, canonical chain indexes which above the head.
	indexesBatch := bc.db.NewBatch()
	for _, tx := range types.TxDifference(deletedTxs, addedTxs) {
		rawdb.DeleteTxLookupEntry(indexesBatch, tx.Hash())
	}
	// Delete any canonical number assignments above the new head
	number := bc.CurrentBlock().NumberU64()
	for i := number + 1; ; i++ {
		hash := rawdb.ReadCanonicalHash(bc.db, i)
		if hash == (common.Hash{}) {
			break
		}
		rawdb.DeleteCanonicalHash(indexesBatch, i)
	}
	if err := indexesBatch.Write(); err != nil {
		log.Crit("Failed to delete useless indexes", "err", err)
	}
	// If any logs need to be fired, do it now. In theory we could avoid creating
	// this goroutine if there are no events to fire, but realistcally that only
	// ever happens if we're reorging empty blocks, which will only happen on idle
	// networks where performance is not an issue either way.
	if len(deletedLogs) > 0 {
		bc.rmLogsFeed.Send(RemovedLogsEvent{mergeLogs(deletedLogs, true)})
	}
	if len(rebirthLogs) > 0 {
		bc.logsFeed.Send(mergeLogs(rebirthLogs, false))
	}
	if len(oldChain) > 0 {
		for i := len(oldChain) - 1; i >= 0; i-- {
			bc.chainSideFeed.Send(ChainSideEvent{Block: oldChain[i]})
		}
	}
	return nil
}

func (bc *BlockChain) update() {
	futureTimer := time.NewTicker(5 * time.Second)
	defer futureTimer.Stop()
	for {
		select {
		case <-futureTimer.C:
			bc.procFutureBlocks()
		case <-bc.quit:
			return
		}
	}
}

// maintainTxIndex is responsible for the construction and deletion of the
// transaction index.
//
// User can use flag `txlookuplimit` to specify a "recentness" block, below
// which ancient tx indices get deleted. If `txlookuplimit` is 0, it means
// all tx indices will be reserved.
//
// The user can adjust the txlookuplimit value for each launch after fast
// sync, Geth will automatically construct the missing indices and delete
// the extra indices.
func (bc *BlockChain) maintainTxIndex(ancients uint64) {
	defer bc.wg.Done()

	// Before starting the actual maintenance, we need to handle a special case,
	// where user might init Geth with an external ancient database. If so, we
	// need to reindex all necessary transactions before starting to process any
	// pruning requests.
	if ancients > 0 {
		var from = uint64(0)
		if bc.txLookupLimit != 0 && ancients > bc.txLookupLimit {
			from = ancients - bc.txLookupLimit
		}
		rawdb.IndexTransactions(bc.db, from, ancients, bc.quit)
	}
	// indexBlocks reindexes or unindexes transactions depending on user configuration
	indexBlocks := func(tail *uint64, head uint64, done chan struct{}) {
		defer func() { done <- struct{}{} }()

		// If the user just upgraded Geth to a new version which supports transaction
		// index pruning, write the new tail and remove anything older.
		if tail == nil {
			if bc.txLookupLimit == 0 || head < bc.txLookupLimit {
				// Nothing to delete, write the tail and return
				rawdb.WriteTxIndexTail(bc.db, 0)
			} else {
				// Prune all stale tx indices and record the tx index tail
				rawdb.UnindexTransactions(bc.db, 0, head-bc.txLookupLimit+1, bc.quit)
			}
			return
		}
		// If a previous indexing existed, make sure that we fill in any missing entries
		if bc.txLookupLimit == 0 || head < bc.txLookupLimit {
			if *tail > 0 {
				rawdb.IndexTransactions(bc.db, 0, *tail, bc.quit)
			}
			return
		}
		// Update the transaction index to the new chain state
		if head-bc.txLookupLimit+1 < *tail {
			// Reindex a part of missing indices and rewind index tail to HEAD-limit
			rawdb.IndexTransactions(bc.db, head-bc.txLookupLimit+1, *tail, bc.quit)
		} else {
			// Unindex a part of stale indices and forward index tail to HEAD-limit
			rawdb.UnindexTransactions(bc.db, *tail, head-bc.txLookupLimit+1, bc.quit)
		}
	}
	// Any reindexing done, start listening to chain events and moving the index window
	var (
		done   chan struct{}                  // Non-nil if background unindexing or reindexing routine is active.
		headCh = make(chan ChainHeadEvent, 1) // Buffered to avoid locking up the event feed
	)
	sub := bc.SubscribeChainHeadEvent(headCh)
	if sub == nil {
		return
	}
	defer sub.Unsubscribe()

	for {
		select {
		case head := <-headCh:
			if done == nil {
				done = make(chan struct{})
				go indexBlocks(rawdb.ReadTxIndexTail(bc.db), head.Block.NumberU64(), done)
			}
		case <-done:
			done = nil
		case <-bc.quit:
			if done != nil {
				log.Info("Waiting background transaction indexer to exit")
				<-done
			}
			return
		}
	}
}

// BadBlocks returns a list of the last 'bad blocks' that the client has seen on the network
func (bc *BlockChain) BadBlocks() []*types.Block {
	blocks := make([]*types.Block, 0, bc.badBlocks.Len())
	for _, hash := range bc.badBlocks.Keys() {
		if blk, exist := bc.badBlocks.Peek(hash); exist {
			block := blk.(*types.Block)
			blocks = append(blocks, block)
		}
	}
	return blocks
}

// HasBadBlock returns whether the block with the hash is a bad block. dep: Istanbul
func (bc *BlockChain) HasBadBlock(hash common.Hash) bool {
	return bc.badBlocks.Contains(hash)
}

// addBadBlock adds a bad block to the bad-block LRU cache
func (bc *BlockChain) addBadBlock(block *types.Block) {
	bc.badBlocks.Add(block.Hash(), block)
}

// reportBlock logs a bad block error.
func (bc *BlockChain) reportBlock(block *types.Block, receipts types.Receipts, err error) {
	bc.addBadBlock(block)

	var receiptString string
	for i, receipt := range receipts {
		receiptString += fmt.Sprintf("\t %d: cumulative: %v gas: %v contract: %v status: %v tx: %v logs: %v bloom: %x state: %x\n",
			i, receipt.CumulativeGasUsed, receipt.GasUsed, receipt.ContractAddress.Hex(),
			receipt.Status, receipt.TxHash.Hex(), receipt.Logs, receipt.Bloom, receipt.PostState)
	}
	log.Error(fmt.Sprintf(`
########## BAD BLOCK #########
Chain config: %v

Number: %v
Hash: 0x%x
%v

Error: %v
##############################
`, bc.chainConfig, block.Number(), block.Hash(), receiptString, err))
}

// InsertHeaderChain attempts to insert the given header chain in to the local
// chain, possibly creating a reorg. If an error is returned, it will return the
// index number of the failing header as well an error describing what went wrong.
//
// The verify parameter can be used to fine tune whether nonce verification
// should be done or not. The reason behind the optional check is because some
// of the header retrieval mechanisms already need to verify nonces, as well as
// because nonces can be verified sparsely, not needing to check each.
func (bc *BlockChain) InsertHeaderChain(chain []*types.Header, checkFreq int) (int, error) {
	start := time.Now()
	if i, err := bc.hc.ValidateHeaderChain(chain, checkFreq); err != nil {
		return i, err
	}

	// Make sure only one thread manipulates the chain at once
	bc.chainmu.Lock()
	defer bc.chainmu.Unlock()

	bc.wg.Add(1)
	defer bc.wg.Done()

	whFunc := func(header *types.Header) error {
		_, err := bc.hc.WriteHeader(header)
		return err
	}
	return bc.hc.InsertHeaderChain(chain, whFunc, start)
}

// CurrentHeader retrieves the current head header of the canonical chain. The
// header is retrieved from the HeaderChain's internal cache.
func (bc *BlockChain) CurrentHeader() *types.Header {
	return bc.hc.CurrentHeader()
}

// GetTd retrieves a block's total difficulty in the canonical chain from the
// database by hash and number, caching it if found.
func (bc *BlockChain) GetTd(hash common.Hash, number uint64) *big.Int {
	return bc.hc.GetTd(hash, number)
}

// GetTdByHash retrieves a block's total difficulty in the canonical chain from the
// database by hash, caching it if found.
func (bc *BlockChain) GetTdByHash(hash common.Hash) *big.Int {
	return bc.hc.GetTdByHash(hash)
}

// GetHeader retrieves a block header from the database by hash and number,
// caching it if found.
func (bc *BlockChain) GetHeader(hash common.Hash, number uint64) *types.Header {
	return bc.hc.GetHeader(hash, number)
}

// GetHeaderByHash retrieves a block header from the database by hash, caching it if
// found.
func (bc *BlockChain) GetHeaderByHash(hash common.Hash) *types.Header {
	return bc.hc.GetHeaderByHash(hash)
}

// HasHeader checks if a block header is present in the database or not, caching
// it if present.
func (bc *BlockChain) HasHeader(hash common.Hash, number uint64) bool {
	return bc.hc.HasHeader(hash, number)
}

// GetCanonicalHash returns the canonical hash for a given block number
func (bc *BlockChain) GetCanonicalHash(number uint64) common.Hash {
	return bc.hc.GetCanonicalHash(number)
}

// GetBlockHashesFromHash retrieves a number of block hashes starting at a given
// hash, fetching towards the genesis block.
func (bc *BlockChain) GetBlockHashesFromHash(hash common.Hash, max uint64) []common.Hash {
	return bc.hc.GetBlockHashesFromHash(hash, max)
}

// GetAncestor retrieves the Nth ancestor of a given block. It assumes that either the given block or
// a close ancestor of it is canonical. maxNonCanonical points to a downwards counter limiting the
// number of blocks to be individually checked before we reach the canonical chain.
//
// Note: ancestor == 0 returns the same block, 1 returns its parent and so on.
func (bc *BlockChain) GetAncestor(hash common.Hash, number, ancestor uint64, maxNonCanonical *uint64) (common.Hash, uint64) {
	return bc.hc.GetAncestor(hash, number, ancestor, maxNonCanonical)
}

// GetHeaderByNumber retrieves a block header from the database by number,
// caching it (associated with its hash) if found.
func (bc *BlockChain) GetHeaderByNumber(number uint64) *types.Header {
	return bc.hc.GetHeaderByNumber(number)
}

// GetTransactionLookup retrieves the lookup associate with the given transaction
// hash from the cache or database.
func (bc *BlockChain) GetTransactionLookup(hash common.Hash) *rawdb.LegacyTxLookupEntry {
	// Short circuit if the txlookup already in the cache, retrieve otherwise
	if lookup, exist := bc.txLookupCache.Get(hash); exist {
		return lookup.(*rawdb.LegacyTxLookupEntry)
	}
	tx, blockHash, blockNumber, txIndex := rawdb.ReadTransaction(bc.db, hash)
	if tx == nil {
		return nil
	}
	lookup := &rawdb.LegacyTxLookupEntry{BlockHash: blockHash, BlockIndex: blockNumber, Index: txIndex}
	bc.txLookupCache.Add(hash, lookup)
	return lookup
}

// Config retrieves the chain's fork configuration.
func (bc *BlockChain) Config() *params.ChainConfig { return bc.chainConfig }

// Engine retrieves the blockchain's consensus engine.
func (bc *BlockChain) Engine() consensus.Engine { return bc.engine }

// SubscribeRemovedLogsEvent registers a subscription of RemovedLogsEvent.
func (bc *BlockChain) SubscribeRemovedLogsEvent(ch chan<- RemovedLogsEvent) event.Subscription {
	return bc.scope.Track(bc.rmLogsFeed.Subscribe(ch))
}

// SubscribeChainEvent registers a subscription of ChainEvent.
func (bc *BlockChain) SubscribeChainEvent(ch chan<- ChainEvent) event.Subscription {
	return bc.scope.Track(bc.chainFeed.Subscribe(ch))
}

// SubscribeChainHeadEvent registers a subscription of ChainHeadEvent.
func (bc *BlockChain) SubscribeChainHeadEvent(ch chan<- ChainHeadEvent) event.Subscription {
	return bc.scope.Track(bc.chainHeadFeed.Subscribe(ch))
}

// SubscribeChainSideEvent registers a subscription of ChainSideEvent.
func (bc *BlockChain) SubscribeChainSideEvent(ch chan<- ChainSideEvent) event.Subscription {
	return bc.scope.Track(bc.chainSideFeed.Subscribe(ch))
}

// SubscribeLogsEvent registers a subscription of []*types.Log.
func (bc *BlockChain) SubscribeLogsEvent(ch chan<- []*types.Log) event.Subscription {
	return bc.scope.Track(bc.logsFeed.Subscribe(ch))
}

// SubscribeBlockProcessingEvent registers a subscription of bool where true means
// block processing has started while false means it has stopped.
func (bc *BlockChain) SubscribeBlockProcessingEvent(ch chan<- bool) event.Subscription {
	return bc.scope.Track(bc.blockProcFeed.Subscribe(ch))
}

// Quorum
func (bc *BlockChain) SupportsMultitenancy(context.Context) bool {
	return bc.quorumConfig.MultiTenantEnabled()
}

// PopulateSetPrivateState function pointer for updating private state
// Quorum
func (bc *BlockChain) PopulateSetPrivateState(ps func([]*types.Log, *state.StateDB, types.PrivateStateIdentifier)) {
	bc.setPrivateState = ps
}

// CheckAndSetPrivateState function to update the private state as a part contract state extension
// Quorum
func (bc *BlockChain) CheckAndSetPrivateState(txLogs []*types.Log, privateState *state.StateDB, psi types.PrivateStateIdentifier) {
	if bc.setPrivateState != nil {
		bc.setPrivateState(txLogs, privateState, psi)
	}
}<|MERGE_RESOLUTION|>--- conflicted
+++ resolved
@@ -218,12 +218,9 @@
 	writeLegacyJournal bool                           // Testing flag used to flush the snapshot journal in legacy format.
 
 	// Quorum
-<<<<<<< HEAD
-	quorumConfig *QuorumChainConfig // quorum chain config holds all the possible configuration fields for GoQuorum
-=======
+	quorumConfig    *QuorumChainConfig                                               // quorum chain config holds all the possible configuration fields for GoQuorum
 	setPrivateState func([]*types.Log, *state.StateDB, types.PrivateStateIdentifier) // Function to check extension and set private state
-	isMultitenant   bool                                                             // if this blockchain supports multitenancy
->>>>>>> 36791447
+
 	// privateStateManager manages private state(s) for this blockchain
 	privateStateManager mps.PrivateStateManager
 	// End Quorum
