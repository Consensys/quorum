// Copyright 2014 The go-ethereum Authors
// This file is part of the go-ethereum library.
//
// The go-ethereum library is free software: you can redistribute it and/or modify
// it under the terms of the GNU Lesser General Public License as published by
// the Free Software Foundation, either version 3 of the License, or
// (at your option) any later version.
//
// The go-ethereum library is distributed in the hope that it will be useful,
// but WITHOUT ANY WARRANTY; without even the implied warranty of
// MERCHANTABILITY or FITNESS FOR A PARTICULAR PURPOSE. See the
// GNU Lesser General Public License for more details.
//
// You should have received a copy of the GNU Lesser General Public License
// along with the go-ethereum library. If not, see <http://www.gnu.org/licenses/>.

// Package core implements the Ethereum consensus protocol.
package core

import (
	"context"
	"errors"
	"fmt"
	"io"
	"math/big"
	mrand "math/rand"
	"sort"
	"sync"
	"sync/atomic"
	"time"

	"github.com/ethereum/go-ethereum/common"
	"github.com/ethereum/go-ethereum/common/math"
	"github.com/ethereum/go-ethereum/common/mclock"
	"github.com/ethereum/go-ethereum/common/prque"
	"github.com/ethereum/go-ethereum/consensus"
	"github.com/ethereum/go-ethereum/core/mps"
	"github.com/ethereum/go-ethereum/core/rawdb"
	"github.com/ethereum/go-ethereum/core/state"
	"github.com/ethereum/go-ethereum/core/state/snapshot"
	"github.com/ethereum/go-ethereum/core/types"
	"github.com/ethereum/go-ethereum/core/vm"
	"github.com/ethereum/go-ethereum/ethdb"
	"github.com/ethereum/go-ethereum/event"
	"github.com/ethereum/go-ethereum/log"
	"github.com/ethereum/go-ethereum/metrics"
	"github.com/ethereum/go-ethereum/params"
	"github.com/ethereum/go-ethereum/rlp"
	"github.com/ethereum/go-ethereum/trie"
	lru "github.com/hashicorp/golang-lru"
)

var (
	headBlockGauge     = metrics.NewRegisteredGauge("chain/head/block", nil)
	headHeaderGauge    = metrics.NewRegisteredGauge("chain/head/header", nil)
	headFastBlockGauge = metrics.NewRegisteredGauge("chain/head/receipt", nil)

	accountReadTimer   = metrics.NewRegisteredTimer("chain/account/reads", nil)
	accountHashTimer   = metrics.NewRegisteredTimer("chain/account/hashes", nil)
	accountUpdateTimer = metrics.NewRegisteredTimer("chain/account/updates", nil)
	accountCommitTimer = metrics.NewRegisteredTimer("chain/account/commits", nil)

	storageReadTimer   = metrics.NewRegisteredTimer("chain/storage/reads", nil)
	storageHashTimer   = metrics.NewRegisteredTimer("chain/storage/hashes", nil)
	storageUpdateTimer = metrics.NewRegisteredTimer("chain/storage/updates", nil)
	storageCommitTimer = metrics.NewRegisteredTimer("chain/storage/commits", nil)

	snapshotAccountReadTimer = metrics.NewRegisteredTimer("chain/snapshot/account/reads", nil)
	snapshotStorageReadTimer = metrics.NewRegisteredTimer("chain/snapshot/storage/reads", nil)
	snapshotCommitTimer      = metrics.NewRegisteredTimer("chain/snapshot/commits", nil)

	blockInsertTimer     = metrics.NewRegisteredTimer("chain/inserts", nil)
	blockValidationTimer = metrics.NewRegisteredTimer("chain/validation", nil)
	blockExecutionTimer  = metrics.NewRegisteredTimer("chain/execution", nil)
	blockWriteTimer      = metrics.NewRegisteredTimer("chain/write", nil)

	blockReorgMeter         = metrics.NewRegisteredMeter("chain/reorg/executes", nil)
	blockReorgAddMeter      = metrics.NewRegisteredMeter("chain/reorg/add", nil)
	blockReorgDropMeter     = metrics.NewRegisteredMeter("chain/reorg/drop", nil)
	blockReorgInvalidatedTx = metrics.NewRegisteredMeter("chain/reorg/invalidTx", nil)

	blockPrefetchExecuteTimer   = metrics.NewRegisteredTimer("chain/prefetch/executes", nil)
	blockPrefetchInterruptMeter = metrics.NewRegisteredMeter("chain/prefetch/interrupts", nil)

	errInsertionInterrupted = errors.New("insertion is interrupted")
)

const (
	bodyCacheLimit      = 256
	blockCacheLimit     = 256
	receiptsCacheLimit  = 32
	txLookupCacheLimit  = 1024
	maxFutureBlocks     = 256
	maxTimeFutureBlocks = 30
	badBlockLimit       = 10
	TriesInMemory       = 128

	// BlockChainVersion ensures that an incompatible database forces a resync from scratch.
	//
	// Changelog:
	//
	// - Version 4
	//   The following incompatible database changes were added:
	//   * the `BlockNumber`, `TxHash`, `TxIndex`, `BlockHash` and `Index` fields of log are deleted
	//   * the `Bloom` field of receipt is deleted
	//   * the `BlockIndex` and `TxIndex` fields of txlookup are deleted
	// - Version 5
	//  The following incompatible database changes were added:
	//    * the `TxHash`, `GasCost`, and `ContractAddress` fields are no longer stored for a receipt
	//    * the `TxHash`, `GasCost`, and `ContractAddress` fields are computed by looking up the
	//      receipts' corresponding block
	// - Version 6
	//  The following incompatible database changes were added:
	//    * Transaction lookup information stores the corresponding block number instead of block hash
	// - Version 7
	//  The following incompatible database changes were added:
	//    * Use freezer as the ancient database to maintain all ancient data
	// - Version 8
	//  The following incompatible database changes were added:
	//    * New scheme for contract code in order to separate the codes and trie nodes
	BlockChainVersion uint64 = 8
)

// CacheConfig contains the configuration values for the trie caching/pruning
// that's resident in a blockchain.
type CacheConfig struct {
	TrieCleanLimit      int           // Memory allowance (MB) to use for caching trie nodes in memory
	TrieCleanJournal    string        // Disk journal for saving clean cache entries.
	TrieCleanRejournal  time.Duration // Time interval to dump clean cache to disk periodically
	TrieCleanNoPrefetch bool          // Whether to disable heuristic state prefetching for followup blocks
	TrieDirtyLimit      int           // Memory limit (MB) at which to start flushing dirty trie nodes to disk
	TrieDirtyDisabled   bool          // Whether to disable trie write caching and GC altogether (archive node)
	TrieTimeLimit       time.Duration // Time limit after which to flush the current in-memory trie to disk
	SnapshotLimit       int           // Memory allowance (MB) to use for caching snapshot entries in memory
	Preimages           bool          // Whether to store preimage of trie key to the disk

	SnapshotWait bool // Wait for snapshot construction on startup. TODO(karalabe): This is a dirty hack for testing, nuke it

	PrivateTrieCleanJournal string // Quorum: Disk journal for saving clean private cache entries.
}

// defaultCacheConfig are the default caching values if none are specified by the
// user (also used during testing).
var defaultCacheConfig = &CacheConfig{
	TrieCleanLimit: 256,
	TrieDirtyLimit: 256,
	TrieTimeLimit:  5 * time.Minute,
	SnapshotLimit:  256,
	SnapshotWait:   true,
}

// BlockChain represents the canonical chain given a database with a genesis
// block. The Blockchain manages chain imports, reverts, chain reorganisations.
//
// Importing blocks in to the block chain happens according to the set of rules
// defined by the two stage Validator. Processing of blocks is done using the
// Processor which processes the included transaction. The validation of the state
// is done in the second part of the Validator. Failing results in aborting of
// the import.
//
// The BlockChain also helps in returning blocks from **any** chain included
// in the database as well as blocks that represents the canonical chain. It's
// important to note that GetBlock can return any block and does not need to be
// included in the canonical one where as GetBlockByNumber always represents the
// canonical chain.
type BlockChain struct {
	chainConfig *params.ChainConfig // Chain & network configuration
	cacheConfig *CacheConfig        // Cache configuration for pruning

	db     ethdb.Database // Low level persistent database to store final content in
	snaps  *snapshot.Tree // Snapshot tree for fast trie leaf access
	triegc *prque.Prque   // Priority queue mapping block numbers to tries to gc
	gcproc time.Duration  // Accumulates canonical block processing for trie dumping

	// txLookupLimit is the maximum number of blocks from head whose tx indices
	// are reserved:
	//  * 0:   means no limit and regenerate any missing indexes
	//  * N:   means N block limit [HEAD-N+1, HEAD] and delete extra indexes
	//  * nil: disable tx reindexer/deleter, but still index new blocks
	txLookupLimit uint64

	hc            *HeaderChain
	rmLogsFeed    event.Feed
	chainFeed     event.Feed
	chainSideFeed event.Feed
	chainHeadFeed event.Feed
	logsFeed      event.Feed
	blockProcFeed event.Feed
	scope         event.SubscriptionScope
	genesisBlock  *types.Block

	chainmu sync.RWMutex // blockchain insertion lock

	currentBlock     atomic.Value // Current head of the block chain
	currentFastBlock atomic.Value // Current head of the fast-sync chain (may be above the block chain!)

	stateCache    state.Database // State database to reuse between imports (contains state cache)
	bodyCache     *lru.Cache     // Cache for the most recent block bodies
	bodyRLPCache  *lru.Cache     // Cache for the most recent block bodies in RLP encoded format
	receiptsCache *lru.Cache     // Cache for the most recent receipts per block
	blockCache    *lru.Cache     // Cache for the most recent entire blocks
	txLookupCache *lru.Cache     // Cache for the most recent transaction lookup data.
	futureBlocks  *lru.Cache     // future blocks are blocks added for later processing

	quit          chan struct{}  // blockchain quit channel
	wg            sync.WaitGroup // chain processing wait group for shutting down
	running       int32          // 0 if chain is running, 1 when stopped
	procInterrupt int32          // interrupt signaler for block processing

	engine     consensus.Engine
	validator  Validator  // Block and state validator interface
	prefetcher Prefetcher // Block state prefetcher interface
	processor  Processor  // Block transaction processor interface
	vmConfig   vm.Config

	badBlocks          *lru.Cache                     // Bad block cache
	shouldPreserve     func(*types.Block) bool        // Function used to determine whether should preserve the given block.
	terminateInsert    func(common.Hash, uint64) bool // Testing hook used to terminate ancient receipt chain insertion.
	writeLegacyJournal bool                           // Testing flag used to flush the snapshot journal in legacy format.

	// Quorum
	quorumConfig    *QuorumChainConfig                                               // quorum chain config holds all the possible configuration fields for GoQuorum
	setPrivateState func([]*types.Log, *state.StateDB, types.PrivateStateIdentifier) // Function to check extension and set private state

	// privateStateManager manages private state(s) for this blockchain
	privateStateManager mps.PrivateStateManager
	// End Quorum
}

// NewBlockChain returns a fully initialised block chain using information
// available in the database. It initialises the default Ethereum Validator and
// Processor.
func NewBlockChain(db ethdb.Database, cacheConfig *CacheConfig, chainConfig *params.ChainConfig, engine consensus.Engine, vmConfig vm.Config, shouldPreserve func(block *types.Block) bool, txLookupLimit *uint64, quorumChainConfig *QuorumChainConfig) (*BlockChain, error) {
	if cacheConfig == nil {
		cacheConfig = defaultCacheConfig
	}
	if quorumChainConfig == nil {
		quorumChainConfig = &QuorumChainConfig{}
	}
	bodyCache, _ := lru.New(bodyCacheLimit)
	bodyRLPCache, _ := lru.New(bodyCacheLimit)
	receiptsCache, _ := lru.New(receiptsCacheLimit)
	blockCache, _ := lru.New(blockCacheLimit)
	txLookupCache, _ := lru.New(txLookupCacheLimit)
	futureBlocks, _ := lru.New(maxFutureBlocks)
	badBlocks, _ := lru.New(badBlockLimit)

	bc := &BlockChain{
<<<<<<< HEAD
		chainConfig: chainConfig,
		cacheConfig: cacheConfig,
		db:          db,
		triegc:      prque.New(nil),
		stateCache: state.NewDatabaseWithConfig(db, &trie.Config{
			Cache:     cacheConfig.TrieCleanLimit,
			Journal:   cacheConfig.TrieCleanJournal,
			Preimages: cacheConfig.Preimages,
		}),
		quit:             make(chan struct{}),
		shouldPreserve:   shouldPreserve,
		bodyCache:        bodyCache,
		bodyRLPCache:     bodyRLPCache,
		receiptsCache:    receiptsCache,
		blockCache:       blockCache,
		txLookupCache:    txLookupCache,
		futureBlocks:     futureBlocks,
		engine:           engine,
		vmConfig:         vmConfig,
		badBlocks:        badBlocks,
		saveRevertReason: false,
=======
		chainConfig:    chainConfig,
		cacheConfig:    cacheConfig,
		db:             db,
		triegc:         prque.New(nil),
		stateCache:     state.NewDatabaseWithCache(db, cacheConfig.TrieCleanLimit, cacheConfig.TrieCleanJournal),
		quit:           make(chan struct{}),
		shouldPreserve: shouldPreserve,
		bodyCache:      bodyCache,
		bodyRLPCache:   bodyRLPCache,
		receiptsCache:  receiptsCache,
		blockCache:     blockCache,
		txLookupCache:  txLookupCache,
		futureBlocks:   futureBlocks,
		engine:         engine,
		vmConfig:       vmConfig,
		badBlocks:      badBlocks,
		// Quorum
		quorumConfig: quorumChainConfig,
>>>>>>> 972809e3
	}
	bc.validator = NewBlockValidator(chainConfig, bc, engine)
	bc.prefetcher = newStatePrefetcher(chainConfig, bc, engine)
	bc.processor = NewStateProcessor(chainConfig, bc, engine)

	var err error
	// Quorum: attempt to initialize PSM
	if bc.privateStateManager, err = newPrivateStateManager(bc.db, &trie.Config{
		Cache:     cacheConfig.TrieCleanLimit,
		Journal:   cacheConfig.PrivateTrieCleanJournal,
		Preimages: cacheConfig.Preimages,
	}, chainConfig.IsMPS); err != nil {
		return nil, err
	}
	bc.hc, err = NewHeaderChain(db, chainConfig, engine, bc.insertStopped)
	if err != nil {
		return nil, err
	}
	bc.genesisBlock = bc.GetBlockByNumber(0)
	if bc.genesisBlock == nil {
		return nil, ErrNoGenesis
	}

	var nilBlock *types.Block
	bc.currentBlock.Store(nilBlock)
	bc.currentFastBlock.Store(nilBlock)

	// Initialize the chain with ancient data if it isn't empty.
	var txIndexBlock uint64

	if bc.empty() {
		rawdb.InitDatabaseFromFreezer(bc.db)
		// If ancient database is not empty, reconstruct all missing
		// indices in the background.
		frozen, _ := bc.db.Ancients()
		if frozen > 0 {
			txIndexBlock = frozen
		}
	}
	if err := bc.loadLastState(); err != nil {
		return nil, err
	}
	// Make sure the state associated with the block is available
	head := bc.CurrentBlock()
	if _, err := state.New(head.Root(), bc.stateCache, bc.snaps); err != nil {
		// Head state is missing, before the state recovery, find out the
		// disk layer point of snapshot(if it's enabled). Make sure the
		// rewound point is lower than disk layer.
		var diskRoot common.Hash
		if bc.cacheConfig.SnapshotLimit > 0 {
			diskRoot = rawdb.ReadSnapshotRoot(bc.db)
		}
		if diskRoot != (common.Hash{}) {
			log.Warn("Head state missing, repairing", "number", head.Number(), "hash", head.Hash(), "snaproot", diskRoot)

			snapDisk, err := bc.SetHeadBeyondRoot(head.NumberU64(), diskRoot)
			if err != nil {
				return nil, err
			}
			// Chain rewound, persist old snapshot number to indicate recovery procedure
			if snapDisk != 0 {
				rawdb.WriteSnapshotRecoveryNumber(bc.db, snapDisk)
			}
		} else {
			log.Warn("Head state missing, repairing", "number", head.Number(), "hash", head.Hash())
			if err := bc.SetHead(head.NumberU64()); err != nil {
				return nil, err
			}
		}
	}

	// Quorum
	if err := bc.privateStateManager.CheckAt(head.Root()); err != nil {
		log.Warn("Head private state missing, resetting chain", "number", head.Number(), "hash", head.Hash())
		return nil, bc.Reset()
	}
	// End Quorum

	// Ensure that a previous crash in SetHead doesn't leave extra ancients
	if frozen, err := bc.db.Ancients(); err == nil && frozen > 0 {
		var (
			needRewind bool
			low        uint64
		)
		// The head full block may be rolled back to a very low height due to
		// blockchain repair. If the head full block is even lower than the ancient
		// chain, truncate the ancient store.
		fullBlock := bc.CurrentBlock()
		if fullBlock != nil && fullBlock.Hash() != bc.genesisBlock.Hash() && fullBlock.NumberU64() < frozen-1 {
			needRewind = true
			low = fullBlock.NumberU64()
		}
		// In fast sync, it may happen that ancient data has been written to the
		// ancient store, but the LastFastBlock has not been updated, truncate the
		// extra data here.
		fastBlock := bc.CurrentFastBlock()
		if fastBlock != nil && fastBlock.NumberU64() < frozen-1 {
			needRewind = true
			if fastBlock.NumberU64() < low || low == 0 {
				low = fastBlock.NumberU64()
			}
		}
		if needRewind {
			log.Error("Truncating ancient chain", "from", bc.CurrentHeader().Number.Uint64(), "to", low)
			if err := bc.SetHead(low); err != nil {
				return nil, err
			}
		}
	}
	// The first thing the node will do is reconstruct the verification data for
	// the head block (ethash cache or clique voting snapshot). Might as well do
	// it in advance.
	bc.engine.VerifyHeader(bc, bc.CurrentHeader(), true)

	// Check the current state of the block hashes and make sure that we do not have any of the bad blocks in our chain
	for hash := range BadHashes {
		if header := bc.GetHeaderByHash(hash); header != nil {
			// get the canonical block corresponding to the offending header's number
			headerByNumber := bc.GetHeaderByNumber(header.Number.Uint64())
			// make sure the headerByNumber (if present) is in our current canonical chain
			if headerByNumber != nil && headerByNumber.Hash() == header.Hash() {
				log.Error("Found bad hash, rewinding chain", "number", header.Number, "hash", header.ParentHash)
				if err := bc.SetHead(header.Number.Uint64() - 1); err != nil {
					return nil, err
				}
				log.Error("Chain rewind was successful, resuming normal operation")
			}
		}
	}
	// Load any existing snapshot, regenerating it if loading failed
	if bc.cacheConfig.SnapshotLimit > 0 {
		// If the chain was rewound past the snapshot persistent layer (causing
		// a recovery block number to be persisted to disk), check if we're still
		// in recovery mode and in that case, don't invalidate the snapshot on a
		// head mismatch.
		var recover bool

		head := bc.CurrentBlock()
		if layer := rawdb.ReadSnapshotRecoveryNumber(bc.db); layer != nil && *layer > head.NumberU64() {
			log.Warn("Enabling snapshot recovery", "chainhead", head.NumberU64(), "diskbase", *layer)
			recover = true
		}
		bc.snaps = snapshot.New(bc.db, bc.stateCache.TrieDB(), bc.cacheConfig.SnapshotLimit, head.Root(), !bc.cacheConfig.SnapshotWait, recover)
	}
	// Take ownership of this particular state
	go bc.update()
	if txLookupLimit != nil {
		bc.txLookupLimit = *txLookupLimit

		bc.wg.Add(1)
		go bc.maintainTxIndex(txIndexBlock)
	}
	// If periodic cache journal is required, spin it up.
	if bc.cacheConfig.TrieCleanRejournal > 0 {
		if bc.cacheConfig.TrieCleanRejournal < time.Minute {
			log.Warn("Sanitizing invalid trie cache journal time", "provided", bc.cacheConfig.TrieCleanRejournal, "updated", time.Minute)
			bc.cacheConfig.TrieCleanRejournal = time.Minute
		}
		triedb := bc.stateCache.TrieDB()
		bc.wg.Add(2)
		go func() {
			defer bc.wg.Done()
			triedb.SaveCachePeriodically(bc.cacheConfig.TrieCleanJournal, bc.cacheConfig.TrieCleanRejournal, bc.quit)
		}()
		privatetriedb := bc.PrivateStateManager()
		go func() {
			defer bc.wg.Done()
			privatetriedb.TrieDB().SaveCachePeriodically(bc.cacheConfig.PrivateTrieCleanJournal, bc.cacheConfig.TrieCleanRejournal, bc.quit)
		}()
	}
	return bc, nil
}

// Quorum
// Decorates NewBlockChain with multitenancy flag
func NewMultitenantBlockChain(db ethdb.Database, cacheConfig *CacheConfig, chainConfig *params.ChainConfig, engine consensus.Engine, vmConfig vm.Config, shouldPreserve func(block *types.Block) bool, txLookupLimit *uint64, quorumChainConfig *QuorumChainConfig) (*BlockChain, error) {
	if quorumChainConfig == nil {
		quorumChainConfig = &QuorumChainConfig{multiTenantEnabled: true}
	} else {
		quorumChainConfig.multiTenantEnabled = true
	}
	bc, err := NewBlockChain(db, cacheConfig, chainConfig, engine, vmConfig, shouldPreserve, txLookupLimit, quorumChainConfig)
	if err != nil {
		return nil, err
	}
	return bc, err
}

func (bc *BlockChain) PrivateStateManager() mps.PrivateStateManager {
	return bc.privateStateManager
}

func (bc *BlockChain) SetPrivateStateManager(psm mps.PrivateStateManager) {
	bc.privateStateManager = psm
}

// End Quorum

// GetVMConfig returns the block chain VM config.
func (bc *BlockChain) GetVMConfig() *vm.Config {
	return &bc.vmConfig
}

// empty returns an indicator whether the blockchain is empty.
// Note, it's a special case that we connect a non-empty ancient
// database with an empty node, so that we can plugin the ancient
// into node seamlessly.
func (bc *BlockChain) empty() bool {
	genesis := bc.genesisBlock.Hash()
	for _, hash := range []common.Hash{rawdb.ReadHeadBlockHash(bc.db), rawdb.ReadHeadHeaderHash(bc.db), rawdb.ReadHeadFastBlockHash(bc.db)} {
		if hash != genesis {
			return false
		}
	}
	return true
}

// loadLastState loads the last known chain state from the database. This method
// assumes that the chain manager mutex is held.
func (bc *BlockChain) loadLastState() error {
	// Restore the last known head block
	head := rawdb.ReadHeadBlockHash(bc.db)
	if head == (common.Hash{}) {
		// Corrupt or empty database, init from scratch
		log.Warn("Empty database, resetting chain")
		return bc.Reset()
	}
	// Make sure the entire head block is available
	currentBlock := bc.GetBlockByHash(head)
	if currentBlock == nil {
		// Corrupt or empty database, init from scratch
		log.Warn("Head block missing, resetting chain", "hash", head)
		return bc.Reset()
	}

	// Quorum
	if privateStateRepository, err := bc.privateStateManager.StateRepository(currentBlock.Root()); err != nil {
		if privateStateRepository == nil {
			log.Warn("Head private state missing, resetting chain", "number", currentBlock.Number(), "hash", currentBlock.Hash())
			return bc.Reset()
		}
		if _, err := privateStateRepository.DefaultState(); err != nil {
			log.Warn("Head private state missing, resetting chain", "number", currentBlock.Number(), "hash", currentBlock.Hash())
			return bc.Reset()
		}
	}
	// /Quorum

	// Everything seems to be fine, set as the head block
	bc.currentBlock.Store(currentBlock)
	headBlockGauge.Update(int64(currentBlock.NumberU64()))

	// Restore the last known head header
	currentHeader := currentBlock.Header()
	if head := rawdb.ReadHeadHeaderHash(bc.db); head != (common.Hash{}) {
		if header := bc.GetHeaderByHash(head); header != nil {
			currentHeader = header
		}
	}
	bc.hc.SetCurrentHeader(currentHeader)

	// Restore the last known head fast block
	bc.currentFastBlock.Store(currentBlock)
	headFastBlockGauge.Update(int64(currentBlock.NumberU64()))

	if head := rawdb.ReadHeadFastBlockHash(bc.db); head != (common.Hash{}) {
		if block := bc.GetBlockByHash(head); block != nil {
			bc.currentFastBlock.Store(block)
			headFastBlockGauge.Update(int64(block.NumberU64()))
		}
	}
	// Issue a status log for the user
	currentFastBlock := bc.CurrentFastBlock()

	headerTd := bc.GetTd(currentHeader.Hash(), currentHeader.Number.Uint64())
	blockTd := bc.GetTd(currentBlock.Hash(), currentBlock.NumberU64())
	fastTd := bc.GetTd(currentFastBlock.Hash(), currentFastBlock.NumberU64())

	log.Info("Loaded most recent local header", "number", currentHeader.Number, "hash", currentHeader.Hash(), "td", headerTd, "age", common.PrettyAge(time.Unix(int64(currentHeader.Time), 0)))
	log.Info("Loaded most recent local full block", "number", currentBlock.Number(), "hash", currentBlock.Hash(), "td", blockTd, "age", common.PrettyAge(time.Unix(int64(currentBlock.Time()), 0)))
	log.Info("Loaded most recent local fast block", "number", currentFastBlock.Number(), "hash", currentFastBlock.Hash(), "td", fastTd, "age", common.PrettyAge(time.Unix(int64(currentFastBlock.Time()), 0)))
	if pivot := rawdb.ReadLastPivotNumber(bc.db); pivot != nil {
		log.Info("Loaded last fast-sync pivot marker", "number", *pivot)
	}
	return nil
}

// SetHead rewinds the local chain to a new head. Depending on whether the node
// was fast synced or full synced and in which state, the method will try to
// delete minimal data from disk whilst retaining chain consistency.
func (bc *BlockChain) SetHead(head uint64) error {
	_, err := bc.SetHeadBeyondRoot(head, common.Hash{})
	return err
}

// SetHeadBeyondRoot rewinds the local chain to a new head with the extra condition
// that the rewind must pass the specified state root. This method is meant to be
// used when rewiding with snapshots enabled to ensure that we go back further than
// persistent disk layer. Depending on whether the node was fast synced or full, and
// in which state, the method will try to delete minimal data from disk whilst
// retaining chain consistency.
//
// The method returns the block number where the requested root cap was found.
func (bc *BlockChain) SetHeadBeyondRoot(head uint64, root common.Hash) (uint64, error) {
	bc.chainmu.Lock()
	defer bc.chainmu.Unlock()

	// Track the block number of the requested root hash
	var rootNumber uint64 // (no root == always 0)

	// Retrieve the last pivot block to short circuit rollbacks beyond it and the
	// current freezer limit to start nuking id underflown
	pivot := rawdb.ReadLastPivotNumber(bc.db)
	frozen, _ := bc.db.Ancients()

	updateFn := func(db ethdb.KeyValueWriter, header *types.Header) (uint64, bool) {
		// Rewind the block chain, ensuring we don't end up with a stateless head
		// block. Note, depth equality is permitted to allow using SetHead as a
		// chain reparation mechanism without deleting any data!
		if currentBlock := bc.CurrentBlock(); currentBlock != nil && header.Number.Uint64() <= currentBlock.NumberU64() {
			newHeadBlock := bc.GetBlock(header.Hash(), header.Number.Uint64())
			if newHeadBlock == nil {
				log.Error("Gap in the chain, rewinding to genesis", "number", header.Number, "hash", header.Hash())
				newHeadBlock = bc.genesisBlock
			} else {
				// Block exists, keep rewinding until we find one with state,
				// keeping rewinding until we exceed the optional threshold
				// root hash
				beyondRoot := (root == common.Hash{}) // Flag whether we're beyond the requested root (no root, always true)

				for {
					// If a root threshold was requested but not yet crossed, check
					if root != (common.Hash{}) && !beyondRoot && newHeadBlock.Root() == root {
						beyondRoot, rootNumber = true, newHeadBlock.NumberU64()
					}
					if _, err := state.New(newHeadBlock.Root(), bc.stateCache, bc.snaps); err != nil {
						log.Trace("Block state missing, rewinding further", "number", newHeadBlock.NumberU64(), "hash", newHeadBlock.Hash())
						if pivot == nil || newHeadBlock.NumberU64() > *pivot {
							newHeadBlock = bc.GetBlock(newHeadBlock.ParentHash(), newHeadBlock.NumberU64()-1)
							continue
						} else {
							log.Trace("Rewind passed pivot, aiming genesis", "number", newHeadBlock.NumberU64(), "hash", newHeadBlock.Hash(), "pivot", *pivot)
							newHeadBlock = bc.genesisBlock
						}
					}
					if beyondRoot || newHeadBlock.NumberU64() == 0 {
						log.Debug("Rewound to block with state", "number", newHeadBlock.NumberU64(), "hash", newHeadBlock.Hash())
						break
					}
					log.Debug("Skipping block with threshold state", "number", newHeadBlock.NumberU64(), "hash", newHeadBlock.Hash(), "root", newHeadBlock.Root())
					newHeadBlock = bc.GetBlock(newHeadBlock.ParentHash(), newHeadBlock.NumberU64()-1) // Keep rewinding
				}
			}
			rawdb.WriteHeadBlockHash(db, newHeadBlock.Hash())

			// Degrade the chain markers if they are explicitly reverted.
			// In theory we should update all in-memory markers in the
			// last step, however the direction of SetHead is from high
			// to low, so it's safe the update in-memory markers directly.
			bc.currentBlock.Store(newHeadBlock)
			headBlockGauge.Update(int64(newHeadBlock.NumberU64()))
		}
		// Rewind the fast block in a simpleton way to the target head
		if currentFastBlock := bc.CurrentFastBlock(); currentFastBlock != nil && header.Number.Uint64() < currentFastBlock.NumberU64() {
			newHeadFastBlock := bc.GetBlock(header.Hash(), header.Number.Uint64())
			// If either blocks reached nil, reset to the genesis state
			if newHeadFastBlock == nil {
				newHeadFastBlock = bc.genesisBlock
			}
			rawdb.WriteHeadFastBlockHash(db, newHeadFastBlock.Hash())

			// Degrade the chain markers if they are explicitly reverted.
			// In theory we should update all in-memory markers in the
			// last step, however the direction of SetHead is from high
			// to low, so it's safe the update in-memory markers directly.
			bc.currentFastBlock.Store(newHeadFastBlock)
			headFastBlockGauge.Update(int64(newHeadFastBlock.NumberU64()))
		}
		head := bc.CurrentBlock().NumberU64()

		// If setHead underflown the freezer threshold and the block processing
		// intent afterwards is full block importing, delete the chain segment
		// between the stateful-block and the sethead target.
		var wipe bool
		if head+1 < frozen {
			wipe = pivot == nil || head >= *pivot
		}
		return head, wipe // Only force wipe if full synced
	}
	// Rewind the header chain, deleting all block bodies until then
	delFn := func(db ethdb.KeyValueWriter, hash common.Hash, num uint64) {
		// Ignore the error here since light client won't hit this path
		frozen, _ := bc.db.Ancients()
		if num+1 <= frozen {
			// Truncate all relative data(header, total difficulty, body, receipt
			// and canonical hash) from ancient store.
			if err := bc.db.TruncateAncients(num); err != nil {
				log.Crit("Failed to truncate ancient data", "number", num, "err", err)
			}
			// Remove the hash <-> number mapping from the active store.
			rawdb.DeleteHeaderNumber(db, hash)
		} else {
			// Remove relative body and receipts from the active store.
			// The header, total difficulty and canonical hash will be
			// removed in the hc.SetHead function.
			rawdb.DeleteBody(db, hash, num)
			rawdb.DeleteReceipts(db, hash, num)
		}
		// Todo(rjl493456442) txlookup, bloombits, etc
	}
	// If SetHead was only called as a chain reparation method, try to skip
	// touching the header chain altogether, unless the freezer is broken
	if block := bc.CurrentBlock(); block.NumberU64() == head {
		if target, force := updateFn(bc.db, block.Header()); force {
			bc.hc.SetHead(target, updateFn, delFn)
		}
	} else {
		// Rewind the chain to the requested head and keep going backwards until a
		// block with a state is found or fast sync pivot is passed
		log.Warn("Rewinding blockchain", "target", head)
		bc.hc.SetHead(head, updateFn, delFn)
	}
	// Clear out any stale content from the caches
	bc.bodyCache.Purge()
	bc.bodyRLPCache.Purge()
	bc.receiptsCache.Purge()
	bc.blockCache.Purge()
	bc.txLookupCache.Purge()
	bc.futureBlocks.Purge()

	return rootNumber, bc.loadLastState()
}

// FastSyncCommitHead sets the current head block to the one defined by the hash
// irrelevant what the chain contents were prior.
func (bc *BlockChain) FastSyncCommitHead(hash common.Hash) error {
	// Make sure that both the block as well at its state trie exists
	block := bc.GetBlockByHash(hash)
	if block == nil {
		return fmt.Errorf("non existent block [%x…]", hash[:4])
	}
	if _, err := trie.NewSecure(block.Root(), bc.stateCache.TrieDB()); err != nil {
		return err
	}
	// If all checks out, manually set the head block
	bc.chainmu.Lock()
	bc.currentBlock.Store(block)
	headBlockGauge.Update(int64(block.NumberU64()))
	bc.chainmu.Unlock()

	// Destroy any existing state snapshot and regenerate it in the background
	if bc.snaps != nil {
		bc.snaps.Rebuild(block.Root())
	}
	log.Info("Committed new head block", "number", block.Number(), "hash", hash)
	return nil
}

// GasLimit returns the gas limit of the current HEAD block.
func (bc *BlockChain) GasLimit() uint64 {
	bc.chainmu.RLock()
	defer bc.chainmu.RUnlock()

	if bc.Config().IsQuorum {
		return math.MaxBig256.Uint64() // HACK(joel) a very large number
	} else {
		return bc.CurrentBlock().GasLimit()
	}
}

// CurrentBlock retrieves the current head block of the canonical chain. The
// block is retrieved from the blockchain's internal cache.
func (bc *BlockChain) CurrentBlock() *types.Block {
	return bc.currentBlock.Load().(*types.Block)
}

// Snapshot returns the blockchain snapshot tree. This method is mainly used for
// testing, to make it possible to verify the snapshot after execution.
//
// Warning: There are no guarantees about the safety of using the returned 'snap' if the
// blockchain is simultaneously importing blocks, so take care.
func (bc *BlockChain) Snapshot() *snapshot.Tree {
	return bc.snaps
}

// CurrentFastBlock retrieves the current fast-sync head block of the canonical
// chain. The block is retrieved from the blockchain's internal cache.
func (bc *BlockChain) CurrentFastBlock() *types.Block {
	return bc.currentFastBlock.Load().(*types.Block)
}

// Validator returns the current validator.
func (bc *BlockChain) Validator() Validator {
	return bc.validator
}

// Processor returns the current processor.
func (bc *BlockChain) Processor() Processor {
	return bc.processor
}

// State returns a new mutable state based on the current HEAD block.
func (bc *BlockChain) State() (*state.StateDB, mps.PrivateStateRepository, error) {
	return bc.StateAt(bc.CurrentBlock().Root())
}

// Quorum
//
// StatePSI returns a new mutable public state and a mutable private state for given PSI,
// based on the current HEAD block.
func (bc *BlockChain) StatePSI(psi types.PrivateStateIdentifier) (*state.StateDB, *state.StateDB, error) {
	return bc.StateAtPSI(bc.CurrentBlock().Root(), psi)
}

// Quorum
//
// StatePSI returns a new mutable public state and a mutable private state for the given PSI,
// based on a particular point in time.
func (bc *BlockChain) StateAtPSI(root common.Hash, psi types.PrivateStateIdentifier) (*state.StateDB, *state.StateDB, error) {
	publicStateDb, privateStateRepo, err := bc.StateAt(root)
	if err != nil {
		return nil, nil, err
	}

	privateStateDb, privateStateDbErr := privateStateRepo.StatePSI(psi)
	if privateStateDbErr != nil {
		return nil, nil, privateStateDbErr
	}

	return publicStateDb, privateStateDb, nil
}

// StateAt returns a new mutable public state and a new mutable private state repo
// based on a particular point in time. The returned private state repo can be used
// to obtain a mutable private state for a given PSI
func (bc *BlockChain) StateAt(root common.Hash) (*state.StateDB, mps.PrivateStateRepository, error) {
	publicStateDb, publicStateDbErr := state.New(root, bc.stateCache, bc.snaps)
	if publicStateDbErr != nil {
		return nil, nil, publicStateDbErr
	}

	privateStateRepo, privateStateRepoErr := bc.privateStateManager.StateRepository(root)
	if privateStateRepoErr != nil {
		return nil, nil, privateStateRepoErr
	}

	return publicStateDb, privateStateRepo, nil
}

// StateCache returns the caching database underpinning the blockchain instance.
func (bc *BlockChain) StateCache() state.Database {
	return bc.stateCache
}

// Reset purges the entire blockchain, restoring it to its genesis state.
func (bc *BlockChain) Reset() error {
	return bc.ResetWithGenesisBlock(bc.genesisBlock)
}

// ResetWithGenesisBlock purges the entire blockchain, restoring it to the
// specified genesis state.
func (bc *BlockChain) ResetWithGenesisBlock(genesis *types.Block) error {
	// Dump the entire block chain and purge the caches
	if err := bc.SetHead(0); err != nil {
		return err
	}
	bc.chainmu.Lock()
	defer bc.chainmu.Unlock()

	// Prepare the genesis block and reinitialise the chain
	batch := bc.db.NewBatch()
	rawdb.WriteTd(batch, genesis.Hash(), genesis.NumberU64(), genesis.Difficulty())
	rawdb.WriteBlock(batch, genesis)
	if err := batch.Write(); err != nil {
		log.Crit("Failed to write genesis block", "err", err)
	}
	bc.writeHeadBlock(genesis)

	// Last update all in-memory chain markers
	bc.genesisBlock = genesis
	bc.currentBlock.Store(bc.genesisBlock)
	headBlockGauge.Update(int64(bc.genesisBlock.NumberU64()))
	bc.hc.SetGenesis(bc.genesisBlock.Header())
	bc.hc.SetCurrentHeader(bc.genesisBlock.Header())
	bc.currentFastBlock.Store(bc.genesisBlock)
	headFastBlockGauge.Update(int64(bc.genesisBlock.NumberU64()))
	return nil
}

// Export writes the active chain to the given writer.
func (bc *BlockChain) Export(w io.Writer) error {
	return bc.ExportN(w, uint64(0), bc.CurrentBlock().NumberU64())
}

// ExportN writes a subset of the active chain to the given writer.
func (bc *BlockChain) ExportN(w io.Writer, first uint64, last uint64) error {
	bc.chainmu.RLock()
	defer bc.chainmu.RUnlock()

	if first > last {
		return fmt.Errorf("export failed: first (%d) is greater than last (%d)", first, last)
	}
	log.Info("Exporting batch of blocks", "count", last-first+1)

	start, reported := time.Now(), time.Now()
	for nr := first; nr <= last; nr++ {
		block := bc.GetBlockByNumber(nr)
		if block == nil {
			return fmt.Errorf("export failed on #%d: not found", nr)
		}
		if err := block.EncodeRLP(w); err != nil {
			return err
		}
		if time.Since(reported) >= statsReportLimit {
			log.Info("Exporting blocks", "exported", block.NumberU64()-first, "elapsed", common.PrettyDuration(time.Since(start)))
			reported = time.Now()
		}
	}
	return nil
}

// writeHeadBlock injects a new head block into the current block chain. This method
// assumes that the block is indeed a true head. It will also reset the head
// header and the head fast sync block to this very same block if they are older
// or if they are on a different side chain.
//
// Note, this function assumes that the `mu` mutex is held!
func (bc *BlockChain) writeHeadBlock(block *types.Block) {
	// If the block is on a side chain or an unknown one, force other heads onto it too
	updateHeads := rawdb.ReadCanonicalHash(bc.db, block.NumberU64()) != block.Hash()

	// Add the block to the canonical chain number scheme and mark as the head
	batch := bc.db.NewBatch()
	rawdb.WriteCanonicalHash(batch, block.Hash(), block.NumberU64())
	rawdb.WriteTxLookupEntriesByBlock(batch, block)
	rawdb.WriteHeadBlockHash(batch, block.Hash())

	// If the block is better than our head or is on a different chain, force update heads
	if updateHeads {
		rawdb.WriteHeadHeaderHash(batch, block.Hash())
		rawdb.WriteHeadFastBlockHash(batch, block.Hash())
	}
	// Flush the whole batch into the disk, exit the node if failed
	if err := batch.Write(); err != nil {
		log.Crit("Failed to update chain indexes and markers", "err", err)
	}
	// Update all in-memory chain markers in the last step
	if updateHeads {
		bc.hc.SetCurrentHeader(block.Header())
		bc.currentFastBlock.Store(block)
		headFastBlockGauge.Update(int64(block.NumberU64()))
	}
	bc.currentBlock.Store(block)
	headBlockGauge.Update(int64(block.NumberU64()))
}

// Genesis retrieves the chain's genesis block.
func (bc *BlockChain) Genesis() *types.Block {
	return bc.genesisBlock
}

// GetBody retrieves a block body (transactions and uncles) from the database by
// hash, caching it if found.
func (bc *BlockChain) GetBody(hash common.Hash) *types.Body {
	// Short circuit if the body's already in the cache, retrieve otherwise
	if cached, ok := bc.bodyCache.Get(hash); ok {
		body := cached.(*types.Body)
		return body
	}
	number := bc.hc.GetBlockNumber(hash)
	if number == nil {
		return nil
	}
	body := rawdb.ReadBody(bc.db, hash, *number)
	if body == nil {
		return nil
	}
	// Cache the found body for next time and return
	bc.bodyCache.Add(hash, body)
	return body
}

// GetBodyRLP retrieves a block body in RLP encoding from the database by hash,
// caching it if found.
func (bc *BlockChain) GetBodyRLP(hash common.Hash) rlp.RawValue {
	// Short circuit if the body's already in the cache, retrieve otherwise
	if cached, ok := bc.bodyRLPCache.Get(hash); ok {
		return cached.(rlp.RawValue)
	}
	number := bc.hc.GetBlockNumber(hash)
	if number == nil {
		return nil
	}
	body := rawdb.ReadBodyRLP(bc.db, hash, *number)
	if len(body) == 0 {
		return nil
	}
	// Cache the found body for next time and return
	bc.bodyRLPCache.Add(hash, body)
	return body
}

// HasBlock checks if a block is fully present in the database or not.
func (bc *BlockChain) HasBlock(hash common.Hash, number uint64) bool {
	if bc.blockCache.Contains(hash) {
		return true
	}
	return rawdb.HasBody(bc.db, hash, number)
}

// HasFastBlock checks if a fast block is fully present in the database or not.
func (bc *BlockChain) HasFastBlock(hash common.Hash, number uint64) bool {
	if !bc.HasBlock(hash, number) {
		return false
	}
	if bc.receiptsCache.Contains(hash) {
		return true
	}
	return rawdb.HasReceipts(bc.db, hash, number)
}

// HasState checks if state trie is fully present in the database or not.
func (bc *BlockChain) HasState(hash common.Hash) bool {
	_, err := bc.stateCache.OpenTrie(hash)
	return err == nil
}

// HasBlockAndState checks if a block and associated state trie is fully present
// in the database or not, caching it if present.
func (bc *BlockChain) HasBlockAndState(hash common.Hash, number uint64) bool {
	// Check first that the block itself is known
	block := bc.GetBlock(hash, number)
	if block == nil {
		return false
	}
	return bc.HasState(block.Root())
}

// GetBlock retrieves a block from the database by hash and number,
// caching it if found.
func (bc *BlockChain) GetBlock(hash common.Hash, number uint64) *types.Block {
	// Short circuit if the block's already in the cache, retrieve otherwise
	if block, ok := bc.blockCache.Get(hash); ok {
		return block.(*types.Block)
	}
	block := rawdb.ReadBlock(bc.db, hash, number)
	if block == nil {
		return nil
	}
	// Cache the found block for next time and return
	bc.blockCache.Add(block.Hash(), block)
	return block
}

// GetBlockByHash retrieves a block from the database by hash, caching it if found.
func (bc *BlockChain) GetBlockByHash(hash common.Hash) *types.Block {
	number := bc.hc.GetBlockNumber(hash)
	if number == nil {
		return nil
	}
	return bc.GetBlock(hash, *number)
}

// GetBlockByNumber retrieves a block from the database by number, caching it
// (associated with its hash) if found.
func (bc *BlockChain) GetBlockByNumber(number uint64) *types.Block {
	hash := rawdb.ReadCanonicalHash(bc.db, number)
	if hash == (common.Hash{}) {
		return nil
	}
	return bc.GetBlock(hash, number)
}

// GetReceiptsByHash retrieves the receipts for all transactions in a given block.
func (bc *BlockChain) GetReceiptsByHash(hash common.Hash) types.Receipts {
	if receipts, ok := bc.receiptsCache.Get(hash); ok {
		return receipts.(types.Receipts)
	}
	number := rawdb.ReadHeaderNumber(bc.db, hash)
	if number == nil {
		return nil
	}
	receipts := rawdb.ReadReceipts(bc.db, hash, *number, bc.chainConfig)
	if receipts == nil {
		return nil
	}
	bc.receiptsCache.Add(hash, receipts)
	return receipts
}

// (Quorum) GetPMTPrivateReceiptsByHash retrieves the receipts for all internal private transactions (i.e. the private
// transaction for a privacy marker transaction) in a given block.
func (bc *BlockChain) GetPMTPrivateReceiptsByHash(ctx context.Context, hash common.Hash) (types.Receipts, error) {
	psm, err := bc.privateStateManager.ResolveForUserContext(ctx)
	if err != nil {
		return nil, err
	}

	allReceipts := bc.GetReceiptsByHash(hash)

	block := bc.GetBlockByHash(hash)
	if block == nil {
		return types.Receipts{}, nil
	}

	privateReceipts := make([]*types.Receipt, 0)
	for i, tx := range block.Transactions() {
		if tx.IsPrivacyMarker() {
			receipt := allReceipts[i]
			if receipt.PSReceipts != nil && receipt.PSReceipts[psm.ID] != nil {
				privateReceipts = append(privateReceipts, receipt.PSReceipts[psm.ID])
			} else {
				return nil, errors.New("could not find receipt for private transaction")
			}
		}
	}
	return privateReceipts, nil
}

// GetBlocksFromHash returns the block corresponding to hash and up to n-1 ancestors.
// [deprecated by eth/62]
func (bc *BlockChain) GetBlocksFromHash(hash common.Hash, n int) (blocks []*types.Block) {
	number := bc.hc.GetBlockNumber(hash)
	if number == nil {
		return nil
	}
	for i := 0; i < n; i++ {
		block := bc.GetBlock(hash, *number)
		if block == nil {
			break
		}
		blocks = append(blocks, block)
		hash = block.ParentHash()
		*number--
	}
	return
}

// GetUnclesInChain retrieves all the uncles from a given block backwards until
// a specific distance is reached.
func (bc *BlockChain) GetUnclesInChain(block *types.Block, length int) []*types.Header {
	uncles := []*types.Header{}
	for i := 0; block != nil && i < length; i++ {
		uncles = append(uncles, block.Uncles()...)
		block = bc.GetBlock(block.ParentHash(), block.NumberU64()-1)
	}
	return uncles
}

// TrieNode retrieves a blob of data associated with a trie node
// either from ephemeral in-memory cache, or from persistent storage.
func (bc *BlockChain) TrieNode(hash common.Hash) ([]byte, error) {
	return bc.stateCache.TrieDB().Node(hash)
}

// ContractCode retrieves a blob of data associated with a contract hash
// either from ephemeral in-memory cache, or from persistent storage.
func (bc *BlockChain) ContractCode(hash common.Hash) ([]byte, error) {
	return bc.stateCache.ContractCode(common.Hash{}, hash)
}

// ContractCodeWithPrefix retrieves a blob of data associated with a contract
// hash either from ephemeral in-memory cache, or from persistent storage.
//
// If the code doesn't exist in the in-memory cache, check the storage with
// new code scheme.
func (bc *BlockChain) ContractCodeWithPrefix(hash common.Hash) ([]byte, error) {
	type codeReader interface {
		ContractCodeWithPrefix(addrHash, codeHash common.Hash) ([]byte, error)
	}
	return bc.stateCache.(codeReader).ContractCodeWithPrefix(common.Hash{}, hash)
}

// Stop stops the blockchain service. If any imports are currently in progress
// it will abort them using the procInterrupt.
func (bc *BlockChain) Stop() {
	if !atomic.CompareAndSwapInt32(&bc.running, 0, 1) {
		return
	}
	// Unsubscribe all subscriptions registered from blockchain
	bc.scope.Close()
	close(bc.quit)
	bc.StopInsert()
	bc.wg.Wait()

	// Ensure that the entirety of the state snapshot is journalled to disk.
	var snapBase common.Hash
	if bc.snaps != nil {
		var err error
		if bc.writeLegacyJournal {
			if snapBase, err = bc.snaps.LegacyJournal(bc.CurrentBlock().Root()); err != nil {
				log.Error("Failed to journal state snapshot", "err", err)
			}
		} else {
			if snapBase, err = bc.snaps.Journal(bc.CurrentBlock().Root()); err != nil {
				log.Error("Failed to journal state snapshot", "err", err)
			}
		}
	}
	// Ensure the state of a recent block is also stored to disk before exiting.
	// We're writing three different states to catch different restart scenarios:
	//  - HEAD:     So we don't need to reprocess any blocks in the general case
	//  - HEAD-1:   So we don't do large reorgs if our HEAD becomes an uncle
	//  - HEAD-127: So we have a hard limit on the number of blocks reexecuted
	if !bc.cacheConfig.TrieDirtyDisabled {
		triedb := bc.stateCache.TrieDB()

		for _, offset := range []uint64{0, 1, TriesInMemory - 1} {
			if number := bc.CurrentBlock().NumberU64(); number > offset {
				recent := bc.GetBlockByNumber(number - offset)

				log.Info("Writing cached state to disk", "block", recent.Number(), "hash", recent.Hash(), "root", recent.Root())
				if err := triedb.Commit(recent.Root(), true, nil); err != nil {
					log.Error("Failed to commit recent state trie", "err", err)
				}
			}
		}
		if snapBase != (common.Hash{}) {
			log.Info("Writing snapshot state to disk", "root", snapBase)
			if err := triedb.Commit(snapBase, true, nil); err != nil {
				log.Error("Failed to commit recent state trie", "err", err)
			}
		}
		for !bc.triegc.Empty() {
			triedb.Dereference(bc.triegc.PopItem().(common.Hash))
		}
		if size, _ := triedb.Size(); size != 0 {
			log.Error("Dangling trie nodes after full cleanup")
		}
	}
	// Ensure all live cached entries be saved into disk, so that we can skip
	// cache warmup when node restarts.
	if bc.cacheConfig.TrieCleanJournal != "" {
		triedb := bc.stateCache.TrieDB()
		triedb.SaveCache(bc.cacheConfig.TrieCleanJournal)
	}
	if bc.cacheConfig.PrivateTrieCleanJournal != "" {
		triedb := bc.privateStateManager.TrieDB()
		triedb.SaveCache(bc.cacheConfig.PrivateTrieCleanJournal)
	}
	log.Info("Blockchain stopped")
}

// StopInsert interrupts all insertion methods, causing them to return
// errInsertionInterrupted as soon as possible. Insertion is permanently disabled after
// calling this method.
func (bc *BlockChain) StopInsert() {
	atomic.StoreInt32(&bc.procInterrupt, 1)
}

// insertStopped returns true after StopInsert has been called.
func (bc *BlockChain) insertStopped() bool {
	return atomic.LoadInt32(&bc.procInterrupt) == 1
}

func (bc *BlockChain) procFutureBlocks() {
	blocks := make([]*types.Block, 0, bc.futureBlocks.Len())
	for _, hash := range bc.futureBlocks.Keys() {
		if block, exist := bc.futureBlocks.Peek(hash); exist {
			blocks = append(blocks, block.(*types.Block))
		}
	}
	if len(blocks) > 0 {
		sort.Slice(blocks, func(i, j int) bool {
			return blocks[i].NumberU64() < blocks[j].NumberU64()
		})
		// Insert one by one as chain insertion needs contiguous ancestry between blocks
		for i := range blocks {
			bc.InsertChain(blocks[i : i+1])
		}
	}
}

// WriteStatus status of write
type WriteStatus byte

const (
	NonStatTy WriteStatus = iota
	CanonStatTy
	SideStatTy
)

// truncateAncient rewinds the blockchain to the specified header and deletes all
// data in the ancient store that exceeds the specified header.
func (bc *BlockChain) truncateAncient(head uint64) error {
	frozen, err := bc.db.Ancients()
	if err != nil {
		return err
	}
	// Short circuit if there is no data to truncate in ancient store.
	if frozen <= head+1 {
		return nil
	}
	// Truncate all the data in the freezer beyond the specified head
	if err := bc.db.TruncateAncients(head + 1); err != nil {
		return err
	}
	// Clear out any stale content from the caches
	bc.hc.headerCache.Purge()
	bc.hc.tdCache.Purge()
	bc.hc.numberCache.Purge()

	// Clear out any stale content from the caches
	bc.bodyCache.Purge()
	bc.bodyRLPCache.Purge()
	bc.receiptsCache.Purge()
	bc.blockCache.Purge()
	bc.txLookupCache.Purge()
	bc.futureBlocks.Purge()

	log.Info("Rewind ancient data", "number", head)
	return nil
}

// numberHash is just a container for a number and a hash, to represent a block
type numberHash struct {
	number uint64
	hash   common.Hash
}

// InsertReceiptChain attempts to complete an already existing header chain with
// transaction and receipt data.
func (bc *BlockChain) InsertReceiptChain(blockChain types.Blocks, receiptChain []types.Receipts, ancientLimit uint64) (int, error) {
	// We don't require the chainMu here since we want to maximize the
	// concurrency of header insertion and receipt insertion.
	bc.wg.Add(1)
	defer bc.wg.Done()

	var (
		ancientBlocks, liveBlocks     types.Blocks
		ancientReceipts, liveReceipts []types.Receipts
	)
	// Do a sanity check that the provided chain is actually ordered and linked
	for i := 0; i < len(blockChain); i++ {
		if i != 0 {
			if blockChain[i].NumberU64() != blockChain[i-1].NumberU64()+1 || blockChain[i].ParentHash() != blockChain[i-1].Hash() {
				log.Error("Non contiguous receipt insert", "number", blockChain[i].Number(), "hash", blockChain[i].Hash(), "parent", blockChain[i].ParentHash(),
					"prevnumber", blockChain[i-1].Number(), "prevhash", blockChain[i-1].Hash())
				return 0, fmt.Errorf("non contiguous insert: item %d is #%d [%x…], item %d is #%d [%x…] (parent [%x…])", i-1, blockChain[i-1].NumberU64(),
					blockChain[i-1].Hash().Bytes()[:4], i, blockChain[i].NumberU64(), blockChain[i].Hash().Bytes()[:4], blockChain[i].ParentHash().Bytes()[:4])
			}
		}
		if blockChain[i].NumberU64() <= ancientLimit {
			ancientBlocks, ancientReceipts = append(ancientBlocks, blockChain[i]), append(ancientReceipts, receiptChain[i])
		} else {
			liveBlocks, liveReceipts = append(liveBlocks, blockChain[i]), append(liveReceipts, receiptChain[i])
		}
	}

	var (
		stats = struct{ processed, ignored int32 }{}
		start = time.Now()
		size  = 0
	)
	// updateHead updates the head fast sync block if the inserted blocks are better
	// and returns an indicator whether the inserted blocks are canonical.
	updateHead := func(head *types.Block) bool {
		bc.chainmu.Lock()

		// Rewind may have occurred, skip in that case.
		if bc.CurrentHeader().Number.Cmp(head.Number()) >= 0 {
			currentFastBlock, td := bc.CurrentFastBlock(), bc.GetTd(head.Hash(), head.NumberU64())
			if bc.GetTd(currentFastBlock.Hash(), currentFastBlock.NumberU64()).Cmp(td) < 0 {
				rawdb.WriteHeadFastBlockHash(bc.db, head.Hash())
				bc.currentFastBlock.Store(head)
				headFastBlockGauge.Update(int64(head.NumberU64()))
				bc.chainmu.Unlock()
				return true
			}
		}
		bc.chainmu.Unlock()
		return false
	}
	// writeAncient writes blockchain and corresponding receipt chain into ancient store.
	//
	// this function only accepts canonical chain data. All side chain will be reverted
	// eventually.
	writeAncient := func(blockChain types.Blocks, receiptChain []types.Receipts) (int, error) {
		var (
			previous = bc.CurrentFastBlock()
			batch    = bc.db.NewBatch()
		)
		// If any error occurs before updating the head or we are inserting a side chain,
		// all the data written this time wll be rolled back.
		defer func() {
			if previous != nil {
				if err := bc.truncateAncient(previous.NumberU64()); err != nil {
					log.Crit("Truncate ancient store failed", "err", err)
				}
			}
		}()
		var deleted []*numberHash
		for i, block := range blockChain {
			// Short circuit insertion if shutting down or processing failed
			if bc.insertStopped() {
				return 0, errInsertionInterrupted
			}
			// Short circuit insertion if it is required(used in testing only)
			if bc.terminateInsert != nil && bc.terminateInsert(block.Hash(), block.NumberU64()) {
				return i, errors.New("insertion is terminated for testing purpose")
			}
			// Short circuit if the owner header is unknown
			if !bc.HasHeader(block.Hash(), block.NumberU64()) {
				return i, fmt.Errorf("containing header #%d [%x…] unknown", block.Number(), block.Hash().Bytes()[:4])
			}
			var (
				start  = time.Now()
				logged = time.Now()
				count  int
			)
			// Migrate all ancient blocks. This can happen if someone upgrades from Geth
			// 1.8.x to 1.9.x mid-fast-sync. Perhaps we can get rid of this path in the
			// long term.
			for {
				// We can ignore the error here since light client won't hit this code path.
				frozen, _ := bc.db.Ancients()
				if frozen >= block.NumberU64() {
					break
				}
				h := rawdb.ReadCanonicalHash(bc.db, frozen)
				b := rawdb.ReadBlock(bc.db, h, frozen)
				size += rawdb.WriteAncientBlock(bc.db, b, rawdb.ReadReceipts(bc.db, h, frozen, bc.chainConfig), rawdb.ReadTd(bc.db, h, frozen))
				count += 1

				// Always keep genesis block in active database.
				if b.NumberU64() != 0 {
					deleted = append(deleted, &numberHash{b.NumberU64(), b.Hash()})
				}
				if time.Since(logged) > 8*time.Second {
					log.Info("Migrating ancient blocks", "count", count, "elapsed", common.PrettyDuration(time.Since(start)))
					logged = time.Now()
				}
				// Don't collect too much in-memory, write it out every 100K blocks
				if len(deleted) > 100000 {
					// Sync the ancient store explicitly to ensure all data has been flushed to disk.
					if err := bc.db.Sync(); err != nil {
						return 0, err
					}
					// Wipe out canonical block data.
					for _, nh := range deleted {
						rawdb.DeleteBlockWithoutNumber(batch, nh.hash, nh.number)
						rawdb.DeleteCanonicalHash(batch, nh.number)
					}
					if err := batch.Write(); err != nil {
						return 0, err
					}
					batch.Reset()
					// Wipe out side chain too.
					for _, nh := range deleted {
						for _, hash := range rawdb.ReadAllHashes(bc.db, nh.number) {
							rawdb.DeleteBlock(batch, hash, nh.number)
						}
					}
					if err := batch.Write(); err != nil {
						return 0, err
					}
					batch.Reset()
					deleted = deleted[0:]
				}
			}
			if count > 0 {
				log.Info("Migrated ancient blocks", "count", count, "elapsed", common.PrettyDuration(time.Since(start)))
			}
			// Flush data into ancient database.
			size += rawdb.WriteAncientBlock(bc.db, block, receiptChain[i], bc.GetTd(block.Hash(), block.NumberU64()))

			// Write tx indices if any condition is satisfied:
			// * If user requires to reserve all tx indices(txlookuplimit=0)
			// * If all ancient tx indices are required to be reserved(txlookuplimit is even higher than ancientlimit)
			// * If block number is large enough to be regarded as a recent block
			// It means blocks below the ancientLimit-txlookupLimit won't be indexed.
			//
			// But if the `TxIndexTail` is not nil, e.g. Geth is initialized with
			// an external ancient database, during the setup, blockchain will start
			// a background routine to re-indexed all indices in [ancients - txlookupLimit, ancients)
			// range. In this case, all tx indices of newly imported blocks should be
			// generated.
			if bc.txLookupLimit == 0 || ancientLimit <= bc.txLookupLimit || block.NumberU64() >= ancientLimit-bc.txLookupLimit {
				rawdb.WriteTxLookupEntriesByBlock(batch, block)
			} else if rawdb.ReadTxIndexTail(bc.db) != nil {
				rawdb.WriteTxLookupEntriesByBlock(batch, block)
			}
			stats.processed++
		}
		// Flush all tx-lookup index data.
		size += batch.ValueSize()
		if err := batch.Write(); err != nil {
			return 0, err
		}
		batch.Reset()

		// Sync the ancient store explicitly to ensure all data has been flushed to disk.
		if err := bc.db.Sync(); err != nil {
			return 0, err
		}
		if !updateHead(blockChain[len(blockChain)-1]) {
			return 0, errors.New("side blocks can't be accepted as the ancient chain data")
		}
		previous = nil // disable rollback explicitly

		// Wipe out canonical block data.
		for _, nh := range deleted {
			rawdb.DeleteBlockWithoutNumber(batch, nh.hash, nh.number)
			rawdb.DeleteCanonicalHash(batch, nh.number)
		}
		for _, block := range blockChain {
			// Always keep genesis block in active database.
			if block.NumberU64() != 0 {
				rawdb.DeleteBlockWithoutNumber(batch, block.Hash(), block.NumberU64())
				rawdb.DeleteCanonicalHash(batch, block.NumberU64())
			}
		}
		if err := batch.Write(); err != nil {
			return 0, err
		}
		batch.Reset()

		// Wipe out side chain too.
		for _, nh := range deleted {
			for _, hash := range rawdb.ReadAllHashes(bc.db, nh.number) {
				rawdb.DeleteBlock(batch, hash, nh.number)
			}
		}
		for _, block := range blockChain {
			// Always keep genesis block in active database.
			if block.NumberU64() != 0 {
				for _, hash := range rawdb.ReadAllHashes(bc.db, block.NumberU64()) {
					rawdb.DeleteBlock(batch, hash, block.NumberU64())
				}
			}
		}
		if err := batch.Write(); err != nil {
			return 0, err
		}
		return 0, nil
	}
	// writeLive writes blockchain and corresponding receipt chain into active store.
	writeLive := func(blockChain types.Blocks, receiptChain []types.Receipts) (int, error) {
		skipPresenceCheck := false
		batch := bc.db.NewBatch()
		for i, block := range blockChain {
			// Short circuit insertion if shutting down or processing failed
			if bc.insertStopped() {
				return 0, errInsertionInterrupted
			}
			// Short circuit if the owner header is unknown
			if !bc.HasHeader(block.Hash(), block.NumberU64()) {
				return i, fmt.Errorf("containing header #%d [%x…] unknown", block.Number(), block.Hash().Bytes()[:4])
			}
			if !skipPresenceCheck {
				// Ignore if the entire data is already known
				if bc.HasBlock(block.Hash(), block.NumberU64()) {
					stats.ignored++
					continue
				} else {
					// If block N is not present, neither are the later blocks.
					// This should be true, but if we are mistaken, the shortcut
					// here will only cause overwriting of some existing data
					skipPresenceCheck = true
				}
			}
			// Write all the data out into the database
			rawdb.WriteBody(batch, block.Hash(), block.NumberU64(), block.Body())
			rawdb.WriteReceipts(batch, block.Hash(), block.NumberU64(), receiptChain[i])
			rawdb.WriteTxLookupEntriesByBlock(batch, block) // Always write tx indices for live blocks, we assume they are needed

			// Write everything belongs to the blocks into the database. So that
			// we can ensure all components of body is completed(body, receipts,
			// tx indexes)
			if batch.ValueSize() >= ethdb.IdealBatchSize {
				if err := batch.Write(); err != nil {
					return 0, err
				}
				size += batch.ValueSize()
				batch.Reset()
			}
			stats.processed++
		}
		// Write everything belongs to the blocks into the database. So that
		// we can ensure all components of body is completed(body, receipts,
		// tx indexes)
		if batch.ValueSize() > 0 {
			size += batch.ValueSize()
			if err := batch.Write(); err != nil {
				return 0, err
			}
		}
		updateHead(blockChain[len(blockChain)-1])
		return 0, nil
	}
	// Write downloaded chain data and corresponding receipt chain data
	if len(ancientBlocks) > 0 {
		if n, err := writeAncient(ancientBlocks, ancientReceipts); err != nil {
			if err == errInsertionInterrupted {
				return 0, nil
			}
			return n, err
		}
	}
	// Write the tx index tail (block number from where we index) before write any live blocks
	if len(liveBlocks) > 0 && liveBlocks[0].NumberU64() == ancientLimit+1 {
		// The tx index tail can only be one of the following two options:
		// * 0: all ancient blocks have been indexed
		// * ancient-limit: the indices of blocks before ancient-limit are ignored
		if tail := rawdb.ReadTxIndexTail(bc.db); tail == nil {
			if bc.txLookupLimit == 0 || ancientLimit <= bc.txLookupLimit {
				rawdb.WriteTxIndexTail(bc.db, 0)
			} else {
				rawdb.WriteTxIndexTail(bc.db, ancientLimit-bc.txLookupLimit)
			}
		}
	}
	if len(liveBlocks) > 0 {
		if n, err := writeLive(liveBlocks, liveReceipts); err != nil {
			if err == errInsertionInterrupted {
				return 0, nil
			}
			return n, err
		}
	}

	head := blockChain[len(blockChain)-1]
	context := []interface{}{
		"count", stats.processed, "elapsed", common.PrettyDuration(time.Since(start)),
		"number", head.Number(), "hash", head.Hash(), "age", common.PrettyAge(time.Unix(int64(head.Time()), 0)),
		"size", common.StorageSize(size),
	}
	if stats.ignored > 0 {
		context = append(context, []interface{}{"ignored", stats.ignored}...)
	}
	log.Info("Imported new block receipts", context...)

	return 0, nil
}

// SetTxLookupLimit is responsible for updating the txlookup limit to the
// original one stored in db if the new mismatches with the old one.
func (bc *BlockChain) SetTxLookupLimit(limit uint64) {
	bc.txLookupLimit = limit
}

// TxLookupLimit retrieves the txlookup limit used by blockchain to prune
// stale transaction indices.
func (bc *BlockChain) TxLookupLimit() uint64 {
	return bc.txLookupLimit
}

var lastWrite uint64

// writeBlockWithoutState writes only the block and its metadata to the database,
// but does not write any state. This is used to construct competing side forks
// up to the point where they exceed the canonical total difficulty.
func (bc *BlockChain) writeBlockWithoutState(block *types.Block, td *big.Int) (err error) {
	bc.wg.Add(1)
	defer bc.wg.Done()

	batch := bc.db.NewBatch()
	rawdb.WriteTd(batch, block.Hash(), block.NumberU64(), td)
	rawdb.WriteBlock(batch, block)
	if err := batch.Write(); err != nil {
		log.Crit("Failed to write block into disk", "err", err)
	}
	return nil
}

// writeKnownBlock updates the head block flag with a known block
// and introduces chain reorg if necessary.
func (bc *BlockChain) writeKnownBlock(block *types.Block) error {
	bc.wg.Add(1)
	defer bc.wg.Done()

	current := bc.CurrentBlock()
	if block.ParentHash() != current.Hash() {
		if err := bc.reorg(current, block); err != nil {
			return err
		}
	}
	bc.writeHeadBlock(block)
	return nil
}

// WriteBlockWithState writes the block and all associated state to the database.
func (bc *BlockChain) WriteBlockWithState(block *types.Block, receipts []*types.Receipt, logs []*types.Log, state *state.StateDB, psManager mps.PrivateStateRepository, emitHeadEvent bool) (status WriteStatus, err error) {
	bc.chainmu.Lock()
	defer bc.chainmu.Unlock()

	return bc.writeBlockWithState(block, receipts, logs, state, psManager, emitHeadEvent)
}

// QUORUM
// checks if the consensus engine is Rfat
func (bc *BlockChain) isRaft() bool {
	return bc.chainConfig.IsQuorum && bc.chainConfig.Istanbul == nil && bc.chainConfig.Clique == nil
}

// function specifically added for Raft consensus. This is called from mintNewBlock
// to commit public and private state using bc.chainmu lock
// added to avoid concurrent map errors in high stress conditions
func (bc *BlockChain) CommitBlockWithState(deleteEmptyObjects bool, state, privateState *state.StateDB) error {
	// check if consensus is not Raft
	if !bc.isRaft() {
		return errors.New("error function can be called only for Raft consensus")
	}

	bc.chainmu.Lock()
	defer bc.chainmu.Unlock()
	if _, err := state.Commit(deleteEmptyObjects); err != nil {
		return fmt.Errorf("error committing public state: %v", err)
	}
	if _, err := privateState.Commit(deleteEmptyObjects); err != nil {
		return fmt.Errorf("error committing private state: %v", err)
	}
	return nil
}

// END QUORUM

// writeBlockWithState writes the block and all associated state to the database,
// but is expects the chain mutex to be held.
func (bc *BlockChain) writeBlockWithState(block *types.Block, receipts []*types.Receipt, logs []*types.Log, state *state.StateDB, psManager mps.PrivateStateRepository, emitHeadEvent bool) (status WriteStatus, err error) {
	bc.wg.Add(1)
	defer bc.wg.Done()

	// Calculate the total difficulty of the block
	ptd := bc.GetTd(block.ParentHash(), block.NumberU64()-1)
	if ptd == nil {
		return NonStatTy, consensus.ErrUnknownAncestor
	}
	// Make sure no inconsistent state is leaked during insertion
	// Quorum
	// Write private state changes to database
	err = psManager.CommitAndWrite(bc.chainConfig.IsEIP158(block.Number()), block)
	if err != nil {
		return NonStatTy, err
	}
	// /Quorum

	currentBlock := bc.CurrentBlock()
	localTd := bc.GetTd(currentBlock.Hash(), currentBlock.NumberU64())
	externTd := new(big.Int).Add(block.Difficulty(), ptd)

	// Irrelevant of the canonical status, write the block itself to the database.
	//
	// Note all the components of block(td, hash->number map, header, body, receipts)
	// should be written atomically. BlockBatch is used for containing all components.
	blockBatch := bc.db.NewBatch()
	rawdb.WriteTd(blockBatch, block.Hash(), block.NumberU64(), externTd)
	rawdb.WriteBlock(blockBatch, block)
	rawdb.WriteReceipts(blockBatch, block.Hash(), block.NumberU64(), receipts)
	rawdb.WritePreimages(blockBatch, state.Preimages())
	if err := blockBatch.Write(); err != nil {
		log.Crit("Failed to write block into disk", "err", err)
	}
	// Commit all cached state changes into underlying memory database.
	root, err := state.Commit(bc.chainConfig.IsEIP158(block.Number()))

	if err != nil {
		return NonStatTy, err
	}
	triedb := bc.stateCache.TrieDB()

	// If we're running an archive node, always flush
	if bc.cacheConfig.TrieDirtyDisabled {
		if err := triedb.Commit(root, false, nil); err != nil {
			return NonStatTy, err
		}

	} else {
		// Full but not archive node, do proper garbage collection
		triedb.Reference(root, common.Hash{}) // metadata reference to keep trie alive
		bc.triegc.Push(root, -int64(block.NumberU64()))

		if current := block.NumberU64(); current > TriesInMemory {
			// If we exceeded our memory allowance, flush matured singleton nodes to disk
			var (
				nodes, imgs = triedb.Size()
				limit       = common.StorageSize(bc.cacheConfig.TrieDirtyLimit) * 1024 * 1024
			)
			if nodes > limit || imgs > 4*1024*1024 {
				triedb.Cap(limit - ethdb.IdealBatchSize)
			}
			// Find the next state trie we need to commit
			chosen := current - TriesInMemory

			// If we exceeded out time allowance, flush an entire trie to disk
			if bc.gcproc > bc.cacheConfig.TrieTimeLimit {
				// If the header is missing (canonical chain behind), we're reorging a low
				// diff sidechain. Suspend committing until this operation is completed.
				header := bc.GetHeaderByNumber(chosen)
				if header == nil {
					log.Warn("Reorg in progress, trie commit postponed", "number", chosen)
				} else {
					// If we're exceeding limits but haven't reached a large enough memory gap,
					// warn the user that the system is becoming unstable.
					if chosen < lastWrite+TriesInMemory && bc.gcproc >= 2*bc.cacheConfig.TrieTimeLimit {
						log.Info("State in memory for too long, committing", "time", bc.gcproc, "allowance", bc.cacheConfig.TrieTimeLimit, "optimum", float64(chosen-lastWrite)/TriesInMemory)
					}
					// Flush an entire trie and restart the counters
					triedb.Commit(header.Root, true, nil)
					lastWrite = chosen
					bc.gcproc = 0
				}
			}
			// Garbage collect anything below our required write retention
			for !bc.triegc.Empty() {
				root, number := bc.triegc.Pop()
				if uint64(-number) > chosen {
					bc.triegc.Push(root, number)
					break
				}
				triedb.Dereference(root.(common.Hash))
			}
		}
	}
	// If the total difficulty is higher than our known, add it to the canonical chain
	// Second clause in the if statement reduces the vulnerability to selfish mining.
	// Please refer to http://www.cs.cornell.edu/~ie53/publications/btcProcFC.pdf
	reorg := externTd.Cmp(localTd) > 0
	currentBlock = bc.CurrentBlock()
	if !reorg && externTd.Cmp(localTd) == 0 {
		// Split same-difficulty blocks by number, then preferentially select
		// the block generated by the local miner as the canonical block.
		if block.NumberU64() < currentBlock.NumberU64() {
			reorg = true
		} else if block.NumberU64() == currentBlock.NumberU64() {
			var currentPreserve, blockPreserve bool
			if bc.shouldPreserve != nil {
				currentPreserve, blockPreserve = bc.shouldPreserve(currentBlock), bc.shouldPreserve(block)
			}
			reorg = !currentPreserve && (blockPreserve || mrand.Float64() < 0.5)
		}
	}
	if reorg {
		// Reorganise the chain if the parent is not the head block
		if block.ParentHash() != currentBlock.Hash() {
			if err := bc.reorg(currentBlock, block); err != nil {
				return NonStatTy, err
			}
		}
		status = CanonStatTy
	} else {
		status = SideStatTy
	}
	// Set new head.
	if status == CanonStatTy {
		bc.writeHeadBlock(block)
	}
	bc.futureBlocks.Remove(block.Hash())

	if status == CanonStatTy {
		bc.chainFeed.Send(ChainEvent{Block: block, Hash: block.Hash(), Logs: logs})
		if len(logs) > 0 {
			bc.logsFeed.Send(logs)
		}
		// In theory we should fire a ChainHeadEvent when we inject
		// a canonical block, but sometimes we can insert a batch of
		// canonicial blocks. Avoid firing too much ChainHeadEvents,
		// we will fire an accumulated ChainHeadEvent and disable fire
		// event here.
		if emitHeadEvent {
			bc.chainHeadFeed.Send(ChainHeadEvent{Block: block})
		}
	} else {
		bc.chainSideFeed.Send(ChainSideEvent{Block: block})
	}
	return status, nil
}

// addFutureBlock checks if the block is within the max allowed window to get
// accepted for future processing, and returns an error if the block is too far
// ahead and was not added.
func (bc *BlockChain) addFutureBlock(block *types.Block) error {
	max := uint64(time.Now().Unix() + maxTimeFutureBlocks)
	if block.Time() > max {
		return fmt.Errorf("future block timestamp %v > allowed %v", block.Time(), max)
	}
	bc.futureBlocks.Add(block.Hash(), block)
	return nil
}

// InsertChain attempts to insert the given batch of blocks in to the canonical
// chain or, otherwise, create a fork. If an error is returned it will return
// the index number of the failing block as well an error describing what went
// wrong.
//
// After insertion is done, all accumulated events will be fired.
func (bc *BlockChain) InsertChain(chain types.Blocks) (int, error) {
	// Sanity check that we have something meaningful to import
	if len(chain) == 0 {
		return 0, nil
	}

	bc.blockProcFeed.Send(true)
	defer bc.blockProcFeed.Send(false)

	// Remove already known canon-blocks
	var (
		block, prev *types.Block
	)
	// Do a sanity check that the provided chain is actually ordered and linked
	for i := 1; i < len(chain); i++ {
		block = chain[i]
		prev = chain[i-1]
		if block.NumberU64() != prev.NumberU64()+1 || block.ParentHash() != prev.Hash() {
			// Chain broke ancestry, log a message (programming error) and skip insertion
			log.Error("Non contiguous block insert", "number", block.Number(), "hash", block.Hash(),
				"parent", block.ParentHash(), "prevnumber", prev.Number(), "prevhash", prev.Hash())

			return 0, fmt.Errorf("non contiguous insert: item %d is #%d [%x…], item %d is #%d [%x…] (parent [%x…])", i-1, prev.NumberU64(),
				prev.Hash().Bytes()[:4], i, block.NumberU64(), block.Hash().Bytes()[:4], block.ParentHash().Bytes()[:4])
		}
	}
	// Pre-checks passed, start the full block imports
	bc.wg.Add(1)
	bc.chainmu.Lock()
	n, err := bc.insertChain(chain, true)
	bc.chainmu.Unlock()
	bc.wg.Done()

	return n, err
}

// insertChain is the internal implementation of InsertChain, which assumes that
// 1) chains are contiguous, and 2) The chain mutex is held.
//
// This method is split out so that import batches that require re-injecting
// historical blocks can do so without releasing the lock, which could lead to
// racey behaviour. If a sidechain import is in progress, and the historic state
// is imported, but then new canon-head is added before the actual sidechain
// completes, then the historic state could be pruned again
func (bc *BlockChain) insertChain(chain types.Blocks, verifySeals bool) (int, error) {
	// If the chain is terminating, don't even bother starting up
	if atomic.LoadInt32(&bc.procInterrupt) == 1 {
		log.Debug("Premature abort during blocks processing")
		// QUORUM
		if bc.isRaft() {
			// Only returns an error for raft mode
			return 0, ErrAbortBlocksProcessing
		}
		return 0, nil
	}
	// Start a parallel signature recovery (signer will fluke on fork transition, minimal perf loss)
	senderCacher.recoverFromBlocks(types.MakeSigner(bc.chainConfig, chain[0].Number()), chain)

	var (
		stats     = insertStats{startTime: mclock.Now()}
		lastCanon *types.Block
	)
	// Fire a single chain head event if we've progressed the chain
	defer func() {
		if lastCanon != nil && bc.CurrentBlock().Hash() == lastCanon.Hash() {
			bc.chainHeadFeed.Send(ChainHeadEvent{lastCanon})
		}
	}()
	// Start the parallel header verifier
	headers := make([]*types.Header, len(chain))
	seals := make([]bool, len(chain))

	for i, block := range chain {
		headers[i] = block.Header()
		seals[i] = verifySeals
	}
	abort, results := bc.engine.VerifyHeaders(bc, headers, seals)
	defer close(abort)

	// Peek the error for the first block to decide the directing import logic
	it := newInsertIterator(chain, results, bc.validator)

	block, err := it.next()

	// Left-trim all the known blocks
	if err == ErrKnownBlock {
		// First block (and state) is known
		//   1. We did a roll-back, and should now do a re-import
		//   2. The block is stored as a sidechain, and is lying about it's stateroot, and passes a stateroot
		// 	    from the canonical chain, which has not been verified.
		// Skip all known blocks that are behind us
		var (
			current  = bc.CurrentBlock()
			localTd  = bc.GetTd(current.Hash(), current.NumberU64())
			externTd = bc.GetTd(block.ParentHash(), block.NumberU64()-1) // The first block can't be nil
		)
		for block != nil && err == ErrKnownBlock {
			externTd = new(big.Int).Add(externTd, block.Difficulty())
			if localTd.Cmp(externTd) < 0 {
				break
			}
			log.Debug("Ignoring already known block", "number", block.Number(), "hash", block.Hash())
			stats.ignored++

			block, err = it.next()
		}
		// The remaining blocks are still known blocks, the only scenario here is:
		// During the fast sync, the pivot point is already submitted but rollback
		// happens. Then node resets the head full block to a lower height via `rollback`
		// and leaves a few known blocks in the database.
		//
		// When node runs a fast sync again, it can re-import a batch of known blocks via
		// `insertChain` while a part of them have higher total difficulty than current
		// head full block(new pivot point).
		for block != nil && err == ErrKnownBlock {
			log.Debug("Writing previously known block", "number", block.Number(), "hash", block.Hash())
			if err := bc.writeKnownBlock(block); err != nil {
				return it.index, err
			}
			lastCanon = block

			block, err = it.next()
		}
		// Falls through to the block import
	}
	switch {
	// First block is pruned, insert as sidechain and reorg only if TD grows enough
	case errors.Is(err, consensus.ErrPrunedAncestor):
		log.Debug("Pruned ancestor, inserting as sidechain", "number", block.Number(), "hash", block.Hash())
		return bc.insertSideChain(block, it)

	// First block is future, shove it (and all children) to the future queue (unknown ancestor)
	case errors.Is(err, consensus.ErrFutureBlock) || (errors.Is(err, consensus.ErrUnknownAncestor) && bc.futureBlocks.Contains(it.first().ParentHash())):
		for block != nil && (it.index == 0 || errors.Is(err, consensus.ErrUnknownAncestor)) {
			log.Debug("Future block, postponing import", "number", block.Number(), "hash", block.Hash())
			if err := bc.addFutureBlock(block); err != nil {
				return it.index, err
			}
			block, err = it.next()
		}
		stats.queued += it.processed()
		stats.ignored += it.remaining()

		// If there are any still remaining, mark as ignored
		return it.index, err

	// Some other error occurred, abort
	case err != nil:
		bc.futureBlocks.Remove(block.Hash())
		stats.ignored += len(it.chain)
		bc.reportBlock(block, nil, err)
		return it.index, err
	}

	// No validation errors for the first block (or chain prefix skipped)
	for ; block != nil && err == nil || err == ErrKnownBlock; block, err = it.next() {
		// If the chain is terminating, stop processing blocks
		if bc.insertStopped() {
			log.Debug("Abort during block processing")
			// QUORUM
			if bc.isRaft() {
				// Only returns an error for raft mode
				return it.index, ErrAbortBlocksProcessing
			}
			// END QUORUM
			break
		}
		// If the header is a banned one, straight out abort
		if BadHashes[block.Hash()] {
			bc.reportBlock(block, nil, ErrBlacklistedHash)
			return it.index, ErrBlacklistedHash
		}
		// If the block is known (in the middle of the chain), it's a special case for
		// Clique blocks where they can share state among each other, so importing an
		// older block might complete the state of the subsequent one. In this case,
		// just skip the block (we already validated it once fully (and crashed), since
		// its header and body was already in the database).
		if err == ErrKnownBlock {
			logger := log.Debug
			if bc.chainConfig.Clique == nil {
				logger = log.Warn
			}
			logger("Inserted known block", "number", block.Number(), "hash", block.Hash(),
				"uncles", len(block.Uncles()), "txs", len(block.Transactions()), "gas", block.GasUsed(),
				"root", block.Root())

			// Special case. Commit the empty receipt slice if we meet the known
			// block in the middle. It can only happen in the clique chain. Whenever
			// we insert blocks via `insertSideChain`, we only commit `td`, `header`
			// and `body` if it's non-existent. Since we don't have receipts without
			// reexecution, so nothing to commit. But if the sidechain will be adpoted
			// as the canonical chain eventually, it needs to be reexecuted for missing
			// state, but if it's this special case here(skip reexecution) we will lose
			// the empty receipt entry.
			if len(block.Transactions()) == 0 {
				rawdb.WriteReceipts(bc.db, block.Hash(), block.NumberU64(), nil)
			} else {
				log.Error("Please file an issue, skip known block execution without receipt",
					"hash", block.Hash(), "number", block.NumberU64())
			}
			if err := bc.writeKnownBlock(block); err != nil {
				return it.index, err
			}
			stats.processed++

			// We can assume that logs are empty here, since the only way for consecutive
			// Clique blocks to have the same state is if there are no transactions.
			lastCanon = block
			continue
		}
		// Retrieve the parent block and it's state to execute on top
		start := time.Now()

		parent := it.previous()
		if parent == nil {
			parent = bc.GetHeader(block.ParentHash(), block.NumberU64()-1)
		}

		statedb, err := state.New(parent.Root, bc.stateCache, bc.snaps)
		if err != nil {
			return it.index, err
		}
		// Quorum
		privateStateRepo, err := bc.privateStateManager.StateRepository(parent.Root)
		if err != nil {
			return it.index, err
		}
		// End Quorum

		// If we have a followup block, run that against the current state to pre-cache
		// transactions and probabilistically some of the account/storage trie nodes.
		var followupInterrupt uint32
		if !bc.cacheConfig.TrieCleanNoPrefetch {
			if followup, err := it.peek(); followup != nil && err == nil {
				throwaway, _ := state.New(parent.Root, bc.stateCache, bc.snaps)

				// Quorum
				privateStateRepo, stateRepoErr := bc.privateStateManager.StateRepository(parent.Root)
				if stateRepoErr == nil && privateStateRepo != nil {
					throwawayPrivateStateRepo := privateStateRepo.Copy()

					// Quorum: add privateStateThrowaway argument
					go func(start time.Time, followup *types.Block, throwaway *state.StateDB, privateStateThrowaway mps.PrivateStateRepository, interrupt *uint32) {
						bc.prefetcher.Prefetch(followup, throwaway, throwawayPrivateStateRepo, bc.vmConfig, &followupInterrupt)

						blockPrefetchExecuteTimer.Update(time.Since(start))
						if atomic.LoadUint32(interrupt) == 1 {
							blockPrefetchInterruptMeter.Mark(1)
						}
					}(time.Now(), followup, throwaway, throwawayPrivateStateRepo, &followupInterrupt)
				} else {
					log.Warn("Unable to load the private state repository for pre-fetching", "stateRepoErr", stateRepoErr)
				}
				// End Quorum
			}
		}
		// Process block using the parent state as reference point
		substart := time.Now()

		receipts, privateReceipts, logs, usedGas, err := bc.processor.Process(block, statedb, privateStateRepo, bc.vmConfig)
		if err != nil {
			bc.reportBlock(block, receipts, err)
			atomic.StoreUint32(&followupInterrupt, 1)
			return it.index, err
		}
		// Update the metrics touched during block processing
		accountReadTimer.Update(statedb.AccountReads)                 // Account reads are complete, we can mark them
		storageReadTimer.Update(statedb.StorageReads)                 // Storage reads are complete, we can mark them
		accountUpdateTimer.Update(statedb.AccountUpdates)             // Account updates are complete, we can mark them
		storageUpdateTimer.Update(statedb.StorageUpdates)             // Storage updates are complete, we can mark them
		snapshotAccountReadTimer.Update(statedb.SnapshotAccountReads) // Account reads are complete, we can mark them
		snapshotStorageReadTimer.Update(statedb.SnapshotStorageReads) // Storage reads are complete, we can mark them

		triehash := statedb.AccountHashes + statedb.StorageHashes // Save to not double count in validation
		trieproc := statedb.SnapshotAccountReads + statedb.AccountReads + statedb.AccountUpdates
		trieproc += statedb.SnapshotStorageReads + statedb.StorageReads + statedb.StorageUpdates

		blockExecutionTimer.Update(time.Since(substart) - trieproc - triehash)

		// Validate the state using the default validator
		substart = time.Now()
		if err := bc.validator.ValidateState(block, statedb, receipts, usedGas); err != nil {
			bc.reportBlock(block, receipts, err)
			atomic.StoreUint32(&followupInterrupt, 1)
			return it.index, err
		}

		allReceipts := privateStateRepo.MergeReceipts(receipts, privateReceipts)
		proctime := time.Since(start)
		// Update the metrics touched during block validation
		accountHashTimer.Update(statedb.AccountHashes) // Account hashes are complete, we can mark them
		storageHashTimer.Update(statedb.StorageHashes) // Storage hashes are complete, we can mark them

		blockValidationTimer.Update(time.Since(substart) - (statedb.AccountHashes + statedb.StorageHashes - triehash))

		// Write the block to the chain and get the status.
		substart = time.Now()
		status, err := bc.writeBlockWithState(block, allReceipts, logs, statedb, privateStateRepo, false)
		atomic.StoreUint32(&followupInterrupt, 1)
		if err != nil {
			return it.index, err
		}

		// Quorum
		if err := rawdb.WritePrivateBlockBloom(bc.db, block.NumberU64(), privateReceipts); err != nil {
			return it.index, err
		}
		// End Quorum

		// Update the metrics touched during block commit
		accountCommitTimer.Update(statedb.AccountCommits)   // Account commits are complete, we can mark them
		storageCommitTimer.Update(statedb.StorageCommits)   // Storage commits are complete, we can mark them
		snapshotCommitTimer.Update(statedb.SnapshotCommits) // Snapshot commits are complete, we can mark them

		blockWriteTimer.Update(time.Since(substart) - statedb.AccountCommits - statedb.StorageCommits - statedb.SnapshotCommits)
		blockInsertTimer.UpdateSince(start)

		switch status {
		case CanonStatTy:
			log.Debug("Inserted new block", "number", block.Number(), "hash", block.Hash(),
				"uncles", len(block.Uncles()), "txs", len(block.Transactions()), "gas", block.GasUsed(),
				"elapsed", common.PrettyDuration(time.Since(start)),
				"root", block.Root())

			lastCanon = block

			// Only count canonical blocks for GC processing time
			bc.gcproc += proctime

		case SideStatTy:
			log.Debug("Inserted forked block", "number", block.Number(), "hash", block.Hash(),
				"diff", block.Difficulty(), "elapsed", common.PrettyDuration(time.Since(start)),
				"txs", len(block.Transactions()), "gas", block.GasUsed(), "uncles", len(block.Uncles()),
				"root", block.Root())

		default:
			// This in theory is impossible, but lets be nice to our future selves and leave
			// a log, instead of trying to track down blocks imports that don't emit logs.
			log.Warn("Inserted block with unknown status", "number", block.Number(), "hash", block.Hash(),
				"diff", block.Difficulty(), "elapsed", common.PrettyDuration(time.Since(start)),
				"txs", len(block.Transactions()), "gas", block.GasUsed(), "uncles", len(block.Uncles()),
				"root", block.Root())
		}
		stats.processed++
		stats.usedGas += usedGas

		dirty, _ := bc.stateCache.TrieDB().Size()
		stats.report(chain, it.index, dirty)
	}
	// Any blocks remaining here? The only ones we care about are the future ones
	if block != nil && errors.Is(err, consensus.ErrFutureBlock) {
		if err := bc.addFutureBlock(block); err != nil {
			return it.index, err
		}
		block, err = it.next()

		for ; block != nil && errors.Is(err, consensus.ErrUnknownAncestor); block, err = it.next() {
			if err := bc.addFutureBlock(block); err != nil {
				return it.index, err
			}
			stats.queued++
		}
	}
	stats.ignored += it.remaining()

	return it.index, err
}

// insertSideChain is called when an import batch hits upon a pruned ancestor
// error, which happens when a sidechain with a sufficiently old fork-block is
// found.
//
// The method writes all (header-and-body-valid) blocks to disk, then tries to
// switch over to the new chain if the TD exceeded the current chain.
func (bc *BlockChain) insertSideChain(block *types.Block, it *insertIterator) (int, error) {
	var (
		externTd *big.Int
		current  = bc.CurrentBlock()
	)
	// The first sidechain block error is already verified to be ErrPrunedAncestor.
	// Since we don't import them here, we expect ErrUnknownAncestor for the remaining
	// ones. Any other errors means that the block is invalid, and should not be written
	// to disk.
	err := consensus.ErrPrunedAncestor
	for ; block != nil && errors.Is(err, consensus.ErrPrunedAncestor); block, err = it.next() {
		// Check the canonical state root for that number
		if number := block.NumberU64(); current.NumberU64() >= number {
			canonical := bc.GetBlockByNumber(number)
			if canonical != nil && canonical.Hash() == block.Hash() {
				// Not a sidechain block, this is a re-import of a canon block which has it's state pruned

				// Collect the TD of the block. Since we know it's a canon one,
				// we can get it directly, and not (like further below) use
				// the parent and then add the block on top
				externTd = bc.GetTd(block.Hash(), block.NumberU64())
				continue
			}
			if canonical != nil && canonical.Root() == block.Root() {
				// This is most likely a shadow-state attack. When a fork is imported into the
				// database, and it eventually reaches a block height which is not pruned, we
				// just found that the state already exist! This means that the sidechain block
				// refers to a state which already exists in our canon chain.
				//
				// If left unchecked, we would now proceed importing the blocks, without actually
				// having verified the state of the previous blocks.
				log.Warn("Sidechain ghost-state attack detected", "number", block.NumberU64(), "sideroot", block.Root(), "canonroot", canonical.Root())

				// If someone legitimately side-mines blocks, they would still be imported as usual. However,
				// we cannot risk writing unverified blocks to disk when they obviously target the pruning
				// mechanism.
				return it.index, errors.New("sidechain ghost-state attack")
			}
		}
		if externTd == nil {
			externTd = bc.GetTd(block.ParentHash(), block.NumberU64()-1)
		}
		externTd = new(big.Int).Add(externTd, block.Difficulty())

		if !bc.HasBlock(block.Hash(), block.NumberU64()) {
			start := time.Now()
			if err := bc.writeBlockWithoutState(block, externTd); err != nil {
				return it.index, err
			}
			log.Debug("Injected sidechain block", "number", block.Number(), "hash", block.Hash(),
				"diff", block.Difficulty(), "elapsed", common.PrettyDuration(time.Since(start)),
				"txs", len(block.Transactions()), "gas", block.GasUsed(), "uncles", len(block.Uncles()),
				"root", block.Root())
		}
	}
	// At this point, we've written all sidechain blocks to database. Loop ended
	// either on some other error or all were processed. If there was some other
	// error, we can ignore the rest of those blocks.
	//
	// If the externTd was larger than our local TD, we now need to reimport the previous
	// blocks to regenerate the required state
	localTd := bc.GetTd(current.Hash(), current.NumberU64())
	if localTd.Cmp(externTd) > 0 {
		log.Info("Sidechain written to disk", "start", it.first().NumberU64(), "end", it.previous().Number, "sidetd", externTd, "localtd", localTd)
		return it.index, err
	}
	// Gather all the sidechain hashes (full blocks may be memory heavy)
	var (
		hashes  []common.Hash
		numbers []uint64
	)
	parent := it.previous()
	for parent != nil && !bc.HasState(parent.Root) {
		hashes = append(hashes, parent.Hash())
		numbers = append(numbers, parent.Number.Uint64())

		parent = bc.GetHeader(parent.ParentHash, parent.Number.Uint64()-1)
	}
	if parent == nil {
		return it.index, errors.New("missing parent")
	}
	// Import all the pruned blocks to make the state available
	var (
		blocks []*types.Block
		memory common.StorageSize
	)
	for i := len(hashes) - 1; i >= 0; i-- {
		// Append the next block to our batch
		block := bc.GetBlock(hashes[i], numbers[i])

		blocks = append(blocks, block)
		memory += block.Size()

		// If memory use grew too large, import and continue. Sadly we need to discard
		// all raised events and logs from notifications since we're too heavy on the
		// memory here.
		if len(blocks) >= 2048 || memory > 64*1024*1024 {
			log.Info("Importing heavy sidechain segment", "blocks", len(blocks), "start", blocks[0].NumberU64(), "end", block.NumberU64())
			if _, err := bc.insertChain(blocks, false); err != nil {
				return 0, err
			}
			blocks, memory = blocks[:0], 0

			// If the chain is terminating, stop processing blocks
			if bc.insertStopped() {
				log.Debug("Abort during blocks processing")
				return 0, nil
			}
		}
	}
	if len(blocks) > 0 {
		log.Info("Importing sidechain segment", "start", blocks[0].NumberU64(), "end", blocks[len(blocks)-1].NumberU64())
		return bc.insertChain(blocks, false)
	}
	return 0, nil
}

// reorg takes two blocks, an old chain and a new chain and will reconstruct the
// blocks and inserts them to be part of the new canonical chain and accumulates
// potential missing transactions and post an event about them.
func (bc *BlockChain) reorg(oldBlock, newBlock *types.Block) error {
	var (
		newChain    types.Blocks
		oldChain    types.Blocks
		commonBlock *types.Block

		deletedTxs types.Transactions
		addedTxs   types.Transactions

		deletedLogs [][]*types.Log
		rebirthLogs [][]*types.Log

		// collectLogs collects the logs that were generated or removed during
		// the processing of the block that corresponds with the given hash.
		// These logs are later announced as deleted or reborn
		collectLogs = func(hash common.Hash, removed bool) {
			number := bc.hc.GetBlockNumber(hash)
			if number == nil {
				return
			}
			receipts := rawdb.ReadReceipts(bc.db, hash, *number, bc.chainConfig)

			var logs []*types.Log
			for _, receipt := range receipts {
				for _, log := range receipt.Logs {
					l := *log
					if removed {
						l.Removed = true
					} else {
					}
					logs = append(logs, &l)
				}
			}
			if len(logs) > 0 {
				if removed {
					deletedLogs = append(deletedLogs, logs)
				} else {
					rebirthLogs = append(rebirthLogs, logs)
				}
			}
		}
		// mergeLogs returns a merged log slice with specified sort order.
		mergeLogs = func(logs [][]*types.Log, reverse bool) []*types.Log {
			var ret []*types.Log
			if reverse {
				for i := len(logs) - 1; i >= 0; i-- {
					ret = append(ret, logs[i]...)
				}
			} else {
				for i := 0; i < len(logs); i++ {
					ret = append(ret, logs[i]...)
				}
			}
			return ret
		}
	)
	// Reduce the longer chain to the same number as the shorter one
	if oldBlock.NumberU64() > newBlock.NumberU64() {
		// Old chain is longer, gather all transactions and logs as deleted ones
		for ; oldBlock != nil && oldBlock.NumberU64() != newBlock.NumberU64(); oldBlock = bc.GetBlock(oldBlock.ParentHash(), oldBlock.NumberU64()-1) {
			oldChain = append(oldChain, oldBlock)
			deletedTxs = append(deletedTxs, oldBlock.Transactions()...)
			collectLogs(oldBlock.Hash(), true)
		}
	} else {
		// New chain is longer, stash all blocks away for subsequent insertion
		for ; newBlock != nil && newBlock.NumberU64() != oldBlock.NumberU64(); newBlock = bc.GetBlock(newBlock.ParentHash(), newBlock.NumberU64()-1) {
			newChain = append(newChain, newBlock)
		}
	}
	if oldBlock == nil {
		return fmt.Errorf("invalid old chain")
	}
	if newBlock == nil {
		return fmt.Errorf("invalid new chain")
	}
	// Both sides of the reorg are at the same number, reduce both until the common
	// ancestor is found
	for {
		// If the common ancestor was found, bail out
		if oldBlock.Hash() == newBlock.Hash() {
			commonBlock = oldBlock
			break
		}
		// Remove an old block as well as stash away a new block
		oldChain = append(oldChain, oldBlock)
		deletedTxs = append(deletedTxs, oldBlock.Transactions()...)
		collectLogs(oldBlock.Hash(), true)

		newChain = append(newChain, newBlock)

		// Step back with both chains
		oldBlock = bc.GetBlock(oldBlock.ParentHash(), oldBlock.NumberU64()-1)
		if oldBlock == nil {
			return fmt.Errorf("invalid old chain")
		}
		newBlock = bc.GetBlock(newBlock.ParentHash(), newBlock.NumberU64()-1)
		if newBlock == nil {
			return fmt.Errorf("invalid new chain")
		}
	}
	// Ensure the user sees large reorgs
	if len(oldChain) > 0 && len(newChain) > 0 {
		logFn := log.Info
		msg := "Chain reorg detected"
		if len(oldChain) > 63 {
			msg = "Large chain reorg detected"
			logFn = log.Warn
		}
		logFn(msg, "number", commonBlock.Number(), "hash", commonBlock.Hash(),
			"drop", len(oldChain), "dropfrom", oldChain[0].Hash(), "add", len(newChain), "addfrom", newChain[0].Hash())
		blockReorgAddMeter.Mark(int64(len(newChain)))
		blockReorgDropMeter.Mark(int64(len(oldChain)))
		blockReorgMeter.Mark(1)
	} else {
		log.Error("Impossible reorg, please file an issue", "oldnum", oldBlock.Number(), "oldhash", oldBlock.Hash(), "newnum", newBlock.Number(), "newhash", newBlock.Hash())
	}
	// Insert the new chain(except the head block(reverse order)),
	// taking care of the proper incremental order.
	for i := len(newChain) - 1; i >= 1; i-- {
		// Insert the block in the canonical way, re-writing history
		bc.writeHeadBlock(newChain[i])

		// Collect reborn logs due to chain reorg
		collectLogs(newChain[i].Hash(), false)

		// Collect the new added transactions.
		addedTxs = append(addedTxs, newChain[i].Transactions()...)
	}
	// Delete useless indexes right now which includes the non-canonical
	// transaction indexes, canonical chain indexes which above the head.
	indexesBatch := bc.db.NewBatch()
	for _, tx := range types.TxDifference(deletedTxs, addedTxs) {
		rawdb.DeleteTxLookupEntry(indexesBatch, tx.Hash())
	}
	// Delete any canonical number assignments above the new head
	number := bc.CurrentBlock().NumberU64()
	for i := number + 1; ; i++ {
		hash := rawdb.ReadCanonicalHash(bc.db, i)
		if hash == (common.Hash{}) {
			break
		}
		rawdb.DeleteCanonicalHash(indexesBatch, i)
	}
	if err := indexesBatch.Write(); err != nil {
		log.Crit("Failed to delete useless indexes", "err", err)
	}
	// If any logs need to be fired, do it now. In theory we could avoid creating
	// this goroutine if there are no events to fire, but realistcally that only
	// ever happens if we're reorging empty blocks, which will only happen on idle
	// networks where performance is not an issue either way.
	if len(deletedLogs) > 0 {
		bc.rmLogsFeed.Send(RemovedLogsEvent{mergeLogs(deletedLogs, true)})
	}
	if len(rebirthLogs) > 0 {
		bc.logsFeed.Send(mergeLogs(rebirthLogs, false))
	}
	if len(oldChain) > 0 {
		for i := len(oldChain) - 1; i >= 0; i-- {
			bc.chainSideFeed.Send(ChainSideEvent{Block: oldChain[i]})
		}
	}
	return nil
}

func (bc *BlockChain) update() {
	futureTimer := time.NewTicker(5 * time.Second)
	defer futureTimer.Stop()
	for {
		select {
		case <-futureTimer.C:
			bc.procFutureBlocks()
		case <-bc.quit:
			return
		}
	}
}

// maintainTxIndex is responsible for the construction and deletion of the
// transaction index.
//
// User can use flag `txlookuplimit` to specify a "recentness" block, below
// which ancient tx indices get deleted. If `txlookuplimit` is 0, it means
// all tx indices will be reserved.
//
// The user can adjust the txlookuplimit value for each launch after fast
// sync, Geth will automatically construct the missing indices and delete
// the extra indices.
func (bc *BlockChain) maintainTxIndex(ancients uint64) {
	defer bc.wg.Done()

	// Before starting the actual maintenance, we need to handle a special case,
	// where user might init Geth with an external ancient database. If so, we
	// need to reindex all necessary transactions before starting to process any
	// pruning requests.
	if ancients > 0 {
		var from = uint64(0)
		if bc.txLookupLimit != 0 && ancients > bc.txLookupLimit {
			from = ancients - bc.txLookupLimit
		}
		rawdb.IndexTransactions(bc.db, from, ancients, bc.quit)
	}
	// indexBlocks reindexes or unindexes transactions depending on user configuration
	indexBlocks := func(tail *uint64, head uint64, done chan struct{}) {
		defer func() { done <- struct{}{} }()

		// If the user just upgraded Geth to a new version which supports transaction
		// index pruning, write the new tail and remove anything older.
		if tail == nil {
			if bc.txLookupLimit == 0 || head < bc.txLookupLimit {
				// Nothing to delete, write the tail and return
				rawdb.WriteTxIndexTail(bc.db, 0)
			} else {
				// Prune all stale tx indices and record the tx index tail
				rawdb.UnindexTransactions(bc.db, 0, head-bc.txLookupLimit+1, bc.quit)
			}
			return
		}
		// If a previous indexing existed, make sure that we fill in any missing entries
		if bc.txLookupLimit == 0 || head < bc.txLookupLimit {
			if *tail > 0 {
				rawdb.IndexTransactions(bc.db, 0, *tail, bc.quit)
			}
			return
		}
		// Update the transaction index to the new chain state
		if head-bc.txLookupLimit+1 < *tail {
			// Reindex a part of missing indices and rewind index tail to HEAD-limit
			rawdb.IndexTransactions(bc.db, head-bc.txLookupLimit+1, *tail, bc.quit)
		} else {
			// Unindex a part of stale indices and forward index tail to HEAD-limit
			rawdb.UnindexTransactions(bc.db, *tail, head-bc.txLookupLimit+1, bc.quit)
		}
	}
	// Any reindexing done, start listening to chain events and moving the index window
	var (
		done   chan struct{}                  // Non-nil if background unindexing or reindexing routine is active.
		headCh = make(chan ChainHeadEvent, 1) // Buffered to avoid locking up the event feed
	)
	sub := bc.SubscribeChainHeadEvent(headCh)
	if sub == nil {
		return
	}
	defer sub.Unsubscribe()

	for {
		select {
		case head := <-headCh:
			if done == nil {
				done = make(chan struct{})
				go indexBlocks(rawdb.ReadTxIndexTail(bc.db), head.Block.NumberU64(), done)
			}
		case <-done:
			done = nil
		case <-bc.quit:
			if done != nil {
				log.Info("Waiting background transaction indexer to exit")
				<-done
			}
			return
		}
	}
}

// BadBlocks returns a list of the last 'bad blocks' that the client has seen on the network
func (bc *BlockChain) BadBlocks() []*types.Block {
	blocks := make([]*types.Block, 0, bc.badBlocks.Len())
	for _, hash := range bc.badBlocks.Keys() {
		if blk, exist := bc.badBlocks.Peek(hash); exist {
			block := blk.(*types.Block)
			blocks = append(blocks, block)
		}
	}
	return blocks
}

// HasBadBlock returns whether the block with the hash is a bad block. dep: Istanbul
func (bc *BlockChain) HasBadBlock(hash common.Hash) bool {
	return bc.badBlocks.Contains(hash)
}

// addBadBlock adds a bad block to the bad-block LRU cache
func (bc *BlockChain) addBadBlock(block *types.Block) {
	bc.badBlocks.Add(block.Hash(), block)
}

// reportBlock logs a bad block error.
func (bc *BlockChain) reportBlock(block *types.Block, receipts types.Receipts, err error) {
	bc.addBadBlock(block)

	var receiptString string
	for i, receipt := range receipts {
		receiptString += fmt.Sprintf("\t %d: cumulative: %v gas: %v contract: %v status: %v tx: %v logs: %v bloom: %x state: %x\n",
			i, receipt.CumulativeGasUsed, receipt.GasUsed, receipt.ContractAddress.Hex(),
			receipt.Status, receipt.TxHash.Hex(), receipt.Logs, receipt.Bloom, receipt.PostState)
	}
	log.Error(fmt.Sprintf(`
########## BAD BLOCK #########
Chain config: %v

Number: %v
Hash: 0x%x
%v

Error: %v
##############################
`, bc.chainConfig, block.Number(), block.Hash(), receiptString, err))
}

// InsertHeaderChain attempts to insert the given header chain in to the local
// chain, possibly creating a reorg. If an error is returned, it will return the
// index number of the failing header as well an error describing what went wrong.
//
// The verify parameter can be used to fine tune whether nonce verification
// should be done or not. The reason behind the optional check is because some
// of the header retrieval mechanisms already need to verify nonces, as well as
// because nonces can be verified sparsely, not needing to check each.
func (bc *BlockChain) InsertHeaderChain(chain []*types.Header, checkFreq int) (int, error) {
	start := time.Now()
	if i, err := bc.hc.ValidateHeaderChain(chain, checkFreq); err != nil {
		return i, err
	}

	// Make sure only one thread manipulates the chain at once
	bc.chainmu.Lock()
	defer bc.chainmu.Unlock()

	bc.wg.Add(1)
	defer bc.wg.Done()
	_, err := bc.hc.InsertHeaderChain(chain, start)
	return 0, err
}

// CurrentHeader retrieves the current head header of the canonical chain. The
// header is retrieved from the HeaderChain's internal cache.
func (bc *BlockChain) CurrentHeader() *types.Header {
	return bc.hc.CurrentHeader()
}

// GetTd retrieves a block's total difficulty in the canonical chain from the
// database by hash and number, caching it if found.
func (bc *BlockChain) GetTd(hash common.Hash, number uint64) *big.Int {
	return bc.hc.GetTd(hash, number)
}

// GetTdByHash retrieves a block's total difficulty in the canonical chain from the
// database by hash, caching it if found.
func (bc *BlockChain) GetTdByHash(hash common.Hash) *big.Int {
	return bc.hc.GetTdByHash(hash)
}

// GetHeader retrieves a block header from the database by hash and number,
// caching it if found.
func (bc *BlockChain) GetHeader(hash common.Hash, number uint64) *types.Header {
	return bc.hc.GetHeader(hash, number)
}

// GetHeaderByHash retrieves a block header from the database by hash, caching it if
// found.
func (bc *BlockChain) GetHeaderByHash(hash common.Hash) *types.Header {
	return bc.hc.GetHeaderByHash(hash)
}

// HasHeader checks if a block header is present in the database or not, caching
// it if present.
func (bc *BlockChain) HasHeader(hash common.Hash, number uint64) bool {
	return bc.hc.HasHeader(hash, number)
}

// GetCanonicalHash returns the canonical hash for a given block number
func (bc *BlockChain) GetCanonicalHash(number uint64) common.Hash {
	return bc.hc.GetCanonicalHash(number)
}

// GetBlockHashesFromHash retrieves a number of block hashes starting at a given
// hash, fetching towards the genesis block.
func (bc *BlockChain) GetBlockHashesFromHash(hash common.Hash, max uint64) []common.Hash {
	return bc.hc.GetBlockHashesFromHash(hash, max)
}

// GetAncestor retrieves the Nth ancestor of a given block. It assumes that either the given block or
// a close ancestor of it is canonical. maxNonCanonical points to a downwards counter limiting the
// number of blocks to be individually checked before we reach the canonical chain.
//
// Note: ancestor == 0 returns the same block, 1 returns its parent and so on.
func (bc *BlockChain) GetAncestor(hash common.Hash, number, ancestor uint64, maxNonCanonical *uint64) (common.Hash, uint64) {
	return bc.hc.GetAncestor(hash, number, ancestor, maxNonCanonical)
}

// GetHeaderByNumber retrieves a block header from the database by number,
// caching it (associated with its hash) if found.
func (bc *BlockChain) GetHeaderByNumber(number uint64) *types.Header {
	return bc.hc.GetHeaderByNumber(number)
}

// GetTransactionLookup retrieves the lookup associate with the given transaction
// hash from the cache or database.
func (bc *BlockChain) GetTransactionLookup(hash common.Hash) *rawdb.LegacyTxLookupEntry {
	// Short circuit if the txlookup already in the cache, retrieve otherwise
	if lookup, exist := bc.txLookupCache.Get(hash); exist {
		return lookup.(*rawdb.LegacyTxLookupEntry)
	}
	tx, blockHash, blockNumber, txIndex := rawdb.ReadTransaction(bc.db, hash)
	if tx == nil {
		return nil
	}
	lookup := &rawdb.LegacyTxLookupEntry{BlockHash: blockHash, BlockIndex: blockNumber, Index: txIndex}
	bc.txLookupCache.Add(hash, lookup)
	return lookup
}

// Config retrieves the chain's fork configuration.
func (bc *BlockChain) Config() *params.ChainConfig { return bc.chainConfig }

// Engine retrieves the blockchain's consensus engine.
func (bc *BlockChain) Engine() consensus.Engine { return bc.engine }

// SubscribeRemovedLogsEvent registers a subscription of RemovedLogsEvent.
func (bc *BlockChain) SubscribeRemovedLogsEvent(ch chan<- RemovedLogsEvent) event.Subscription {
	return bc.scope.Track(bc.rmLogsFeed.Subscribe(ch))
}

// SubscribeChainEvent registers a subscription of ChainEvent.
func (bc *BlockChain) SubscribeChainEvent(ch chan<- ChainEvent) event.Subscription {
	return bc.scope.Track(bc.chainFeed.Subscribe(ch))
}

// SubscribeChainHeadEvent registers a subscription of ChainHeadEvent.
func (bc *BlockChain) SubscribeChainHeadEvent(ch chan<- ChainHeadEvent) event.Subscription {
	return bc.scope.Track(bc.chainHeadFeed.Subscribe(ch))
}

// SubscribeChainSideEvent registers a subscription of ChainSideEvent.
func (bc *BlockChain) SubscribeChainSideEvent(ch chan<- ChainSideEvent) event.Subscription {
	return bc.scope.Track(bc.chainSideFeed.Subscribe(ch))
}

// SubscribeLogsEvent registers a subscription of []*types.Log.
func (bc *BlockChain) SubscribeLogsEvent(ch chan<- []*types.Log) event.Subscription {
	return bc.scope.Track(bc.logsFeed.Subscribe(ch))
}

// SubscribeBlockProcessingEvent registers a subscription of bool where true means
// block processing has started while false means it has stopped.
func (bc *BlockChain) SubscribeBlockProcessingEvent(ch chan<- bool) event.Subscription {
	return bc.scope.Track(bc.blockProcFeed.Subscribe(ch))
}

// Quorum
func (bc *BlockChain) SupportsMultitenancy(context.Context) bool {
	return bc.quorumConfig.MultiTenantEnabled()
}

// PopulateSetPrivateState function pointer for updating private state
// Quorum
func (bc *BlockChain) PopulateSetPrivateState(ps func([]*types.Log, *state.StateDB, types.PrivateStateIdentifier)) {
	bc.setPrivateState = ps
}

// CheckAndSetPrivateState function to update the private state as a part contract state extension
// Quorum
func (bc *BlockChain) CheckAndSetPrivateState(txLogs []*types.Log, privateState *state.StateDB, psi types.PrivateStateIdentifier) {
	if bc.setPrivateState != nil {
		bc.setPrivateState(txLogs, privateState, psi)
	}
}<|MERGE_RESOLUTION|>--- conflicted
+++ resolved
@@ -246,7 +246,6 @@
 	badBlocks, _ := lru.New(badBlockLimit)
 
 	bc := &BlockChain{
-<<<<<<< HEAD
 		chainConfig: chainConfig,
 		cacheConfig: cacheConfig,
 		db:          db,
@@ -256,24 +255,6 @@
 			Journal:   cacheConfig.TrieCleanJournal,
 			Preimages: cacheConfig.Preimages,
 		}),
-		quit:             make(chan struct{}),
-		shouldPreserve:   shouldPreserve,
-		bodyCache:        bodyCache,
-		bodyRLPCache:     bodyRLPCache,
-		receiptsCache:    receiptsCache,
-		blockCache:       blockCache,
-		txLookupCache:    txLookupCache,
-		futureBlocks:     futureBlocks,
-		engine:           engine,
-		vmConfig:         vmConfig,
-		badBlocks:        badBlocks,
-		saveRevertReason: false,
-=======
-		chainConfig:    chainConfig,
-		cacheConfig:    cacheConfig,
-		db:             db,
-		triegc:         prque.New(nil),
-		stateCache:     state.NewDatabaseWithCache(db, cacheConfig.TrieCleanLimit, cacheConfig.TrieCleanJournal),
 		quit:           make(chan struct{}),
 		shouldPreserve: shouldPreserve,
 		bodyCache:      bodyCache,
@@ -287,7 +268,6 @@
 		badBlocks:      badBlocks,
 		// Quorum
 		quorumConfig: quorumChainConfig,
->>>>>>> 972809e3
 	}
 	bc.validator = NewBlockValidator(chainConfig, bc, engine)
 	bc.prefetcher = newStatePrefetcher(chainConfig, bc, engine)
