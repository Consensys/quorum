// Copyright 2014 The go-ethereum Authors
// This file is part of the go-ethereum library.
//
// The go-ethereum library is free software: you can redistribute it and/or modify
// it under the terms of the GNU Lesser General Public License as published by
// the Free Software Foundation, either version 3 of the License, or
// (at your option) any later version.
//
// The go-ethereum library is distributed in the hope that it will be useful,
// but WITHOUT ANY WARRANTY; without even the implied warranty of
// MERCHANTABILITY or FITNESS FOR A PARTICULAR PURPOSE. See the
// GNU Lesser General Public License for more details.
//
// You should have received a copy of the GNU Lesser General Public License
// along with the go-ethereum library. If not, see <http://www.gnu.org/licenses/>.

// Package core implements the Ethereum consensus protocol.
package core

import (
	"errors"
	"fmt"
	"io"
	"math/big"
	mrand "math/rand"
	"sort"
	"sync"
	"sync/atomic"
	"time"

	"github.com/ethereum/go-ethereum/common"
	"github.com/ethereum/go-ethereum/common/math"
	"github.com/ethereum/go-ethereum/common/mclock"
	"github.com/ethereum/go-ethereum/common/prque"
	"github.com/ethereum/go-ethereum/consensus"
	"github.com/ethereum/go-ethereum/core/rawdb"
	"github.com/ethereum/go-ethereum/core/state"
	"github.com/ethereum/go-ethereum/core/types"
	"github.com/ethereum/go-ethereum/core/vm"
	"github.com/ethereum/go-ethereum/ethdb"
	"github.com/ethereum/go-ethereum/event"
	"github.com/ethereum/go-ethereum/log"
	"github.com/ethereum/go-ethereum/metrics"
	"github.com/ethereum/go-ethereum/params"
	"github.com/ethereum/go-ethereum/rlp"
	"github.com/ethereum/go-ethereum/trie"
	lru "github.com/hashicorp/golang-lru"
)

var (
	headBlockGauge     = metrics.NewRegisteredGauge("chain/head/block", nil)
	headHeaderGauge    = metrics.NewRegisteredGauge("chain/head/header", nil)
	headFastBlockGauge = metrics.NewRegisteredGauge("chain/head/receipt", nil)

	accountReadTimer   = metrics.NewRegisteredTimer("chain/account/reads", nil)
	accountHashTimer   = metrics.NewRegisteredTimer("chain/account/hashes", nil)
	accountUpdateTimer = metrics.NewRegisteredTimer("chain/account/updates", nil)
	accountCommitTimer = metrics.NewRegisteredTimer("chain/account/commits", nil)

	storageReadTimer   = metrics.NewRegisteredTimer("chain/storage/reads", nil)
	storageHashTimer   = metrics.NewRegisteredTimer("chain/storage/hashes", nil)
	storageUpdateTimer = metrics.NewRegisteredTimer("chain/storage/updates", nil)
	storageCommitTimer = metrics.NewRegisteredTimer("chain/storage/commits", nil)

	blockInsertTimer     = metrics.NewRegisteredTimer("chain/inserts", nil)
	blockValidationTimer = metrics.NewRegisteredTimer("chain/validation", nil)
	blockExecutionTimer  = metrics.NewRegisteredTimer("chain/execution", nil)
	blockWriteTimer      = metrics.NewRegisteredTimer("chain/write", nil)
	blockReorgAddMeter   = metrics.NewRegisteredMeter("chain/reorg/drop", nil)
	blockReorgDropMeter  = metrics.NewRegisteredMeter("chain/reorg/add", nil)

	blockPrefetchExecuteTimer   = metrics.NewRegisteredTimer("chain/prefetch/executes", nil)
	blockPrefetchInterruptMeter = metrics.NewRegisteredMeter("chain/prefetch/interrupts", nil)

	errInsertionInterrupted = errors.New("insertion is interrupted")
)

const (
	bodyCacheLimit      = 256
	blockCacheLimit     = 256
	receiptsCacheLimit  = 32
	txLookupCacheLimit  = 1024
	maxFutureBlocks     = 256
	maxTimeFutureBlocks = 30
	badBlockLimit       = 10
	TriesInMemory       = 128

	// BlockChainVersion ensures that an incompatible database forces a resync from scratch.
	//
	// Changelog:
	//
	// - Version 4
	//   The following incompatible database changes were added:
	//   * the `BlockNumber`, `TxHash`, `TxIndex`, `BlockHash` and `Index` fields of log are deleted
	//   * the `Bloom` field of receipt is deleted
	//   * the `BlockIndex` and `TxIndex` fields of txlookup are deleted
	// - Version 5
	//  The following incompatible database changes were added:
	//    * the `TxHash`, `GasCost`, and `ContractAddress` fields are no longer stored for a receipt
	//    * the `TxHash`, `GasCost`, and `ContractAddress` fields are computed by looking up the
	//      receipts' corresponding block
	// - Version 6
	//  The following incompatible database changes were added:
	//    * Transaction lookup information stores the corresponding block number instead of block hash
	// - Version 7
	//  The following incompatible database changes were added:
	//    * Use freezer as the ancient database to maintain all ancient data
	BlockChainVersion uint64 = 7
)

// CacheConfig contains the configuration values for the trie caching/pruning
// that's resident in a blockchain.
type CacheConfig struct {
	TrieCleanLimit      int           // Memory allowance (MB) to use for caching trie nodes in memory
	TrieCleanNoPrefetch bool          // Whether to disable heuristic state prefetching for followup blocks
	TrieDirtyLimit      int           // Memory limit (MB) at which to start flushing dirty trie nodes to disk
	TrieDirtyDisabled   bool          // Whether to disable trie write caching and GC altogether (archive node)
	TrieTimeLimit       time.Duration // Time limit after which to flush the current in-memory trie to disk
}

// BlockChain represents the canonical chain given a database with a genesis
// block. The Blockchain manages chain imports, reverts, chain reorganisations.
//
// Importing blocks in to the block chain happens according to the set of rules
// defined by the two stage Validator. Processing of blocks is done using the
// Processor which processes the included transaction. The validation of the state
// is done in the second part of the Validator. Failing results in aborting of
// the import.
//
// The BlockChain also helps in returning blocks from **any** chain included
// in the database as well as blocks that represents the canonical chain. It's
// important to note that GetBlock can return any block and does not need to be
// included in the canonical one where as GetBlockByNumber always represents the
// canonical chain.
type BlockChain struct {
	chainConfig *params.ChainConfig // Chain & network configuration
	cacheConfig *CacheConfig        // Cache configuration for pruning

	db     ethdb.Database // Low level persistent database to store final content in
	triegc *prque.Prque   // Priority queue mapping block numbers to tries to gc
	gcproc time.Duration  // Accumulates canonical block processing for trie dumping

	hc            *HeaderChain
	rmLogsFeed    event.Feed
	chainFeed     event.Feed
	chainSideFeed event.Feed
	chainHeadFeed event.Feed
	logsFeed      event.Feed
	blockProcFeed event.Feed
	scope         event.SubscriptionScope
	genesisBlock  *types.Block

	chainmu sync.RWMutex // blockchain insertion lock

	currentBlock     atomic.Value // Current head of the block chain
	currentFastBlock atomic.Value // Current head of the fast-sync chain (may be above the block chain!)

	stateCache    state.Database // State database to reuse between imports (contains state cache)
	bodyCache     *lru.Cache     // Cache for the most recent block bodies
	bodyRLPCache  *lru.Cache     // Cache for the most recent block bodies in RLP encoded format
	receiptsCache *lru.Cache     // Cache for the most recent receipts per block
	blockCache    *lru.Cache     // Cache for the most recent entire blocks
	txLookupCache *lru.Cache     // Cache for the most recent transaction lookup data.
	futureBlocks  *lru.Cache     // future blocks are blocks added for later processing

	quit    chan struct{} // blockchain quit channel
	running int32         // running must be called atomically
	// procInterrupt must be atomically called
	procInterrupt int32          // interrupt signaler for block processing
	wg            sync.WaitGroup // chain processing wait group for shutting down

	engine     consensus.Engine
	validator  Validator  // Block and state validator interface
	prefetcher Prefetcher // Block state prefetcher interface
	processor  Processor  // Block transaction processor interface
	vmConfig   vm.Config

	badBlocks       *lru.Cache                         // Bad block cache
	shouldPreserve  func(*types.Block) bool            // Function used to determine whether should preserve the given block.
	terminateInsert func(common.Hash, uint64) bool     // Testing hook used to terminate ancient receipt chain insertion.
	setPrivateState func([]*types.Log, *state.StateDB) // Function to check extension and set private state

	privateStateCache state.Database // Private state database to reuse between imports (contains state cache)
}

// function pointer for updating private state
func (bc *BlockChain) PopulateSetPrivateState(ps func([]*types.Log, *state.StateDB)) {
	bc.setPrivateState = ps
}

// function to update the private state as a part contract state extension
func (bc *BlockChain) CheckAndSetPrivateState(txLogs []*types.Log, privateState *state.StateDB) {
	if bc.setPrivateState != nil {
		bc.setPrivateState(txLogs, privateState)
	}
}

// NewBlockChain returns a fully initialised block chain using information
// available in the database. It initialises the default Ethereum Validator and
// Processor.
func NewBlockChain(db ethdb.Database, cacheConfig *CacheConfig, chainConfig *params.ChainConfig, engine consensus.Engine, vmConfig vm.Config, shouldPreserve func(block *types.Block) bool) (*BlockChain, error) {
	if cacheConfig == nil {
		cacheConfig = &CacheConfig{
			TrieCleanLimit: 256,
			TrieDirtyLimit: 256,
			TrieTimeLimit:  5 * time.Minute,
		}
	}
	bodyCache, _ := lru.New(bodyCacheLimit)
	bodyRLPCache, _ := lru.New(bodyCacheLimit)
	receiptsCache, _ := lru.New(receiptsCacheLimit)
	blockCache, _ := lru.New(blockCacheLimit)
	txLookupCache, _ := lru.New(txLookupCacheLimit)
	futureBlocks, _ := lru.New(maxFutureBlocks)
	badBlocks, _ := lru.New(badBlockLimit)

	bc := &BlockChain{
		chainConfig:       chainConfig,
		cacheConfig:       cacheConfig,
		db:                db,
		triegc:            prque.New(nil),
		stateCache:        state.NewDatabaseWithCache(db, cacheConfig.TrieCleanLimit),
		quit:              make(chan struct{}),
		shouldPreserve:    shouldPreserve,
		bodyCache:         bodyCache,
		bodyRLPCache:      bodyRLPCache,
		receiptsCache:     receiptsCache,
		blockCache:        blockCache,
		txLookupCache:     txLookupCache,
		futureBlocks:      futureBlocks,
		engine:            engine,
		vmConfig:          vmConfig,
		badBlocks:         badBlocks,
		privateStateCache: state.NewDatabase(db),
	}
	bc.validator = NewBlockValidator(chainConfig, bc, engine)
	bc.prefetcher = newStatePrefetcher(chainConfig, bc, engine)
	bc.processor = NewStateProcessor(chainConfig, bc, engine)

	var err error
	bc.hc, err = NewHeaderChain(db, chainConfig, engine, bc.getProcInterrupt)
	if err != nil {
		return nil, err
	}
	bc.genesisBlock = bc.GetBlockByNumber(0)
	if bc.genesisBlock == nil {
		return nil, ErrNoGenesis
	}

	var nilBlock *types.Block
	bc.currentBlock.Store(nilBlock)
	bc.currentFastBlock.Store(nilBlock)

	// Initialize the chain with ancient data if it isn't empty.
	if bc.empty() {
		rawdb.InitDatabaseFromFreezer(bc.db)
	}

	if err := bc.loadLastState(); err != nil {
		return nil, err
	}
	// The first thing the node will do is reconstruct the verification data for
	// the head block (ethash cache or clique voting snapshot). Might as well do
	// it in advance.
	bc.engine.VerifyHeader(bc, bc.CurrentHeader(), true)

	if frozen, err := bc.db.Ancients(); err == nil && frozen > 0 {
		var (
			needRewind bool
			low        uint64
		)
		// The head full block may be rolled back to a very low height due to
		// blockchain repair. If the head full block is even lower than the ancient
		// chain, truncate the ancient store.
		fullBlock := bc.CurrentBlock()
		if fullBlock != nil && fullBlock != bc.genesisBlock && fullBlock.NumberU64() < frozen-1 {
			needRewind = true
			low = fullBlock.NumberU64()
		}
		// In fast sync, it may happen that ancient data has been written to the
		// ancient store, but the LastFastBlock has not been updated, truncate the
		// extra data here.
		fastBlock := bc.CurrentFastBlock()
		if fastBlock != nil && fastBlock.NumberU64() < frozen-1 {
			needRewind = true
			if fastBlock.NumberU64() < low || low == 0 {
				low = fastBlock.NumberU64()
			}
		}
		if needRewind {
			var hashes []common.Hash
			previous := bc.CurrentHeader().Number.Uint64()
			for i := low + 1; i <= bc.CurrentHeader().Number.Uint64(); i++ {
				hashes = append(hashes, rawdb.ReadCanonicalHash(bc.db, i))
			}
			bc.Rollback(hashes)
			log.Warn("Truncate ancient chain", "from", previous, "to", low)
		}
	}
	// Check the current state of the block hashes and make sure that we do not have any of the bad blocks in our chain
	for hash := range BadHashes {
		if header := bc.GetHeaderByHash(hash); header != nil {
			// get the canonical block corresponding to the offending header's number
			headerByNumber := bc.GetHeaderByNumber(header.Number.Uint64())
			// make sure the headerByNumber (if present) is in our current canonical chain
			if headerByNumber != nil && headerByNumber.Hash() == header.Hash() {
				log.Error("Found bad hash, rewinding chain", "number", header.Number, "hash", header.ParentHash)
				bc.SetHead(header.Number.Uint64() - 1)
				log.Error("Chain rewind was successful, resuming normal operation")
			}
		}
	}
	// Take ownership of this particular state
	go bc.update()
	return bc, nil
}

func (bc *BlockChain) getProcInterrupt() bool {
	return atomic.LoadInt32(&bc.procInterrupt) == 1
}

// GetVMConfig returns the block chain VM config.
func (bc *BlockChain) GetVMConfig() *vm.Config {
	return &bc.vmConfig
}

// empty returns an indicator whether the blockchain is empty.
// Note, it's a special case that we connect a non-empty ancient
// database with an empty node, so that we can plugin the ancient
// into node seamlessly.
func (bc *BlockChain) empty() bool {
	genesis := bc.genesisBlock.Hash()
	for _, hash := range []common.Hash{rawdb.ReadHeadBlockHash(bc.db), rawdb.ReadHeadHeaderHash(bc.db), rawdb.ReadHeadFastBlockHash(bc.db)} {
		if hash != genesis {
			return false
		}
	}
	return true
}

// loadLastState loads the last known chain state from the database. This method
// assumes that the chain manager mutex is held.
func (bc *BlockChain) loadLastState() error {
	// Restore the last known head block
	head := rawdb.ReadHeadBlockHash(bc.db)
	if head == (common.Hash{}) {
		// Corrupt or empty database, init from scratch
		log.Warn("Empty database, resetting chain")
		return bc.Reset()
	}
	// Make sure the entire head block is available
	currentBlock := bc.GetBlockByHash(head)
	if currentBlock == nil {
		// Corrupt or empty database, init from scratch
		log.Warn("Head block missing, resetting chain", "hash", head)
		return bc.Reset()
	}
	// Make sure the state associated with the block is available
	if _, err := state.New(currentBlock.Root(), bc.stateCache); err != nil {
		// Dangling block without a state associated, init from scratch
		log.Warn("Head state missing, repairing chain", "number", currentBlock.Number(), "hash", currentBlock.Hash())
		if err := bc.repair(&currentBlock); err != nil {
			return err
		}
		rawdb.WriteHeadBlockHash(bc.db, currentBlock.Hash())
	}

	// Quorum
	if _, err := state.New(rawdb.GetPrivateStateRoot(bc.db, currentBlock.Root()), bc.privateStateCache); err != nil {
		log.Warn("Head private state missing, resetting chain", "number", currentBlock.Number(), "hash", currentBlock.Hash())
		return bc.Reset()
	}
	// /Quorum

	// Everything seems to be fine, set as the head block
	bc.currentBlock.Store(currentBlock)
	headBlockGauge.Update(int64(currentBlock.NumberU64()))

	// Restore the last known head header
	currentHeader := currentBlock.Header()
	if head := rawdb.ReadHeadHeaderHash(bc.db); head != (common.Hash{}) {
		if header := bc.GetHeaderByHash(head); header != nil {
			currentHeader = header
		}
	}
	bc.hc.SetCurrentHeader(currentHeader)

	// Restore the last known head fast block
	bc.currentFastBlock.Store(currentBlock)
	headFastBlockGauge.Update(int64(currentBlock.NumberU64()))

	if head := rawdb.ReadHeadFastBlockHash(bc.db); head != (common.Hash{}) {
		if block := bc.GetBlockByHash(head); block != nil {
			bc.currentFastBlock.Store(block)
			headFastBlockGauge.Update(int64(block.NumberU64()))
		}
	}
	// Issue a status log for the user
	currentFastBlock := bc.CurrentFastBlock()

	headerTd := bc.GetTd(currentHeader.Hash(), currentHeader.Number.Uint64())
	blockTd := bc.GetTd(currentBlock.Hash(), currentBlock.NumberU64())
	fastTd := bc.GetTd(currentFastBlock.Hash(), currentFastBlock.NumberU64())

	log.Info("Loaded most recent local header", "number", currentHeader.Number, "hash", currentHeader.Hash(), "td", headerTd, "age", common.PrettyAge(time.Unix(int64(currentHeader.Time), 0)))
	log.Info("Loaded most recent local full block", "number", currentBlock.Number(), "hash", currentBlock.Hash(), "td", blockTd, "age", common.PrettyAge(time.Unix(int64(currentBlock.Time()), 0)))
	log.Info("Loaded most recent local fast block", "number", currentFastBlock.Number(), "hash", currentFastBlock.Hash(), "td", fastTd, "age", common.PrettyAge(time.Unix(int64(currentFastBlock.Time()), 0)))

	return nil
}

// SetHead rewinds the local chain to a new head. In the case of headers, everything
// above the new head will be deleted and the new one set. In the case of blocks
// though, the head may be further rewound if block bodies are missing (non-archive
// nodes after a fast sync).
func (bc *BlockChain) SetHead(head uint64) error {
	log.Warn("Rewinding blockchain", "target", head)

	bc.chainmu.Lock()
	defer bc.chainmu.Unlock()

	updateFn := func(db ethdb.KeyValueWriter, header *types.Header) {
		// Rewind the block chain, ensuring we don't end up with a stateless head block
		if currentBlock := bc.CurrentBlock(); currentBlock != nil && header.Number.Uint64() < currentBlock.NumberU64() {
			newHeadBlock := bc.GetBlock(header.Hash(), header.Number.Uint64())
			if newHeadBlock == nil {
				newHeadBlock = bc.genesisBlock
			} else {
				if _, err := state.New(newHeadBlock.Root(), bc.stateCache); err != nil {
					// Rewound state missing, rolled back to before pivot, reset to genesis
					newHeadBlock = bc.genesisBlock
				}
			}
			rawdb.WriteHeadBlockHash(db, newHeadBlock.Hash())

			// Degrade the chain markers if they are explicitly reverted.
			// In theory we should update all in-memory markers in the
			// last step, however the direction of SetHead is from high
			// to low, so it's safe the update in-memory markers directly.
			bc.currentBlock.Store(newHeadBlock)
			headBlockGauge.Update(int64(newHeadBlock.NumberU64()))
		}

		// Rewind the fast block in a simpleton way to the target head
		if currentFastBlock := bc.CurrentFastBlock(); currentFastBlock != nil && header.Number.Uint64() < currentFastBlock.NumberU64() {
			newHeadFastBlock := bc.GetBlock(header.Hash(), header.Number.Uint64())
			// If either blocks reached nil, reset to the genesis state
			if newHeadFastBlock == nil {
				newHeadFastBlock = bc.genesisBlock
			}
			rawdb.WriteHeadFastBlockHash(db, newHeadFastBlock.Hash())

			// Degrade the chain markers if they are explicitly reverted.
			// In theory we should update all in-memory markers in the
			// last step, however the direction of SetHead is from high
			// to low, so it's safe the update in-memory markers directly.
			bc.currentFastBlock.Store(newHeadFastBlock)
			headFastBlockGauge.Update(int64(newHeadFastBlock.NumberU64()))
		}
	}

	// Rewind the header chain, deleting all block bodies until then
	delFn := func(db ethdb.KeyValueWriter, hash common.Hash, num uint64) {
		// Ignore the error here since light client won't hit this path
		frozen, _ := bc.db.Ancients()
		if num+1 <= frozen {
			// Truncate all relative data(header, total difficulty, body, receipt
			// and canonical hash) from ancient store.
			if err := bc.db.TruncateAncients(num + 1); err != nil {
				log.Crit("Failed to truncate ancient data", "number", num, "err", err)
			}

			// Remove the hash <-> number mapping from the active store.
			rawdb.DeleteHeaderNumber(db, hash)
		} else {
			// Remove relative body and receipts from the active store.
			// The header, total difficulty and canonical hash will be
			// removed in the hc.SetHead function.
			rawdb.DeleteBody(db, hash, num)
			rawdb.DeleteReceipts(db, hash, num)
		}
		// Todo(rjl493456442) txlookup, bloombits, etc
	}
	bc.hc.SetHead(head, updateFn, delFn)

	// Clear out any stale content from the caches
	bc.bodyCache.Purge()
	bc.bodyRLPCache.Purge()
	bc.receiptsCache.Purge()
	bc.blockCache.Purge()
	bc.txLookupCache.Purge()
	bc.futureBlocks.Purge()

	return bc.loadLastState()
}

// FastSyncCommitHead sets the current head block to the one defined by the hash
// irrelevant what the chain contents were prior.
func (bc *BlockChain) FastSyncCommitHead(hash common.Hash) error {
	// Make sure that both the block as well at its state trie exists
	block := bc.GetBlockByHash(hash)
	if block == nil {
		return fmt.Errorf("non existent block [%x…]", hash[:4])
	}
	if _, err := trie.NewSecure(block.Root(), bc.stateCache.TrieDB()); err != nil {
		return err
	}
	// If all checks out, manually set the head block
	bc.chainmu.Lock()
	bc.currentBlock.Store(block)
	headBlockGauge.Update(int64(block.NumberU64()))
	bc.chainmu.Unlock()

	log.Info("Committed new head block", "number", block.Number(), "hash", hash)
	return nil
}

// GasLimit returns the gas limit of the current HEAD block.
func (bc *BlockChain) GasLimit() uint64 {
	bc.chainmu.RLock()
	defer bc.chainmu.RUnlock()

	if bc.Config().IsQuorum {
		return math.MaxBig256.Uint64() // HACK(joel) a very large number
	} else {
		return bc.CurrentBlock().GasLimit()
	}
}

// CurrentBlock retrieves the current head block of the canonical chain. The
// block is retrieved from the blockchain's internal cache.
func (bc *BlockChain) CurrentBlock() *types.Block {
	return bc.currentBlock.Load().(*types.Block)
}

// CurrentFastBlock retrieves the current fast-sync head block of the canonical
// chain. The block is retrieved from the blockchain's internal cache.
func (bc *BlockChain) CurrentFastBlock() *types.Block {
	return bc.currentFastBlock.Load().(*types.Block)
}

// Validator returns the current validator.
func (bc *BlockChain) Validator() Validator {
	return bc.validator
}

// Processor returns the current processor.
func (bc *BlockChain) Processor() Processor {
	return bc.processor
}

// State returns a new mutable state based on the current HEAD block.
func (bc *BlockChain) State() (*state.StateDB, *state.StateDB, error) {
	return bc.StateAt(bc.CurrentBlock().Root())
}

// StateAt returns a new mutable state based on a particular point in time.
func (bc *BlockChain) StateAt(root common.Hash) (*state.StateDB, *state.StateDB, error) {
	publicStateDb, publicStateDbErr := state.New(root, bc.stateCache)
	if publicStateDbErr != nil {
		return nil, nil, publicStateDbErr
	}
	privateStateDb, privateStateDbErr := state.New(rawdb.GetPrivateStateRoot(bc.db, root), bc.privateStateCache)
	if privateStateDbErr != nil {
		return nil, nil, privateStateDbErr
	}

	return publicStateDb, privateStateDb, nil
}

// StateCache returns the caching database underpinning the blockchain instance.
func (bc *BlockChain) StateCache() (state.Database, state.Database) {
	return bc.stateCache, bc.privateStateCache
}

// Reset purges the entire blockchain, restoring it to its genesis state.
func (bc *BlockChain) Reset() error {
	return bc.ResetWithGenesisBlock(bc.genesisBlock)
}

// ResetWithGenesisBlock purges the entire blockchain, restoring it to the
// specified genesis state.
func (bc *BlockChain) ResetWithGenesisBlock(genesis *types.Block) error {
	// Dump the entire block chain and purge the caches
	if err := bc.SetHead(0); err != nil {
		return err
	}
	bc.chainmu.Lock()
	defer bc.chainmu.Unlock()

	// Prepare the genesis block and reinitialise the chain
	batch := bc.db.NewBatch()
	rawdb.WriteTd(batch, genesis.Hash(), genesis.NumberU64(), genesis.Difficulty())
	rawdb.WriteBlock(batch, genesis)
	if err := batch.Write(); err != nil {
		log.Crit("Failed to write genesis block", "err", err)
	}
	bc.writeHeadBlock(genesis)

	// Last update all in-memory chain markers
	bc.genesisBlock = genesis
	bc.currentBlock.Store(bc.genesisBlock)
	headBlockGauge.Update(int64(bc.genesisBlock.NumberU64()))
	bc.hc.SetGenesis(bc.genesisBlock.Header())
	bc.hc.SetCurrentHeader(bc.genesisBlock.Header())
	bc.currentFastBlock.Store(bc.genesisBlock)
	headFastBlockGauge.Update(int64(bc.genesisBlock.NumberU64()))
	return nil
}

// repair tries to repair the current blockchain by rolling back the current block
// until one with associated state is found. This is needed to fix incomplete db
// writes caused either by crashes/power outages, or simply non-committed tries.
//
// This method only rolls back the current block. The current header and current
// fast block are left intact.
func (bc *BlockChain) repair(head **types.Block) error {
	for {
		// Abort if we've rewound to a head block that does have associated state
		if _, err := state.New((*head).Root(), bc.stateCache); err == nil {
			log.Info("Rewound blockchain to past state", "number", (*head).Number(), "hash", (*head).Hash())
			return nil
		}
		// Otherwise rewind one block and recheck state availability there
		block := bc.GetBlock((*head).ParentHash(), (*head).NumberU64()-1)
		if block == nil {
			return fmt.Errorf("missing block %d [%x]", (*head).NumberU64()-1, (*head).ParentHash())
		}
		*head = block
	}
}

// Export writes the active chain to the given writer.
func (bc *BlockChain) Export(w io.Writer) error {
	return bc.ExportN(w, uint64(0), bc.CurrentBlock().NumberU64())
}

// ExportN writes a subset of the active chain to the given writer.
func (bc *BlockChain) ExportN(w io.Writer, first uint64, last uint64) error {
	bc.chainmu.RLock()
	defer bc.chainmu.RUnlock()

	if first > last {
		return fmt.Errorf("export failed: first (%d) is greater than last (%d)", first, last)
	}
	log.Info("Exporting batch of blocks", "count", last-first+1)

	start, reported := time.Now(), time.Now()
	for nr := first; nr <= last; nr++ {
		block := bc.GetBlockByNumber(nr)
		if block == nil {
			return fmt.Errorf("export failed on #%d: not found", nr)
		}
		if err := block.EncodeRLP(w); err != nil {
			return err
		}
		if time.Since(reported) >= statsReportLimit {
			log.Info("Exporting blocks", "exported", block.NumberU64()-first, "elapsed", common.PrettyDuration(time.Since(start)))
			reported = time.Now()
		}
	}
	return nil
}

// writeHeadBlock injects a new head block into the current block chain. This method
// assumes that the block is indeed a true head. It will also reset the head
// header and the head fast sync block to this very same block if they are older
// or if they are on a different side chain.
//
// Note, this function assumes that the `mu` mutex is held!
func (bc *BlockChain) writeHeadBlock(block *types.Block) {
	// If the block is on a side chain or an unknown one, force other heads onto it too
	updateHeads := rawdb.ReadCanonicalHash(bc.db, block.NumberU64()) != block.Hash()

	// Add the block to the canonical chain number scheme and mark as the head
	batch := bc.db.NewBatch()
	rawdb.WriteCanonicalHash(batch, block.Hash(), block.NumberU64())
	rawdb.WriteTxLookupEntries(batch, block)
	rawdb.WriteHeadBlockHash(batch, block.Hash())

	// If the block is better than our head or is on a different chain, force update heads
	if updateHeads {
		rawdb.WriteHeadHeaderHash(batch, block.Hash())
		rawdb.WriteHeadFastBlockHash(batch, block.Hash())
	}
	// Flush the whole batch into the disk, exit the node if failed
	if err := batch.Write(); err != nil {
		log.Crit("Failed to update chain indexes and markers", "err", err)
	}
	// Update all in-memory chain markers in the last step
	if updateHeads {
		bc.hc.SetCurrentHeader(block.Header())
		bc.currentFastBlock.Store(block)
		headFastBlockGauge.Update(int64(block.NumberU64()))
	}
	bc.currentBlock.Store(block)
	headBlockGauge.Update(int64(block.NumberU64()))
}

// Genesis retrieves the chain's genesis block.
func (bc *BlockChain) Genesis() *types.Block {
	return bc.genesisBlock
}

// GetBody retrieves a block body (transactions and uncles) from the database by
// hash, caching it if found.
func (bc *BlockChain) GetBody(hash common.Hash) *types.Body {
	// Short circuit if the body's already in the cache, retrieve otherwise
	if cached, ok := bc.bodyCache.Get(hash); ok {
		body := cached.(*types.Body)
		return body
	}
	number := bc.hc.GetBlockNumber(hash)
	if number == nil {
		return nil
	}
	body := rawdb.ReadBody(bc.db, hash, *number)
	if body == nil {
		return nil
	}
	// Cache the found body for next time and return
	bc.bodyCache.Add(hash, body)
	return body
}

// GetBodyRLP retrieves a block body in RLP encoding from the database by hash,
// caching it if found.
func (bc *BlockChain) GetBodyRLP(hash common.Hash) rlp.RawValue {
	// Short circuit if the body's already in the cache, retrieve otherwise
	if cached, ok := bc.bodyRLPCache.Get(hash); ok {
		return cached.(rlp.RawValue)
	}
	number := bc.hc.GetBlockNumber(hash)
	if number == nil {
		return nil
	}
	body := rawdb.ReadBodyRLP(bc.db, hash, *number)
	if len(body) == 0 {
		return nil
	}
	// Cache the found body for next time and return
	bc.bodyRLPCache.Add(hash, body)
	return body
}

// HasBlock checks if a block is fully present in the database or not.
func (bc *BlockChain) HasBlock(hash common.Hash, number uint64) bool {
	if bc.blockCache.Contains(hash) {
		return true
	}
	return rawdb.HasBody(bc.db, hash, number)
}

// HasFastBlock checks if a fast block is fully present in the database or not.
func (bc *BlockChain) HasFastBlock(hash common.Hash, number uint64) bool {
	if !bc.HasBlock(hash, number) {
		return false
	}
	if bc.receiptsCache.Contains(hash) {
		return true
	}
	return rawdb.HasReceipts(bc.db, hash, number)
}

// HasState checks if state trie is fully present in the database or not.
func (bc *BlockChain) HasState(hash common.Hash) bool {
	_, err := bc.stateCache.OpenTrie(hash)
	return err == nil
}

// HasBlockAndState checks if a block and associated state trie is fully present
// in the database or not, caching it if present.
func (bc *BlockChain) HasBlockAndState(hash common.Hash, number uint64) bool {
	// Check first that the block itself is known
	block := bc.GetBlock(hash, number)
	if block == nil {
		return false
	}
	return bc.HasState(block.Root())
}

// GetBlock retrieves a block from the database by hash and number,
// caching it if found.
func (bc *BlockChain) GetBlock(hash common.Hash, number uint64) *types.Block {
	// Short circuit if the block's already in the cache, retrieve otherwise
	if block, ok := bc.blockCache.Get(hash); ok {
		return block.(*types.Block)
	}
	block := rawdb.ReadBlock(bc.db, hash, number)
	if block == nil {
		return nil
	}
	// Cache the found block for next time and return
	bc.blockCache.Add(block.Hash(), block)
	return block
}

// GetBlockByHash retrieves a block from the database by hash, caching it if found.
func (bc *BlockChain) GetBlockByHash(hash common.Hash) *types.Block {
	number := bc.hc.GetBlockNumber(hash)
	if number == nil {
		return nil
	}
	return bc.GetBlock(hash, *number)
}

// GetBlockByNumber retrieves a block from the database by number, caching it
// (associated with its hash) if found.
func (bc *BlockChain) GetBlockByNumber(number uint64) *types.Block {
	hash := rawdb.ReadCanonicalHash(bc.db, number)
	if hash == (common.Hash{}) {
		return nil
	}
	return bc.GetBlock(hash, number)
}

// GetReceiptsByHash retrieves the receipts for all transactions in a given block.
func (bc *BlockChain) GetReceiptsByHash(hash common.Hash) types.Receipts {
	if receipts, ok := bc.receiptsCache.Get(hash); ok {
		return receipts.(types.Receipts)
	}
	number := rawdb.ReadHeaderNumber(bc.db, hash)
	if number == nil {
		return nil
	}
	receipts := rawdb.ReadReceipts(bc.db, hash, *number, bc.chainConfig)
	if receipts == nil {
		return nil
	}
	bc.receiptsCache.Add(hash, receipts)
	return receipts
}

// GetBlocksFromHash returns the block corresponding to hash and up to n-1 ancestors.
// [deprecated by eth/62]
func (bc *BlockChain) GetBlocksFromHash(hash common.Hash, n int) (blocks []*types.Block) {
	number := bc.hc.GetBlockNumber(hash)
	if number == nil {
		return nil
	}
	for i := 0; i < n; i++ {
		block := bc.GetBlock(hash, *number)
		if block == nil {
			break
		}
		blocks = append(blocks, block)
		hash = block.ParentHash()
		*number--
	}
	return
}

// GetUnclesInChain retrieves all the uncles from a given block backwards until
// a specific distance is reached.
func (bc *BlockChain) GetUnclesInChain(block *types.Block, length int) []*types.Header {
	uncles := []*types.Header{}
	for i := 0; block != nil && i < length; i++ {
		uncles = append(uncles, block.Uncles()...)
		block = bc.GetBlock(block.ParentHash(), block.NumberU64()-1)
	}
	return uncles
}

// TrieNode retrieves a blob of data associated with a trie node (or code hash)
// either from ephemeral in-memory cache, or from persistent storage.
func (bc *BlockChain) TrieNode(hash common.Hash) ([]byte, error) {
	return bc.stateCache.TrieDB().Node(hash)
}

// Stop stops the blockchain service. If any imports are currently in progress
// it will abort them using the procInterrupt.
func (bc *BlockChain) Stop() {
	if !atomic.CompareAndSwapInt32(&bc.running, 0, 1) {
		return
	}
	// Unsubscribe all subscriptions registered from blockchain
	bc.scope.Close()
	close(bc.quit)
	atomic.StoreInt32(&bc.procInterrupt, 1)

	bc.wg.Wait()

	// Ensure the state of a recent block is also stored to disk before exiting.
	// We're writing three different states to catch different restart scenarios:
	//  - HEAD:     So we don't need to reprocess any blocks in the general case
	//  - HEAD-1:   So we don't do large reorgs if our HEAD becomes an uncle
	//  - HEAD-127: So we have a hard limit on the number of blocks reexecuted
	if !bc.cacheConfig.TrieDirtyDisabled {
		triedb := bc.stateCache.TrieDB()

		for _, offset := range []uint64{0, 1, TriesInMemory - 1} {
			if number := bc.CurrentBlock().NumberU64(); number > offset {
				recent := bc.GetBlockByNumber(number - offset)

				log.Info("Writing cached state to disk", "block", recent.Number(), "hash", recent.Hash(), "root", recent.Root())
				if err := triedb.Commit(recent.Root(), true); err != nil {
					log.Error("Failed to commit recent state trie", "err", err)
				}
			}
		}
		for !bc.triegc.Empty() {
			triedb.Dereference(bc.triegc.PopItem().(common.Hash))
		}
		if size, _ := triedb.Size(); size != 0 {
			log.Error("Dangling trie nodes after full cleanup")
		}
	}
	log.Info("Blockchain manager stopped")
}

func (bc *BlockChain) procFutureBlocks() {
	blocks := make([]*types.Block, 0, bc.futureBlocks.Len())
	for _, hash := range bc.futureBlocks.Keys() {
		if block, exist := bc.futureBlocks.Peek(hash); exist {
			blocks = append(blocks, block.(*types.Block))
		}
	}
	if len(blocks) > 0 {
		sort.Slice(blocks, func(i, j int) bool {
			return blocks[i].NumberU64() < blocks[j].NumberU64()
		})
		// Insert one by one as chain insertion needs contiguous ancestry between blocks
		for i := range blocks {
			bc.InsertChain(blocks[i : i+1])
		}
	}
}

// WriteStatus status of write
type WriteStatus byte

const (
	NonStatTy WriteStatus = iota
	CanonStatTy
	SideStatTy
)

// Rollback is designed to remove a chain of links from the database that aren't
// certain enough to be valid.
func (bc *BlockChain) Rollback(chain []common.Hash) {
	bc.chainmu.Lock()
	defer bc.chainmu.Unlock()

	batch := bc.db.NewBatch()
	for i := len(chain) - 1; i >= 0; i-- {
		hash := chain[i]

		// Degrade the chain markers if they are explicitly reverted.
		// In theory we should update all in-memory markers in the
		// last step, however the direction of rollback is from high
		// to low, so it's safe the update in-memory markers directly.
		currentHeader := bc.hc.CurrentHeader()
		if currentHeader.Hash() == hash {
			newHeadHeader := bc.GetHeader(currentHeader.ParentHash, currentHeader.Number.Uint64()-1)
			rawdb.WriteHeadHeaderHash(batch, currentHeader.ParentHash)
			bc.hc.SetCurrentHeader(newHeadHeader)
		}
		if currentFastBlock := bc.CurrentFastBlock(); currentFastBlock.Hash() == hash {
			newFastBlock := bc.GetBlock(currentFastBlock.ParentHash(), currentFastBlock.NumberU64()-1)
			rawdb.WriteHeadFastBlockHash(batch, currentFastBlock.ParentHash())
			bc.currentFastBlock.Store(newFastBlock)
			headFastBlockGauge.Update(int64(newFastBlock.NumberU64()))
		}
		if currentBlock := bc.CurrentBlock(); currentBlock.Hash() == hash {
			newBlock := bc.GetBlock(currentBlock.ParentHash(), currentBlock.NumberU64()-1)
			rawdb.WriteHeadBlockHash(batch, currentBlock.ParentHash())
			bc.currentBlock.Store(newBlock)
			headBlockGauge.Update(int64(newBlock.NumberU64()))
		}
	}
	if err := batch.Write(); err != nil {
		log.Crit("Failed to rollback chain markers", "err", err)
	}
	// Truncate ancient data which exceeds the current header.
	//
	// Notably, it can happen that system crashes without truncating the ancient data
	// but the head indicator has been updated in the active store. Regarding this issue,
	// system will self recovery by truncating the extra data during the setup phase.
	if err := bc.truncateAncient(bc.hc.CurrentHeader().Number.Uint64()); err != nil {
		log.Crit("Truncate ancient store failed", "err", err)
	}
}

// truncateAncient rewinds the blockchain to the specified header and deletes all
// data in the ancient store that exceeds the specified header.
func (bc *BlockChain) truncateAncient(head uint64) error {
	frozen, err := bc.db.Ancients()
	if err != nil {
		return err
	}
	// Short circuit if there is no data to truncate in ancient store.
	if frozen <= head+1 {
		return nil
	}
	// Truncate all the data in the freezer beyond the specified head
	if err := bc.db.TruncateAncients(head + 1); err != nil {
		return err
	}
	// Clear out any stale content from the caches
	bc.hc.headerCache.Purge()
	bc.hc.tdCache.Purge()
	bc.hc.numberCache.Purge()

	// Clear out any stale content from the caches
	bc.bodyCache.Purge()
	bc.bodyRLPCache.Purge()
	bc.receiptsCache.Purge()
	bc.blockCache.Purge()
	bc.txLookupCache.Purge()
	bc.futureBlocks.Purge()

	log.Info("Rewind ancient data", "number", head)
	return nil
}

// numberHash is just a container for a number and a hash, to represent a block
type numberHash struct {
	number uint64
	hash   common.Hash
}

// InsertReceiptChain attempts to complete an already existing header chain with
// transaction and receipt data.
func (bc *BlockChain) InsertReceiptChain(blockChain types.Blocks, receiptChain []types.Receipts, ancientLimit uint64) (int, error) {
	// We don't require the chainMu here since we want to maximize the
	// concurrency of header insertion and receipt insertion.
	bc.wg.Add(1)
	defer bc.wg.Done()

	var (
		ancientBlocks, liveBlocks     types.Blocks
		ancientReceipts, liveReceipts []types.Receipts
	)
	// Do a sanity check that the provided chain is actually ordered and linked
	for i := 0; i < len(blockChain); i++ {
		if i != 0 {
			if blockChain[i].NumberU64() != blockChain[i-1].NumberU64()+1 || blockChain[i].ParentHash() != blockChain[i-1].Hash() {
				log.Error("Non contiguous receipt insert", "number", blockChain[i].Number(), "hash", blockChain[i].Hash(), "parent", blockChain[i].ParentHash(),
					"prevnumber", blockChain[i-1].Number(), "prevhash", blockChain[i-1].Hash())
				return 0, fmt.Errorf("non contiguous insert: item %d is #%d [%x…], item %d is #%d [%x…] (parent [%x…])", i-1, blockChain[i-1].NumberU64(),
					blockChain[i-1].Hash().Bytes()[:4], i, blockChain[i].NumberU64(), blockChain[i].Hash().Bytes()[:4], blockChain[i].ParentHash().Bytes()[:4])
			}
		}
		if blockChain[i].NumberU64() <= ancientLimit {
			ancientBlocks, ancientReceipts = append(ancientBlocks, blockChain[i]), append(ancientReceipts, receiptChain[i])
		} else {
			liveBlocks, liveReceipts = append(liveBlocks, blockChain[i]), append(liveReceipts, receiptChain[i])
		}
	}

	var (
		stats = struct{ processed, ignored int32 }{}
		start = time.Now()
		size  = 0
	)
	// updateHead updates the head fast sync block if the inserted blocks are better
	// and returns a indicator whether the inserted blocks are canonical.
	updateHead := func(head *types.Block) bool {
		bc.chainmu.Lock()

		// Rewind may have occurred, skip in that case.
		if bc.CurrentHeader().Number.Cmp(head.Number()) >= 0 {
			currentFastBlock, td := bc.CurrentFastBlock(), bc.GetTd(head.Hash(), head.NumberU64())
			if bc.GetTd(currentFastBlock.Hash(), currentFastBlock.NumberU64()).Cmp(td) < 0 {
				rawdb.WriteHeadFastBlockHash(bc.db, head.Hash())
				bc.currentFastBlock.Store(head)
				headFastBlockGauge.Update(int64(head.NumberU64()))
				bc.chainmu.Unlock()
				return true
			}
		}
		bc.chainmu.Unlock()
		return false
	}
	// writeAncient writes blockchain and corresponding receipt chain into ancient store.
	//
	// this function only accepts canonical chain data. All side chain will be reverted
	// eventually.
	writeAncient := func(blockChain types.Blocks, receiptChain []types.Receipts) (int, error) {
		var (
			previous = bc.CurrentFastBlock()
			batch    = bc.db.NewBatch()
		)
		// If any error occurs before updating the head or we are inserting a side chain,
		// all the data written this time wll be rolled back.
		defer func() {
			if previous != nil {
				if err := bc.truncateAncient(previous.NumberU64()); err != nil {
					log.Crit("Truncate ancient store failed", "err", err)
				}
			}
		}()
		var deleted []*numberHash
		for i, block := range blockChain {
			// Short circuit insertion if shutting down or processing failed
			if atomic.LoadInt32(&bc.procInterrupt) == 1 {
				return 0, errInsertionInterrupted
			}
			// Short circuit insertion if it is required(used in testing only)
			if bc.terminateInsert != nil && bc.terminateInsert(block.Hash(), block.NumberU64()) {
				return i, errors.New("insertion is terminated for testing purpose")
			}
			// Short circuit if the owner header is unknown
			if !bc.HasHeader(block.Hash(), block.NumberU64()) {
				return i, fmt.Errorf("containing header #%d [%x…] unknown", block.Number(), block.Hash().Bytes()[:4])
			}
			var (
				start  = time.Now()
				logged = time.Now()
				count  int
			)
			// Migrate all ancient blocks. This can happen if someone upgrades from Geth
			// 1.8.x to 1.9.x mid-fast-sync. Perhaps we can get rid of this path in the
			// long term.
			for {
				// We can ignore the error here since light client won't hit this code path.
				frozen, _ := bc.db.Ancients()
				if frozen >= block.NumberU64() {
					break
				}
				h := rawdb.ReadCanonicalHash(bc.db, frozen)
				b := rawdb.ReadBlock(bc.db, h, frozen)
				size += rawdb.WriteAncientBlock(bc.db, b, rawdb.ReadReceipts(bc.db, h, frozen, bc.chainConfig), rawdb.ReadTd(bc.db, h, frozen))
				count += 1

				// Always keep genesis block in active database.
				if b.NumberU64() != 0 {
					deleted = append(deleted, &numberHash{b.NumberU64(), b.Hash()})
				}
				if time.Since(logged) > 8*time.Second {
					log.Info("Migrating ancient blocks", "count", count, "elapsed", common.PrettyDuration(time.Since(start)))
					logged = time.Now()
				}
				// Don't collect too much in-memory, write it out every 100K blocks
				if len(deleted) > 100000 {
					// Sync the ancient store explicitly to ensure all data has been flushed to disk.
					if err := bc.db.Sync(); err != nil {
						return 0, err
					}
					// Wipe out canonical block data.
					for _, nh := range deleted {
						rawdb.DeleteBlockWithoutNumber(batch, nh.hash, nh.number)
						rawdb.DeleteCanonicalHash(batch, nh.number)
					}
					if err := batch.Write(); err != nil {
						return 0, err
					}
					batch.Reset()
					// Wipe out side chain too.
					for _, nh := range deleted {
						for _, hash := range rawdb.ReadAllHashes(bc.db, nh.number) {
							rawdb.DeleteBlock(batch, hash, nh.number)
						}
					}
					if err := batch.Write(); err != nil {
						return 0, err
					}
					batch.Reset()
					deleted = deleted[0:]
				}
			}
			if count > 0 {
				log.Info("Migrated ancient blocks", "count", count, "elapsed", common.PrettyDuration(time.Since(start)))
			}
			// Flush data into ancient database.
			size += rawdb.WriteAncientBlock(bc.db, block, receiptChain[i], bc.GetTd(block.Hash(), block.NumberU64()))
			rawdb.WriteTxLookupEntries(batch, block)

			stats.processed++
		}
		// Flush all tx-lookup index data.
		size += batch.ValueSize()
		if err := batch.Write(); err != nil {
			return 0, err
		}
		batch.Reset()

		// Sync the ancient store explicitly to ensure all data has been flushed to disk.
		if err := bc.db.Sync(); err != nil {
			return 0, err
		}
		if !updateHead(blockChain[len(blockChain)-1]) {
			return 0, errors.New("side blocks can't be accepted as the ancient chain data")
		}
		previous = nil // disable rollback explicitly

		// Wipe out canonical block data.
		for _, nh := range deleted {
			rawdb.DeleteBlockWithoutNumber(batch, nh.hash, nh.number)
			rawdb.DeleteCanonicalHash(batch, nh.number)
		}
		for _, block := range blockChain {
			// Always keep genesis block in active database.
			if block.NumberU64() != 0 {
				rawdb.DeleteBlockWithoutNumber(batch, block.Hash(), block.NumberU64())
				rawdb.DeleteCanonicalHash(batch, block.NumberU64())
			}
		}
		if err := batch.Write(); err != nil {
			return 0, err
		}
		batch.Reset()

		// Wipe out side chain too.
		for _, nh := range deleted {
			for _, hash := range rawdb.ReadAllHashes(bc.db, nh.number) {
				rawdb.DeleteBlock(batch, hash, nh.number)
			}
		}
		for _, block := range blockChain {
			// Always keep genesis block in active database.
			if block.NumberU64() != 0 {
				for _, hash := range rawdb.ReadAllHashes(bc.db, block.NumberU64()) {
					rawdb.DeleteBlock(batch, hash, block.NumberU64())
				}
			}
		}
		if err := batch.Write(); err != nil {
			return 0, err
		}
		return 0, nil
	}
	// writeLive writes blockchain and corresponding receipt chain into active store.
	writeLive := func(blockChain types.Blocks, receiptChain []types.Receipts) (int, error) {
		batch := bc.db.NewBatch()
		for i, block := range blockChain {
			// Short circuit insertion if shutting down or processing failed
			if atomic.LoadInt32(&bc.procInterrupt) == 1 {
				return 0, errInsertionInterrupted
			}
			// Short circuit if the owner header is unknown
			if !bc.HasHeader(block.Hash(), block.NumberU64()) {
				return i, fmt.Errorf("containing header #%d [%x…] unknown", block.Number(), block.Hash().Bytes()[:4])
			}
			if bc.HasBlock(block.Hash(), block.NumberU64()) {
				stats.ignored++
				continue
			}
			// Write all the data out into the database
			rawdb.WriteBody(batch, block.Hash(), block.NumberU64(), block.Body())
			rawdb.WriteReceipts(batch, block.Hash(), block.NumberU64(), receiptChain[i])
			rawdb.WriteTxLookupEntries(batch, block)

			// Write everything belongs to the blocks into the database. So that
			// we can ensure all components of body is completed(body, receipts,
			// tx indexes)
			if batch.ValueSize() >= ethdb.IdealBatchSize {
				if err := batch.Write(); err != nil {
					return 0, err
				}
				size += batch.ValueSize()
				batch.Reset()
			}
			stats.processed++
		}
		// Write everything belongs to the blocks into the database. So that
		// we can ensure all components of body is completed(body, receipts,
		// tx indexes)
		if batch.ValueSize() > 0 {
			size += batch.ValueSize()
			if err := batch.Write(); err != nil {
				return 0, err
			}
		}
		updateHead(blockChain[len(blockChain)-1])
		return 0, nil
	}
	// Write downloaded chain data and corresponding receipt chain data.
	if len(ancientBlocks) > 0 {
		if n, err := writeAncient(ancientBlocks, ancientReceipts); err != nil {
			if err == errInsertionInterrupted {
				return 0, nil
			}
			return n, err
		}
	}
	if len(liveBlocks) > 0 {
		if n, err := writeLive(liveBlocks, liveReceipts); err != nil {
			if err == errInsertionInterrupted {
				return 0, nil
			}
			return n, err
		}
	}

	head := blockChain[len(blockChain)-1]
	context := []interface{}{
		"count", stats.processed, "elapsed", common.PrettyDuration(time.Since(start)),
		"number", head.Number(), "hash", head.Hash(), "age", common.PrettyAge(time.Unix(int64(head.Time()), 0)),
		"size", common.StorageSize(size),
	}
	if stats.ignored > 0 {
		context = append(context, []interface{}{"ignored", stats.ignored}...)
	}
	log.Info("Imported new block receipts", context...)

	return 0, nil
}

var lastWrite uint64

// writeBlockWithoutState writes only the block and its metadata to the database,
// but does not write any state. This is used to construct competing side forks
// up to the point where they exceed the canonical total difficulty.
func (bc *BlockChain) writeBlockWithoutState(block *types.Block, td *big.Int) (err error) {
	bc.wg.Add(1)
	defer bc.wg.Done()

	batch := bc.db.NewBatch()
	rawdb.WriteTd(batch, block.Hash(), block.NumberU64(), td)
	rawdb.WriteBlock(batch, block)
	if err := batch.Write(); err != nil {
		log.Crit("Failed to write block into disk", "err", err)
	}
	return nil
}

// writeKnownBlock updates the head block flag with a known block
// and introduces chain reorg if necessary.
func (bc *BlockChain) writeKnownBlock(block *types.Block) error {
	bc.wg.Add(1)
	defer bc.wg.Done()

	current := bc.CurrentBlock()
	if block.ParentHash() != current.Hash() {
		if err := bc.reorg(current, block); err != nil {
			return err
		}
	}
	bc.writeHeadBlock(block)
	return nil
}

// WriteBlockWithState writes the block and all associated state to the database.
<<<<<<< HEAD
func (bc *BlockChain) WriteBlockWithState(block *types.Block, receipts []*types.Receipt, state, privateState *state.StateDB) (status WriteStatus, err error) {
	bc.chainmu.Lock()
	defer bc.chainmu.Unlock()

	return bc.writeBlockWithState(block, receipts, state, privateState)
}

// QUORUM
// checks if the consensus engine is Rfat
func (bc *BlockChain) isRaft() bool {
	return bc.chainConfig.IsQuorum && bc.chainConfig.Istanbul == nil && bc.chainConfig.Clique == nil
=======
func (bc *BlockChain) WriteBlockWithState(block *types.Block, receipts []*types.Receipt, logs []*types.Log, state *state.StateDB, emitHeadEvent bool) (status WriteStatus, err error) {
	bc.chainmu.Lock()
	defer bc.chainmu.Unlock()

	return bc.writeBlockWithState(block, receipts, logs, state, emitHeadEvent)
>>>>>>> 6a62fe39
}

// function specifically added for Raft consensus. This is called from mintNewBlock
// to commit public and private state using bc.chainmu lock
// added to avoid concurrent map errors in high stress conditions
func (bc *BlockChain) CommitBlockWithState(deleteEmptyObjects bool, state, privateState *state.StateDB) error {
	// check if consensus is not Raft
	if !bc.isRaft() {
		return errors.New("error function can be called only for Raft consensus")
	}

	bc.chainmu.Lock()
	defer bc.chainmu.Unlock()
	if _, err := state.Commit(deleteEmptyObjects); err != nil {
		return fmt.Errorf("error committing public state: %v", err)
	}
	if _, err := privateState.Commit(deleteEmptyObjects); err != nil {
		return fmt.Errorf("error committing private state: %v", err)
	}
	return nil
}

// END QUORUM

// writeBlockWithState writes the block and all associated state to the database,
// but is expects the chain mutex to be held.
<<<<<<< HEAD
func (bc *BlockChain) writeBlockWithState(block *types.Block, receipts []*types.Receipt, state, privateState *state.StateDB) (status WriteStatus, err error) {
=======
func (bc *BlockChain) writeBlockWithState(block *types.Block, receipts []*types.Receipt, logs []*types.Log, state *state.StateDB, emitHeadEvent bool) (status WriteStatus, err error) {
>>>>>>> 6a62fe39
	bc.wg.Add(1)
	defer bc.wg.Done()

	// Calculate the total difficulty of the block
	ptd := bc.GetTd(block.ParentHash(), block.NumberU64()-1)
	if ptd == nil {
		return NonStatTy, consensus.ErrUnknownAncestor
	}
	// Make sure no inconsistent state is leaked during insertion
	// Quorum
	// Write private state changes to database
	privateRoot, err := privateState.Commit(bc.chainConfig.IsEIP158(block.Number()))
	if err != nil {
		return NonStatTy, err
	}
	if err := rawdb.WritePrivateStateRoot(bc.db, block.Root(), privateRoot); err != nil {
		log.Error("Failed writing private state root", "err", err)
		return NonStatTy, err
	}
	// Explicit commit for privateStateTriedb
	privateTriedb := bc.privateStateCache.TrieDB()
	if err := privateTriedb.Commit(privateRoot, false); err != nil {
		return NonStatTy, err
	}
	// /Quorum

	currentBlock := bc.CurrentBlock()
	localTd := bc.GetTd(currentBlock.Hash(), currentBlock.NumberU64())
	externTd := new(big.Int).Add(block.Difficulty(), ptd)

	// Irrelevant of the canonical status, write the block itself to the database.
	//
	// Note all the components of block(td, hash->number map, header, body, receipts)
	// should be written atomically. BlockBatch is used for containing all components.
	blockBatch := bc.db.NewBatch()
	rawdb.WriteTd(blockBatch, block.Hash(), block.NumberU64(), externTd)
	rawdb.WriteBlock(blockBatch, block)
	rawdb.WriteReceipts(blockBatch, block.Hash(), block.NumberU64(), receipts)
	rawdb.WritePreimages(blockBatch, state.Preimages())
	if err := blockBatch.Write(); err != nil {
		log.Crit("Failed to write block into disk", "err", err)
	}
	// Commit all cached state changes into underlying memory database.
	root, err := state.Commit(bc.chainConfig.IsEIP158(block.Number()))

	if err != nil {
		return NonStatTy, err
	}
	triedb := bc.stateCache.TrieDB()

	// If we're running an archive node, always flush
	if bc.cacheConfig.TrieDirtyDisabled {
		if err := triedb.Commit(root, false); err != nil {
			return NonStatTy, err
		}

	} else {
		// Full but not archive node, do proper garbage collection
		triedb.Reference(root, common.Hash{}) // metadata reference to keep trie alive
		bc.triegc.Push(root, -int64(block.NumberU64()))

		if current := block.NumberU64(); current > TriesInMemory {
			// If we exceeded our memory allowance, flush matured singleton nodes to disk
			var (
				nodes, imgs = triedb.Size()
				limit       = common.StorageSize(bc.cacheConfig.TrieDirtyLimit) * 1024 * 1024
			)
			if nodes > limit || imgs > 4*1024*1024 {
				triedb.Cap(limit - ethdb.IdealBatchSize)
			}
			// Find the next state trie we need to commit
			chosen := current - TriesInMemory

			// If we exceeded out time allowance, flush an entire trie to disk
			if bc.gcproc > bc.cacheConfig.TrieTimeLimit {
				// If the header is missing (canonical chain behind), we're reorging a low
				// diff sidechain. Suspend committing until this operation is completed.
				header := bc.GetHeaderByNumber(chosen)
				if header == nil {
					log.Warn("Reorg in progress, trie commit postponed", "number", chosen)
				} else {
					// If we're exceeding limits but haven't reached a large enough memory gap,
					// warn the user that the system is becoming unstable.
					if chosen < lastWrite+TriesInMemory && bc.gcproc >= 2*bc.cacheConfig.TrieTimeLimit {
						log.Info("State in memory for too long, committing", "time", bc.gcproc, "allowance", bc.cacheConfig.TrieTimeLimit, "optimum", float64(chosen-lastWrite)/TriesInMemory)
					}
					// Flush an entire trie and restart the counters
					triedb.Commit(header.Root, true)
					lastWrite = chosen
					bc.gcproc = 0
				}
			}
			// Garbage collect anything below our required write retention
			for !bc.triegc.Empty() {
				root, number := bc.triegc.Pop()
				if uint64(-number) > chosen {
					bc.triegc.Push(root, number)
					break
				}
				triedb.Dereference(root.(common.Hash))
			}
		}
	}
	// If the total difficulty is higher than our known, add it to the canonical chain
	// Second clause in the if statement reduces the vulnerability to selfish mining.
	// Please refer to http://www.cs.cornell.edu/~ie53/publications/btcProcFC.pdf
	reorg := externTd.Cmp(localTd) > 0
	currentBlock = bc.CurrentBlock()
	if !reorg && externTd.Cmp(localTd) == 0 {
		// Split same-difficulty blocks by number, then preferentially select
		// the block generated by the local miner as the canonical block.
		if block.NumberU64() < currentBlock.NumberU64() {
			reorg = true
		} else if block.NumberU64() == currentBlock.NumberU64() {
			var currentPreserve, blockPreserve bool
			if bc.shouldPreserve != nil {
				currentPreserve, blockPreserve = bc.shouldPreserve(currentBlock), bc.shouldPreserve(block)
			}
			reorg = !currentPreserve && (blockPreserve || mrand.Float64() < 0.5)
		}
	}
	if reorg {
		// Reorganise the chain if the parent is not the head block
		if block.ParentHash() != currentBlock.Hash() {
			if err := bc.reorg(currentBlock, block); err != nil {
				return NonStatTy, err
			}
		}
		status = CanonStatTy
	} else {
		status = SideStatTy
	}
	// Set new head.
	if status == CanonStatTy {
		bc.writeHeadBlock(block)
	}
	bc.futureBlocks.Remove(block.Hash())

	if status == CanonStatTy {
		bc.chainFeed.Send(ChainEvent{Block: block, Hash: block.Hash(), Logs: logs})
		if len(logs) > 0 {
			bc.logsFeed.Send(logs)
		}
		// In theory we should fire a ChainHeadEvent when we inject
		// a canonical block, but sometimes we can insert a batch of
		// canonicial blocks. Avoid firing too much ChainHeadEvents,
		// we will fire an accumulated ChainHeadEvent and disable fire
		// event here.
		if emitHeadEvent {
			bc.chainHeadFeed.Send(ChainHeadEvent{Block: block})
		}
	} else {
		bc.chainSideFeed.Send(ChainSideEvent{Block: block})
	}
	return status, nil
}

// addFutureBlock checks if the block is within the max allowed window to get
// accepted for future processing, and returns an error if the block is too far
// ahead and was not added.
func (bc *BlockChain) addFutureBlock(block *types.Block) error {
	max := uint64(time.Now().Unix() + maxTimeFutureBlocks)
	if block.Time() > max {
		return fmt.Errorf("future block timestamp %v > allowed %v", block.Time(), max)
	}
	bc.futureBlocks.Add(block.Hash(), block)
	return nil
}

// InsertChain attempts to insert the given batch of blocks in to the canonical
// chain or, otherwise, create a fork. If an error is returned it will return
// the index number of the failing block as well an error describing what went
// wrong.
//
// After insertion is done, all accumulated events will be fired.
func (bc *BlockChain) InsertChain(chain types.Blocks) (int, error) {
	// Sanity check that we have something meaningful to import
	if len(chain) == 0 {
		return 0, nil
	}

	bc.blockProcFeed.Send(true)
	defer bc.blockProcFeed.Send(false)

	// Remove already known canon-blocks
	var (
		block, prev *types.Block
	)
	// Do a sanity check that the provided chain is actually ordered and linked
	for i := 1; i < len(chain); i++ {
		block = chain[i]
		prev = chain[i-1]
		if block.NumberU64() != prev.NumberU64()+1 || block.ParentHash() != prev.Hash() {
			// Chain broke ancestry, log a message (programming error) and skip insertion
			log.Error("Non contiguous block insert", "number", block.Number(), "hash", block.Hash(),
				"parent", block.ParentHash(), "prevnumber", prev.Number(), "prevhash", prev.Hash())

			return 0, fmt.Errorf("non contiguous insert: item %d is #%d [%x…], item %d is #%d [%x…] (parent [%x…])", i-1, prev.NumberU64(),
				prev.Hash().Bytes()[:4], i, block.NumberU64(), block.Hash().Bytes()[:4], block.ParentHash().Bytes()[:4])
		}
	}
	// Pre-checks passed, start the full block imports
	bc.wg.Add(1)
	bc.chainmu.Lock()
	n, err := bc.insertChain(chain, true)
	bc.chainmu.Unlock()
	bc.wg.Done()

	return n, err
}

// Given a slice of public receipts and an overlapping (smaller) slice of
// private receipts, return a new slice where the default for each location is
// the public receipt but we take the private receipt in each place we have
// one.
func mergeReceipts(pub, priv types.Receipts) types.Receipts {
	m := make(map[common.Hash]*types.Receipt)
	for _, receipt := range pub {
		m[receipt.TxHash] = receipt
	}
	for _, receipt := range priv {
		m[receipt.TxHash] = receipt
	}

	ret := make(types.Receipts, 0, len(pub))
	for _, pubReceipt := range pub {
		ret = append(ret, m[pubReceipt.TxHash])
	}

	return ret
}

// insertChain is the internal implementation of InsertChain, which assumes that
// 1) chains are contiguous, and 2) The chain mutex is held.
//
// This method is split out so that import batches that require re-injecting
// historical blocks can do so without releasing the lock, which could lead to
// racey behaviour. If a sidechain import is in progress, and the historic state
// is imported, but then new canon-head is added before the actual sidechain
// completes, then the historic state could be pruned again
func (bc *BlockChain) insertChain(chain types.Blocks, verifySeals bool) (int, error) {
	// If the chain is terminating, don't even bother starting up
	if atomic.LoadInt32(&bc.procInterrupt) == 1 {
<<<<<<< HEAD
		log.Debug("Premature abort during blocks processing")
		// QUORUM
		if bc.isRaft() {
			// Only returns an error for raft mode
			return 0, nil, nil, ErrAbortBlocksProcessing
		}
		return 0, nil, nil, nil
=======
		return 0, nil
>>>>>>> 6a62fe39
	}
	// Start a parallel signature recovery (signer will fluke on fork transition, minimal perf loss)
	senderCacher.recoverFromBlocks(types.MakeSigner(bc.chainConfig, chain[0].Number()), chain)

	var (
		stats     = insertStats{startTime: mclock.Now()}
		lastCanon *types.Block
	)
	// Fire a single chain head event if we've progressed the chain
	defer func() {
		if lastCanon != nil && bc.CurrentBlock().Hash() == lastCanon.Hash() {
			bc.chainHeadFeed.Send(ChainHeadEvent{lastCanon})
		}
	}()
	// Start the parallel header verifier
	headers := make([]*types.Header, len(chain))
	seals := make([]bool, len(chain))

	for i, block := range chain {
		headers[i] = block.Header()
		seals[i] = verifySeals
	}
	abort, results := bc.engine.VerifyHeaders(bc, headers, seals)
	defer close(abort)

	// Peek the error for the first block to decide the directing import logic
	it := newInsertIterator(chain, results, bc.validator)

	block, err := it.next()

	// Left-trim all the known blocks
	if err == ErrKnownBlock {
		// First block (and state) is known
		//   1. We did a roll-back, and should now do a re-import
		//   2. The block is stored as a sidechain, and is lying about it's stateroot, and passes a stateroot
		// 	    from the canonical chain, which has not been verified.
		// Skip all known blocks that are behind us
		var (
			current  = bc.CurrentBlock()
			localTd  = bc.GetTd(current.Hash(), current.NumberU64())
			externTd = bc.GetTd(block.ParentHash(), block.NumberU64()-1) // The first block can't be nil
		)
		for block != nil && err == ErrKnownBlock {
			externTd = new(big.Int).Add(externTd, block.Difficulty())
			if localTd.Cmp(externTd) < 0 {
				break
			}
			log.Debug("Ignoring already known block", "number", block.Number(), "hash", block.Hash())
			stats.ignored++

			block, err = it.next()
		}
		// The remaining blocks are still known blocks, the only scenario here is:
		// During the fast sync, the pivot point is already submitted but rollback
		// happens. Then node resets the head full block to a lower height via `rollback`
		// and leaves a few known blocks in the database.
		//
		// When node runs a fast sync again, it can re-import a batch of known blocks via
		// `insertChain` while a part of them have higher total difficulty than current
		// head full block(new pivot point).
		for block != nil && err == ErrKnownBlock {
			log.Debug("Writing previously known block", "number", block.Number(), "hash", block.Hash())
			if err := bc.writeKnownBlock(block); err != nil {
				return it.index, err
			}
			lastCanon = block

			block, err = it.next()
		}
		// Falls through to the block import
	}
	switch {
	// First block is pruned, insert as sidechain and reorg only if TD grows enough
	case err == consensus.ErrPrunedAncestor:
		log.Debug("Pruned ancestor, inserting as sidechain", "number", block.Number(), "hash", block.Hash())
		return bc.insertSideChain(block, it)

	// First block is future, shove it (and all children) to the future queue (unknown ancestor)
	case err == consensus.ErrFutureBlock || (err == consensus.ErrUnknownAncestor && bc.futureBlocks.Contains(it.first().ParentHash())):
		for block != nil && (it.index == 0 || err == consensus.ErrUnknownAncestor) {
			log.Debug("Future block, postponing import", "number", block.Number(), "hash", block.Hash())
			if err := bc.addFutureBlock(block); err != nil {
				return it.index, err
			}
			block, err = it.next()
		}
		stats.queued += it.processed()
		stats.ignored += it.remaining()

		// If there are any still remaining, mark as ignored
		return it.index, err

	// Some other error occurred, abort
	case err != nil:
		bc.futureBlocks.Remove(block.Hash())
		stats.ignored += len(it.chain)
		bc.reportBlock(block, nil, err)
		return it.index, err
	}
	// No validation errors for the first block (or chain prefix skipped)
	for ; block != nil && err == nil || err == ErrKnownBlock; block, err = it.next() {
		// If the chain is terminating, stop processing blocks
		if atomic.LoadInt32(&bc.procInterrupt) == 1 {
			log.Debug("Premature abort during blocks processing")
			// QUORUM
			if bc.isRaft() {
				// Only returns an error for raft mode
				return it.index, events, coalescedLogs, ErrAbortBlocksProcessing
			}
			// END QUORUM
			break
		}
		// If the header is a banned one, straight out abort
		if BadHashes[block.Hash()] {
			bc.reportBlock(block, nil, ErrBlacklistedHash)
			return it.index, ErrBlacklistedHash
		}
		// If the block is known (in the middle of the chain), it's a special case for
		// Clique blocks where they can share state among each other, so importing an
		// older block might complete the state of the subsequent one. In this case,
		// just skip the block (we already validated it once fully (and crashed), since
		// its header and body was already in the database).
		if err == ErrKnownBlock {
			logger := log.Debug
			if bc.chainConfig.Clique == nil {
				logger = log.Warn
			}
			logger("Inserted known block", "number", block.Number(), "hash", block.Hash(),
				"uncles", len(block.Uncles()), "txs", len(block.Transactions()), "gas", block.GasUsed(),
				"root", block.Root())

			if err := bc.writeKnownBlock(block); err != nil {
				return it.index, err
			}
			stats.processed++

			// We can assume that logs are empty here, since the only way for consecutive
			// Clique blocks to have the same state is if there are no transactions.
			lastCanon = block
			continue
		}
		// Retrieve the parent block and it's state to execute on top
		start := time.Now()

		parent := it.previous()
		if parent == nil {
			parent = bc.GetHeader(block.ParentHash(), block.NumberU64()-1)
		}
		// alias state.New because we introduce a variable named state on the next line
		stateNew := state.New

		statedb, err := state.New(parent.Root, bc.stateCache)
		if err != nil {
			return it.index, err
		}
		// Quorum
		privateStateRoot := rawdb.GetPrivateStateRoot(bc.db, parent.Root)
		privateState, err := stateNew(privateStateRoot, bc.privateStateCache)
		if err != nil {
			return it.index, events, coalescedLogs, err
		}
		// /Quorum

		// If we have a followup block, run that against the current state to pre-cache
		// transactions and probabilistically some of the account/storage trie nodes.
		var followupInterrupt uint32
		if !bc.cacheConfig.TrieCleanNoPrefetch {
			if followup, err := it.peek(); followup != nil && err == nil {
<<<<<<< HEAD
				go func(start time.Time) {
					throwaway, _ := state.New(parent.Root, bc.stateCache)
					privatest, _ := stateNew(privateStateRoot, bc.privateStateCache)
					bc.prefetcher.Prefetch(followup, throwaway, privatest, bc.vmConfig, &followupInterrupt)
=======
				throwaway, _ := state.New(parent.Root, bc.stateCache)
				go func(start time.Time, followup *types.Block, throwaway *state.StateDB, interrupt *uint32) {
					bc.prefetcher.Prefetch(followup, throwaway, bc.vmConfig, interrupt)
>>>>>>> 6a62fe39

					blockPrefetchExecuteTimer.Update(time.Since(start))
					if atomic.LoadUint32(interrupt) == 1 {
						blockPrefetchInterruptMeter.Mark(1)
					}
				}(time.Now(), followup, throwaway, &followupInterrupt)
			}
		}
		// Process block using the parent state as reference point
		substart := time.Now()
		receipts, privateReceipts, logs, usedGas, err := bc.processor.Process(block, statedb, privateState, bc.vmConfig)
		if err != nil {
			bc.reportBlock(block, receipts, err)
			atomic.StoreUint32(&followupInterrupt, 1)
			return it.index, err
		}
		// Update the metrics touched during block processing
		accountReadTimer.Update(statedb.AccountReads)     // Account reads are complete, we can mark them
		storageReadTimer.Update(statedb.StorageReads)     // Storage reads are complete, we can mark them
		accountUpdateTimer.Update(statedb.AccountUpdates) // Account updates are complete, we can mark them
		storageUpdateTimer.Update(statedb.StorageUpdates) // Storage updates are complete, we can mark them

		triehash := statedb.AccountHashes + statedb.StorageHashes // Save to not double count in validation
		trieproc := statedb.AccountReads + statedb.AccountUpdates
		trieproc += statedb.StorageReads + statedb.StorageUpdates

		blockExecutionTimer.Update(time.Since(substart) - trieproc - triehash)

		// Validate the state using the default validator
		substart = time.Now()
		if err := bc.validator.ValidateState(block, statedb, receipts, usedGas); err != nil {
			bc.reportBlock(block, receipts, err)
			atomic.StoreUint32(&followupInterrupt, 1)
			return it.index, err
		}

		allReceipts := mergeReceipts(receipts, privateReceipts)
		proctime := time.Since(start)
		// Update the metrics touched during block validation
		accountHashTimer.Update(statedb.AccountHashes) // Account hashes are complete, we can mark them
		storageHashTimer.Update(statedb.StorageHashes) // Storage hashes are complete, we can mark them

		blockValidationTimer.Update(time.Since(substart) - (statedb.AccountHashes + statedb.StorageHashes - triehash))

		// Write the block to the chain and get the status.
		substart = time.Now()
<<<<<<< HEAD
		status, err := bc.writeBlockWithState(block, allReceipts, statedb, privateState)
=======
		status, err := bc.writeBlockWithState(block, receipts, logs, statedb, false)
>>>>>>> 6a62fe39
		if err != nil {
			atomic.StoreUint32(&followupInterrupt, 1)
			return it.index, err
		}
		atomic.StoreUint32(&followupInterrupt, 1)
		if err := rawdb.WritePrivateBlockBloom(bc.db, block.NumberU64(), privateReceipts); err != nil {
			return it.index, events, coalescedLogs, err
		}
		// Update the metrics touched during block commit
		accountCommitTimer.Update(statedb.AccountCommits) // Account commits are complete, we can mark them
		storageCommitTimer.Update(statedb.StorageCommits) // Storage commits are complete, we can mark them

		blockWriteTimer.Update(time.Since(substart) - statedb.AccountCommits - statedb.StorageCommits)
		blockInsertTimer.UpdateSince(start)

		switch status {
		case CanonStatTy:
			log.Debug("Inserted new block", "number", block.Number(), "hash", block.Hash(),
				"uncles", len(block.Uncles()), "txs", len(block.Transactions()), "gas", block.GasUsed(),
				"elapsed", common.PrettyDuration(time.Since(start)),
				"root", block.Root())

			lastCanon = block

			// Only count canonical blocks for GC processing time
			bc.gcproc += proctime

		case SideStatTy:
			log.Debug("Inserted forked block", "number", block.Number(), "hash", block.Hash(),
				"diff", block.Difficulty(), "elapsed", common.PrettyDuration(time.Since(start)),
				"txs", len(block.Transactions()), "gas", block.GasUsed(), "uncles", len(block.Uncles()),
				"root", block.Root())

		default:
			// This in theory is impossible, but lets be nice to our future selves and leave
			// a log, instead of trying to track down blocks imports that don't emit logs.
			log.Warn("Inserted block with unknown status", "number", block.Number(), "hash", block.Hash(),
				"diff", block.Difficulty(), "elapsed", common.PrettyDuration(time.Since(start)),
				"txs", len(block.Transactions()), "gas", block.GasUsed(), "uncles", len(block.Uncles()),
				"root", block.Root())
		}
		stats.processed++
		stats.usedGas += usedGas

		dirty, _ := bc.stateCache.TrieDB().Size()
		stats.report(chain, it.index, dirty)
	}
	// Any blocks remaining here? The only ones we care about are the future ones
	if block != nil && err == consensus.ErrFutureBlock {
		if err := bc.addFutureBlock(block); err != nil {
			return it.index, err
		}
		block, err = it.next()

		for ; block != nil && err == consensus.ErrUnknownAncestor; block, err = it.next() {
			if err := bc.addFutureBlock(block); err != nil {
				return it.index, err
			}
			stats.queued++
		}
	}
	stats.ignored += it.remaining()

	return it.index, err
}

// insertSideChain is called when an import batch hits upon a pruned ancestor
// error, which happens when a sidechain with a sufficiently old fork-block is
// found.
//
// The method writes all (header-and-body-valid) blocks to disk, then tries to
// switch over to the new chain if the TD exceeded the current chain.
func (bc *BlockChain) insertSideChain(block *types.Block, it *insertIterator) (int, error) {
	var (
		externTd *big.Int
		current  = bc.CurrentBlock()
	)
	// The first sidechain block error is already verified to be ErrPrunedAncestor.
	// Since we don't import them here, we expect ErrUnknownAncestor for the remaining
	// ones. Any other errors means that the block is invalid, and should not be written
	// to disk.
	err := consensus.ErrPrunedAncestor
	for ; block != nil && (err == consensus.ErrPrunedAncestor); block, err = it.next() {
		// Check the canonical state root for that number
		if number := block.NumberU64(); current.NumberU64() >= number {
			canonical := bc.GetBlockByNumber(number)
			if canonical != nil && canonical.Hash() == block.Hash() {
				// Not a sidechain block, this is a re-import of a canon block which has it's state pruned

				// Collect the TD of the block. Since we know it's a canon one,
				// we can get it directly, and not (like further below) use
				// the parent and then add the block on top
				externTd = bc.GetTd(block.Hash(), block.NumberU64())
				continue
			}
			if canonical != nil && canonical.Root() == block.Root() {
				// This is most likely a shadow-state attack. When a fork is imported into the
				// database, and it eventually reaches a block height which is not pruned, we
				// just found that the state already exist! This means that the sidechain block
				// refers to a state which already exists in our canon chain.
				//
				// If left unchecked, we would now proceed importing the blocks, without actually
				// having verified the state of the previous blocks.
				log.Warn("Sidechain ghost-state attack detected", "number", block.NumberU64(), "sideroot", block.Root(), "canonroot", canonical.Root())

				// If someone legitimately side-mines blocks, they would still be imported as usual. However,
				// we cannot risk writing unverified blocks to disk when they obviously target the pruning
				// mechanism.
				return it.index, errors.New("sidechain ghost-state attack")
			}
		}
		if externTd == nil {
			externTd = bc.GetTd(block.ParentHash(), block.NumberU64()-1)
		}
		externTd = new(big.Int).Add(externTd, block.Difficulty())

		if !bc.HasBlock(block.Hash(), block.NumberU64()) {
			start := time.Now()
			if err := bc.writeBlockWithoutState(block, externTd); err != nil {
				return it.index, err
			}
			log.Debug("Injected sidechain block", "number", block.Number(), "hash", block.Hash(),
				"diff", block.Difficulty(), "elapsed", common.PrettyDuration(time.Since(start)),
				"txs", len(block.Transactions()), "gas", block.GasUsed(), "uncles", len(block.Uncles()),
				"root", block.Root())
		}
	}
	// At this point, we've written all sidechain blocks to database. Loop ended
	// either on some other error or all were processed. If there was some other
	// error, we can ignore the rest of those blocks.
	//
	// If the externTd was larger than our local TD, we now need to reimport the previous
	// blocks to regenerate the required state
	localTd := bc.GetTd(current.Hash(), current.NumberU64())
	if localTd.Cmp(externTd) > 0 {
		log.Info("Sidechain written to disk", "start", it.first().NumberU64(), "end", it.previous().Number, "sidetd", externTd, "localtd", localTd)
		return it.index, err
	}
	// Gather all the sidechain hashes (full blocks may be memory heavy)
	var (
		hashes  []common.Hash
		numbers []uint64
	)
	parent := it.previous()
	for parent != nil && !bc.HasState(parent.Root) {
		hashes = append(hashes, parent.Hash())
		numbers = append(numbers, parent.Number.Uint64())

		parent = bc.GetHeader(parent.ParentHash, parent.Number.Uint64()-1)
	}
	if parent == nil {
		return it.index, errors.New("missing parent")
	}
	// Import all the pruned blocks to make the state available
	var (
		blocks []*types.Block
		memory common.StorageSize
	)
	for i := len(hashes) - 1; i >= 0; i-- {
		// Append the next block to our batch
		block := bc.GetBlock(hashes[i], numbers[i])

		blocks = append(blocks, block)
		memory += block.Size()

		// If memory use grew too large, import and continue. Sadly we need to discard
		// all raised events and logs from notifications since we're too heavy on the
		// memory here.
		if len(blocks) >= 2048 || memory > 64*1024*1024 {
			log.Info("Importing heavy sidechain segment", "blocks", len(blocks), "start", blocks[0].NumberU64(), "end", block.NumberU64())
			if _, err := bc.insertChain(blocks, false); err != nil {
				return 0, err
			}
			blocks, memory = blocks[:0], 0

			// If the chain is terminating, stop processing blocks
			if atomic.LoadInt32(&bc.procInterrupt) == 1 {
				log.Debug("Premature abort during blocks processing")
				return 0, nil
			}
		}
	}
	if len(blocks) > 0 {
		log.Info("Importing sidechain segment", "start", blocks[0].NumberU64(), "end", blocks[len(blocks)-1].NumberU64())
		return bc.insertChain(blocks, false)
	}
	return 0, nil
}

// reorg takes two blocks, an old chain and a new chain and will reconstruct the
// blocks and inserts them to be part of the new canonical chain and accumulates
// potential missing transactions and post an event about them.
func (bc *BlockChain) reorg(oldBlock, newBlock *types.Block) error {
	var (
		newChain    types.Blocks
		oldChain    types.Blocks
		commonBlock *types.Block

		deletedTxs types.Transactions
		addedTxs   types.Transactions

		deletedLogs [][]*types.Log
		rebirthLogs [][]*types.Log

		// collectLogs collects the logs that were generated or removed during
		// the processing of the block that corresponds with the given hash.
		// These logs are later announced as deleted or reborn
		collectLogs = func(hash common.Hash, removed bool) {
			number := bc.hc.GetBlockNumber(hash)
			if number == nil {
				return
			}
			receipts := rawdb.ReadReceipts(bc.db, hash, *number, bc.chainConfig)

			var logs []*types.Log
			for _, receipt := range receipts {
				for _, log := range receipt.Logs {
					l := *log
					if removed {
						l.Removed = true
					} else {
					}
					logs = append(logs, &l)
				}
			}
			if len(logs) > 0 {
				if removed {
					deletedLogs = append(deletedLogs, logs)
				} else {
					rebirthLogs = append(rebirthLogs, logs)
				}
			}
		}
		// mergeLogs returns a merged log slice with specified sort order.
		mergeLogs = func(logs [][]*types.Log, reverse bool) []*types.Log {
			var ret []*types.Log
			if reverse {
				for i := len(logs) - 1; i >= 0; i-- {
					ret = append(ret, logs[i]...)
				}
			} else {
				for i := 0; i < len(logs); i++ {
					ret = append(ret, logs[i]...)
				}
			}
			return ret
		}
	)
	// Reduce the longer chain to the same number as the shorter one
	if oldBlock.NumberU64() > newBlock.NumberU64() {
		// Old chain is longer, gather all transactions and logs as deleted ones
		for ; oldBlock != nil && oldBlock.NumberU64() != newBlock.NumberU64(); oldBlock = bc.GetBlock(oldBlock.ParentHash(), oldBlock.NumberU64()-1) {
			oldChain = append(oldChain, oldBlock)
			deletedTxs = append(deletedTxs, oldBlock.Transactions()...)
			collectLogs(oldBlock.Hash(), true)
		}
	} else {
		// New chain is longer, stash all blocks away for subsequent insertion
		for ; newBlock != nil && newBlock.NumberU64() != oldBlock.NumberU64(); newBlock = bc.GetBlock(newBlock.ParentHash(), newBlock.NumberU64()-1) {
			newChain = append(newChain, newBlock)
		}
	}
	if oldBlock == nil {
		return fmt.Errorf("invalid old chain")
	}
	if newBlock == nil {
		return fmt.Errorf("invalid new chain")
	}
	// Both sides of the reorg are at the same number, reduce both until the common
	// ancestor is found
	for {
		// If the common ancestor was found, bail out
		if oldBlock.Hash() == newBlock.Hash() {
			commonBlock = oldBlock
			break
		}
		// Remove an old block as well as stash away a new block
		oldChain = append(oldChain, oldBlock)
		deletedTxs = append(deletedTxs, oldBlock.Transactions()...)
		collectLogs(oldBlock.Hash(), true)

		newChain = append(newChain, newBlock)

		// Step back with both chains
		oldBlock = bc.GetBlock(oldBlock.ParentHash(), oldBlock.NumberU64()-1)
		if oldBlock == nil {
			return fmt.Errorf("invalid old chain")
		}
		newBlock = bc.GetBlock(newBlock.ParentHash(), newBlock.NumberU64()-1)
		if newBlock == nil {
			return fmt.Errorf("invalid new chain")
		}
	}
	// Ensure the user sees large reorgs
	if len(oldChain) > 0 && len(newChain) > 0 {
		logFn := log.Info
		msg := "Chain reorg detected"
		if len(oldChain) > 63 {
			msg = "Large chain reorg detected"
			logFn = log.Warn
		}
		logFn(msg, "number", commonBlock.Number(), "hash", commonBlock.Hash(),
			"drop", len(oldChain), "dropfrom", oldChain[0].Hash(), "add", len(newChain), "addfrom", newChain[0].Hash())
		blockReorgAddMeter.Mark(int64(len(newChain)))
		blockReorgDropMeter.Mark(int64(len(oldChain)))
	} else {
		log.Error("Impossible reorg, please file an issue", "oldnum", oldBlock.Number(), "oldhash", oldBlock.Hash(), "newnum", newBlock.Number(), "newhash", newBlock.Hash())
	}
	// Insert the new chain(except the head block(reverse order)),
	// taking care of the proper incremental order.
	for i := len(newChain) - 1; i >= 1; i-- {
		// Insert the block in the canonical way, re-writing history
		bc.writeHeadBlock(newChain[i])

		// Collect reborn logs due to chain reorg
		collectLogs(newChain[i].Hash(), false)

		// Collect the new added transactions.
		addedTxs = append(addedTxs, newChain[i].Transactions()...)
	}
	// Delete useless indexes right now which includes the non-canonical
	// transaction indexes, canonical chain indexes which above the head.
	indexesBatch := bc.db.NewBatch()
	for _, tx := range types.TxDifference(deletedTxs, addedTxs) {
		rawdb.DeleteTxLookupEntry(indexesBatch, tx.Hash())
	}
	// Delete any canonical number assignments above the new head
	number := bc.CurrentBlock().NumberU64()
	for i := number + 1; ; i++ {
		hash := rawdb.ReadCanonicalHash(bc.db, i)
		if hash == (common.Hash{}) {
			break
		}
		rawdb.DeleteCanonicalHash(indexesBatch, i)
	}
	if err := indexesBatch.Write(); err != nil {
		log.Crit("Failed to delete useless indexes", "err", err)
	}
<<<<<<< HEAD
	batch.Write()

=======
>>>>>>> 6a62fe39
	// If any logs need to be fired, do it now. In theory we could avoid creating
	// this goroutine if there are no events to fire, but realistcally that only
	// ever happens if we're reorging empty blocks, which will only happen on idle
	// networks where performance is not an issue either way.
	if len(deletedLogs) > 0 {
		bc.rmLogsFeed.Send(RemovedLogsEvent{mergeLogs(deletedLogs, true)})
	}
	if len(rebirthLogs) > 0 {
		bc.logsFeed.Send(mergeLogs(rebirthLogs, false))
	}
	if len(oldChain) > 0 {
		for i := len(oldChain) - 1; i >= 0; i-- {
			bc.chainSideFeed.Send(ChainSideEvent{Block: oldChain[i]})
		}
	}
	return nil
}

func (bc *BlockChain) update() {
	futureTimer := time.NewTicker(5 * time.Second)
	defer futureTimer.Stop()
	for {
		select {
		case <-futureTimer.C:
			bc.procFutureBlocks()
		case <-bc.quit:
			return
		}
	}
}

// BadBlocks returns a list of the last 'bad blocks' that the client has seen on the network
func (bc *BlockChain) BadBlocks() []*types.Block {
	blocks := make([]*types.Block, 0, bc.badBlocks.Len())
	for _, hash := range bc.badBlocks.Keys() {
		if blk, exist := bc.badBlocks.Peek(hash); exist {
			block := blk.(*types.Block)
			blocks = append(blocks, block)
		}
	}
	return blocks
}

// HasBadBlock returns whether the block with the hash is a bad block. dep: Istanbul
func (bc *BlockChain) HasBadBlock(hash common.Hash) bool {
	return bc.badBlocks.Contains(hash)
}

// addBadBlock adds a bad block to the bad-block LRU cache
func (bc *BlockChain) addBadBlock(block *types.Block) {
	bc.badBlocks.Add(block.Hash(), block)
}

// reportBlock logs a bad block error.
func (bc *BlockChain) reportBlock(block *types.Block, receipts types.Receipts, err error) {
	bc.addBadBlock(block)

	var receiptString string
	for i, receipt := range receipts {
		receiptString += fmt.Sprintf("\t %d: cumulative: %v gas: %v contract: %v status: %v tx: %v logs: %v bloom: %x state: %x\n",
			i, receipt.CumulativeGasUsed, receipt.GasUsed, receipt.ContractAddress.Hex(),
			receipt.Status, receipt.TxHash.Hex(), receipt.Logs, receipt.Bloom, receipt.PostState)
	}
	log.Error(fmt.Sprintf(`
########## BAD BLOCK #########
Chain config: %v

Number: %v
Hash: 0x%x
%v

Error: %v
##############################
`, bc.chainConfig, block.Number(), block.Hash(), receiptString, err))
}

// InsertHeaderChain attempts to insert the given header chain in to the local
// chain, possibly creating a reorg. If an error is returned, it will return the
// index number of the failing header as well an error describing what went wrong.
//
// The verify parameter can be used to fine tune whether nonce verification
// should be done or not. The reason behind the optional check is because some
// of the header retrieval mechanisms already need to verify nonces, as well as
// because nonces can be verified sparsely, not needing to check each.
func (bc *BlockChain) InsertHeaderChain(chain []*types.Header, checkFreq int) (int, error) {
	start := time.Now()
	if i, err := bc.hc.ValidateHeaderChain(chain, checkFreq); err != nil {
		return i, err
	}

	// Make sure only one thread manipulates the chain at once
	bc.chainmu.Lock()
	defer bc.chainmu.Unlock()

	bc.wg.Add(1)
	defer bc.wg.Done()

	whFunc := func(header *types.Header) error {
		_, err := bc.hc.WriteHeader(header)
		return err
	}
	return bc.hc.InsertHeaderChain(chain, whFunc, start)
}

// CurrentHeader retrieves the current head header of the canonical chain. The
// header is retrieved from the HeaderChain's internal cache.
func (bc *BlockChain) CurrentHeader() *types.Header {
	return bc.hc.CurrentHeader()
}

// GetTd retrieves a block's total difficulty in the canonical chain from the
// database by hash and number, caching it if found.
func (bc *BlockChain) GetTd(hash common.Hash, number uint64) *big.Int {
	return bc.hc.GetTd(hash, number)
}

// GetTdByHash retrieves a block's total difficulty in the canonical chain from the
// database by hash, caching it if found.
func (bc *BlockChain) GetTdByHash(hash common.Hash) *big.Int {
	return bc.hc.GetTdByHash(hash)
}

// GetHeader retrieves a block header from the database by hash and number,
// caching it if found.
func (bc *BlockChain) GetHeader(hash common.Hash, number uint64) *types.Header {
	return bc.hc.GetHeader(hash, number)
}

// GetHeaderByHash retrieves a block header from the database by hash, caching it if
// found.
func (bc *BlockChain) GetHeaderByHash(hash common.Hash) *types.Header {
	return bc.hc.GetHeaderByHash(hash)
}

// HasHeader checks if a block header is present in the database or not, caching
// it if present.
func (bc *BlockChain) HasHeader(hash common.Hash, number uint64) bool {
	return bc.hc.HasHeader(hash, number)
}

// GetCanonicalHash returns the canonical hash for a given block number
func (bc *BlockChain) GetCanonicalHash(number uint64) common.Hash {
	return bc.hc.GetCanonicalHash(number)
}

// GetBlockHashesFromHash retrieves a number of block hashes starting at a given
// hash, fetching towards the genesis block.
func (bc *BlockChain) GetBlockHashesFromHash(hash common.Hash, max uint64) []common.Hash {
	return bc.hc.GetBlockHashesFromHash(hash, max)
}

// GetAncestor retrieves the Nth ancestor of a given block. It assumes that either the given block or
// a close ancestor of it is canonical. maxNonCanonical points to a downwards counter limiting the
// number of blocks to be individually checked before we reach the canonical chain.
//
// Note: ancestor == 0 returns the same block, 1 returns its parent and so on.
func (bc *BlockChain) GetAncestor(hash common.Hash, number, ancestor uint64, maxNonCanonical *uint64) (common.Hash, uint64) {
	return bc.hc.GetAncestor(hash, number, ancestor, maxNonCanonical)
}

// GetHeaderByNumber retrieves a block header from the database by number,
// caching it (associated with its hash) if found.
func (bc *BlockChain) GetHeaderByNumber(number uint64) *types.Header {
	return bc.hc.GetHeaderByNumber(number)
}

// GetTransactionLookup retrieves the lookup associate with the given transaction
// hash from the cache or database.
func (bc *BlockChain) GetTransactionLookup(hash common.Hash) *rawdb.LegacyTxLookupEntry {
	// Short circuit if the txlookup already in the cache, retrieve otherwise
	if lookup, exist := bc.txLookupCache.Get(hash); exist {
		return lookup.(*rawdb.LegacyTxLookupEntry)
	}
	tx, blockHash, blockNumber, txIndex := rawdb.ReadTransaction(bc.db, hash)
	if tx == nil {
		return nil
	}
	lookup := &rawdb.LegacyTxLookupEntry{BlockHash: blockHash, BlockIndex: blockNumber, Index: txIndex}
	bc.txLookupCache.Add(hash, lookup)
	return lookup
}

// Config retrieves the chain's fork configuration.
func (bc *BlockChain) Config() *params.ChainConfig { return bc.chainConfig }

// Engine retrieves the blockchain's consensus engine.
func (bc *BlockChain) Engine() consensus.Engine { return bc.engine }

// SubscribeRemovedLogsEvent registers a subscription of RemovedLogsEvent.
func (bc *BlockChain) SubscribeRemovedLogsEvent(ch chan<- RemovedLogsEvent) event.Subscription {
	return bc.scope.Track(bc.rmLogsFeed.Subscribe(ch))
}

// SubscribeChainEvent registers a subscription of ChainEvent.
func (bc *BlockChain) SubscribeChainEvent(ch chan<- ChainEvent) event.Subscription {
	return bc.scope.Track(bc.chainFeed.Subscribe(ch))
}

// SubscribeChainHeadEvent registers a subscription of ChainHeadEvent.
func (bc *BlockChain) SubscribeChainHeadEvent(ch chan<- ChainHeadEvent) event.Subscription {
	return bc.scope.Track(bc.chainHeadFeed.Subscribe(ch))
}

// SubscribeChainSideEvent registers a subscription of ChainSideEvent.
func (bc *BlockChain) SubscribeChainSideEvent(ch chan<- ChainSideEvent) event.Subscription {
	return bc.scope.Track(bc.chainSideFeed.Subscribe(ch))
}

// SubscribeLogsEvent registers a subscription of []*types.Log.
func (bc *BlockChain) SubscribeLogsEvent(ch chan<- []*types.Log) event.Subscription {
	return bc.scope.Track(bc.logsFeed.Subscribe(ch))
}

// SubscribeBlockProcessingEvent registers a subscription of bool where true means
// block processing has started while false means it has stopped.
func (bc *BlockChain) SubscribeBlockProcessingEvent(ch chan<- bool) event.Subscription {
	return bc.scope.Track(bc.blockProcFeed.Subscribe(ch))
}<|MERGE_RESOLUTION|>--- conflicted
+++ resolved
@@ -1332,25 +1332,17 @@
 }
 
 // WriteBlockWithState writes the block and all associated state to the database.
-<<<<<<< HEAD
-func (bc *BlockChain) WriteBlockWithState(block *types.Block, receipts []*types.Receipt, state, privateState *state.StateDB) (status WriteStatus, err error) {
+func (bc *BlockChain) WriteBlockWithState(block *types.Block, receipts []*types.Receipt, logs []*types.Log, state, privateState *state.StateDB, emitHeadEvent bool) (status WriteStatus, err error) {
 	bc.chainmu.Lock()
 	defer bc.chainmu.Unlock()
 
-	return bc.writeBlockWithState(block, receipts, state, privateState)
+	return bc.writeBlockWithState(block, receipts, logs, state, privateState, emitHeadEvent)
 }
 
 // QUORUM
 // checks if the consensus engine is Rfat
 func (bc *BlockChain) isRaft() bool {
 	return bc.chainConfig.IsQuorum && bc.chainConfig.Istanbul == nil && bc.chainConfig.Clique == nil
-=======
-func (bc *BlockChain) WriteBlockWithState(block *types.Block, receipts []*types.Receipt, logs []*types.Log, state *state.StateDB, emitHeadEvent bool) (status WriteStatus, err error) {
-	bc.chainmu.Lock()
-	defer bc.chainmu.Unlock()
-
-	return bc.writeBlockWithState(block, receipts, logs, state, emitHeadEvent)
->>>>>>> 6a62fe39
 }
 
 // function specifically added for Raft consensus. This is called from mintNewBlock
@@ -1377,11 +1369,7 @@
 
 // writeBlockWithState writes the block and all associated state to the database,
 // but is expects the chain mutex to be held.
-<<<<<<< HEAD
-func (bc *BlockChain) writeBlockWithState(block *types.Block, receipts []*types.Receipt, state, privateState *state.StateDB) (status WriteStatus, err error) {
-=======
-func (bc *BlockChain) writeBlockWithState(block *types.Block, receipts []*types.Receipt, logs []*types.Log, state *state.StateDB, emitHeadEvent bool) (status WriteStatus, err error) {
->>>>>>> 6a62fe39
+func (bc *BlockChain) writeBlockWithState(block *types.Block, receipts []*types.Receipt, logs []*types.Log, state, privateState *state.StateDB) (status WriteStatus, err error) {
 	bc.wg.Add(1)
 	defer bc.wg.Done()
 
@@ -1625,17 +1613,13 @@
 func (bc *BlockChain) insertChain(chain types.Blocks, verifySeals bool) (int, error) {
 	// If the chain is terminating, don't even bother starting up
 	if atomic.LoadInt32(&bc.procInterrupt) == 1 {
-<<<<<<< HEAD
 		log.Debug("Premature abort during blocks processing")
 		// QUORUM
 		if bc.isRaft() {
 			// Only returns an error for raft mode
-			return 0, nil, nil, ErrAbortBlocksProcessing
-		}
-		return 0, nil, nil, nil
-=======
+			return 0, ErrAbortBlocksProcessing
+		}
 		return 0, nil
->>>>>>> 6a62fe39
 	}
 	// Start a parallel signature recovery (signer will fluke on fork transition, minimal perf loss)
 	senderCacher.recoverFromBlocks(types.MakeSigner(bc.chainConfig, chain[0].Number()), chain)
@@ -1804,22 +1788,16 @@
 		var followupInterrupt uint32
 		if !bc.cacheConfig.TrieCleanNoPrefetch {
 			if followup, err := it.peek(); followup != nil && err == nil {
-<<<<<<< HEAD
-				go func(start time.Time) {
-					throwaway, _ := state.New(parent.Root, bc.stateCache)
-					privatest, _ := stateNew(privateStateRoot, bc.privateStateCache)
+				throwaway, _ := state.New(parent.Root, bc.stateCache)
+				privatest, _ := stateNew(privateStateRoot, bc.privateStateCache)
+				go func(start time.Time, followup *types.Block, throwaway, privatest *state.StateDB, interrupt *uint32) {
 					bc.prefetcher.Prefetch(followup, throwaway, privatest, bc.vmConfig, &followupInterrupt)
-=======
-				throwaway, _ := state.New(parent.Root, bc.stateCache)
-				go func(start time.Time, followup *types.Block, throwaway *state.StateDB, interrupt *uint32) {
-					bc.prefetcher.Prefetch(followup, throwaway, bc.vmConfig, interrupt)
->>>>>>> 6a62fe39
 
 					blockPrefetchExecuteTimer.Update(time.Since(start))
 					if atomic.LoadUint32(interrupt) == 1 {
 						blockPrefetchInterruptMeter.Mark(1)
 					}
-				}(time.Now(), followup, throwaway, &followupInterrupt)
+				}(time.Now(), followup, throwaway, privatest, &followupInterrupt)
 			}
 		}
 		// Process block using the parent state as reference point
@@ -1860,11 +1838,7 @@
 
 		// Write the block to the chain and get the status.
 		substart = time.Now()
-<<<<<<< HEAD
-		status, err := bc.writeBlockWithState(block, allReceipts, statedb, privateState)
-=======
-		status, err := bc.writeBlockWithState(block, receipts, logs, statedb, false)
->>>>>>> 6a62fe39
+		status, err := bc.writeBlockWithState(block, allReceipts, logs, statedb, privateState, false)
 		if err != nil {
 			atomic.StoreUint32(&followupInterrupt, 1)
 			return it.index, err
@@ -2203,11 +2177,6 @@
 	if err := indexesBatch.Write(); err != nil {
 		log.Crit("Failed to delete useless indexes", "err", err)
 	}
-<<<<<<< HEAD
-	batch.Write()
-
-=======
->>>>>>> 6a62fe39
 	// If any logs need to be fired, do it now. In theory we could avoid creating
 	// this goroutine if there are no events to fire, but realistcally that only
 	// ever happens if we're reorging empty blocks, which will only happen on idle
