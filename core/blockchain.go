--- conflicted
+++ resolved
@@ -211,14 +211,8 @@
 	processor  Processor // Block transaction processor interface
 	vmConfig   vm.Config
 
-<<<<<<< HEAD
-	shouldPreserve     func(*types.Block) bool        // Function used to determine whether should preserve the given block.
-	terminateInsert    func(common.Hash, uint64) bool // Testing hook used to terminate ancient receipt chain insertion.
-	writeLegacyJournal bool                           // Testing flag used to flush the snapshot journal in legacy format.
-=======
 	shouldPreserve  func(*types.Block) bool        // Function used to determine whether should preserve the given block.
 	terminateInsert func(common.Hash, uint64) bool // Testing hook used to terminate ancient receipt chain insertion.
->>>>>>> 8d2b8b5e
 
 	// Quorum
 	quorumConfig    *QuorumChainConfig                                               // quorum chain config holds all the possible configuration fields for GoQuorum
@@ -1594,7 +1588,6 @@
 	defer bc.chainmu.Unlock()
 
 	return bc.writeBlockWithState(block, receipts, logs, state, psManager, emitHeadEvent)
-<<<<<<< HEAD
 }
 
 // QUORUM
@@ -1622,35 +1615,6 @@
 	return nil
 }
 
-=======
-}
-
-// QUORUM
-// checks if the consensus engine is Rfat
-func (bc *BlockChain) isRaft() bool {
-	return bc.chainConfig.IsQuorum && bc.chainConfig.Istanbul == nil && bc.chainConfig.IBFT == nil && bc.chainConfig.QBFT == nil && bc.chainConfig.Clique == nil
-}
-
-// function specifically added for Raft consensus. This is called from mintNewBlock
-// to commit public and private state using bc.chainmu lock
-// added to avoid concurrent map errors in high stress conditions
-func (bc *BlockChain) CommitBlockWithState(deleteEmptyObjects bool, state, privateState *state.StateDB) error {
-	// check if consensus is not Raft
-	if !bc.isRaft() {
-		return errors.New("error function can be called only for Raft consensus")
-	}
-	bc.chainmu.Lock()
-	defer bc.chainmu.Unlock()
-	if _, err := state.Commit(deleteEmptyObjects); err != nil {
-		return fmt.Errorf("error committing public state: %v", err)
-	}
-	if _, err := privateState.Commit(deleteEmptyObjects); err != nil {
-		return fmt.Errorf("error committing private state: %v", err)
-	}
-	return nil
-}
-
->>>>>>> 8d2b8b5e
 // END QUORUM
 
 // writeBlockWithState writes the block and all associated state to the database,
