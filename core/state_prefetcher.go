// Copyright 2019 The go-ethereum Authors
// This file is part of the go-ethereum library.
//
// The go-ethereum library is free software: you can redistribute it and/or modify
// it under the terms of the GNU Lesser General Public License as published by
// the Free Software Foundation, either version 3 of the License, or
// (at your option) any later version.
//
// The go-ethereum library is distributed in the hope that it will be useful,
// but WITHOUT ANY WARRANTY; without even the implied warranty of
// MERCHANTABILITY or FITNESS FOR A PARTICULAR PURPOSE. See the
// GNU Lesser General Public License for more details.
//
// You should have received a copy of the GNU Lesser General Public License
// along with the go-ethereum library. If not, see <http://www.gnu.org/licenses/>.

package core

import (
	"sync"
	"sync/atomic"
	"time"

	"github.com/ethereum/go-ethereum/core/mps"
	"github.com/ethereum/go-ethereum/private"

	"github.com/ethereum/go-ethereum/common"
	"github.com/ethereum/go-ethereum/consensus"
	"github.com/ethereum/go-ethereum/core/state"
	"github.com/ethereum/go-ethereum/core/types"
	"github.com/ethereum/go-ethereum/core/vm"
	"github.com/ethereum/go-ethereum/params"
)

// statePrefetcher is a basic Prefetcher, which blindly executes a block on top
// of an arbitrary state with the goal of prefetching potentially useful state
// data from disk before the main block processor start executing.
type statePrefetcher struct {
	config *params.ChainConfig // Chain configuration options
	bc     *BlockChain         // Canonical block chain
	engine consensus.Engine    // Consensus engine used for block rewards

	pend sync.WaitGroup // Quorum: wait for MPS prefetching
}

// newStatePrefetcher initialises a new statePrefetcher.
func newStatePrefetcher(config *params.ChainConfig, bc *BlockChain, engine consensus.Engine) *statePrefetcher {
	return &statePrefetcher{
		config: config,
		bc:     bc,
		engine: engine,
	}
}

// Prefetch processes the state changes according to the Ethereum rules by running
// the transaction messages using the statedb, but any changes are discarded. The
// only goal is to pre-cache transaction signatures and state trie nodes.
// Quorum: Add privateStateDb argument
func (p *statePrefetcher) Prefetch(block *types.Block, statedb *state.StateDB, privateStateRepo mps.PrivateStateRepository, cfg vm.Config, interrupt *uint32) {
	var (
		header  = block.Header()
		gaspool = new(GasPool).AddGas(block.GasLimit())
	)
	// Iterate over and process the individual transactions
	byzantium := p.config.IsByzantium(block.Number())
	for i, tx := range block.Transactions() {
		// If block precaching was interrupted, abort
		if interrupt != nil && atomic.LoadUint32(interrupt) == 1 {
			return
		}

		// Quorum
		if tx.IsPrivate() && privateStateRepo.IsMPS() {
			p.prefetchMpsTransaction(block, tx, i, statedb.Copy(), privateStateRepo, cfg, interrupt)
		}
		privateStateDb, _ := privateStateRepo.DefaultState()
		privateStateDb.Prepare(tx.Hash(), block.Hash(), i)
		// End Quorum

		// Block precaching permitted to continue, execute the transaction
		statedb.Prepare(tx.Hash(), block.Hash(), i)

		innerApply := createInnerApply(block, tx, i, statedb, privateStateRepo, cfg, interrupt, p, privateStateDb)

		// Quorum: Add privateStateDb argument
		if err := precacheTransaction(p.config, p.bc, nil, gaspool, statedb, privateStateDb, header, tx, cfg, innerApply); err != nil {
			return // Ugh, something went horribly wrong, bail out
		}
		// If we're pre-byzantium, pre-load trie nodes for the intermediate root
		if !byzantium {
			statedb.IntermediateRoot(true)
		}
	}
	// If were post-byzantium, pre-load trie nodes for the final root hash
	if byzantium {
		statedb.IntermediateRoot(true)
	}
}

// precacheTransaction attempts to apply a transaction to the given state database
// and uses the input parameters for its environment. The goal is not to execute
// the transaction successfully, rather to warm up touched data slots.
// Quorum: Add privateStateDb and isMPS arguments
func precacheTransaction(config *params.ChainConfig, bc ChainContext, author *common.Address, gaspool *GasPool, statedb *state.StateDB, privateStateDb *state.StateDB, header *types.Header, tx *types.Transaction, cfg vm.Config, innerApply func(*types.Transaction) error) error {
	// Convert the transaction into an executable message and pre-cache its sender
	msg, err := tx.AsMessage(types.MakeSigner(config, header.Number))
	if err != nil {
		return err
	}
	// Create the EVM and execute the transaction
	context := NewEVMBlockContext(header, bc, author)
	txContext := NewEVMTxContext(msg)

<<<<<<< HEAD
	//only precaching public txs
	vm := vm.NewEVM(context, txContext, statedb, statedb, config, cfg)
	vm.SetCurrentTX(tx)
	vm.InnerApply = func(_ *types.Transaction) error {
		// do nothing as only precaching public txs
		return nil
=======
	var evm *vm.EVM
	// Quorum: Add privateStateDb argument
	if tx.IsPrivate() {
		evm = vm.NewEVM(context, statedb, privateStateDb, config, cfg)
	} else {
		evm = vm.NewEVM(context, statedb, statedb, config, cfg)
>>>>>>> 36791447
	}
	evm.SetCurrentTX(tx) // Quorum
	evm.InnerApply = innerApply

	_, err = ApplyMessage(evm, msg, gaspool)
	return err
}

// Quorum

func (p *statePrefetcher) prefetchMpsTransaction(block *types.Block, tx *types.Transaction, txIndex int, statedb *state.StateDB, privateStateRepo mps.PrivateStateRepository, cfg vm.Config, interrupt *uint32) {
	byzantium := p.config.IsByzantium(block.Number())
	// Block precaching permitted to continue, execute the transaction
	_, managedParties, _, _, err := private.P.Receive(common.BytesToEncryptedPayloadHash(tx.Data()))
	if err != nil {
		return
	}
	for _, managedParty := range managedParties {
		if interrupt != nil && atomic.LoadUint32(interrupt) == 1 {
			return
		}
		psMetadata, err := p.bc.PrivateStateManager().ResolveForManagedParty(managedParty)
		if err != nil {
			continue
		}

		privateStateDb, err := privateStateRepo.StatePSI(psMetadata.ID)
		if err != nil {
			continue
		}
		p.pend.Add(1)

		innerApply := createInnerApply(block, tx, txIndex, statedb, privateStateRepo, cfg, interrupt, p, privateStateDb)

		go func(start time.Time, followup *types.Block, statedb *state.StateDB, privateStateDb *state.StateDB, tx *types.Transaction, gaspool *GasPool) {
			privateStateDb.Prepare(tx.Hash(), block.Hash(), txIndex)
			if err := precacheTransaction(p.config, p.bc, nil, gaspool, statedb, privateStateDb, followup.Header(), tx, cfg, innerApply); err != nil {
				return
			}
			// If we're pre-byzantium, pre-load trie nodes for the intermediate root
			if !byzantium {
				privateStateDb.IntermediateRoot(true)
			}
			p.pend.Done()
		}(time.Now(), block, statedb, privateStateDb, tx, new(GasPool).AddGas(tx.Gas())) // TODO ricardolyn: which gas: block or Tx?
	}
	p.pend.Wait()
}

func createInnerApply(block *types.Block, tx *types.Transaction, txIndex int, statedb *state.StateDB, privateStateRepo mps.PrivateStateRepository, cfg vm.Config, interrupt *uint32, p *statePrefetcher, privateStateDb *state.StateDB) func(innerTx *types.Transaction) error {
	return func(innerTx *types.Transaction) error {
		if !tx.IsPrivacyMarker() {
			return nil
		} else if innerTx.IsPrivate() && privateStateRepo.IsMPS() {
			p.prefetchMpsTransaction(block, innerTx, txIndex, statedb.Copy(), privateStateRepo, cfg, interrupt)
			return nil
		} else {
			return precacheTransaction(p.config, p.bc, nil, new(GasPool).AddGas(innerTx.Gas()), statedb, privateStateDb, block.Header(), innerTx, cfg, nil)
		}
	}
}<|MERGE_RESOLUTION|>--- conflicted
+++ resolved
@@ -111,21 +111,12 @@
 	context := NewEVMBlockContext(header, bc, author)
 	txContext := NewEVMTxContext(msg)
 
-<<<<<<< HEAD
-	//only precaching public txs
-	vm := vm.NewEVM(context, txContext, statedb, statedb, config, cfg)
-	vm.SetCurrentTX(tx)
-	vm.InnerApply = func(_ *types.Transaction) error {
-		// do nothing as only precaching public txs
-		return nil
-=======
 	var evm *vm.EVM
 	// Quorum: Add privateStateDb argument
 	if tx.IsPrivate() {
-		evm = vm.NewEVM(context, statedb, privateStateDb, config, cfg)
+		evm = vm.NewEVM(context, txContext, statedb, privateStateDb, config, cfg)
 	} else {
-		evm = vm.NewEVM(context, statedb, statedb, config, cfg)
->>>>>>> 36791447
+		evm = vm.NewEVM(context, txContext, statedb, statedb, config, cfg)
 	}
 	evm.SetCurrentTX(tx) // Quorum
 	evm.InnerApply = innerApply
