--- conflicted
+++ resolved
@@ -78,16 +78,13 @@
 	}
 	// Create the EVM and execute the transaction
 	context := NewEVMContext(msg, header, bc, author)
-<<<<<<< HEAD
-	vm := vm.NewEVM(context, statedb, privatest, config, cfg)
-	vm.SetCurrentTX(tx)
-=======
 	// Quorum decide on the privatestateDB to use for EVM
 	privateStateDbToUse := PrivateStateDBForTxn(config.IsQuorum, tx.IsPrivate(), statedb, privatest)
 
 	vm := vm.NewEVM(context, statedb, privateStateDbToUse, config, cfg)
+	vm.SetCurrentTX(tx)
 	// /Quorum
->>>>>>> 762ee9f6
+
 
 	_, _, _, err = ApplyMessage(vm, msg, gaspool)
 	return err
