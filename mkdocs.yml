
# Project information
site_name: Quorum
site_url: https://docs.goquorum.com/
site_description: A permissioned implementation of Ethereum supporting data privacy
site_author: Quorum
copyright: Quorum 2019

# Repository
repo_name: quorum
repo_url: https://github.com/jpmorganchase/quorum

nav:
    - Home: index.md
    - Getting Started:
        - Quickstart: Getting Started/Getting Started Overview.md
        - Installing: Getting Started/Installing.md
        - Examples: Getting Started/Quorum-Examples.md
        - Creating a Network From Scratch: Getting Started/Creating-A-Network-From-Scratch.md
        - Running Quorum: Getting Started/running.md
        - Quorum API: Getting Started/api.md
        - Quorum GraphQL: Getting Started/graphql.md
        - Migration: Getting Started/migration.md 
    - Quorum Features: 
        - Transaction/Contract Privacy:
            - Overview: Privacy/Overview.md
            - Privacy/Privacy-Manager.md
            - Privacy/Lifecycle-of-a-private-transaction.md
            - Tessera:
                - What is Tessera: Privacy/Tessera/Tessera.md
                - Configuration:
                    - Overview: Privacy/Tessera/Configuration/Configuration Overview.md
                    - Keys Config: Privacy/Tessera/Configuration/Keys.md
                    - TLS Config: Privacy/Tessera/Configuration/TLS.md
                    - Using CLI to override config: Privacy/Tessera/Configuration/Using CLI to override config.md
                    - Sample Configuration: Privacy/Tessera/Configuration/Sample Configuration.md
                - Tessera Services:
                    - Transaction Manager: Privacy/Tessera/Tessera Services/Transaction Manager.md
                    - Enclave: Privacy/Tessera/Tessera Services/Enclave.md
                    - Keys:
                        - Key Generation: Privacy/Tessera/Tessera Services/Keys/Keys.md
                        - Setting up Hashicorp Vault: Privacy/Tessera/Tessera Services/Keys/Setting up a Hashicorp Vault.md
                        - Setting up Azure Key Vault: Privacy/Tessera/Tessera Services/Keys/Setting up an Azure Key Vault.md
                        - Setting up AWS Secrets Manager: Privacy/Tessera/Tessera Services/Keys/Setting up an AWS Secrets Manager.md
                - Usage:
                    - Interfaces & API: Privacy/Tessera/Usage/Interface & API.md
                    - Admin Usage: Privacy/Tessera/Usage/Admin Usage.md
                    - Monitoring: Privacy/Tessera/Usage/Monitoring.md
                    - Logging: Privacy/Tessera/Usage/Logging.md
                - Migration from Constellation: Privacy/Tessera/Migration from Constellation.md
            - Constellation:
                - What is Constellation: Privacy/Constellation/Constellation.md
                - How it works: Privacy/Constellation/How constellation works.md
                - Sample Configuration: Privacy/Constellation/Sample Configuration.md
                - Running Constellation: Privacy/Constellation/Installation & Running.md
        - Consensus:
            - Consensus: Consensus/Consensus.md
            - Raft BFT:
                - Consensus/raft/raft.md
                - Consensus/raft/raft-rpc-api.md
            - Istanbul BFT:
                - Overview: Consensus/ibft/ibft.md
                - Consensus/ibft/istanbul-rpc-api.md
                - Consensus/ibft/ibft-parameters.md     
        - Permissioning:
            - Overview: Permissioning/Permissions Overview.md
            - Basic: Permissioning/Basic NetworkPermissions.md
            - Enhanced:
              - Overview: Permissioning/Enhanced Permissions Model/Overview.md
              - Design: Permissioning/Enhanced Permissions Model/Contract Design.md
              - Setup: Permissioning/Enhanced Permissions Model/setup.md
              - APIs: Permissioning/Enhanced Permissions Model/Permissioning apis.md
              - Usage: Permissioning/Enhanced Permissions Model/Usage.md
        - Pluggable Architecture:
            - Overview: PluggableArchitecture/Overview.md
            - Settings: PluggableArchitecture/Settings.md
            - Internals: PluggableArchitecture/Internals.md
            - Plugins:
                - helloworld:
                    - Interface: PluggableArchitecture/Plugins/helloworld/interface.md
                    - Implementation: PluggableArchitecture/Plugins/helloworld/implementation.md
            - Plugin Development: PluggableArchitecture/PluginDevelopment.md
        - DNS: Quorum Features/dns.md
    - Quorum Projects: 
        - Quorum Wizard:
            - Getting Started: Wizard/GettingStarted.md
            - Interacting with the Network: Wizard/Interacting.md
        - Cakeshop:
            - Overview: Cakeshop/Overview.md
            - Getting Started: Cakeshop/Getting started.md
            - Cakeshop FAQ: Cakeshop/Cakeshop FAQ.md
        - Remix Plugin:
            - Overview: RemixPlugin/Overview.md
            - Getting Started: RemixPlugin/GettingStarted.md
        - quorum.js:
            - Overview: quorum.js/Overview.md
            - extend API: quorum.js/extend.md
            - RawTransactionManager API: quorum.js/RawTransactionManager.md
    - Security Framework:
          - Overview: Security/Framework/Overview.md
          - Quorum Network:
            - Consortium: Security/Framework/Quorum Network Security/Consortium.md
            - Quorum Node: Security/Framework/Quorum Network Security/Node.md
            - Transaction Manager: Security/Framework/Quorum Network Security/Transaction Manager.md
            - Operational Considerations: Security/Framework/Quorum Network Security/Opertional Considerations.md
          - Decentralized App:
            - Frontend: Security/Framework/Decentralized Application/Frontend Components.md
<<<<<<< HEAD
            - Smart Contracts:  Security/Framework/Decentralized Application/Smart Contracts Security.md
    - Pluggable Architecture:
        - Overview: PluggableArchitecture/Overview.md
        - Settings: PluggableArchitecture/Settings.md
        - Internals: PluggableArchitecture/Internals.md
        - Plugins:
            - helloworld:
                - Interface: PluggableArchitecture/Plugins/helloworld/interface.md
                - Implementation: PluggableArchitecture/Plugins/helloworld/implementation.md
        - Plugin Development: PluggableArchitecture/PluginDevelopment.md
    - Quorum Wizard:
        - Getting Started: Wizard/GettingStarted.md
        - Interacting with the Network: Wizard/Interacting.md
    - Cakeshop:
        - Overview: Cakeshop/Overview.md
        - Getting Started: Cakeshop/Getting started.md
        - Cakeshop FAQ: Cakeshop/Cakeshop FAQ.md
    - Remix Plugin:
        - Overview: RemixPlugin/Overview.md
        - Getting Started: RemixPlugin/Getting started.md
    - Quorum Features:
        - DNS: Features/dns.md
        - Contract Extension:
          - Overview: Privacy/Contract-Extension/Overview.md
          - Usage: Privacy/Contract-Extension/Usage.md
          - APIs: Privacy/Contract-Extension/ContractExtension apis.md
=======
            - Smart Contracts:  Security/Framework/Decentralized Application/Smart Contracts Security.md 
>>>>>>> 282b7404
    - How-To Guides:
        - Adding new nodes: How-To-Guides/adding_nodes.md
        - Adding IBFT validators: How-To-Guides/add_ibft_validator.md
        - Backup & Restore: How-To-Guides/import-export.md
        - External Signer with Clef: How-To-Guides/external-signer.md
    - Product Roadmap: roadmap.md
    - FAQ: FAQ.md

theme:
  name: 'material'
  custom_dir: 'docs/theme'
  font:
      text: 'Roboto'
      code: 'Roboto Mono'
  language: 'en'
  logo: 'images/logo.png'
  favicon: 'images/logo-48x48.png'

extra_css:
    - 'theme/assets/stylesheets/extra.css'

markdown_extensions:
    - toc:
        permalink: true
        toc_depth: 3
    - attr_list
    - codehilite
    - admonition
    - footnotes
    - def_list
    - abbr
    - pymdownx.arithmatex
    - pymdownx.betterem:
          smart_enable: all
    - pymdownx.keys
    - pymdownx.details
    - pymdownx.emoji
    - pymdownx.magiclink
    - pymdownx.mark
    - pymdownx.smartsymbols
    - pymdownx.superfences
    - pymdownx.tasklist:
          custom_checkbox: true
    - pymdownx.tilde
    - markdown_include.include:
        base_path: docs
    - meta
    - smarty
    - plantuml_markdown:
        server: http://www.plantuml.com/plantuml

plugins:
    - search<|MERGE_RESOLUTION|>--- conflicted
+++ resolved
@@ -20,8 +20,92 @@
         - Running Quorum: Getting Started/running.md
         - Quorum API: Getting Started/api.md
         - Quorum GraphQL: Getting Started/graphql.md
-        - Migration: Getting Started/migration.md 
-    - Quorum Features: 
+        - Migration: Getting Started/migration.md
+    - Consensus:
+        - Consensus: Consensus/Consensus.md
+        - Raft BFT:
+            - Consensus/raft/raft.md
+            - Consensus/raft/raft-rpc-api.md
+        - Istanbul BFT:
+            - Overview: Consensus/ibft/ibft.md
+            - Consensus/ibft/istanbul-rpc-api.md
+            - Consensus/ibft/ibft-parameters.md
+    - Transaction & Contract Privacy:
+        - Overview: Privacy/Overview.md
+        - Privacy/Privacy-Manager.md
+        - Privacy/Lifecycle-of-a-private-transaction.md
+        - Tessera:
+            - What is Tessera: Privacy/Tessera/Tessera.md
+            - Configuration:
+                - Overview: Privacy/Tessera/Configuration/Configuration Overview.md
+                - Keys Config: Privacy/Tessera/Configuration/Keys.md
+                - TLS Config: Privacy/Tessera/Configuration/TLS.md
+                - Using CLI to override config: Privacy/Tessera/Configuration/Using CLI to override config.md
+                - Sample Configuration: Privacy/Tessera/Configuration/Sample Configuration.md
+            - Tessera Services:
+                - Transaction Manager: Privacy/Tessera/Tessera Services/Transaction Manager.md
+                - Enclave: Privacy/Tessera/Tessera Services/Enclave.md
+                - Keys:
+                    - Key Generation: Privacy/Tessera/Tessera Services/Keys/Keys.md
+                    - Setting up Hashicorp Vault: Privacy/Tessera/Tessera Services/Keys/Setting up a Hashicorp Vault.md
+                    - Setting up Azure Key Vault: Privacy/Tessera/Tessera Services/Keys/Setting up an Azure Key Vault.md
+                    - Setting up AWS Secrets Manager: Privacy/Tessera/Tessera Services/Keys/Setting up an AWS Secrets Manager.md
+            - Usage:
+                - Interfaces & API: Privacy/Tessera/Usage/Interface & API.md
+                - Admin Usage: Privacy/Tessera/Usage/Admin Usage.md
+                - Monitoring: Privacy/Tessera/Usage/Monitoring.md
+            - Migration from Constellation: Privacy/Tessera/Migration from Constellation.md
+        - Constellation:
+            - What is Constellation: Privacy/Constellation/Constellation.md
+            - How it works: Privacy/Constellation/How constellation works.md
+            - Sample Configuration: Privacy/Constellation/Sample Configuration.md
+            - Running Constellation: Privacy/Constellation/Installation & Running.md
+    - Permissioning:
+        - Overview: Permissioning/Overview.md
+        - Design: Permissioning/Contract Design.md
+        - Setup: Permissioning/setup.md
+        - APIs: Permissioning/Permissioning apis.md
+        - Usage: Permissioning/Usage.md
+    - Security Framework:
+          - Overview: Security/Framework/Overview.md
+          - Quorum Network:
+            - Consortium: Security/Framework/Quorum Network Security/Consortium.md
+            - Quorum Node:
+                - Overview: Security/Framework/Quorum Network Security/Node.md
+                - Permissioning:
+                    - Network Permissioning: Security/Framework/Quorum Network Security/Nodes/Permissioning/Network Permissioning.md
+            - Transaction Manager: Security/Framework/Quorum Network Security/Transaction Manager.md
+            - Operational Considerations: Security/Framework/Quorum Network Security/Opertional Considerations.md
+          - Decentralized App:
+            - Frontend: Security/Framework/Decentralized Application/Frontend Components.md
+            - Smart Contracts:  Security/Framework/Decentralized Application/Smart Contracts Security.md
+    - Pluggable Architecture:
+        - Overview: PluggableArchitecture/Overview.md
+        - Settings: PluggableArchitecture/Settings.md
+        - Internals: PluggableArchitecture/Internals.md
+        - Plugins:
+            - helloworld:
+                - Interface: PluggableArchitecture/Plugins/helloworld/interface.md
+                - Implementation: PluggableArchitecture/Plugins/helloworld/implementation.md
+        - Plugin Development: PluggableArchitecture/PluginDevelopment.md
+    - Quorum Wizard:
+        - Getting Started: Wizard/GettingStarted.md
+        - Interacting with the Network: Wizard/Interacting.md
+    - Cakeshop:
+        - Overview: Cakeshop/Overview.md
+        - Getting Started: Cakeshop/Getting started.md
+        - Cakeshop FAQ: Cakeshop/Cakeshop FAQ.md
+    - Remix Plugin:
+        - Overview: RemixPlugin/Overview.md
+        - Getting Started: RemixPlugin/Getting started.md
+    - Quorum Features:
+        - DNS: Features/dns.md
+        - Contract Extension:
+          - Overview: Privacy/Contract-Extension/Overview.md
+          - Usage: Privacy/Contract-Extension/Usage.md
+          - APIs: Privacy/Contract-Extension/ContractExtension apis.md
+        - Migration: Getting Started/migration.md
+    - Quorum Features:
         - Transaction/Contract Privacy:
             - Overview: Privacy/Overview.md
             - Privacy/Privacy-Manager.md
@@ -61,7 +145,7 @@
             - Istanbul BFT:
                 - Overview: Consensus/ibft/ibft.md
                 - Consensus/ibft/istanbul-rpc-api.md
-                - Consensus/ibft/ibft-parameters.md     
+                - Consensus/ibft/ibft-parameters.md
         - Permissioning:
             - Overview: Permissioning/Permissions Overview.md
             - Basic: Permissioning/Basic NetworkPermissions.md
@@ -81,7 +165,7 @@
                     - Implementation: PluggableArchitecture/Plugins/helloworld/implementation.md
             - Plugin Development: PluggableArchitecture/PluginDevelopment.md
         - DNS: Quorum Features/dns.md
-    - Quorum Projects: 
+    - Quorum Projects:
         - Quorum Wizard:
             - Getting Started: Wizard/GettingStarted.md
             - Interacting with the Network: Wizard/Interacting.md
@@ -105,36 +189,7 @@
             - Operational Considerations: Security/Framework/Quorum Network Security/Opertional Considerations.md
           - Decentralized App:
             - Frontend: Security/Framework/Decentralized Application/Frontend Components.md
-<<<<<<< HEAD
             - Smart Contracts:  Security/Framework/Decentralized Application/Smart Contracts Security.md
-    - Pluggable Architecture:
-        - Overview: PluggableArchitecture/Overview.md
-        - Settings: PluggableArchitecture/Settings.md
-        - Internals: PluggableArchitecture/Internals.md
-        - Plugins:
-            - helloworld:
-                - Interface: PluggableArchitecture/Plugins/helloworld/interface.md
-                - Implementation: PluggableArchitecture/Plugins/helloworld/implementation.md
-        - Plugin Development: PluggableArchitecture/PluginDevelopment.md
-    - Quorum Wizard:
-        - Getting Started: Wizard/GettingStarted.md
-        - Interacting with the Network: Wizard/Interacting.md
-    - Cakeshop:
-        - Overview: Cakeshop/Overview.md
-        - Getting Started: Cakeshop/Getting started.md
-        - Cakeshop FAQ: Cakeshop/Cakeshop FAQ.md
-    - Remix Plugin:
-        - Overview: RemixPlugin/Overview.md
-        - Getting Started: RemixPlugin/Getting started.md
-    - Quorum Features:
-        - DNS: Features/dns.md
-        - Contract Extension:
-          - Overview: Privacy/Contract-Extension/Overview.md
-          - Usage: Privacy/Contract-Extension/Usage.md
-          - APIs: Privacy/Contract-Extension/ContractExtension apis.md
-=======
-            - Smart Contracts:  Security/Framework/Decentralized Application/Smart Contracts Security.md 
->>>>>>> 282b7404
     - How-To Guides:
         - Adding new nodes: How-To-Guides/adding_nodes.md
         - Adding IBFT validators: How-To-Guides/add_ibft_validator.md
