--- conflicted
+++ resolved
@@ -20,12 +20,8 @@
         - Running Quorum: Getting Started/running.md
         - Quorum API: Getting Started/api.md
         - Quorum GraphQL: Getting Started/graphql.md
-<<<<<<< HEAD
         - Migration: Getting Started/migration.md 
         - Logging and Errors: Getting Started/Logging and Errors.md
-=======
-        - Migration: Getting Started/migration.md
->>>>>>> 3dbccb6f
     - Quorum Features:
         - Transaction/Contract Privacy:
             - Overview: Privacy/Overview.md
