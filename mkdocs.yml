
# Project information
site_name: Quorum
site_url: https://docs.goquorum.com/
site_description: A permissioned implementation of Ethereum supporting data privacy
site_author: Quorum
copyright: Quorum 2019

# Repository
repo_name: quorum
repo_url: https://github.com/jpmorganchase/quorum

nav:
    - Getting Started:
        - Overview: Getting Started/Getting Started Overview.md
        - Installing: Getting Started/Installing.md
        - Quorum Examples:
            - Overview: Getting Started/Quorum-Examples.md
            - 7nodes Set Up: Getting Started/7Nodes-Setup.md
            - 7nodes Example: Getting Started/7Nodes.md
        - Creating a Network From Scratch: Getting Started/Creating-A-Network-From-Scratch.md
        - Running Quorum: Getting Started/running.md
        - Quorum API: Getting Started/api.md
    - Consensus:
        - Consensus: Consensus/Consensus.md
        - Raft: Consensus/raft.md
        - Istanbul: Consensus/istanbul-rpc-api.md
    - Transaction Processing: Transaction Processing/Transaction Processing.md
    - Security Framework:
          - Overview: Security/Framework/Overview.md
          - Quorum Network:
            - Consortium: Security/Framework/Quorum Network Security/Consortium.md
            - Quorum Node:
                - Overview: Security/Framework/Quorum Network Security/Node.md
                - Permissioning:
                    - Network Permissioning: Security/Framework/Quorum Network Security/Nodes/Permissioning/Network Permissioning.md
            - Transaction Manager: Security/Framework/Quorum Network Security/Transaction Manager.md
            - Operational Considerations: Security/Framework/Quorum Network Security/Opertional Considerations.md
          - Decentralized App:
            - Frontend: Security/Framework/Decentralized Application/Frontend Components.md
            - Smart Contracts:  Security/Framework/Decentralized Application/Smart Contracts Security.md
    - Privacy:
        - Tessera:
            - What is Tessera: Privacy/Tessera/Tessera.md
            - How Tessera works: Privacy/Tessera/How Tessera Works.md
            - Configuration:
                - Overview: Privacy/Tessera/Configuration/Configuration Overview.md
                - Keys Config: Privacy/Tessera/Configuration/Keys.md
                - TLS Config: Privacy/Tessera/Configuration/TLS.md
                - Using CLI to override config: Privacy/Tessera/Configuration/Using CLI to override config.md
                - Sample Configuration: Privacy/Tessera/Configuration/Sample Configuration.md
            - Tessera Services:
                - Transaction Manager: Privacy/Tessera/Tessera Services/Transaction Manager.md
                - Enclave: Privacy/Tessera/Tessera Services/Enclave.md
                - Keys:
                    - Key Generation: Privacy/Tessera/Tessera Services/Keys/Keys.md
                    - Setting up Hashicorp Vault: Privacy/Tessera/Tessera Services/Keys/Setting up a Hashicorp Vault.md
                    - Setting up Azure Key Vault: Privacy/Tessera/Tessera Services/Keys/Setting up an Azure Key Vault.md
            - Usage:
                - Interfaces & API: Privacy/Tessera/Usage/Interface & API.md
                - Admin Usage: Privacy/Tessera/Usage/Admin Usage.md
                - Monitoring: Privacy/Tessera/Usage/Monitoring.md
            - Migration from Constellation: Privacy/Tessera/Migration from Constellation.md
        - Constellation:
            - What is Constellation: Privacy/Constellation/Constellation.md
            - How it works: Privacy/Constellation/How constellation works.md
            - Sample Configuration: Privacy/Constellation/Sample Configuration.md
            - Running Constellation: Privacy/Constellation/Installation & Running.md
<<<<<<< HEAD
    - Cakeshop:
        - Overview: Cakeshop/Overview.md
        - Getting Started: Cakeshop/Getting started.md
        - Cakeshop FAQ: Cakeshop/Cakeshop FAQ.md
    - Product Roadmap: roadmap.md         
=======
    - Product Roadmap: roadmap.md
>>>>>>> baa7efcf
    - FAQ: FAQ.md

theme:
  name: 'material'
  custom_dir: 'docs/theme'
  font:
      text: 'Roboto'
      code: 'Roboto Mono'
  language: 'en'
  logo: 'images/logo.png'
  favicon: 'images/logo-48x48.png'

extra_css:
    - 'theme/assets/stylesheets/extra.css'

markdown_extensions:
    - toc:
        permalink: true
        toc_depth: 3
    - codehilite
    - admonition
    - footnotes
    - def_list
    - abbr
    - pymdownx.arithmatex
    - pymdownx.betterem:
          smart_enable: all
    - pymdownx.keys
    - pymdownx.details
    - pymdownx.emoji
    - pymdownx.magiclink
    - pymdownx.mark
    - pymdownx.smartsymbols
    - pymdownx.superfences
    - pymdownx.tasklist:
          custom_checkbox: true
    - pymdownx.tilde
    - meta
    - smarty

plugins:
    - search<|MERGE_RESOLUTION|>--- conflicted
+++ resolved
@@ -66,15 +66,11 @@
             - How it works: Privacy/Constellation/How constellation works.md
             - Sample Configuration: Privacy/Constellation/Sample Configuration.md
             - Running Constellation: Privacy/Constellation/Installation & Running.md
-<<<<<<< HEAD
     - Cakeshop:
         - Overview: Cakeshop/Overview.md
         - Getting Started: Cakeshop/Getting started.md
         - Cakeshop FAQ: Cakeshop/Cakeshop FAQ.md
     - Product Roadmap: roadmap.md         
-=======
-    - Product Roadmap: roadmap.md
->>>>>>> baa7efcf
     - FAQ: FAQ.md
 
 theme:
