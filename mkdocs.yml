
# Project information
site_name: Quorum
site_url: https://docs.goquorum.com/
site_description: A permissioned implementation of Ethereum supporting data privacy
site_author: Quorum
copyright: Quorum 2019

# Repository
repo_name: quorum
repo_url: https://github.com/jpmorganchase/quorum

nav:
    - Getting Started:
        - Overview: Getting Started/Getting Started Overview.md
        - Installing: Getting Started/Installing.md
        - Examples: Getting Started/Quorum-Examples.md
        - Creating a Network From Scratch: Getting Started/Creating-A-Network-From-Scratch.md
        - Running Quorum: Getting Started/running.md
        - Quorum API: Getting Started/api.md
    - Consensus:
        - Consensus: Consensus/Consensus.md
        - Raft BFT:
            - Consensus/raft/raft.md
            - Consensus/raft/raft-rpc-api.md
        - Istanbul BFT:
            - Consensus/ibft/istanbul-rpc-api.md
            - Consensus/ibft/ibft-parameters.md
    - Transaction Processing: Transaction Processing/Transaction Processing.md
    - Security Framework:
          - Overview: Security/Framework/Overview.md
          - Quorum Network:
            - Consortium: Security/Framework/Quorum Network Security/Consortium.md
            - Quorum Node:
                - Overview: Security/Framework/Quorum Network Security/Node.md
                - Permissioning:
                    - Network Permissioning: Security/Framework/Quorum Network Security/Nodes/Permissioning/Network Permissioning.md
            - Transaction Manager: Security/Framework/Quorum Network Security/Transaction Manager.md
            - Operational Considerations: Security/Framework/Quorum Network Security/Opertional Considerations.md
          - Decentralized App:
            - Frontend: Security/Framework/Decentralized Application/Frontend Components.md
            - Smart Contracts:  Security/Framework/Decentralized Application/Smart Contracts Security.md
    - Permissioning:
        - Overview: Permissioning/Overview.md
        - Design: Permissioning/Contract Design.md
        - Setup: Permissioning/setup.md
        - APIs: Permissioning/Permissioning apis.md
        - Usage: Permissioning/Usage.md
    - Privacy:
        - Tessera:
            - What is Tessera: Privacy/Tessera/Tessera.md
            - How Tessera works: Privacy/Tessera/How Tessera Works.md
            - Configuration:
                - Overview: Privacy/Tessera/Configuration/Configuration Overview.md
                - Keys Config: Privacy/Tessera/Configuration/Keys.md
                - TLS Config: Privacy/Tessera/Configuration/TLS.md
                - Using CLI to override config: Privacy/Tessera/Configuration/Using CLI to override config.md
                - Sample Configuration: Privacy/Tessera/Configuration/Sample Configuration.md
            - Tessera Services:
                - Transaction Manager: Privacy/Tessera/Tessera Services/Transaction Manager.md
                - Enclave: Privacy/Tessera/Tessera Services/Enclave.md
                - Keys:
                    - Key Generation: Privacy/Tessera/Tessera Services/Keys/Keys.md
                    - Setting up Hashicorp Vault: Privacy/Tessera/Tessera Services/Keys/Setting up a Hashicorp Vault.md
                    - Setting up Azure Key Vault: Privacy/Tessera/Tessera Services/Keys/Setting up an Azure Key Vault.md
            - Usage:
                - Interfaces & API: Privacy/Tessera/Usage/Interface & API.md
                - Admin Usage: Privacy/Tessera/Usage/Admin Usage.md
                - Monitoring: Privacy/Tessera/Usage/Monitoring.md
            - Migration from Constellation: Privacy/Tessera/Migration from Constellation.md
        - Constellation:
            - What is Constellation: Privacy/Constellation/Constellation.md
            - How it works: Privacy/Constellation/How constellation works.md
            - Sample Configuration: Privacy/Constellation/Sample Configuration.md
            - Running Constellation: Privacy/Constellation/Installation & Running.md
    - Cakeshop:
        - Overview: Cakeshop/Overview.md
        - Getting Started: Cakeshop/Getting started.md
        - Cakeshop FAQ: Cakeshop/Cakeshop FAQ.md
    - Remix Plugin:
        - Overview: RemixPlugin/Overview.md
        - Getting Started: RemixPlugin/Getting started.md
    - Quorum Features:
        - DNS: Features/dns.md
<<<<<<< HEAD
        - Backup & Restore: Features/import-export.md
=======
    - How-To Guides:
        - Adding new nodes: How-To-Guides/adding_nodes.md
        - Adding IBFT validators: How-To-Guides/add_ibft_validator.md
>>>>>>> 8b16db69
    - Product Roadmap: roadmap.md
    - FAQ: FAQ.md

theme:
  name: 'material'
  custom_dir: 'docs/theme'
  font:
      text: 'Roboto'
      code: 'Roboto Mono'
  language: 'en'
  logo: 'images/logo.png'
  favicon: 'images/logo-48x48.png'

extra_css:
    - 'theme/assets/stylesheets/extra.css'

markdown_extensions:
    - toc:
        permalink: true
        toc_depth: 3
    - codehilite
    - admonition
    - footnotes
    - def_list
    - abbr
    - pymdownx.arithmatex
    - pymdownx.betterem:
          smart_enable: all
    - pymdownx.keys
    - pymdownx.details
    - pymdownx.emoji
    - pymdownx.magiclink
    - pymdownx.mark
    - pymdownx.smartsymbols
    - pymdownx.superfences
    - pymdownx.tasklist:
          custom_checkbox: true
    - pymdownx.tilde
    - meta
    - smarty

plugins:
    - search<|MERGE_RESOLUTION|>--- conflicted
+++ resolved
@@ -82,13 +82,10 @@
         - Getting Started: RemixPlugin/Getting started.md
     - Quorum Features:
         - DNS: Features/dns.md
-<<<<<<< HEAD
-        - Backup & Restore: Features/import-export.md
-=======
     - How-To Guides:
         - Adding new nodes: How-To-Guides/adding_nodes.md
         - Adding IBFT validators: How-To-Guides/add_ibft_validator.md
->>>>>>> 8b16db69
+        - Backup & Restore: Features/import-export.md
     - Product Roadmap: roadmap.md
     - FAQ: FAQ.md
 
