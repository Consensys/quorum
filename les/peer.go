// Copyright 2016 The go-ethereum Authors
// This file is part of the go-ethereum library.
//
// The go-ethereum library is free software: you can redistribute it and/or modify
// it under the terms of the GNU Lesser General Public License as published by
// the Free Software Foundation, either version 3 of the License, or
// (at your option) any later version.
//
// The go-ethereum library is distributed in the hope that it will be useful,
// but WITHOUT ANY WARRANTY; without even the implied warranty of
// MERCHANTABILITY or FITNESS FOR A PARTICULAR PURPOSE. See the
// GNU Lesser General Public License for more details.
//
// You should have received a copy of the GNU Lesser General Public License
// along with the go-ethereum library. If not, see <http://www.gnu.org/licenses/>.

package les

import (
	"errors"
	"fmt"
	"math/big"
	"math/rand"
	"sync"
	"sync/atomic"
	"time"

	"github.com/ethereum/go-ethereum/common"
	"github.com/ethereum/go-ethereum/common/mclock"
	"github.com/ethereum/go-ethereum/core"
	"github.com/ethereum/go-ethereum/core/types"
	"github.com/ethereum/go-ethereum/eth"
	"github.com/ethereum/go-ethereum/les/flowcontrol"
	"github.com/ethereum/go-ethereum/light"
	"github.com/ethereum/go-ethereum/p2p"
	"github.com/ethereum/go-ethereum/params"
	"github.com/ethereum/go-ethereum/rlp"
)

var (
	errClosed            = errors.New("peer set is closed")
	errAlreadyRegistered = errors.New("peer is already registered")
	errNotRegistered     = errors.New("peer is not registered")
)

const (
	maxRequestErrors  = 20 // number of invalid requests tolerated (makes the protocol less brittle but still avoids spam)
	maxResponseErrors = 50 // number of invalid responses tolerated (makes the protocol less brittle but still avoids spam)
)

// capacity limitation for parameter updates
const (
	allowedUpdateBytes = 100000                // initial/maximum allowed update size
	allowedUpdateRate  = time.Millisecond * 10 // time constant for recharging one byte of allowance
)

const (
	freezeTimeBase    = time.Millisecond * 700 // fixed component of client freeze time
	freezeTimeRandom  = time.Millisecond * 600 // random component of client freeze time
	freezeCheckPeriod = time.Millisecond * 100 // buffer value recheck period after initial freeze time has elapsed
)

// if the total encoded size of a sent transaction batch is over txSizeCostLimit
// per transaction then the request cost is calculated as proportional to the
// encoded size instead of the transaction count
const txSizeCostLimit = 0x4000

// if the total encoded size of a sent transaction batch is over txSizeCostLimit
// per transaction then the request cost is calculated as proportional to the
// encoded size instead of the transaction count
const txSizeCostLimit = 0x4000

const (
	announceTypeNone = iota
	announceTypeSimple
	announceTypeSigned
)

type peer struct {
	*p2p.Peer
	rw p2p.MsgReadWriter

	version int    // Protocol version negotiated
	network uint64 // Network ID being on

	announceType uint64

	// Checkpoint relative fields
	checkpoint       params.TrustedCheckpoint
	checkpointNumber uint64

	id string

	headInfo *announceData
	lock     sync.RWMutex

	sendQueue *execQueue

	errCh chan error
	// responseLock ensures that responses are queued in the same order as
	// RequestProcessed is called
	responseLock  sync.Mutex
	responseCount uint64
	invalidCount  uint32

	poolEntry      *poolEntry
	hasBlock       func(common.Hash, uint64, bool) bool
	responseErrors int
	updateCounter  uint64
	updateTime     mclock.AbsTime
	frozen         uint32 // 1 if client is in frozen state

	fcClient *flowcontrol.ClientNode // nil if the peer is server only
	fcServer *flowcontrol.ServerNode // nil if the peer is client only
	fcParams flowcontrol.ServerParams
	fcCosts  requestCostTable

	trusted                 bool
	onlyAnnounce            bool
	chainSince, chainRecent uint64
	stateSince, stateRecent uint64
}

func newPeer(version int, network uint64, trusted bool, p *p2p.Peer, rw p2p.MsgReadWriter) *peer {
	return &peer{
		Peer:    p,
		rw:      rw,
		version: version,
		network: network,
		id:      fmt.Sprintf("%x", p.ID().Bytes()),
		trusted: trusted,
		errCh:   make(chan error, 1),
	}
}

// rejectUpdate returns true if a parameter update has to be rejected because
// the size and/or rate of updates exceed the capacity limitation
func (p *peer) rejectUpdate(size uint64) bool {
	now := mclock.Now()
	if p.updateCounter == 0 {
		p.updateTime = now
	} else {
		dt := now - p.updateTime
		r := uint64(dt / mclock.AbsTime(allowedUpdateRate))
		if p.updateCounter > r {
			p.updateCounter -= r
			p.updateTime += mclock.AbsTime(allowedUpdateRate * time.Duration(r))
		} else {
			p.updateCounter = 0
			p.updateTime = now
		}
	}
	p.updateCounter += size
	return p.updateCounter > allowedUpdateBytes
}

// freezeClient temporarily puts the client in a frozen state which means all
// unprocessed and subsequent requests are dropped. Unfreezing happens automatically
// after a short time if the client's buffer value is at least in the slightly positive
// region. The client is also notified about being frozen/unfrozen with a Stop/Resume
// message.
func (p *peer) freezeClient() {
	if p.version < lpv3 {
		// if Stop/Resume is not supported then just drop the peer after setting
		// its frozen status permanently
		atomic.StoreUint32(&p.frozen, 1)
		p.Peer.Disconnect(p2p.DiscUselessPeer)
		return
	}
	if atomic.SwapUint32(&p.frozen, 1) == 0 {
		go func() {
			p.SendStop()
			time.Sleep(freezeTimeBase + time.Duration(rand.Int63n(int64(freezeTimeRandom))))
			for {
				bufValue, bufLimit := p.fcClient.BufferStatus()
				if bufLimit == 0 {
					return
				}
				if bufValue <= bufLimit/8 {
					time.Sleep(freezeCheckPeriod)
				} else {
					atomic.StoreUint32(&p.frozen, 0)
					p.SendResume(bufValue)
					break
				}
			}
		}()
	}
}

// freezeServer processes Stop/Resume messages from the given server
func (p *peer) freezeServer(frozen bool) {
	var f uint32
	if frozen {
		f = 1
	}
	if atomic.SwapUint32(&p.frozen, f) != f && frozen {
		p.sendQueue.clear()
	}
}

// isFrozen returns true if the client is frozen or the server has put our
// client in frozen state
func (p *peer) isFrozen() bool {
	return atomic.LoadUint32(&p.frozen) != 0
}

func (p *peer) canQueue() bool {
	return p.sendQueue.canQueue() && !p.isFrozen()
}

func (p *peer) queueSend(f func()) {
	p.sendQueue.queue(f)
}

// Info gathers and returns a collection of metadata known about a peer.
func (p *peer) Info() *eth.PeerInfo {
	return &eth.PeerInfo{
		Version:    p.version,
		Difficulty: p.Td(),
		Head:       fmt.Sprintf("%x", p.Head()),
	}
}

// Head retrieves a copy of the current head (most recent) hash of the peer.
func (p *peer) Head() (hash common.Hash) {
	p.lock.RLock()
	defer p.lock.RUnlock()

	copy(hash[:], p.headInfo.Hash[:])
	return hash
}

func (p *peer) HeadAndTd() (hash common.Hash, td *big.Int) {
	p.lock.RLock()
	defer p.lock.RUnlock()

	copy(hash[:], p.headInfo.Hash[:])
	return hash, p.headInfo.Td
}

func (p *peer) headBlockInfo() blockInfo {
	p.lock.RLock()
	defer p.lock.RUnlock()

	return blockInfo{Hash: p.headInfo.Hash, Number: p.headInfo.Number, Td: p.headInfo.Td}
}

// Td retrieves the current total difficulty of a peer.
func (p *peer) Td() *big.Int {
	p.lock.RLock()
	defer p.lock.RUnlock()

	return new(big.Int).Set(p.headInfo.Td)
}

// waitBefore implements distPeer interface
func (p *peer) waitBefore(maxCost uint64) (time.Duration, float64) {
	return p.fcServer.CanSend(maxCost)
}

// updateCapacity updates the request serving capacity assigned to a given client
// and also sends an announcement about the updated flow control parameters
func (p *peer) updateCapacity(cap uint64) {
	p.responseLock.Lock()
	defer p.responseLock.Unlock()

	p.fcParams = flowcontrol.ServerParams{MinRecharge: cap, BufLimit: cap * bufLimitRatio}
	p.fcClient.UpdateParams(p.fcParams)
	var kvList keyValueList
	kvList = kvList.add("flowControl/MRR", cap)
	kvList = kvList.add("flowControl/BL", cap*bufLimitRatio)
	p.queueSend(func() { p.SendAnnounce(announceData{Update: kvList}) })
}

func sendRequest(w p2p.MsgWriter, msgcode, reqID, cost uint64, data interface{}) error {
	type req struct {
		ReqID uint64
		Data  interface{}
	}
	return p2p.Send(w, msgcode, req{reqID, data})
}

// reply struct represents a reply with the actual data already RLP encoded and
// only the bv (buffer value) missing. This allows the serving mechanism to
// calculate the bv value which depends on the data size before sending the reply.
type reply struct {
	w              p2p.MsgWriter
	msgcode, reqID uint64
	data           rlp.RawValue
}

// send sends the reply with the calculated buffer value
func (r *reply) send(bv uint64) error {
	type resp struct {
		ReqID, BV uint64
		Data      rlp.RawValue
	}
	return p2p.Send(r.w, r.msgcode, resp{r.reqID, bv, r.data})
}

// size returns the RLP encoded size of the message data
func (r *reply) size() uint32 {
	return uint32(len(r.data))
}

func (p *peer) GetRequestCost(msgcode uint64, amount int) uint64 {
	p.lock.RLock()
	defer p.lock.RUnlock()

	costs := p.fcCosts[msgcode]
	if costs == nil {
		return 0
	}
	cost := costs.baseCost + costs.reqCost*uint64(amount)
<<<<<<< HEAD
	if cost > p.fcServerParams.BufLimit {
		cost = p.fcServerParams.BufLimit
=======
	if cost > p.fcParams.BufLimit {
		cost = p.fcParams.BufLimit
>>>>>>> 52f24617
	}
	return cost
}

func (p *peer) GetTxRelayCost(amount, size int) uint64 {
	p.lock.RLock()
	defer p.lock.RUnlock()

<<<<<<< HEAD
	var msgcode uint64
	switch p.version {
	case lpv1:
		msgcode = SendTxMsg
	case lpv2:
		msgcode = SendTxV2Msg
	default:
		panic(nil)
	}

	costs := p.fcCosts[msgcode]
=======
	costs := p.fcCosts[SendTxV2Msg]
>>>>>>> 52f24617
	if costs == nil {
		return 0
	}
	cost := costs.baseCost + costs.reqCost*uint64(amount)
	sizeCost := costs.baseCost + costs.reqCost*uint64(size)/txSizeCostLimit
	if sizeCost > cost {
		cost = sizeCost
	}

<<<<<<< HEAD
	if cost > p.fcServerParams.BufLimit {
		cost = p.fcServerParams.BufLimit
=======
	if cost > p.fcParams.BufLimit {
		cost = p.fcParams.BufLimit
>>>>>>> 52f24617
	}
	return cost
}

// HasBlock checks if the peer has a given block
func (p *peer) HasBlock(hash common.Hash, number uint64, hasState bool) bool {
	var head, since, recent uint64
	p.lock.RLock()
	if p.headInfo != nil {
		head = p.headInfo.Number
	}
	if hasState {
		since = p.stateSince
		recent = p.stateRecent
	} else {
		since = p.chainSince
		recent = p.chainRecent
	}
	hasBlock := p.hasBlock
	p.lock.RUnlock()
	return head >= number && number >= since && (recent == 0 || number+recent+4 > head) && hasBlock != nil && hasBlock(hash, number, hasState)
}

// SendAnnounce announces the availability of a number of blocks through
// a hash notification.
func (p *peer) SendAnnounce(request announceData) error {
	return p2p.Send(p.rw, AnnounceMsg, request)
}

// SendStop notifies the client about being in frozen state
func (p *peer) SendStop() error {
	return p2p.Send(p.rw, StopMsg, struct{}{})
}

// SendResume notifies the client about getting out of frozen state
func (p *peer) SendResume(bv uint64) error {
	return p2p.Send(p.rw, ResumeMsg, bv)
}

// ReplyBlockHeaders creates a reply with a batch of block headers
func (p *peer) ReplyBlockHeaders(reqID uint64, headers []*types.Header) *reply {
	data, _ := rlp.EncodeToBytes(headers)
	return &reply{p.rw, BlockHeadersMsg, reqID, data}
}

// ReplyBlockBodiesRLP creates a reply with a batch of block contents from
// an already RLP encoded format.
func (p *peer) ReplyBlockBodiesRLP(reqID uint64, bodies []rlp.RawValue) *reply {
	data, _ := rlp.EncodeToBytes(bodies)
	return &reply{p.rw, BlockBodiesMsg, reqID, data}
}

// ReplyCode creates a reply with a batch of arbitrary internal data, corresponding to the
// hashes requested.
func (p *peer) ReplyCode(reqID uint64, codes [][]byte) *reply {
	data, _ := rlp.EncodeToBytes(codes)
	return &reply{p.rw, CodeMsg, reqID, data}
}

// ReplyReceiptsRLP creates a reply with a batch of transaction receipts, corresponding to the
// ones requested from an already RLP encoded format.
func (p *peer) ReplyReceiptsRLP(reqID uint64, receipts []rlp.RawValue) *reply {
	data, _ := rlp.EncodeToBytes(receipts)
	return &reply{p.rw, ReceiptsMsg, reqID, data}
}

// ReplyProofsV2 creates a reply with a batch of merkle proofs, corresponding to the ones requested.
func (p *peer) ReplyProofsV2(reqID uint64, proofs light.NodeList) *reply {
	data, _ := rlp.EncodeToBytes(proofs)
	return &reply{p.rw, ProofsV2Msg, reqID, data}
}

// ReplyHelperTrieProofs creates a reply with a batch of HelperTrie proofs, corresponding to the ones requested.
func (p *peer) ReplyHelperTrieProofs(reqID uint64, resp HelperTrieResps) *reply {
	data, _ := rlp.EncodeToBytes(resp)
	return &reply{p.rw, HelperTrieProofsMsg, reqID, data}
}

// ReplyTxStatus creates a reply with a batch of transaction status records, corresponding to the ones requested.
func (p *peer) ReplyTxStatus(reqID uint64, stats []light.TxStatus) *reply {
	data, _ := rlp.EncodeToBytes(stats)
	return &reply{p.rw, TxStatusMsg, reqID, data}
}

// RequestHeadersByHash fetches a batch of blocks' headers corresponding to the
// specified header query, based on the hash of an origin block.
func (p *peer) RequestHeadersByHash(reqID, cost uint64, origin common.Hash, amount int, skip int, reverse bool) error {
	p.Log().Debug("Fetching batch of headers", "count", amount, "fromhash", origin, "skip", skip, "reverse", reverse)
	return sendRequest(p.rw, GetBlockHeadersMsg, reqID, cost, &getBlockHeadersData{Origin: hashOrNumber{Hash: origin}, Amount: uint64(amount), Skip: uint64(skip), Reverse: reverse})
}

// RequestHeadersByNumber fetches a batch of blocks' headers corresponding to the
// specified header query, based on the number of an origin block.
func (p *peer) RequestHeadersByNumber(reqID, cost, origin uint64, amount int, skip int, reverse bool) error {
	p.Log().Debug("Fetching batch of headers", "count", amount, "fromnum", origin, "skip", skip, "reverse", reverse)
	return sendRequest(p.rw, GetBlockHeadersMsg, reqID, cost, &getBlockHeadersData{Origin: hashOrNumber{Number: origin}, Amount: uint64(amount), Skip: uint64(skip), Reverse: reverse})
}

// RequestBodies fetches a batch of blocks' bodies corresponding to the hashes
// specified.
func (p *peer) RequestBodies(reqID, cost uint64, hashes []common.Hash) error {
	p.Log().Debug("Fetching batch of block bodies", "count", len(hashes))
	return sendRequest(p.rw, GetBlockBodiesMsg, reqID, cost, hashes)
}

// RequestCode fetches a batch of arbitrary data from a node's known state
// data, corresponding to the specified hashes.
func (p *peer) RequestCode(reqID, cost uint64, reqs []CodeReq) error {
	p.Log().Debug("Fetching batch of codes", "count", len(reqs))
	return sendRequest(p.rw, GetCodeMsg, reqID, cost, reqs)
}

// RequestReceipts fetches a batch of transaction receipts from a remote node.
func (p *peer) RequestReceipts(reqID, cost uint64, hashes []common.Hash) error {
	p.Log().Debug("Fetching batch of receipts", "count", len(hashes))
	return sendRequest(p.rw, GetReceiptsMsg, reqID, cost, hashes)
}

// RequestProofs fetches a batch of merkle proofs from a remote node.
func (p *peer) RequestProofs(reqID, cost uint64, reqs []ProofReq) error {
	p.Log().Debug("Fetching batch of proofs", "count", len(reqs))
	return sendRequest(p.rw, GetProofsV2Msg, reqID, cost, reqs)
}

// RequestHelperTrieProofs fetches a batch of HelperTrie merkle proofs from a remote node.
func (p *peer) RequestHelperTrieProofs(reqID, cost uint64, reqs []HelperTrieReq) error {
	p.Log().Debug("Fetching batch of HelperTrie proofs", "count", len(reqs))
	return sendRequest(p.rw, GetHelperTrieProofsMsg, reqID, cost, reqs)
}

// RequestTxStatus fetches a batch of transaction status records from a remote node.
func (p *peer) RequestTxStatus(reqID, cost uint64, txHashes []common.Hash) error {
	p.Log().Debug("Requesting transaction status", "count", len(txHashes))
	return sendRequest(p.rw, GetTxStatusMsg, reqID, cost, txHashes)
}

<<<<<<< HEAD
// SendTxs sends a batch of transactions to be added to the remote transaction pool.
func (p *peer) SendTxs(reqID, cost uint64, txs rlp.RawValue) error {
	p.Log().Debug("Fetching batch of transactions", "size", len(txs))
	switch p.version {
	case lpv1:
		return p2p.Send(p.rw, SendTxMsg, txs) // old message format does not include reqID
	case lpv2:
		return sendRequest(p.rw, SendTxV2Msg, reqID, cost, txs)
	default:
		panic(nil)
	}
=======
// SendTxStatus creates a reply with a batch of transactions to be added to the remote transaction pool.
func (p *peer) SendTxs(reqID, cost uint64, txs rlp.RawValue) error {
	p.Log().Debug("Sending batch of transactions", "size", len(txs))
	return sendRequest(p.rw, SendTxV2Msg, reqID, cost, txs)
>>>>>>> 52f24617
}

type keyValueEntry struct {
	Key   string
	Value rlp.RawValue
}
type keyValueList []keyValueEntry
type keyValueMap map[string]rlp.RawValue

func (l keyValueList) add(key string, val interface{}) keyValueList {
	var entry keyValueEntry
	entry.Key = key
	if val == nil {
		val = uint64(0)
	}
	enc, err := rlp.EncodeToBytes(val)
	if err == nil {
		entry.Value = enc
	}
	return append(l, entry)
}

func (l keyValueList) decode() (keyValueMap, uint64) {
	m := make(keyValueMap)
	var size uint64
	for _, entry := range l {
		m[entry.Key] = entry.Value
		size += uint64(len(entry.Key)) + uint64(len(entry.Value)) + 8
	}
	return m, size
}

func (m keyValueMap) get(key string, val interface{}) error {
	enc, ok := m[key]
	if !ok {
		return errResp(ErrMissingKey, "%s", key)
	}
	if val == nil {
		return nil
	}
	return rlp.DecodeBytes(enc, val)
}

func (p *peer) sendReceiveHandshake(sendList keyValueList) (keyValueList, error) {
	// Send out own handshake in a new thread
	errc := make(chan error, 1)
	go func() {
		errc <- p2p.Send(p.rw, StatusMsg, sendList)
	}()
	// In the mean time retrieve the remote status message
	msg, err := p.rw.ReadMsg()
	if err != nil {
		return nil, err
	}
	if msg.Code != StatusMsg {
		return nil, errResp(ErrNoStatusMsg, "first msg has code %x (!= %x)", msg.Code, StatusMsg)
	}
	if msg.Size > ProtocolMaxMsgSize {
		return nil, errResp(ErrMsgTooLarge, "%v > %v", msg.Size, ProtocolMaxMsgSize)
	}
	// Decode the handshake
	var recvList keyValueList
	if err := msg.Decode(&recvList); err != nil {
		return nil, errResp(ErrDecode, "msg %v: %v", msg, err)
	}
	if err := <-errc; err != nil {
		return nil, err
	}
	return recvList, nil
}

// Handshake executes the les protocol handshake, negotiating version number,
// network IDs, difficulties, head and genesis blocks.
func (p *peer) Handshake(td *big.Int, head common.Hash, headNum uint64, genesis common.Hash, server *LesServer) error {
	p.lock.Lock()
	defer p.lock.Unlock()

	var send keyValueList
	send = send.add("protocolVersion", uint64(p.version))
	send = send.add("networkId", p.network)
	send = send.add("headTd", td)
	send = send.add("headHash", head)
	send = send.add("headNum", headNum)
	send = send.add("genesisHash", genesis)
	if server != nil {
		if !server.onlyAnnounce {
			send = send.add("serveHeaders", nil)
			send = send.add("serveChainSince", uint64(0))
			send = send.add("serveStateSince", uint64(0))

			// If local ethereum node is running in archive mode, advertise ourselves we have
			// all version state data. Otherwise only recent state is available.
			stateRecent := uint64(core.TriesInMemory - 4)
			if server.archiveMode {
				stateRecent = 0
			}
			send = send.add("serveRecentState", stateRecent)
			send = send.add("txRelay", nil)
		}
		send = send.add("flowControl/BL", server.defParams.BufLimit)
		send = send.add("flowControl/MRR", server.defParams.MinRecharge)
		var costList RequestCostList
		if server.costTracker != nil {
			costList = server.costTracker.makeCostList(server.costTracker.globalFactor())
		} else {
			costList = testCostList(server.testCost)
		}
		send = send.add("flowControl/MRC", costList)
		p.fcCosts = costList.decode(ProtocolLengths[uint(p.version)])
		p.fcParams = server.defParams

		if server.protocolManager != nil && server.protocolManager.reg != nil && server.protocolManager.reg.isRunning() {
			cp, height := server.protocolManager.reg.stableCheckpoint()
			if cp != nil {
				send = send.add("checkpoint/value", cp)
				send = send.add("checkpoint/registerHeight", height)
			}
		}
	} else {
		//on client node
		p.announceType = announceTypeSimple
		if p.trusted {
			p.announceType = announceTypeSigned
		}
		send = send.add("announceType", p.announceType)
	}

	recvList, err := p.sendReceiveHandshake(send)
	if err != nil {
		return err
	}
	recv, size := recvList.decode()
	if p.rejectUpdate(size) {
		return errResp(ErrRequestRejected, "")
	}

	var rGenesis, rHash common.Hash
	var rVersion, rNetwork, rNum uint64
	var rTd *big.Int

	if err := recv.get("protocolVersion", &rVersion); err != nil {
		return err
	}
	if err := recv.get("networkId", &rNetwork); err != nil {
		return err
	}
	if err := recv.get("headTd", &rTd); err != nil {
		return err
	}
	if err := recv.get("headHash", &rHash); err != nil {
		return err
	}
	if err := recv.get("headNum", &rNum); err != nil {
		return err
	}
	if err := recv.get("genesisHash", &rGenesis); err != nil {
		return err
	}

	if rGenesis != genesis {
		return errResp(ErrGenesisBlockMismatch, "%x (!= %x)", rGenesis[:8], genesis[:8])
	}
	if rNetwork != p.network {
		return errResp(ErrNetworkIdMismatch, "%d (!= %d)", rNetwork, p.network)
	}
	if int(rVersion) != p.version {
		return errResp(ErrProtocolVersionMismatch, "%d (!= %d)", rVersion, p.version)
	}

	if server != nil {
		// until we have a proper peer connectivity API, allow LES connection to other servers
		/*if recv.get("serveStateSince", nil) == nil {
			return errResp(ErrUselessPeer, "wanted client, got server")
		}*/
		if recv.get("announceType", &p.announceType) != nil {
			//set default announceType on server side
			p.announceType = announceTypeSimple
		}
		p.fcClient = flowcontrol.NewClientNode(server.fcManager, server.defParams)
	} else {
		//mark OnlyAnnounce server if "serveHeaders", "serveChainSince", "serveStateSince" or "txRelay" fields don't exist
		if recv.get("serveChainSince", &p.chainSince) != nil {
			p.onlyAnnounce = true
		}
		if recv.get("serveRecentChain", &p.chainRecent) != nil {
			p.chainRecent = 0
		}
		if recv.get("serveStateSince", &p.stateSince) != nil {
			p.onlyAnnounce = true
		}
		if recv.get("serveRecentState", &p.stateRecent) != nil {
			p.stateRecent = 0
		}
		if recv.get("txRelay", nil) != nil {
			p.onlyAnnounce = true
		}

		if p.onlyAnnounce && !p.trusted {
			return errResp(ErrUselessPeer, "peer cannot serve requests")
		}

		var sParams flowcontrol.ServerParams
		if err := recv.get("flowControl/BL", &sParams.BufLimit); err != nil {
			return err
		}
		if err := recv.get("flowControl/MRR", &sParams.MinRecharge); err != nil {
			return err
		}
		var MRC RequestCostList
		if err := recv.get("flowControl/MRC", &MRC); err != nil {
			return err
		}
<<<<<<< HEAD
		p.fcServerParams = params
		p.fcServer = flowcontrol.NewServerNode(params)
		p.fcCosts = MRC.decode()
		var checkList []uint64
		switch p.version {
		case lpv1:
			checkList = reqListV1
		case lpv2:
			checkList = reqListV2
		default:
			panic(nil)
		}
		for _, msgCode := range checkList {
			if p.fcCosts[msgCode] == nil {
				return errResp(ErrUselessPeer, "peer does not support message %d", msgCode)
=======
		p.fcParams = sParams
		p.fcServer = flowcontrol.NewServerNode(sParams, &mclock.System{})
		p.fcCosts = MRC.decode(ProtocolLengths[uint(p.version)])

		recv.get("checkpoint/value", &p.checkpoint)
		recv.get("checkpoint/registerHeight", &p.checkpointNumber)

		if !p.onlyAnnounce {
			for msgCode := range reqAvgTimeCost {
				if p.fcCosts[msgCode] == nil {
					return errResp(ErrUselessPeer, "peer does not support message %d", msgCode)
				}
>>>>>>> 52f24617
			}
		}
	}
	p.headInfo = &announceData{Td: rTd, Hash: rHash, Number: rNum}
	return nil
}

// updateFlowControl updates the flow control parameters belonging to the server
// node if the announced key/value set contains relevant fields
func (p *peer) updateFlowControl(update keyValueMap) {
	if p.fcServer == nil {
		return
	}
	params := p.fcParams
	updateParams := false
	if update.get("flowControl/BL", &params.BufLimit) == nil {
		updateParams = true
	}
	if update.get("flowControl/MRR", &params.MinRecharge) == nil {
		updateParams = true
	}
	if updateParams {
		p.fcParams = params
		p.fcServer.UpdateParams(params)
	}
	var MRC RequestCostList
	if update.get("flowControl/MRC", &MRC) == nil {
		costUpdate := MRC.decode(ProtocolLengths[uint(p.version)])
		for code, cost := range costUpdate {
			p.fcCosts[code] = cost
		}
	}
}

// String implements fmt.Stringer.
func (p *peer) String() string {
	return fmt.Sprintf("Peer %s [%s]", p.id,
		fmt.Sprintf("les/%d", p.version),
	)
}

// peerSetNotify is a callback interface to notify services about added or
// removed peers
type peerSetNotify interface {
	registerPeer(*peer)
	unregisterPeer(*peer)
}

// peerSet represents the collection of active peers currently participating in
// the Light Ethereum sub-protocol.
type peerSet struct {
	peers      map[string]*peer
	lock       sync.RWMutex
	notifyList []peerSetNotify
	closed     bool
}

// newPeerSet creates a new peer set to track the active participants.
func newPeerSet() *peerSet {
	return &peerSet{
		peers: make(map[string]*peer),
	}
}

// notify adds a service to be notified about added or removed peers
func (ps *peerSet) notify(n peerSetNotify) {
	ps.lock.Lock()
	ps.notifyList = append(ps.notifyList, n)
	peers := make([]*peer, 0, len(ps.peers))
	for _, p := range ps.peers {
		peers = append(peers, p)
	}
	ps.lock.Unlock()

	for _, p := range peers {
		n.registerPeer(p)
	}
}

// Register injects a new peer into the working set, or returns an error if the
// peer is already known.
func (ps *peerSet) Register(p *peer) error {
	ps.lock.Lock()
	if ps.closed {
		ps.lock.Unlock()
		return errClosed
	}
	if _, ok := ps.peers[p.id]; ok {
		ps.lock.Unlock()
		return errAlreadyRegistered
	}
	ps.peers[p.id] = p
	p.sendQueue = newExecQueue(100)
	peers := make([]peerSetNotify, len(ps.notifyList))
	copy(peers, ps.notifyList)
	ps.lock.Unlock()

	for _, n := range peers {
		n.registerPeer(p)
	}
	return nil
}

// Unregister removes a remote peer from the active set, disabling any further
// actions to/from that particular entity. It also initiates disconnection at the networking layer.
func (ps *peerSet) Unregister(id string) error {
	ps.lock.Lock()
	if p, ok := ps.peers[id]; !ok {
		ps.lock.Unlock()
		return errNotRegistered
	} else {
		delete(ps.peers, id)
		peers := make([]peerSetNotify, len(ps.notifyList))
		copy(peers, ps.notifyList)
		ps.lock.Unlock()

		for _, n := range peers {
			n.unregisterPeer(p)
		}

		p.sendQueue.quit()
		p.Peer.Disconnect(p2p.DiscUselessPeer)

		return nil
	}
}

// AllPeerIDs returns a list of all registered peer IDs
func (ps *peerSet) AllPeerIDs() []string {
	ps.lock.RLock()
	defer ps.lock.RUnlock()

	res := make([]string, len(ps.peers))
	idx := 0
	for id := range ps.peers {
		res[idx] = id
		idx++
	}
	return res
}

// Peer retrieves the registered peer with the given id.
func (ps *peerSet) Peer(id string) *peer {
	ps.lock.RLock()
	defer ps.lock.RUnlock()

	return ps.peers[id]
}

// Len returns if the current number of peers in the set.
func (ps *peerSet) Len() int {
	ps.lock.RLock()
	defer ps.lock.RUnlock()

	return len(ps.peers)
}

// BestPeer retrieves the known peer with the currently highest total difficulty.
func (ps *peerSet) BestPeer() *peer {
	ps.lock.RLock()
	defer ps.lock.RUnlock()

	var (
		bestPeer *peer
		bestTd   *big.Int
	)
	for _, p := range ps.peers {
		if td := p.Td(); bestPeer == nil || td.Cmp(bestTd) > 0 {
			bestPeer, bestTd = p, td
		}
	}
	return bestPeer
}

// AllPeers returns all peers in a list
func (ps *peerSet) AllPeers() []*peer {
	ps.lock.RLock()
	defer ps.lock.RUnlock()

	list := make([]*peer, len(ps.peers))
	i := 0
	for _, peer := range ps.peers {
		list[i] = peer
		i++
	}
	return list
}

// Close disconnects all peers.
// No new peers can be registered after Close has returned.
func (ps *peerSet) Close() {
	ps.lock.Lock()
	defer ps.lock.Unlock()

	for _, p := range ps.peers {
		p.Disconnect(p2p.DiscQuitting)
	}
	ps.closed = true
}<|MERGE_RESOLUTION|>--- conflicted
+++ resolved
@@ -313,13 +313,8 @@
 		return 0
 	}
 	cost := costs.baseCost + costs.reqCost*uint64(amount)
-<<<<<<< HEAD
-	if cost > p.fcServerParams.BufLimit {
-		cost = p.fcServerParams.BufLimit
-=======
 	if cost > p.fcParams.BufLimit {
 		cost = p.fcParams.BufLimit
->>>>>>> 52f24617
 	}
 	return cost
 }
@@ -328,21 +323,7 @@
 	p.lock.RLock()
 	defer p.lock.RUnlock()
 
-<<<<<<< HEAD
-	var msgcode uint64
-	switch p.version {
-	case lpv1:
-		msgcode = SendTxMsg
-	case lpv2:
-		msgcode = SendTxV2Msg
-	default:
-		panic(nil)
-	}
-
-	costs := p.fcCosts[msgcode]
-=======
 	costs := p.fcCosts[SendTxV2Msg]
->>>>>>> 52f24617
 	if costs == nil {
 		return 0
 	}
@@ -352,13 +333,8 @@
 		cost = sizeCost
 	}
 
-<<<<<<< HEAD
-	if cost > p.fcServerParams.BufLimit {
-		cost = p.fcServerParams.BufLimit
-=======
 	if cost > p.fcParams.BufLimit {
 		cost = p.fcParams.BufLimit
->>>>>>> 52f24617
 	}
 	return cost
 }
@@ -495,24 +471,10 @@
 	return sendRequest(p.rw, GetTxStatusMsg, reqID, cost, txHashes)
 }
 
-<<<<<<< HEAD
-// SendTxs sends a batch of transactions to be added to the remote transaction pool.
-func (p *peer) SendTxs(reqID, cost uint64, txs rlp.RawValue) error {
-	p.Log().Debug("Fetching batch of transactions", "size", len(txs))
-	switch p.version {
-	case lpv1:
-		return p2p.Send(p.rw, SendTxMsg, txs) // old message format does not include reqID
-	case lpv2:
-		return sendRequest(p.rw, SendTxV2Msg, reqID, cost, txs)
-	default:
-		panic(nil)
-	}
-=======
 // SendTxStatus creates a reply with a batch of transactions to be added to the remote transaction pool.
 func (p *peer) SendTxs(reqID, cost uint64, txs rlp.RawValue) error {
 	p.Log().Debug("Sending batch of transactions", "size", len(txs))
 	return sendRequest(p.rw, SendTxV2Msg, reqID, cost, txs)
->>>>>>> 52f24617
 }
 
 type keyValueEntry struct {
@@ -725,23 +687,6 @@
 		if err := recv.get("flowControl/MRC", &MRC); err != nil {
 			return err
 		}
-<<<<<<< HEAD
-		p.fcServerParams = params
-		p.fcServer = flowcontrol.NewServerNode(params)
-		p.fcCosts = MRC.decode()
-		var checkList []uint64
-		switch p.version {
-		case lpv1:
-			checkList = reqListV1
-		case lpv2:
-			checkList = reqListV2
-		default:
-			panic(nil)
-		}
-		for _, msgCode := range checkList {
-			if p.fcCosts[msgCode] == nil {
-				return errResp(ErrUselessPeer, "peer does not support message %d", msgCode)
-=======
 		p.fcParams = sParams
 		p.fcServer = flowcontrol.NewServerNode(sParams, &mclock.System{})
 		p.fcCosts = MRC.decode(ProtocolLengths[uint(p.version)])
@@ -754,7 +699,6 @@
 				if p.fcCosts[msgCode] == nil {
 					return errResp(ErrUselessPeer, "peer does not support message %d", msgCode)
 				}
->>>>>>> 52f24617
 			}
 		}
 	}
