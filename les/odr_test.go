--- conflicted
+++ resolved
@@ -139,11 +139,7 @@
 
 				context := core.NewEVMBlockContext(header, bc, nil)
 				txContext := core.NewEVMTxContext(msg)
-<<<<<<< HEAD
-				vmenv := vm.NewEVM(context, txContext, statedb, config, vm.Config{})
-=======
 				vmenv := vm.NewEVM(context, txContext, statedb, statedb, config, vm.Config{})
->>>>>>> 155bcdb4
 
 				//vmenv := core.NewEnv(statedb, config, bc, msg, header, vm.Config{})
 				gp := new(core.GasPool).AddGas(math.MaxUint64)
@@ -154,17 +150,10 @@
 			header := lc.GetHeaderByHash(bhash)
 			state := light.NewState(ctx, header, lc.Odr())
 			state.SetBalance(bankAddr, math.MaxBig256)
-<<<<<<< HEAD
 			msg := callmsg{types.NewMessage(bankAddr, &testContractAddr, 0, new(big.Int), 100000, new(big.Int), data, nil, false)}
 			context := core.NewEVMBlockContext(header, lc, nil)
 			txContext := core.NewEVMTxContext(msg)
-			vmenv := vm.NewEVM(context, txContext, state, config, vm.Config{})
-=======
-			msg := callmsg{types.NewMessage(bankAddr, &testContractAddr, 0, new(big.Int), 100000, new(big.Int), data, false)}
-			context := core.NewEVMBlockContext(header, lc, nil)
-			txContext := core.NewEVMTxContext(msg)
 			vmenv := vm.NewEVM(context, txContext, state, state, config, vm.Config{})
->>>>>>> 155bcdb4
 			gp := new(core.GasPool).AddGas(math.MaxUint64)
 			result, _ := core.ApplyMessage(vmenv, msg, gp)
 			if state.Error() == nil {
