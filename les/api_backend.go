// Copyright 2016 The go-ethereum Authors
// This file is part of the go-ethereum library.
//
// The go-ethereum library is free software: you can redistribute it and/or modify
// it under the terms of the GNU Lesser General Public License as published by
// the Free Software Foundation, either version 3 of the License, or
// (at your option) any later version.
//
// The go-ethereum library is distributed in the hope that it will be useful,
// but WITHOUT ANY WARRANTY; without even the implied warranty of
// MERCHANTABILITY or FITNESS FOR A PARTICULAR PURPOSE. See the
// GNU Lesser General Public License for more details.
//
// You should have received a copy of the GNU Lesser General Public License
// along with the go-ethereum library. If not, see <http://www.gnu.org/licenses/>.

package les

import (
	"context"
	"errors"
	"math/big"
	"time"

	"github.com/ethereum/go-ethereum/accounts"
	"github.com/ethereum/go-ethereum/common"
	"github.com/ethereum/go-ethereum/consensus"
	"github.com/ethereum/go-ethereum/core"
	"github.com/ethereum/go-ethereum/core/bloombits"
	"github.com/ethereum/go-ethereum/core/rawdb"
	"github.com/ethereum/go-ethereum/core/state"
	"github.com/ethereum/go-ethereum/core/types"
	"github.com/ethereum/go-ethereum/core/vm"
	"github.com/ethereum/go-ethereum/eth/downloader"
	"github.com/ethereum/go-ethereum/eth/gasprice"
	"github.com/ethereum/go-ethereum/ethdb"
	"github.com/ethereum/go-ethereum/event"
	"github.com/ethereum/go-ethereum/light"
	"github.com/ethereum/go-ethereum/multitenancy"
	"github.com/ethereum/go-ethereum/params"
	"github.com/ethereum/go-ethereum/rpc"
	"github.com/jpmorganchase/quorum-security-plugin-sdk-go/proto"
)

type LesApiBackend struct {
	extRPCEnabled bool
	eth           *LightEthereum
	gpo           *gasprice.Oracle
}

func (b *LesApiBackend) ChainConfig() *params.ChainConfig {
	return b.eth.chainConfig
}

func (b *LesApiBackend) CurrentBlock() *types.Block {
	return types.NewBlockWithHeader(b.eth.BlockChain().CurrentHeader())
}

func (b *LesApiBackend) SetHead(number uint64) {
	b.eth.handler.downloader.Cancel()
	b.eth.blockchain.SetHead(number)
}

func (b *LesApiBackend) HeaderByNumber(ctx context.Context, number rpc.BlockNumber) (*types.Header, error) {
	if number == rpc.LatestBlockNumber || number == rpc.PendingBlockNumber {
		return b.eth.blockchain.CurrentHeader(), nil
	}
	return b.eth.blockchain.GetHeaderByNumberOdr(ctx, uint64(number))
}

func (b *LesApiBackend) HeaderByNumberOrHash(ctx context.Context, blockNrOrHash rpc.BlockNumberOrHash) (*types.Header, error) {
	if blockNr, ok := blockNrOrHash.Number(); ok {
		return b.HeaderByNumber(ctx, blockNr)
	}
	if hash, ok := blockNrOrHash.Hash(); ok {
		header, err := b.HeaderByHash(ctx, hash)
		if err != nil {
			return nil, err
		}
		if header == nil {
			return nil, errors.New("header for hash not found")
		}
		if blockNrOrHash.RequireCanonical && b.eth.blockchain.GetCanonicalHash(header.Number.Uint64()) != hash {
			return nil, errors.New("hash is not currently canonical")
		}
		return header, nil
	}
	return nil, errors.New("invalid arguments; neither block nor hash specified")
}

func (b *LesApiBackend) HeaderByHash(ctx context.Context, hash common.Hash) (*types.Header, error) {
	return b.eth.blockchain.GetHeaderByHash(hash), nil
}

func (b *LesApiBackend) BlockByNumber(ctx context.Context, number rpc.BlockNumber) (*types.Block, error) {
	header, err := b.HeaderByNumber(ctx, number)
	if header == nil || err != nil {
		return nil, err
	}
	return b.BlockByHash(ctx, header.Hash())
}

func (b *LesApiBackend) BlockByHash(ctx context.Context, hash common.Hash) (*types.Block, error) {
	return b.eth.blockchain.GetBlockByHash(ctx, hash)
}

func (b *LesApiBackend) BlockByNumberOrHash(ctx context.Context, blockNrOrHash rpc.BlockNumberOrHash) (*types.Block, error) {
	if blockNr, ok := blockNrOrHash.Number(); ok {
		return b.BlockByNumber(ctx, blockNr)
	}
	if hash, ok := blockNrOrHash.Hash(); ok {
		block, err := b.BlockByHash(ctx, hash)
		if err != nil {
			return nil, err
		}
		if block == nil {
			return nil, errors.New("header found, but block body is missing")
		}
		if blockNrOrHash.RequireCanonical && b.eth.blockchain.GetCanonicalHash(block.NumberU64()) != hash {
			return nil, errors.New("hash is not currently canonical")
		}
		return block, nil
	}
	return nil, errors.New("invalid arguments; neither block nor hash specified")
}

func (b *LesApiBackend) StateAndHeaderByNumber(ctx context.Context, number rpc.BlockNumber) (vm.MinimalApiState, *types.Header, error) {
	header, err := b.HeaderByNumber(ctx, number)
	if err != nil {
		return nil, nil, err
	}
	if header == nil {
		return nil, nil, errors.New("header not found")
	}
	return light.NewState(ctx, header, b.eth.odr), header, nil
}

func (b *LesApiBackend) StateAndHeaderByNumberOrHash(ctx context.Context, blockNrOrHash rpc.BlockNumberOrHash) (vm.MinimalApiState, *types.Header, error) {
	if blockNr, ok := blockNrOrHash.Number(); ok {
		return b.StateAndHeaderByNumber(ctx, blockNr)
	}
	if hash, ok := blockNrOrHash.Hash(); ok {
		header := b.eth.blockchain.GetHeaderByHash(hash)
		if header == nil {
			return nil, nil, errors.New("header for hash not found")
		}
		if blockNrOrHash.RequireCanonical && b.eth.blockchain.GetCanonicalHash(header.Number.Uint64()) != hash {
			return nil, nil, errors.New("hash is not currently canonical")
		}
		return light.NewState(ctx, header, b.eth.odr), header, nil
	}
	return nil, nil, errors.New("invalid arguments; neither block nor hash specified")
}

func (b *LesApiBackend) GetReceipts(ctx context.Context, hash common.Hash) (types.Receipts, error) {
	if number := rawdb.ReadHeaderNumber(b.eth.chainDb, hash); number != nil {
		return light.GetBlockReceipts(ctx, b.eth.odr, hash, *number)
	}
	return nil, nil
}

func (b *LesApiBackend) GetLogs(ctx context.Context, hash common.Hash) ([][]*types.Log, error) {
	if number := rawdb.ReadHeaderNumber(b.eth.chainDb, hash); number != nil {
		return light.GetBlockLogs(ctx, b.eth.odr, hash, *number)
	}
	return nil, nil
}

func (b *LesApiBackend) GetTd(ctx context.Context, hash common.Hash) *big.Int {
	if number := rawdb.ReadHeaderNumber(b.eth.chainDb, hash); number != nil {
		return b.eth.blockchain.GetTdOdr(ctx, hash, *number)
	}
	return nil
}

func (b *LesApiBackend) GetEVM(ctx context.Context, msg core.Message, apiState vm.MinimalApiState, header *types.Header) (*vm.EVM, func() error, error) {
	statedb := apiState.(*state.StateDB)
	context := core.NewEVMContext(msg, header, b.eth.blockchain, nil)
	return vm.NewEVM(context, statedb, statedb, b.eth.chainConfig, vm.Config{}), statedb.Error, nil
}

func (b *LesApiBackend) SendTx(ctx context.Context, signedTx *types.Transaction) error {
	return b.eth.txPool.Add(ctx, signedTx)
}

func (b *LesApiBackend) RemoveTx(txHash common.Hash) {
	b.eth.txPool.RemoveTx(txHash)
}

func (b *LesApiBackend) GetPoolTransactions() (types.Transactions, error) {
	return b.eth.txPool.GetTransactions()
}

func (b *LesApiBackend) GetPoolTransaction(txHash common.Hash) *types.Transaction {
	return b.eth.txPool.GetTransaction(txHash)
}

func (b *LesApiBackend) GetTransaction(ctx context.Context, txHash common.Hash) (*types.Transaction, common.Hash, uint64, uint64, error) {
	return light.GetTransaction(ctx, b.eth.odr, txHash)
}

func (b *LesApiBackend) GetPoolNonce(ctx context.Context, addr common.Address) (uint64, error) {
	return b.eth.txPool.GetNonce(ctx, addr)
}

func (b *LesApiBackend) Stats() (pending int, queued int) {
	return b.eth.txPool.Stats(), 0
}

func (b *LesApiBackend) TxPoolContent() (map[common.Address]types.Transactions, map[common.Address]types.Transactions) {
	return b.eth.txPool.Content()
}

func (b *LesApiBackend) SubscribeNewTxsEvent(ch chan<- core.NewTxsEvent) event.Subscription {
	return b.eth.txPool.SubscribeNewTxsEvent(ch)
}

func (b *LesApiBackend) SubscribeChainEvent(ch chan<- core.ChainEvent) event.Subscription {
	return b.eth.blockchain.SubscribeChainEvent(ch)
}

func (b *LesApiBackend) SubscribeChainHeadEvent(ch chan<- core.ChainHeadEvent) event.Subscription {
	return b.eth.blockchain.SubscribeChainHeadEvent(ch)
}

func (b *LesApiBackend) SubscribeChainSideEvent(ch chan<- core.ChainSideEvent) event.Subscription {
	return b.eth.blockchain.SubscribeChainSideEvent(ch)
}

func (b *LesApiBackend) SubscribeLogsEvent(ch chan<- []*types.Log) event.Subscription {
	return b.eth.blockchain.SubscribeLogsEvent(ch)
}

func (b *LesApiBackend) SubscribePendingLogsEvent(ch chan<- []*types.Log) event.Subscription {
	return event.NewSubscription(func(quit <-chan struct{}) error {
		<-quit
		return nil
	})
}

func (b *LesApiBackend) SubscribeRemovedLogsEvent(ch chan<- core.RemovedLogsEvent) event.Subscription {
	return b.eth.blockchain.SubscribeRemovedLogsEvent(ch)
}

func (b *LesApiBackend) Downloader() *downloader.Downloader {
	return b.eth.Downloader()
}

func (b *LesApiBackend) ProtocolVersion() int {
	return b.eth.LesVersion() + 10000
}

func (b *LesApiBackend) SuggestPrice(ctx context.Context) (*big.Int, error) {
	return b.gpo.SuggestPrice(ctx)
}

func (b *LesApiBackend) ChainDb() ethdb.Database {
	return b.eth.chainDb
}

func (b *LesApiBackend) AccountManager() *accounts.Manager {
	return b.eth.accountManager
}

func (b *LesApiBackend) ExtRPCEnabled() bool {
	return b.extRPCEnabled
}

// Quorum
func (b *LesApiBackend) CallTimeOut() time.Duration {
	return b.eth.config.EVMCallTimeOut
}

// End Quorum

func (b *LesApiBackend) RPCGasCap() uint64 {
	return b.eth.config.RPCGasCap
}

func (b *LesApiBackend) RPCTxFeeCap() float64 {
	return b.eth.config.RPCTxFeeCap
}

func (b *LesApiBackend) BloomStatus() (uint64, uint64) {
	if b.eth.bloomIndexer == nil {
		return 0, 0
	}
	sections, _, _ := b.eth.bloomIndexer.Sections()
	return params.BloomBitsBlocksClient, sections
}

func (b *LesApiBackend) ServiceFilter(ctx context.Context, session *bloombits.MatcherSession) {
	for i := 0; i < bloomFilterThreads; i++ {
		go session.Multiplex(bloomRetrievalBatch, bloomRetrievalWait, b.eth.bloomRequests)
	}
}

<<<<<<< HEAD
func (b *LesApiBackend) Engine() consensus.Engine {
	return b.eth.engine
}

func (b *LesApiBackend) CurrentHeader() *types.Header {
	return b.eth.blockchain.CurrentHeader()
}
=======
// Quorum
func (b *LesApiBackend) SupportsMultitenancy(rpcCtx context.Context) (*proto.PreAuthenticatedAuthenticationToken, bool) {
	authToken, isPreauthenticated := rpcCtx.Value(rpc.CtxPreauthenticatedToken).(*proto.PreAuthenticatedAuthenticationToken)
	if isPreauthenticated && b.eth.config.EnableMultitenancy {
		return authToken, true
	}
	return nil, false
}

func (b *LesApiBackend) AccountExtraDataStateGetterByNumber(ctx context.Context, number rpc.BlockNumber) (vm.AccountExtraDataStateGetter, error) {
	s, _, err := b.StateAndHeaderByNumber(ctx, number)
	return s, err
}

func (b *LesApiBackend) IsAuthorized(ctx context.Context, authToken *proto.PreAuthenticatedAuthenticationToken, attributes ...*multitenancy.ContractSecurityAttribute) (bool, error) {
	auth, err := b.eth.contractAuthzProvider.IsAuthorized(ctx, authToken, attributes...)
	if err != nil {
		return false, err
	}
	return auth, nil
}

// End Quorum
>>>>>>> 007479de
<|MERGE_RESOLUTION|>--- conflicted
+++ resolved
@@ -295,7 +295,6 @@
 	}
 }
 
-<<<<<<< HEAD
 func (b *LesApiBackend) Engine() consensus.Engine {
 	return b.eth.engine
 }
@@ -303,7 +302,7 @@
 func (b *LesApiBackend) CurrentHeader() *types.Header {
 	return b.eth.blockchain.CurrentHeader()
 }
-=======
+
 // Quorum
 func (b *LesApiBackend) SupportsMultitenancy(rpcCtx context.Context) (*proto.PreAuthenticatedAuthenticationToken, bool) {
 	authToken, isPreauthenticated := rpcCtx.Value(rpc.CtxPreauthenticatedToken).(*proto.PreAuthenticatedAuthenticationToken)
@@ -326,5 +325,4 @@
 	return auth, nil
 }
 
-// End Quorum
->>>>>>> 007479de
+// End Quorum