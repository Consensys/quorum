--- conflicted
+++ resolved
@@ -121,13 +121,8 @@
 	return nil, errors.New("invalid arguments; neither block nor hash specified")
 }
 
-<<<<<<< HEAD
-func (b *LesApiBackend) StateAndHeaderByNumber(ctx context.Context, blockNr rpc.BlockNumber) (vm.MinimalApiState, *types.Header, error) {
-	header, err := b.HeaderByNumber(ctx, blockNr)
-=======
 func (b *LesApiBackend) StateAndHeaderByNumber(ctx context.Context, number rpc.BlockNumber) (*state.StateDB, *types.Header, error) {
 	header, err := b.HeaderByNumber(ctx, number)
->>>>>>> bd059680
 	if err != nil {
 		return nil, nil, err
 	}
