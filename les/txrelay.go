--- conflicted
+++ resolved
@@ -135,11 +135,7 @@
 			request: func(dp distPeer) func() {
 				peer := dp.(*peer)
 				cost := peer.GetTxRelayCost(len(ll), len(enc))
-<<<<<<< HEAD
-				peer.fcServer.QueueRequest(reqID, cost)
-=======
 				peer.fcServer.QueuedRequest(reqID, cost)
->>>>>>> 52f24617
 				return func() { peer.SendTxs(reqID, cost, enc) }
 			},
 		}
