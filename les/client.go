// Copyright 2016 The go-ethereum Authors
// This file is part of the go-ethereum library.
//
// The go-ethereum library is free software: you can redistribute it and/or modify
// it under the terms of the GNU Lesser General Public License as published by
// the Free Software Foundation, either version 3 of the License, or
// (at your option) any later version.
//
// The go-ethereum library is distributed in the hope that it will be useful,
// but WITHOUT ANY WARRANTY; without even the implied warranty of
// MERCHANTABILITY or FITNESS FOR A PARTICULAR PURPOSE. See the
// GNU Lesser General Public License for more details.
//
// You should have received a copy of the GNU Lesser General Public License
// along with the go-ethereum library. If not, see <http://www.gnu.org/licenses/>.

// Package les implements the Light Ethereum Subprotocol.
package les

import (
	"fmt"
	"time"

	"github.com/ethereum/go-ethereum/accounts"
	"github.com/ethereum/go-ethereum/common"
	"github.com/ethereum/go-ethereum/common/hexutil"
	"github.com/ethereum/go-ethereum/common/mclock"
	"github.com/ethereum/go-ethereum/consensus"
	"github.com/ethereum/go-ethereum/core"
	"github.com/ethereum/go-ethereum/core/bloombits"
	"github.com/ethereum/go-ethereum/core/rawdb"
	"github.com/ethereum/go-ethereum/core/types"
	"github.com/ethereum/go-ethereum/eth/downloader"
	"github.com/ethereum/go-ethereum/eth/ethconfig"
	"github.com/ethereum/go-ethereum/eth/filters"
	"github.com/ethereum/go-ethereum/eth/gasprice"
	"github.com/ethereum/go-ethereum/event"
	"github.com/ethereum/go-ethereum/internal/ethapi"
	"github.com/ethereum/go-ethereum/les/vflux"
	vfc "github.com/ethereum/go-ethereum/les/vflux/client"
	"github.com/ethereum/go-ethereum/light"
	"github.com/ethereum/go-ethereum/log"
	"github.com/ethereum/go-ethereum/node"
	"github.com/ethereum/go-ethereum/p2p"
	"github.com/ethereum/go-ethereum/p2p/enode"
	"github.com/ethereum/go-ethereum/p2p/enr"
	"github.com/ethereum/go-ethereum/params"
	"github.com/ethereum/go-ethereum/rlp"
	"github.com/ethereum/go-ethereum/rpc"
)

type LightEthereum struct {
	lesCommons

	peers              *serverPeerSet
	reqDist            *requestDistributor
	retriever          *retrieveManager
	odr                *LesOdr
	relay              *lesTxRelay
	handler            *clientHandler
	txPool             *light.TxPool
	blockchain         *light.LightChain
	serverPool         *vfc.ServerPool
	serverPoolIterator enode.Iterator
	pruner             *pruner

	bloomRequests chan chan *bloombits.Retrieval // Channel receiving bloom data retrieval requests
	bloomIndexer  *core.ChainIndexer             // Bloom indexer operating during block imports

	ApiBackend     *LesApiBackend
	eventMux       *event.TypeMux
	engine         consensus.Engine
	accountManager *accounts.Manager
	netRPCService  *ethapi.PublicNetAPI

	p2pServer *p2p.Server
	p2pConfig *p2p.Config
}

// New creates an instance of the light client.
func New(stack *node.Node, config *ethconfig.Config) (*LightEthereum, error) {
	chainDb, err := stack.OpenDatabase("lightchaindata", config.DatabaseCache, config.DatabaseHandles, "eth/db/chaindata/")
	if err != nil {
		return nil, err
	}
	lesDb, err := stack.OpenDatabase("les.client", 0, 0, "eth/db/les.client")
	if err != nil {
		return nil, err
	}
	chainConfig, genesisHash, genesisErr := core.SetupGenesisBlockWithOverride(chainDb, config.Genesis, config.OverrideBerlin)
	if _, isCompat := genesisErr.(*params.ConfigCompatError); genesisErr != nil && !isCompat {
		return nil, genesisErr
	}
	log.Info("Initialised chain configuration", "config", chainConfig)

	peers := newServerPeerSet()
	leth := &LightEthereum{
		lesCommons: lesCommons{
			genesis:     genesisHash,
			config:      config,
			chainConfig: chainConfig,
			iConfig:     light.DefaultClientIndexerConfig,
			chainDb:     chainDb,
			lesDb:       lesDb,
			closeCh:     make(chan struct{}),
		},
		peers:          peers,
		eventMux:       stack.EventMux(),
		reqDist:        newRequestDistributor(peers, &mclock.System{}),
		accountManager: stack.AccountManager(),
<<<<<<< HEAD
		engine:         ethconfig.CreateConsensusEngine(stack, chainConfig, &config.Ethash, nil, false, chainDb),
=======
		engine:         ethconfig.CreateConsensusEngine(stack, chainConfig, config, nil, false, chainDb),
>>>>>>> 6665a93d
		bloomRequests:  make(chan chan *bloombits.Retrieval),
		bloomIndexer:   core.NewBloomIndexer(chainDb, params.BloomBitsBlocksClient, params.HelperTrieConfirmations),
		p2pServer:      stack.Server(),
		p2pConfig:      &stack.Config().P2P,
	}

	var prenegQuery vfc.QueryFunc
	if leth.p2pServer.DiscV5 != nil {
		prenegQuery = leth.prenegQuery
	}
	leth.serverPool, leth.serverPoolIterator = vfc.NewServerPool(lesDb, []byte("serverpool:"), time.Second, prenegQuery, &mclock.System{}, config.UltraLightServers, requestList)
	leth.serverPool.AddMetrics(suggestedTimeoutGauge, totalValueGauge, serverSelectableGauge, serverConnectedGauge, sessionValueMeter, serverDialedMeter)

	leth.retriever = newRetrieveManager(peers, leth.reqDist, leth.serverPool.GetTimeout)
	leth.relay = newLesTxRelay(peers, leth.retriever)

	leth.odr = NewLesOdr(chainDb, light.DefaultClientIndexerConfig, leth.peers, leth.retriever)
	leth.chtIndexer = light.NewChtIndexer(chainDb, leth.odr, params.CHTFrequency, params.HelperTrieConfirmations, config.LightNoPrune)
	leth.bloomTrieIndexer = light.NewBloomTrieIndexer(chainDb, leth.odr, params.BloomBitsBlocksClient, params.BloomTrieFrequency, config.LightNoPrune)
	leth.odr.SetIndexers(leth.chtIndexer, leth.bloomTrieIndexer, leth.bloomIndexer)

	checkpoint := config.Checkpoint
	if checkpoint == nil {
		checkpoint = params.TrustedCheckpoints[genesisHash]
	}
	newChainFunc := light.NewLightChain
	if config.QuorumChainConfig.MultiTenantEnabled() {
		newChainFunc = light.NewMultitenantLightChain
	}
	// Note: NewLightChain adds the trusted checkpoint so it needs an ODR with
	// indexers already set but not started yet
	if leth.blockchain, err = newChainFunc(leth.odr, leth.chainConfig, leth.engine, checkpoint); err != nil {
		return nil, err
	}
	leth.chainReader = leth.blockchain
	leth.txPool = light.NewTxPool(leth.chainConfig, leth.blockchain, leth.relay)

	// Set up checkpoint oracle.
	leth.oracle = leth.setupOracle(stack, genesisHash, config)

	// Note: AddChildIndexer starts the update process for the child
	leth.bloomIndexer.AddChildIndexer(leth.bloomTrieIndexer)
	leth.chtIndexer.Start(leth.blockchain)
	leth.bloomIndexer.Start(leth.blockchain)

	// Start a light chain pruner to delete useless historical data.
	leth.pruner = newPruner(chainDb, leth.chtIndexer, leth.bloomTrieIndexer)

	// Rewind the chain in case of an incompatible config upgrade.
	if compat, ok := genesisErr.(*params.ConfigCompatError); ok {
		log.Warn("Rewinding chain to upgrade configuration", "err", compat)
		leth.blockchain.SetHead(compat.RewindTo)
		rawdb.WriteChainConfig(chainDb, genesisHash, chainConfig)
	}

	leth.ApiBackend = &LesApiBackend{stack.Config().ExtRPCEnabled(), stack.Config().AllowUnprotectedTxs, leth, nil}
	gpoParams := config.GPO
	if gpoParams.Default == nil {
		gpoParams.Default = config.Miner.GasPrice
	}
	leth.ApiBackend.gpo = gasprice.NewOracle(leth.ApiBackend, gpoParams)

	leth.handler = newClientHandler(config.UltraLightServers, config.UltraLightFraction, checkpoint, leth)
	if leth.handler.ulc != nil {
		log.Warn("Ultra light client is enabled", "trustedNodes", len(leth.handler.ulc.keys), "minTrustedFraction", leth.handler.ulc.fraction)
		leth.blockchain.DisableCheckFreq()
	}

	leth.netRPCService = ethapi.NewPublicNetAPI(leth.p2pServer, leth.config.NetworkId)

	// Register the backend on the node
	stack.RegisterAPIs(leth.APIs())
	stack.RegisterProtocols(leth.Protocols())
	stack.RegisterLifecycle(leth)

	// Check for unclean shutdown
	if uncleanShutdowns, discards, err := rawdb.PushUncleanShutdownMarker(chainDb); err != nil {
		log.Error("Could not update unclean-shutdown-marker list", "error", err)
	} else {
		if discards > 0 {
			log.Warn("Old unclean shutdowns found", "count", discards)
		}
		for _, tstamp := range uncleanShutdowns {
			t := time.Unix(int64(tstamp), 0)
			log.Warn("Unclean shutdown detected", "booted", t,
				"age", common.PrettyAge(t))
		}
	}
	return leth, nil
}

// VfluxRequest sends a batch of requests to the given node through discv5 UDP TalkRequest and returns the responses
func (s *LightEthereum) VfluxRequest(n *enode.Node, reqs vflux.Requests) vflux.Replies {
	if s.p2pServer.DiscV5 == nil {
		return nil
	}
	reqsEnc, _ := rlp.EncodeToBytes(&reqs)
	repliesEnc, _ := s.p2pServer.DiscV5.TalkRequest(s.serverPool.DialNode(n), "vfx", reqsEnc)
	var replies vflux.Replies
	if len(repliesEnc) == 0 || rlp.DecodeBytes(repliesEnc, &replies) != nil {
		return nil
	}
	return replies
}
<<<<<<< HEAD

// vfxVersion returns the version number of the "les" service subdomain of the vflux UDP
// service, as advertised in the ENR record
func (s *LightEthereum) vfxVersion(n *enode.Node) uint {
	if n.Seq() == 0 {
		var err error
		if s.p2pServer.DiscV5 == nil {
			return 0
		}
		if n, err = s.p2pServer.DiscV5.RequestENR(n); n != nil && err == nil && n.Seq() != 0 {
			s.serverPool.Persist(n)
		} else {
			return 0
		}
	}

=======

// vfxVersion returns the version number of the "les" service subdomain of the vflux UDP
// service, as advertised in the ENR record
func (s *LightEthereum) vfxVersion(n *enode.Node) uint {
	if n.Seq() == 0 {
		var err error
		if s.p2pServer.DiscV5 == nil {
			return 0
		}
		if n, err = s.p2pServer.DiscV5.RequestENR(n); n != nil && err == nil && n.Seq() != 0 {
			s.serverPool.Persist(n)
		} else {
			return 0
		}
	}

>>>>>>> 6665a93d
	var les []rlp.RawValue
	if err := n.Load(enr.WithEntry("les", &les)); err != nil || len(les) < 1 {
		return 0
	}
	var version uint
	rlp.DecodeBytes(les[0], &version) // Ignore additional fields (for forward compatibility).
	return version
}

// prenegQuery sends a capacity query to the given server node to determine whether
// a connection slot is immediately available
func (s *LightEthereum) prenegQuery(n *enode.Node) int {
	if s.vfxVersion(n) < 1 {
		// UDP query not supported, always try TCP connection
		return 1
	}

	var requests vflux.Requests
	requests.Add("les", vflux.CapacityQueryName, vflux.CapacityQueryReq{
		Bias:      180,
		AddTokens: []vflux.IntOrInf{{}},
	})
	replies := s.VfluxRequest(n, requests)
	var cqr vflux.CapacityQueryReply
	if replies.Get(0, &cqr) != nil || len(cqr) != 1 { // Note: Get returns an error if replies is nil
		return -1
	}
	if cqr[0] > 0 {
		return 1
	}
	return 0
}

type LightDummyAPI struct{}

// Etherbase is the address that mining rewards will be send to
func (s *LightDummyAPI) Etherbase() (common.Address, error) {
	return common.Address{}, fmt.Errorf("mining is not supported in light mode")
}

// Coinbase is the address that mining rewards will be send to (alias for Etherbase)
func (s *LightDummyAPI) Coinbase() (common.Address, error) {
	return common.Address{}, fmt.Errorf("mining is not supported in light mode")
}

// Hashrate returns the POW hashrate
func (s *LightDummyAPI) Hashrate() hexutil.Uint {
	return 0
}

// Mining returns an indication if this node is currently mining.
func (s *LightDummyAPI) Mining() bool {
	return false
}

// APIs returns the collection of RPC services the ethereum package offers.
// NOTE, some of these services probably need to be moved to somewhere else.
func (s *LightEthereum) APIs() []rpc.API {
	apis := ethapi.GetAPIs(s.ApiBackend)
	apis = append(apis, s.engine.APIs(s.BlockChain().HeaderChain())...)
	return append(apis, []rpc.API{
		{
			Namespace: "eth",
			Version:   "1.0",
			Service:   &LightDummyAPI{},
			Public:    true,
		}, {
			Namespace: "eth",
			Version:   "1.0",
			Service:   downloader.NewPublicDownloaderAPI(s.handler.downloader, s.eventMux),
			Public:    true,
		}, {
			Namespace: "eth",
			Version:   "1.0",
			Service:   filters.NewPublicFilterAPI(s.ApiBackend, true, 5*time.Minute),
			Public:    true,
		}, {
			Namespace: "net",
			Version:   "1.0",
			Service:   s.netRPCService,
			Public:    true,
		}, {
			Namespace: "les",
			Version:   "1.0",
			Service:   NewPrivateLightAPI(&s.lesCommons),
			Public:    false,
		}, {
			Namespace: "vflux",
			Version:   "1.0",
			Service:   s.serverPool.API(),
			Public:    false,
		},
	}...)
}

func (s *LightEthereum) ResetWithGenesisBlock(gb *types.Block) {
	s.blockchain.ResetWithGenesisBlock(gb)
}

func (s *LightEthereum) BlockChain() *light.LightChain      { return s.blockchain }
func (s *LightEthereum) TxPool() *light.TxPool              { return s.txPool }
func (s *LightEthereum) Engine() consensus.Engine           { return s.engine }
func (s *LightEthereum) LesVersion() int                    { return int(ClientProtocolVersions[0]) }
func (s *LightEthereum) Downloader() *downloader.Downloader { return s.handler.downloader }
func (s *LightEthereum) EventMux() *event.TypeMux           { return s.eventMux }

// Protocols returns all the currently configured network protocols to start.
func (s *LightEthereum) Protocols() []p2p.Protocol {
	return s.makeProtocols(ClientProtocolVersions, s.handler.runPeer, func(id enode.ID) interface{} {
		if p := s.peers.peer(id.String()); p != nil {
			return p.Info()
		}
		return nil
	}, s.serverPoolIterator)
}

// Start implements node.Lifecycle, starting all internal goroutines needed by the
// light ethereum protocol implementation.
func (s *LightEthereum) Start() error {
	log.Warn("Light client mode is an experimental feature")

	discovery, err := s.setupDiscovery(s.p2pConfig)
	if err != nil {
		return err
	}
	s.serverPool.AddSource(discovery)
	s.serverPool.Start()
	// Start bloom request workers.
	s.wg.Add(bloomServiceThreads)
	s.startBloomHandlers(params.BloomBitsBlocksClient)
	s.handler.start()

	return nil
}

// Stop implements node.Lifecycle, terminating all internal goroutines used by the
// Ethereum protocol.
func (s *LightEthereum) Stop() error {
	close(s.closeCh)
	s.serverPool.Stop()
	s.peers.close()
	s.reqDist.close()
	s.odr.Stop()
	s.relay.Stop()
	s.bloomIndexer.Close()
	s.chtIndexer.Close()
	s.blockchain.Stop()
	s.handler.stop()
	s.txPool.Stop()
	s.engine.Close()
	s.pruner.close()
	s.eventMux.Stop()
	rawdb.PopUncleanShutdownMarker(s.chainDb)
	s.chainDb.Close()
	s.lesDb.Close()
	s.wg.Wait()
	log.Info("Light ethereum stopped")
	return nil
}<|MERGE_RESOLUTION|>--- conflicted
+++ resolved
@@ -108,11 +108,7 @@
 		eventMux:       stack.EventMux(),
 		reqDist:        newRequestDistributor(peers, &mclock.System{}),
 		accountManager: stack.AccountManager(),
-<<<<<<< HEAD
-		engine:         ethconfig.CreateConsensusEngine(stack, chainConfig, &config.Ethash, nil, false, chainDb),
-=======
 		engine:         ethconfig.CreateConsensusEngine(stack, chainConfig, config, nil, false, chainDb),
->>>>>>> 6665a93d
 		bloomRequests:  make(chan chan *bloombits.Retrieval),
 		bloomIndexer:   core.NewBloomIndexer(chainDb, params.BloomBitsBlocksClient, params.HelperTrieConfirmations),
 		p2pServer:      stack.Server(),
@@ -217,7 +213,6 @@
 	}
 	return replies
 }
-<<<<<<< HEAD
 
 // vfxVersion returns the version number of the "les" service subdomain of the vflux UDP
 // service, as advertised in the ENR record
@@ -234,24 +229,6 @@
 		}
 	}
 
-=======
-
-// vfxVersion returns the version number of the "les" service subdomain of the vflux UDP
-// service, as advertised in the ENR record
-func (s *LightEthereum) vfxVersion(n *enode.Node) uint {
-	if n.Seq() == 0 {
-		var err error
-		if s.p2pServer.DiscV5 == nil {
-			return 0
-		}
-		if n, err = s.p2pServer.DiscV5.RequestENR(n); n != nil && err == nil && n.Seq() != 0 {
-			s.serverPool.Persist(n)
-		} else {
-			return 0
-		}
-	}
-
->>>>>>> 6665a93d
 	var les []rlp.RawValue
 	if err := n.Load(enr.WithEntry("les", &les)); err != nil || len(les) < 1 {
 		return 0
