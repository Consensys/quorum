--- conflicted
+++ resolved
@@ -136,13 +136,10 @@
 	p.fcClient = flowcontrol.NewClientNode(h.server.fcManager, p.fcParams)
 	defer p.fcClient.Disconnect()
 
-<<<<<<< HEAD
 	// Setup flow control mechanism for the peer
 	p.fcClient = flowcontrol.NewClientNode(h.server.fcManager, p.fcParams)
 	defer p.fcClient.Disconnect()
 
-=======
->>>>>>> 5ef5771c
 	// Reject light clients if server is not synced. Put this checking here, so
 	// that "non-synced" les-server peers are still allowed to keep the connection.
 	if !h.synced() {
