// Copyright (c) 2014-2018 The Notify Authors. All rights reserved.
// Use of this source code is governed by the MIT license that can be
// found in the LICENSE file.

// +build windows

package notify

import (
	"errors"
	"runtime"
	"sync"
	"sync/atomic"
	"syscall"
	"unsafe"
)

// readBufferSize defines the size of an array in which read statuses are stored.
// The buffer have to be DWORD-aligned and, if notify is used in monitoring a
// directory over the network, its size must not be greater than 64KB. Each of
// watched directories uses its own buffer for storing events.
const readBufferSize = 4096

// Since all operations which go through the Windows completion routine are done
// asynchronously, filter may set one of the constants below. They were defined
// in order to distinguish whether current folder should be re-registered in
// ReadDirectoryChangesW function or some control operations need to be executed.
const (
	stateRewatch uint32 = 1 << (28 + iota)
	stateUnwatch
	stateCPClose
)

// Filter used in current implementation was split into four segments:
//  - bits  0-11 store ReadDirectoryChangesW filters,
//  - bits 12-19 store File notify actions,
//  - bits 20-27 store notify specific events and flags,
//  - bits 28-31 store states which are used in loop's FSM.
// Constants below are used as masks to retrieve only specific filter parts.
const (
	onlyNotifyChanges uint32 = 0x00000FFF
	onlyNGlobalEvents uint32 = 0x0FF00000
	onlyMachineStates uint32 = 0xF0000000
)

// grip represents a single watched directory. It stores the data required by
// ReadDirectoryChangesW function. Only the filter, recursive, and handle members
// may by modified by watcher implementation. Rest of the them have to remain
// constant since they are used by Windows completion routine. This indicates that
// grip can be removed only when all operations on the file handle are finished.
type grip struct {
	handle    syscall.Handle
	filter    uint32
	recursive bool
	pathw     []uint16
	buffer    [readBufferSize]byte
	parent    *watched
	ovlapped  *overlappedEx
}

// overlappedEx stores information used in asynchronous input and output.
// Additionally, overlappedEx contains a pointer to 'grip' item which is used in
// order to gather the structure in which the overlappedEx object was created.
type overlappedEx struct {
	syscall.Overlapped
	parent *grip
}

// newGrip creates a new file handle that can be used in overlapped operations.
// Then, the handle is associated with I/O completion port 'cph' and its value
// is stored in newly created 'grip' object.
func newGrip(cph syscall.Handle, parent *watched, filter uint32) (*grip, error) {
	g := &grip{
		handle:    syscall.InvalidHandle,
		filter:    filter,
		recursive: parent.recursive,
		pathw:     parent.pathw,
		parent:    parent,
		ovlapped:  &overlappedEx{},
	}
	if err := g.register(cph); err != nil {
		return nil, err
	}
	g.ovlapped.parent = g
	return g, nil
}

// NOTE : Thread safe
func (g *grip) register(cph syscall.Handle) (err error) {
	if g.handle, err = syscall.CreateFile(
		&g.pathw[0],
		syscall.FILE_LIST_DIRECTORY,
		syscall.FILE_SHARE_READ|syscall.FILE_SHARE_WRITE|syscall.FILE_SHARE_DELETE,
		nil,
		syscall.OPEN_EXISTING,
		syscall.FILE_FLAG_BACKUP_SEMANTICS|syscall.FILE_FLAG_OVERLAPPED,
		0,
	); err != nil {
		return
	}
	if _, err = syscall.CreateIoCompletionPort(g.handle, cph, 0, 0); err != nil {
		syscall.CloseHandle(g.handle)
		return
	}
	return g.readDirChanges()
}

// readDirChanges tells the system to store file change information in grip's
// buffer. Directory changes that occur between calls to this function are added
// to the buffer and then, returned with the next call.
func (g *grip) readDirChanges() error {
	handle := syscall.Handle(atomic.LoadUintptr((*uintptr)(&g.handle)))
	if handle == syscall.InvalidHandle {
		return nil // Handle was closed.
	}

	return syscall.ReadDirectoryChanges(
		handle,
		&g.buffer[0],
		uint32(unsafe.Sizeof(g.buffer)),
		g.recursive,
		encode(g.filter),
		nil,
		(*syscall.Overlapped)(unsafe.Pointer(g.ovlapped)),
		0,
	)
}

// encode transforms a generic filter, which contains platform independent and
// implementation specific bit fields, to value that can be used as NotifyFilter
// parameter in ReadDirectoryChangesW function.
func encode(filter uint32) uint32 {
	e := Event(filter & (onlyNGlobalEvents | onlyNotifyChanges))
	if e&dirmarker != 0 {
		return uint32(FileNotifyChangeDirName)
	}
	if e&Create != 0 {
		e = (e ^ Create) | FileNotifyChangeFileName
	}
	if e&Remove != 0 {
		e = (e ^ Remove) | FileNotifyChangeFileName
	}
	if e&Write != 0 {
		e = (e ^ Write) | FileNotifyChangeAttributes | FileNotifyChangeSize |
			FileNotifyChangeCreation | FileNotifyChangeSecurity
	}
	if e&Rename != 0 {
		e = (e ^ Rename) | FileNotifyChangeFileName
	}
	return uint32(e)
}

// watched is made in order to check whether an action comes from a directory or
// file. This approach requires two file handlers per single monitored folder. The
// second grip handles actions which include creating or deleting a directory. If
// these processes are not monitored, only the first grip is created.
type watched struct {
	filter    uint32
	recursive bool
	count     uint8
	pathw     []uint16
	digrip    [2]*grip
}

// newWatched creates a new watched instance. It splits the filter variable into
// two parts. The first part is responsible for watching all events which can be
// created for a file in watched directory structure and the second one watches
// only directory Create/Remove actions. If all operations succeed, the Create
// message is sent to I/O completion port queue for further processing.
func newWatched(cph syscall.Handle, filter uint32, recursive bool,
	path string) (wd *watched, err error) {
	wd = &watched{
		filter:    filter,
		recursive: recursive,
	}
	if wd.pathw, err = syscall.UTF16FromString(path); err != nil {
		return
	}
	if err = wd.recreate(cph); err != nil {
		return
	}
	return wd, nil
}

// TODO : doc
func (wd *watched) recreate(cph syscall.Handle) (err error) {
	filefilter := wd.filter &^ uint32(FileNotifyChangeDirName)
	if err = wd.updateGrip(0, cph, filefilter == 0, filefilter); err != nil {
		return
	}
	dirfilter := wd.filter & uint32(FileNotifyChangeDirName|Create|Remove)
	if err = wd.updateGrip(1, cph, dirfilter == 0, wd.filter|uint32(dirmarker)); err != nil {
		return
	}
	wd.filter &^= onlyMachineStates
	return
}

// TODO : doc
func (wd *watched) updateGrip(idx int, cph syscall.Handle, reset bool,
	newflag uint32) (err error) {
	if reset {
		wd.digrip[idx] = nil
	} else {
		if wd.digrip[idx] == nil {
			if wd.digrip[idx], err = newGrip(cph, wd, newflag); err != nil {
				wd.closeHandle()
				return
			}
		} else {
			wd.digrip[idx].filter = newflag
			wd.digrip[idx].recursive = wd.recursive
			if err = wd.digrip[idx].register(cph); err != nil {
				wd.closeHandle()
				return
			}
		}
		wd.count++
	}
	return
}

// closeHandle closes handles that are stored in digrip array. Function always
// tries to close all of the handlers before it exits, even when there are errors
// returned from the operating system kernel.
func (wd *watched) closeHandle() (err error) {
	for _, g := range wd.digrip {
		if g == nil {
			continue
		}

		for {
			handle := syscall.Handle(atomic.LoadUintptr((*uintptr)(&g.handle)))
			if handle == syscall.InvalidHandle {
				break // Already closed.
			}

			e := syscall.CloseHandle(handle)
			if e != nil && err == nil {
				err = e
			}

			// Set invalid handle even when CloseHandle fails. This will leak
			// the handle but, since we can't close it anyway, there won't be
			// any difference.
			if atomic.CompareAndSwapUintptr((*uintptr)(&g.handle),
				(uintptr)(handle), (uintptr)(syscall.InvalidHandle)) {
				break
			}
		}
	}
	return
}

// watcher implements Watcher interface. It stores a set of watched directories.
// All operations which remove watched objects from map `m` must be performed in
// loop goroutine since these structures are used internally by operating system.
type readdcw struct {
	sync.Mutex
	m     map[string]*watched
	cph   syscall.Handle
	start bool
	wg    sync.WaitGroup
	c     chan<- EventInfo
}

// NewWatcher creates new non-recursive watcher backed by ReadDirectoryChangesW.
func newWatcher(c chan<- EventInfo) watcher {
	r := &readdcw{
		m:   make(map[string]*watched),
		cph: syscall.InvalidHandle,
		c:   c,
	}
	runtime.SetFinalizer(r, func(r *readdcw) {
		if r.cph != syscall.InvalidHandle {
			syscall.CloseHandle(r.cph)
		}
	})
	return r
}

// Watch implements notify.Watcher interface.
func (r *readdcw) Watch(path string, event Event) error {
	return r.watch(path, event, false)
}

// RecursiveWatch implements notify.RecursiveWatcher interface.
func (r *readdcw) RecursiveWatch(path string, event Event) error {
	return r.watch(path, event, true)
}

// watch inserts a directory to the group of watched folders. If watched folder
// already exists, function tries to rewatch it with new filters(NOT VALID). Moreover,
// watch starts the main event loop goroutine when called for the first time.
func (r *readdcw) watch(path string, event Event, recursive bool) error {
	if event&^(All|fileNotifyChangeAll) != 0 {
		return errors.New("notify: unknown event")
	}

	r.Lock()
	defer r.Unlock()

	if wd, ok := r.m[path]; ok {
		dbgprint("watch: already exists")
		wd.filter &^= stateUnwatch
		return nil
<<<<<<< HEAD
	}

	if err := r.lazyinit(); err != nil {
		return err
	}

	wd, err := newWatched(r.cph, uint32(event), recursive, path)
	if err != nil {
		return err
	}

=======
	}

	if err := r.lazyinit(); err != nil {
		return err
	}

	wd, err := newWatched(r.cph, uint32(event), recursive, path)
	if err != nil {
		return err
	}

>>>>>>> 9e08f3d3
	r.m[path] = wd
	dbgprint("watch: new watch added")

	return nil
}

// lazyinit creates an I/O completion port and starts the main event loop.
func (r *readdcw) lazyinit() (err error) {
	invalid := uintptr(syscall.InvalidHandle)

	if atomic.LoadUintptr((*uintptr)(&r.cph)) == invalid {
		cph := syscall.InvalidHandle
		if cph, err = syscall.CreateIoCompletionPort(cph, 0, 0, 0); err != nil {
			return
		}

		r.cph, r.start = cph, true
		go r.loop()
	}

	return
}

// TODO(pknap) : doc
func (r *readdcw) loop() {
	var n, key uint32
	var overlapped *syscall.Overlapped
	for {
		err := syscall.GetQueuedCompletionStatus(r.cph, &n, &key, &overlapped, syscall.INFINITE)
		if key == stateCPClose {
			r.Lock()
			handle := r.cph
			r.cph = syscall.InvalidHandle
			r.Unlock()
			syscall.CloseHandle(handle)
			r.wg.Done()
			return
		}
		if overlapped == nil {
			// TODO: check key == rewatch delete or 0(panic)
			continue
		}
		overEx := (*overlappedEx)(unsafe.Pointer(overlapped))
		if n != 0 {
			r.loopevent(n, overEx)
		}
		if err = overEx.parent.readDirChanges(); err != nil {
			// TODO: error handling
		}
		r.loopstate(overEx)
	}
}

// TODO(pknap) : doc
func (r *readdcw) loopstate(overEx *overlappedEx) {
	r.Lock()
	defer r.Unlock()
	filter := overEx.parent.parent.filter
	if filter&onlyMachineStates == 0 {
		return
	}
	if overEx.parent.parent.count--; overEx.parent.parent.count == 0 {
		switch filter & onlyMachineStates {
		case stateRewatch:
			dbgprint("loopstate rewatch")
			overEx.parent.parent.recreate(r.cph)
		case stateUnwatch:
			dbgprint("loopstate unwatch")
			overEx.parent.parent.closeHandle()
			delete(r.m, syscall.UTF16ToString(overEx.parent.pathw))
		case stateCPClose:
		default:
			panic(`notify: windows loopstate logic error`)
		}
	}
}

// TODO(pknap) : doc
func (r *readdcw) loopevent(n uint32, overEx *overlappedEx) {
	events := []*event{}
	var currOffset uint32
	for {
		raw := (*syscall.FileNotifyInformation)(unsafe.Pointer(&overEx.parent.buffer[currOffset]))
		name := syscall.UTF16ToString((*[syscall.MAX_LONG_PATH]uint16)(unsafe.Pointer(&raw.FileName))[:raw.FileNameLength>>1])
		events = append(events, &event{
			pathw:  overEx.parent.pathw,
			filter: overEx.parent.filter,
			action: raw.Action,
			name:   name,
		})
		if raw.NextEntryOffset == 0 {
			break
		}
		if currOffset += raw.NextEntryOffset; currOffset >= n {
			break
		}
	}
	r.send(events)
}

// TODO(pknap) : doc
func (r *readdcw) send(es []*event) {
	for _, e := range es {
		var syse Event
		if e.e, syse = decode(e.filter, e.action); e.e == 0 && syse == 0 {
			continue
		}
		switch {
		case e.action == syscall.FILE_ACTION_MODIFIED:
			e.ftype = fTypeUnknown
		case e.filter&uint32(dirmarker) != 0:
			e.ftype = fTypeDirectory
		default:
			e.ftype = fTypeFile
		}
		switch {
		case e.e == 0:
			e.e = syse
		case syse != 0:
			r.c <- &event{
				pathw:  e.pathw,
				name:   e.name,
				ftype:  e.ftype,
				action: e.action,
				filter: e.filter,
				e:      syse,
			}
		}
		r.c <- e
	}
}

// Rewatch implements notify.Rewatcher interface.
func (r *readdcw) Rewatch(path string, oldevent, newevent Event) error {
	return r.rewatch(path, uint32(oldevent), uint32(newevent), false)
}

// RecursiveRewatch implements notify.RecursiveRewatcher interface.
func (r *readdcw) RecursiveRewatch(oldpath, newpath string, oldevent,
	newevent Event) error {
	if oldpath != newpath {
		if err := r.unwatch(oldpath); err != nil {
			return err
		}
		return r.watch(newpath, newevent, true)
	}
	return r.rewatch(newpath, uint32(oldevent), uint32(newevent), true)
}

// TODO : (pknap) doc.
func (r *readdcw) rewatch(path string, oldevent, newevent uint32, recursive bool) (err error) {
	if Event(newevent)&^(All|fileNotifyChangeAll) != 0 {
		return errors.New("notify: unknown event")
	}
	var wd *watched
	r.Lock()
	defer r.Unlock()
	if wd, err = r.nonStateWatchedLocked(path); err != nil {
		return
	}
	if wd.filter&(onlyNotifyChanges|onlyNGlobalEvents) != oldevent {
		panic(`notify: windows re-watcher logic error`)
	}
	wd.filter = stateRewatch | newevent
	wd.recursive, recursive = recursive, wd.recursive
	if err = wd.closeHandle(); err != nil {
		wd.filter = oldevent
		wd.recursive = recursive
		return
	}
	return
}

// TODO : pknap
func (r *readdcw) nonStateWatchedLocked(path string) (wd *watched, err error) {
	wd, ok := r.m[path]
	if !ok || wd == nil {
		err = errors.New(`notify: ` + path + ` path is unwatched`)
		return
	}
	if wd.filter&onlyMachineStates != 0 {
		err = errors.New(`notify: another re/unwatching operation in progress`)
		return
	}
	return
}

// Unwatch implements notify.Watcher interface.
func (r *readdcw) Unwatch(path string) error {
	return r.unwatch(path)
}

// RecursiveUnwatch implements notify.RecursiveWatcher interface.
func (r *readdcw) RecursiveUnwatch(path string) error {
	return r.unwatch(path)
}

// TODO : pknap
func (r *readdcw) unwatch(path string) (err error) {
	var wd *watched

	r.Lock()
	defer r.Unlock()
	if wd, err = r.nonStateWatchedLocked(path); err != nil {
		return
	}

	wd.filter |= stateUnwatch
	dbgprint("unwatch: set unwatch state")

	if _, attrErr := syscall.GetFileAttributes(&wd.pathw[0]); attrErr != nil {
		for _, g := range wd.digrip {
			if g == nil {
				continue
			}

			dbgprint("unwatch: posting")
			if err = syscall.PostQueuedCompletionStatus(r.cph, 0, 0, (*syscall.Overlapped)(unsafe.Pointer(g.ovlapped))); err != nil {
				wd.filter &^= stateUnwatch
				return
			}
		}
	}

	return
}

// Close resets the whole watcher object, closes all existing file descriptors,
// and sends stateCPClose state as completion key to the main watcher's loop.
func (r *readdcw) Close() (err error) {
	r.Lock()
	if !r.start {
		r.Unlock()
		return nil
	}
	for _, wd := range r.m {
		wd.filter &^= onlyMachineStates
		wd.filter |= stateCPClose
		if e := wd.closeHandle(); e != nil && err == nil {
			err = e
		}
	}
	r.start = false
	r.Unlock()
	r.wg.Add(1)
	if e := syscall.PostQueuedCompletionStatus(r.cph, 0, stateCPClose, nil); e != nil && err == nil {
		return e
	}
	r.wg.Wait()
	return
}

// decode creates a notify event from both non-raw filter and action which was
// returned from completion routine. Function may return Event(0) in case when
// filter was replaced by a new value which does not contain fields that are
// valid with passed action.
func decode(filter, action uint32) (Event, Event) {
	switch action {
	case syscall.FILE_ACTION_ADDED:
		return gensys(filter, Create, FileActionAdded)
	case syscall.FILE_ACTION_REMOVED:
		return gensys(filter, Remove, FileActionRemoved)
	case syscall.FILE_ACTION_MODIFIED:
		return gensys(filter, Write, FileActionModified)
	case syscall.FILE_ACTION_RENAMED_OLD_NAME:
		return gensys(filter, Rename, FileActionRenamedOldName)
	case syscall.FILE_ACTION_RENAMED_NEW_NAME:
		return gensys(filter, Rename, FileActionRenamedNewName)
	}
	panic(`notify: cannot decode internal mask`)
}

// gensys decides whether the Windows action, system-independent event or both
// of them should be returned. Since the grip's filter may be atomically changed
// during watcher lifetime, it is possible that neither Windows nor notify masks
// are watched by the user when this function is called.
func gensys(filter uint32, ge, se Event) (gene, syse Event) {
	isdir := filter&uint32(dirmarker) != 0
	if isdir && filter&uint32(FileNotifyChangeDirName) != 0 ||
		!isdir && filter&uint32(FileNotifyChangeFileName) != 0 ||
		filter&uint32(fileNotifyChangeModified) != 0 {
		syse = se
	}
	if filter&uint32(ge) != 0 {
		gene = ge
	}
	return
}<|MERGE_RESOLUTION|>--- conflicted
+++ resolved
@@ -304,7 +304,6 @@
 		dbgprint("watch: already exists")
 		wd.filter &^= stateUnwatch
 		return nil
-<<<<<<< HEAD
 	}
 
 	if err := r.lazyinit(); err != nil {
@@ -316,19 +315,6 @@
 		return err
 	}
 
-=======
-	}
-
-	if err := r.lazyinit(); err != nil {
-		return err
-	}
-
-	wd, err := newWatched(r.cph, uint32(event), recursive, path)
-	if err != nil {
-		return err
-	}
-
->>>>>>> 9e08f3d3
 	r.m[path] = wd
 	dbgprint("watch: new watch added")
 
