// Copyright 2015 The etcd Authors
//
// Licensed under the Apache License, Version 2.0 (the "License");
// you may not use this file except in compliance with the License.
// You may obtain a copy of the License at
//
//     http://www.apache.org/licenses/LICENSE-2.0
//
// Unless required by applicable law or agreed to in writing, software
// distributed under the License is distributed on an "AS IS" BASIS,
// WITHOUT WARRANTIES OR CONDITIONS OF ANY KIND, either express or implied.
// See the License for the specific language governing permissions and
// limitations under the License.

package raft

import (
	"bytes"
	"errors"
	"fmt"
	"math"
	"math/rand"
	"sort"
	"strings"
	"sync"
	"time"

	pb "github.com/coreos/etcd/raft/raftpb"
)

// None is a placeholder node ID used when there is no leader.
const None uint64 = 0
const noLimit = math.MaxUint64

// Possible values for StateType.
const (
	StateFollower StateType = iota
	StateCandidate
	StateLeader
	StatePreCandidate
	numStates
)

type ReadOnlyOption int

const (
	// ReadOnlySafe guarantees the linearizability of the read only request by
	// communicating with the quorum. It is the default and suggested option.
	ReadOnlySafe ReadOnlyOption = iota
	// ReadOnlyLeaseBased ensures linearizability of the read only request by
	// relying on the leader lease. It can be affected by clock drift.
	// If the clock drift is unbounded, leader might keep the lease longer than it
	// should (clock can move backward/pause without any bound). ReadIndex is not safe
	// in that case.
	ReadOnlyLeaseBased
)

// Possible values for CampaignType
const (
	// campaignPreElection represents the first phase of a normal election when
	// Config.PreVote is true.
	campaignPreElection CampaignType = "CampaignPreElection"
	// campaignElection represents a normal (time-based) election (the second phase
	// of the election when Config.PreVote is true).
	campaignElection CampaignType = "CampaignElection"
	// campaignTransfer represents the type of leader transfer
	campaignTransfer CampaignType = "CampaignTransfer"
)

// lockedRand is a small wrapper around rand.Rand to provide
// synchronization. Only the methods needed by the code are exposed
// (e.g. Intn).
type lockedRand struct {
	mu   sync.Mutex
	rand *rand.Rand
}

func (r *lockedRand) Intn(n int) int {
	r.mu.Lock()
	v := r.rand.Intn(n)
	r.mu.Unlock()
	return v
}

var globalRand = &lockedRand{
	rand: rand.New(rand.NewSource(time.Now().UnixNano())),
}

// CampaignType represents the type of campaigning
// the reason we use the type of string instead of uint64
// is because it's simpler to compare and fill in raft entries
type CampaignType string

// StateType represents the role of a node in a cluster.
type StateType uint64

var stmap = [...]string{
	"StateFollower",
	"StateCandidate",
	"StateLeader",
	"StatePreCandidate",
}

func (st StateType) String() string {
	return stmap[uint64(st)]
}

// Config contains the parameters to start a raft.
type Config struct {
	// ID is the identity of the local raft. ID cannot be 0.
	ID uint64

	// peers contains the IDs of all nodes (including self) in the raft cluster. It
	// should only be set when starting a new raft cluster. Restarting raft from
	// previous configuration will panic if peers is set. peer is private and only
	// used for testing right now.
	peers []uint64

	// learners contains the IDs of all leaner nodes (including self if the local node is a leaner) in the raft cluster.
	// learners only receives entries from the leader node. It does not vote or promote itself.
	learners []uint64

	// ElectionTick is the number of Node.Tick invocations that must pass between
	// elections. That is, if a follower does not receive any message from the
	// leader of current term before ElectionTick has elapsed, it will become
	// candidate and start an election. ElectionTick must be greater than
	// HeartbeatTick. We suggest ElectionTick = 10 * HeartbeatTick to avoid
	// unnecessary leader switching.
	ElectionTick int
	// HeartbeatTick is the number of Node.Tick invocations that must pass between
	// heartbeats. That is, a leader sends heartbeat messages to maintain its
	// leadership every HeartbeatTick ticks.
	HeartbeatTick int

	// Storage is the storage for raft. raft generates entries and states to be
	// stored in storage. raft reads the persisted entries and states out of
	// Storage when it needs. raft reads out the previous state and configuration
	// out of storage when restarting.
	Storage Storage
	// Applied is the last applied index. It should only be set when restarting
	// raft. raft will not return entries to the application smaller or equal to
	// Applied. If Applied is unset when restarting, raft might return previous
	// applied entries. This is a very application dependent configuration.
	Applied uint64

	// MaxSizePerMsg limits the max size of each append message. Smaller value
	// lowers the raft recovery cost(initial probing and message lost during normal
	// operation). On the other side, it might affect the throughput during normal
	// replication. Note: math.MaxUint64 for unlimited, 0 for at most one entry per
	// message.
	MaxSizePerMsg uint64
	// MaxInflightMsgs limits the max number of in-flight append messages during
	// optimistic replication phase. The application transportation layer usually
	// has its own sending buffer over TCP/UDP. Setting MaxInflightMsgs to avoid
	// overflowing that sending buffer. TODO (xiangli): feedback to application to
	// limit the proposal rate?
	MaxInflightMsgs int

	// CheckQuorum specifies if the leader should check quorum activity. Leader
	// steps down when quorum is not active for an electionTimeout.
	CheckQuorum bool

	// PreVote enables the Pre-Vote algorithm described in raft thesis section
	// 9.6. This prevents disruption when a node that has been partitioned away
	// rejoins the cluster.
	PreVote bool

	// ReadOnlyOption specifies how the read only request is processed.
	//
	// ReadOnlySafe guarantees the linearizability of the read only request by
	// communicating with the quorum. It is the default and suggested option.
	//
	// ReadOnlyLeaseBased ensures linearizability of the read only request by
	// relying on the leader lease. It can be affected by clock drift.
	// If the clock drift is unbounded, leader might keep the lease longer than it
	// should (clock can move backward/pause without any bound). ReadIndex is not safe
	// in that case.
	// CheckQuorum MUST be enabled if ReadOnlyOption is ReadOnlyLeaseBased.
	ReadOnlyOption ReadOnlyOption

	// Logger is the logger used for raft log. For multinode which can host
	// multiple raft group, each raft group can have its own logger
	Logger Logger

	// DisableProposalForwarding set to true means that followers will drop
	// proposals, rather than forwarding them to the leader. One use case for
	// this feature would be in a situation where the Raft leader is used to
	// compute the data of a proposal, for example, adding a timestamp from a
	// hybrid logical clock to data in a monotonically increasing way. Forwarding
	// should be disabled to prevent a follower with an innaccurate hybrid
	// logical clock from assigning the timestamp and then forwarding the data
	// to the leader.
	DisableProposalForwarding bool
}

func (c *Config) validate() error {
	if c.ID == None {
		return errors.New("cannot use none as id")
	}

	if c.HeartbeatTick <= 0 {
		return errors.New("heartbeat tick must be greater than 0")
	}

	if c.ElectionTick <= c.HeartbeatTick {
		return errors.New("election tick must be greater than heartbeat tick")
	}

	if c.Storage == nil {
		return errors.New("storage cannot be nil")
	}

	if c.MaxInflightMsgs <= 0 {
		return errors.New("max inflight messages must be greater than 0")
	}

	if c.Logger == nil {
		c.Logger = raftLogger
	}

	if c.ReadOnlyOption == ReadOnlyLeaseBased && !c.CheckQuorum {
		return errors.New("CheckQuorum must be enabled when ReadOnlyOption is ReadOnlyLeaseBased")
	}

	return nil
}

type raft struct {
	id uint64

	Term uint64
	Vote uint64

	readStates []ReadState

	// the log
	raftLog *raftLog

	maxInflight int
	maxMsgSize  uint64
	prs         map[uint64]*Progress
	learnerPrs  map[uint64]*Progress

	state StateType

	// isLearner is true if the local raft node is a learner.
	isLearner bool

	votes map[uint64]bool

	msgs []pb.Message

	// the leader id
	lead uint64
	// leadTransferee is id of the leader transfer target when its value is not zero.
	// Follow the procedure defined in raft thesis 3.10.
	leadTransferee uint64
	// New configuration is ignored if there exists unapplied configuration.
	pendingConf bool

	readOnly *readOnly

	// number of ticks since it reached last electionTimeout when it is leader
	// or candidate.
	// number of ticks since it reached last electionTimeout or received a
	// valid message from current leader when it is a follower.
	electionElapsed int

	// number of ticks since it reached last heartbeatTimeout.
	// only leader keeps heartbeatElapsed.
	heartbeatElapsed int

	checkQuorum bool
	preVote     bool

	heartbeatTimeout int
	electionTimeout  int
	// randomizedElectionTimeout is a random number between
	// [electiontimeout, 2 * electiontimeout - 1]. It gets reset
	// when raft changes its state to follower or candidate.
	randomizedElectionTimeout int
	disableProposalForwarding bool

	tick func()
	step stepFunc

	logger Logger
}

func newRaft(c *Config) *raft {
	if err := c.validate(); err != nil {
		panic(err.Error())
	}
	raftlog := newLog(c.Storage, c.Logger)
	hs, cs, err := c.Storage.InitialState()
	c.Logger.Info("AJ-newRaft storage", "hs", hs, "cs", cs)
	if err != nil {
		panic(err) // TODO(bdarnell)
	}
	peers := c.peers
	learners := c.learners
	c.Logger.Info("AJ-newRaft @S1 ","peers", cs.Nodes, "learners", cs.Learners)
	if len(cs.Nodes) > 0 || len(cs.Learners) > 0 {
		if len(peers) > 0 || len(learners) > 0 {
			// TODO(bdarnell): the peers argument is always nil except in
			// tests; the argument should be removed and these tests should be
			// updated to specify their nodes through a snapshot.
			panic("cannot specify both newRaft(peers, learners) and ConfState.(Nodes, Learners)")
		}
		peers = cs.Nodes
		learners = cs.Learners
	}
	r := &raft{
		id:                        c.ID,
		lead:                      None,
		isLearner:                 false,
		raftLog:                   raftlog,
		maxMsgSize:                c.MaxSizePerMsg,
		maxInflight:               c.MaxInflightMsgs,
		prs:                       make(map[uint64]*Progress),
		learnerPrs:                make(map[uint64]*Progress),
		electionTimeout:           c.ElectionTick,
		heartbeatTimeout:          c.HeartbeatTick,
		logger:                    c.Logger,
		checkQuorum:               c.CheckQuorum,
		preVote:                   c.PreVote,
		readOnly:                  newReadOnly(c.ReadOnlyOption),
		disableProposalForwarding: c.DisableProposalForwarding,
	}
	for _, p := range peers {
		r.prs[p] = &Progress{Next: 1, ins: newInflights(r.maxInflight)}
	}
	for _, p := range learners {
		if _, ok := r.prs[p]; ok {
			panic(fmt.Sprintf("node %x is in both learner and peer list", p))
		}
		r.learnerPrs[p] = &Progress{Next: 1, ins: newInflights(r.maxInflight), IsLearner: true}
		if r.id == p {
			r.isLearner = true
		}
	}

	if !isHardStateEqual(hs, emptyState) {
		r.loadState(hs)
	}
	if c.Applied > 0 {
		raftlog.appliedTo(c.Applied)
	}
	r.becomeFollower(r.Term, None)

	var nodesStrs []string
	for _, n := range r.nodes() {
		nodesStrs = append(nodesStrs, fmt.Sprintf("%x", n))
	}

	r.logger.Infof("newRaft %x [peers: [%s], term: %d, commit: %d, applied: %d, lastindex: %d, lastterm: %d]",
		r.id, strings.Join(nodesStrs, ","), r.Term, r.raftLog.committed, r.raftLog.applied, r.raftLog.lastIndex(), r.raftLog.lastTerm())
	return r
}

func (r *raft) hasLeader() bool { return r.lead != None }

func (r *raft) softState() *SoftState { return &SoftState{Lead: r.lead, RaftState: r.state} }

func (r *raft) hardState() pb.HardState {
	return pb.HardState{
		Term:   r.Term,
		Vote:   r.Vote,
		Commit: r.raftLog.committed,
	}
}

func (r *raft) quorum() int { return len(r.prs)/2 + 1 }

func (r *raft) nodes() []uint64 {
	nodes := make([]uint64, 0, len(r.prs)+len(r.learnerPrs))
	for id := range r.prs {
		nodes = append(nodes, id)
	}
	for id := range r.learnerPrs {
		nodes = append(nodes, id)
	}
	sort.Sort(uint64Slice(nodes))
	return nodes
}

func (r *raft) voters() []uint64 {
	nodes := make([]uint64, 0, len(r.prs))
	for id := range r.prs {
		nodes = append(nodes, id)
	}

	sort.Sort(uint64Slice(nodes))
	return nodes
}

//TODO (Amal): review
func (r *raft) learners() []uint64 {
	nodes := make([]uint64, 0, len(r.learnerPrs))

	for id := range r.learnerPrs {
		nodes = append(nodes, id)
	}
	sort.Sort(uint64Slice(nodes))
	return nodes
}

// send persists state to stable storage and then sends to its mailbox.
func (r *raft) send(m pb.Message) {
	m.From = r.id
	if m.Type == pb.MsgVote || m.Type == pb.MsgVoteResp || m.Type == pb.MsgPreVote || m.Type == pb.MsgPreVoteResp {
		if m.Term == 0 {
			// All {pre-,}campaign messages need to have the term set when
			// sending.
			// - MsgVote: m.Term is the term the node is campaigning for,
			//   non-zero as we increment the term when campaigning.
			// - MsgVoteResp: m.Term is the new r.Term if the MsgVote was
			//   granted, non-zero for the same reason MsgVote is
			// - MsgPreVote: m.Term is the term the node will campaign,
			//   non-zero as we use m.Term to indicate the next term we'll be
			//   campaigning for
			// - MsgPreVoteResp: m.Term is the term received in the original
			//   MsgPreVote if the pre-vote was granted, non-zero for the
			//   same reasons MsgPreVote is
			panic(fmt.Sprintf("term should be set when sending %s", m.Type))
		}
	} else {
		if m.Term != 0 {
			panic(fmt.Sprintf("term should not be set when sending %s (was %d)", m.Type, m.Term))
		}
		// do not attach term to MsgProp, MsgReadIndex
		// proposals are a way to forward to the leader and
		// should be treated as local message.
		// MsgReadIndex is also forwarded to leader.
		if m.Type != pb.MsgProp && m.Type != pb.MsgReadIndex {
			m.Term = r.Term
		}
	}
	r.msgs = append(r.msgs, m)
}

func (r *raft) getProgress(id uint64) *Progress {
<<<<<<< HEAD
	r.logger.Infof("SMK-getProgress prs=%d learnerPrs=%d", len(r.prs), len(r.learnerPrs))
=======
	r.logger.Infof("SMK-getProgress @420 id - %x, pr size - %x, lrPrs size - %x", id, len(r.prs), len(r.learnerPrs))
	r.logger.Infof("SMK-getProgress @421 %v -- %v", r.prs, r.learnerPrs)
>>>>>>> 419269f9
	if pr, ok := r.prs[id]; ok {
		r.logger.Infof("SMK-getProgress @422")
		return pr
	}
	r.logger.Infof("SMK-getProgress @426")
	return r.learnerPrs[id]
}

// sendAppend sends RPC, with entries to the given peer.
func (r *raft) sendAppend(to uint64) {
	pr := r.getProgress(to)
	if pr.IsPaused() {
		return
	}
	m := pb.Message{}
	m.To = to

	term, errt := r.raftLog.term(pr.Next - 1)
	ents, erre := r.raftLog.entries(pr.Next, r.maxMsgSize)

	if errt != nil || erre != nil { // send snapshot if we failed to get term or entries
		if !pr.RecentActive {
			r.logger.Debugf("ignore sending snapshot to %x since it is not recently active", to)
			return
		}

		m.Type = pb.MsgSnap
		snapshot, err := r.raftLog.snapshot()
		if err != nil {
			if err == ErrSnapshotTemporarilyUnavailable {
				r.logger.Debugf("%x failed to send snapshot to %x because snapshot is temporarily unavailable", r.id, to)
				return
			}
			panic(err) // TODO(bdarnell)
		}
		if IsEmptySnap(snapshot) {
			panic("need non-empty snapshot")
		}
		m.Snapshot = snapshot
		sindex, sterm := snapshot.Metadata.Index, snapshot.Metadata.Term
		r.logger.Debugf("%x [firstindex: %d, commit: %d] sent snapshot[index: %d, term: %d] to %x [%s]",
			r.id, r.raftLog.firstIndex(), r.raftLog.committed, sindex, sterm, to, pr)
		pr.becomeSnapshot(sindex)
		r.logger.Debugf("%x paused sending replication messages to %x [%s]", r.id, to, pr)
	} else {
		m.Type = pb.MsgApp
		m.Index = pr.Next - 1
		m.LogTerm = term
		m.Entries = ents
		m.Commit = r.raftLog.committed
		if n := len(m.Entries); n != 0 {
			switch pr.State {
			// optimistically increase the next when in ProgressStateReplicate
			case ProgressStateReplicate:
				last := m.Entries[n-1].Index
				pr.optimisticUpdate(last)
				pr.ins.add(last)
			case ProgressStateProbe:
				pr.pause()
			default:
				r.logger.Panicf("%x is sending append in unhandled state %s", r.id, pr.State)
			}
		}
	}
	r.send(m)
}

// sendHeartbeat sends an empty MsgApp
func (r *raft) sendHeartbeat(to uint64, ctx []byte) {
	// Attach the commit as min(to.matched, r.committed).
	// When the leader sends out heartbeat message,
	// the receiver(follower) might not be matched with the leader
	// or it might not have all the committed entries.
	// The leader MUST NOT forward the follower's commit to
	// an unmatched index.
	commit := min(r.getProgress(to).Match, r.raftLog.committed)
	m := pb.Message{
		To:      to,
		Type:    pb.MsgHeartbeat,
		Commit:  commit,
		Context: ctx,
	}

	r.send(m)
}

func (r *raft) forEachProgress(f func(id uint64, pr *Progress)) {
	for id, pr := range r.prs {
		f(id, pr)
	}

	for id, pr := range r.learnerPrs {
		f(id, pr)
	}
}

// bcastAppend sends RPC, with entries to all peers that are not up-to-date
// according to the progress recorded in r.prs.
func (r *raft) bcastAppend() {
	r.forEachProgress(func(id uint64, _ *Progress) {
		if id == r.id {
			return
		}

		r.sendAppend(id)
	})
}

// bcastHeartbeat sends RPC, without entries to all the peers.
func (r *raft) bcastHeartbeat() {
	lastCtx := r.readOnly.lastPendingRequestCtx()
	if len(lastCtx) == 0 {
		r.bcastHeartbeatWithCtx(nil)
	} else {
		r.bcastHeartbeatWithCtx([]byte(lastCtx))
	}
}

func (r *raft) bcastHeartbeatWithCtx(ctx []byte) {
	r.forEachProgress(func(id uint64, _ *Progress) {
		if id == r.id {
			return
		}
		r.sendHeartbeat(id, ctx)
	})
}

// maybeCommit attempts to advance the commit index. Returns true if
// the commit index changed (in which case the caller should call
// r.bcastAppend).
func (r *raft) maybeCommit() bool {
	// TODO(bmizerany): optimize.. Currently naive
	mis := make(uint64Slice, 0, len(r.prs))
	for _, p := range r.prs {
		mis = append(mis, p.Match)
	}
	sort.Sort(sort.Reverse(mis))
	mci := mis[r.quorum()-1]
	return r.raftLog.maybeCommit(mci, r.Term)
}

func (r *raft) reset(term uint64) {
	if r.Term != term {
		r.Term = term
		r.Vote = None
	}
	r.lead = None

	r.electionElapsed = 0
	r.heartbeatElapsed = 0
	r.resetRandomizedElectionTimeout()

	r.abortLeaderTransfer()

	r.votes = make(map[uint64]bool)
	r.forEachProgress(func(id uint64, pr *Progress) {
		*pr = Progress{Next: r.raftLog.lastIndex() + 1, ins: newInflights(r.maxInflight), IsLearner: pr.IsLearner}
		if id == r.id {
			pr.Match = r.raftLog.lastIndex()
		}
	})

	r.pendingConf = false
	r.readOnly = newReadOnly(r.readOnly.option)
}

func (r *raft) appendEntry(es ...pb.Entry) {
	li := r.raftLog.lastIndex()
	for i := range es {
		es[i].Term = r.Term
		es[i].Index = li + 1 + uint64(i)
	}
	r.raftLog.append(es...)
	r.getProgress(r.id).maybeUpdate(r.raftLog.lastIndex())
	// Regardless of maybeCommit's return, our caller will call bcastAppend.
	r.maybeCommit()
}

// tickElection is run by followers and candidates after r.electionTimeout.
func (r *raft) tickElection() {
	r.electionElapsed++

	if r.promotable() && r.pastElectionTimeout() {
		r.electionElapsed = 0
		r.Step(pb.Message{From: r.id, Type: pb.MsgHup})
	}
}

// tickHeartbeat is run by leaders to send a MsgBeat after r.heartbeatTimeout.
func (r *raft) tickHeartbeat() {
	r.heartbeatElapsed++
	r.electionElapsed++

	if r.electionElapsed >= r.electionTimeout {
		r.electionElapsed = 0
		if r.checkQuorum {
			r.Step(pb.Message{From: r.id, Type: pb.MsgCheckQuorum})
		}
		// If current leader cannot transfer leadership in electionTimeout, it becomes leader again.
		if r.state == StateLeader && r.leadTransferee != None {
			r.abortLeaderTransfer()
		}
	}

	if r.state != StateLeader {
		return
	}

	if r.heartbeatElapsed >= r.heartbeatTimeout {
		r.heartbeatElapsed = 0
		r.Step(pb.Message{From: r.id, Type: pb.MsgBeat})
	}
}

func (r *raft) becomeFollower(term uint64, lead uint64) {
	r.step = stepFollower
	r.reset(term)
	r.tick = r.tickElection
	r.lead = lead
	r.state = StateFollower
	r.logger.Infof("%x became follower at term %d", r.id, r.Term)
}

func (r *raft) becomeCandidate() {
	// TODO(xiangli) remove the panic when the raft implementation is stable
	if r.state == StateLeader {
		panic("invalid transition [leader -> candidate]")
	}
	r.step = stepCandidate
	r.reset(r.Term + 1)
	r.tick = r.tickElection
	r.Vote = r.id
	r.state = StateCandidate
	r.logger.Infof("%x became candidate at term %d", r.id, r.Term)
}

func (r *raft) becomePreCandidate() {
	// TODO(xiangli) remove the panic when the raft implementation is stable
	if r.state == StateLeader {
		panic("invalid transition [leader -> pre-candidate]")
	}
	// Becoming a pre-candidate changes our step functions and state,
	// but doesn't change anything else. In particular it does not increase
	// r.Term or change r.Vote.
	r.step = stepCandidate
	r.votes = make(map[uint64]bool)
	r.tick = r.tickElection
	r.state = StatePreCandidate
	r.logger.Infof("%x became pre-candidate at term %d", r.id, r.Term)
}

func (r *raft) becomeLeader() {
	// TODO(xiangli) remove the panic when the raft implementation is stable
	if r.state == StateFollower {
		panic("invalid transition [follower -> leader]")
	}
	r.step = stepLeader
	r.reset(r.Term)
	r.tick = r.tickHeartbeat
	r.lead = r.id
	r.state = StateLeader
	ents, err := r.raftLog.entries(r.raftLog.committed+1, noLimit)
	if err != nil {
		r.logger.Panicf("unexpected error getting uncommitted entries (%v)", err)
	}

	nconf := numOfPendingConf(ents)
	if nconf > 1 {
		panic("unexpected multiple uncommitted config entry")
	}
	if nconf == 1 {
		r.pendingConf = true
	}

	r.appendEntry(pb.Entry{Data: nil})
	r.logger.Infof("%x became leader at term %d", r.id, r.Term)
}

func (r *raft) campaign(t CampaignType) {
	var term uint64
	var voteMsg pb.MessageType
	if t == campaignPreElection {
		r.becomePreCandidate()
		voteMsg = pb.MsgPreVote
		// PreVote RPCs are sent for the next term before we've incremented r.Term.
		term = r.Term + 1
	} else {
		r.becomeCandidate()
		voteMsg = pb.MsgVote
		term = r.Term
	}
	if r.quorum() == r.poll(r.id, voteRespMsgType(voteMsg), true) {
		// We won the election after voting for ourselves (which must mean that
		// this is a single-node cluster). Advance to the next state.
		if t == campaignPreElection {
			r.campaign(campaignElection)
		} else {
			r.becomeLeader()
		}
		return
	}
	for id := range r.prs {
		if id == r.id {
			continue
		}
		r.logger.Infof("%x [logterm: %d, index: %d] sent %s request to %x at term %d",
			r.id, r.raftLog.lastTerm(), r.raftLog.lastIndex(), voteMsg, id, r.Term)

		var ctx []byte
		if t == campaignTransfer {
			ctx = []byte(t)
		}
		r.send(pb.Message{Term: term, To: id, Type: voteMsg, Index: r.raftLog.lastIndex(), LogTerm: r.raftLog.lastTerm(), Context: ctx})
	}
}

func (r *raft) poll(id uint64, t pb.MessageType, v bool) (granted int) {
	if v {
		r.logger.Infof("%x received %s from %x at term %d", r.id, t, id, r.Term)
	} else {
		r.logger.Infof("%x received %s rejection from %x at term %d", r.id, t, id, r.Term)
	}
	if _, ok := r.votes[id]; !ok {
		r.votes[id] = v
	}
	for _, vv := range r.votes {
		if vv {
			granted++
		}
	}
	return granted
}

func (r *raft) Step(m pb.Message) error {
	// Handle the message term, which may result in our stepping down to a follower.
	switch {
	case m.Term == 0:
		// local message
	case m.Term > r.Term:
		if m.Type == pb.MsgVote || m.Type == pb.MsgPreVote {
			force := bytes.Equal(m.Context, []byte(campaignTransfer))
			inLease := r.checkQuorum && r.lead != None && r.electionElapsed < r.electionTimeout
			if !force && inLease {
				// If a server receives a RequestVote request within the minimum election timeout
				// of hearing from a current leader, it does not update its term or grant its vote
				r.logger.Infof("%x [logterm: %d, index: %d, vote: %x] ignored %s from %x [logterm: %d, index: %d] at term %d: lease is not expired (remaining ticks: %d)",
					r.id, r.raftLog.lastTerm(), r.raftLog.lastIndex(), r.Vote, m.Type, m.From, m.LogTerm, m.Index, r.Term, r.electionTimeout-r.electionElapsed)
				return nil
			}
		}
		switch {
		case m.Type == pb.MsgPreVote:
			// Never change our term in response to a PreVote
		case m.Type == pb.MsgPreVoteResp && !m.Reject:
			// We send pre-vote requests with a term in our future. If the
			// pre-vote is granted, we will increment our term when we get a
			// quorum. If it is not, the term comes from the node that
			// rejected our vote so we should become a follower at the new
			// term.
		default:
			r.logger.Infof("%x [term: %d] received a %s message with higher term from %x [term: %d]",
				r.id, r.Term, m.Type, m.From, m.Term)
			if m.Type == pb.MsgApp || m.Type == pb.MsgHeartbeat || m.Type == pb.MsgSnap {
				r.becomeFollower(m.Term, m.From)
			} else {
				r.becomeFollower(m.Term, None)
			}
		}

	case m.Term < r.Term:
		if r.checkQuorum && (m.Type == pb.MsgHeartbeat || m.Type == pb.MsgApp) {
			// We have received messages from a leader at a lower term. It is possible
			// that these messages were simply delayed in the network, but this could
			// also mean that this node has advanced its term number during a network
			// partition, and it is now unable to either win an election or to rejoin
			// the majority on the old term. If checkQuorum is false, this will be
			// handled by incrementing term numbers in response to MsgVote with a
			// higher term, but if checkQuorum is true we may not advance the term on
			// MsgVote and must generate other messages to advance the term. The net
			// result of these two features is to minimize the disruption caused by
			// nodes that have been removed from the cluster's configuration: a
			// removed node will send MsgVotes (or MsgPreVotes) which will be ignored,
			// but it will not receive MsgApp or MsgHeartbeat, so it will not create
			// disruptive term increases
			r.send(pb.Message{To: m.From, Type: pb.MsgAppResp})
		} else {
			// ignore other cases
			r.logger.Infof("%x [term: %d] ignored a %s message with lower term from %x [term: %d]",
				r.id, r.Term, m.Type, m.From, m.Term)
		}
		return nil
	}

	switch m.Type {
	case pb.MsgHup:
		if r.state != StateLeader {
			ents, err := r.raftLog.slice(r.raftLog.applied+1, r.raftLog.committed+1, noLimit)
			if err != nil {
				r.logger.Panicf("unexpected error getting unapplied entries (%v)", err)
			}
			if n := numOfPendingConf(ents); n != 0 && r.raftLog.committed > r.raftLog.applied {
				r.logger.Warningf("%x cannot campaign at term %d since there are still %d pending configuration changes to apply", r.id, r.Term, n)
				return nil
			}

			r.logger.Infof("%x is starting a new election at term %d", r.id, r.Term)
			if r.preVote {
				r.campaign(campaignPreElection)
			} else {
				r.campaign(campaignElection)
			}
		} else {
			r.logger.Debugf("%x ignoring MsgHup because already leader", r.id)
		}

	case pb.MsgVote, pb.MsgPreVote:
		if r.isLearner {
			// TODO: learner may need to vote, in case of node down when confchange.
			r.logger.Infof("%x [logterm: %d, index: %d, vote: %x] ignored %s from %x [logterm: %d, index: %d] at term %d: learner can not vote",
				r.id, r.raftLog.lastTerm(), r.raftLog.lastIndex(), r.Vote, m.Type, m.From, m.LogTerm, m.Index, r.Term)
			return nil
		}
		// The m.Term > r.Term clause is for MsgPreVote. For MsgVote m.Term should
		// always equal r.Term.
		if (r.Vote == None || m.Term > r.Term || r.Vote == m.From) && r.raftLog.isUpToDate(m.Index, m.LogTerm) {
			r.logger.Infof("%x [logterm: %d, index: %d, vote: %x] cast %s for %x [logterm: %d, index: %d] at term %d",
				r.id, r.raftLog.lastTerm(), r.raftLog.lastIndex(), r.Vote, m.Type, m.From, m.LogTerm, m.Index, r.Term)
			// When responding to Msg{Pre,}Vote messages we include the term
			// from the message, not the local term. To see why consider the
			// case where a single node was previously partitioned away and
			// it's local term is now of date. If we include the local term
			// (recall that for pre-votes we don't update the local term), the
			// (pre-)campaigning node on the other end will proceed to ignore
			// the message (it ignores all out of date messages).
			// The term in the original message and current local term are the
			// same in the case of regular votes, but different for pre-votes.
			r.send(pb.Message{To: m.From, Term: m.Term, Type: voteRespMsgType(m.Type)})
			if m.Type == pb.MsgVote {
				// Only record real votes.
				r.electionElapsed = 0
				r.Vote = m.From
			}
		} else {
			r.logger.Infof("%x [logterm: %d, index: %d, vote: %x] rejected %s from %x [logterm: %d, index: %d] at term %d",
				r.id, r.raftLog.lastTerm(), r.raftLog.lastIndex(), r.Vote, m.Type, m.From, m.LogTerm, m.Index, r.Term)
			r.send(pb.Message{To: m.From, Term: r.Term, Type: voteRespMsgType(m.Type), Reject: true})
		}

	default:
		r.step(r, m)
	}
	return nil
}

type stepFunc func(r *raft, m pb.Message)

func stepLeader(r *raft, m pb.Message) {
	// These message types do not require any progress for m.From.
	switch m.Type {
	case pb.MsgBeat:
		r.bcastHeartbeat()
		return
	case pb.MsgCheckQuorum:
		if !r.checkQuorumActive() {
			r.logger.Warningf("%x stepped down to follower since quorum is not active", r.id)
			r.becomeFollower(r.Term, None)
		}
		return
	case pb.MsgProp:
		if len(m.Entries) == 0 {
			r.logger.Panicf("%x stepped empty MsgProp", r.id)
		}
		if _, ok := r.prs[r.id]; !ok {
			// If we are not currently a member of the range (i.e. this node
			// was removed from the configuration while serving as leader),
			// drop any new proposals.
			return
		}
		if r.leadTransferee != None {
			r.logger.Debugf("%x [term %d] transfer leadership to %x is in progress; dropping proposal", r.id, r.Term, r.leadTransferee)
			return
		}

		for i, e := range m.Entries {
			if e.Type == pb.EntryConfChange {
				if r.pendingConf {
					r.logger.Infof("propose conf %s ignored since pending unapplied configuration", e.String())
					m.Entries[i] = pb.Entry{Type: pb.EntryNormal}
				}
				r.pendingConf = true
			}
		}
		r.appendEntry(m.Entries...)
		r.bcastAppend()
		return
	case pb.MsgReadIndex:
		if r.quorum() > 1 {
			if r.raftLog.zeroTermOnErrCompacted(r.raftLog.term(r.raftLog.committed)) != r.Term {
				// Reject read only request when this leader has not committed any log entry at its term.
				return
			}

			// thinking: use an interally defined context instead of the user given context.
			// We can express this in terms of the term and index instead of a user-supplied value.
			// This would allow multiple reads to piggyback on the same message.
			switch r.readOnly.option {
			case ReadOnlySafe:
				r.readOnly.addRequest(r.raftLog.committed, m)
				r.bcastHeartbeatWithCtx(m.Entries[0].Data)
			case ReadOnlyLeaseBased:
				ri := r.raftLog.committed
				if m.From == None || m.From == r.id { // from local member
					r.readStates = append(r.readStates, ReadState{Index: r.raftLog.committed, RequestCtx: m.Entries[0].Data})
				} else {
					r.send(pb.Message{To: m.From, Type: pb.MsgReadIndexResp, Index: ri, Entries: m.Entries})
				}
			}
		} else {
			r.readStates = append(r.readStates, ReadState{Index: r.raftLog.committed, RequestCtx: m.Entries[0].Data})
		}

		return
	}

	// All other message types require a progress for m.From (pr).
	pr := r.getProgress(m.From)
	if pr == nil {
		r.logger.Debugf("%x no progress available for %x", r.id, m.From)
		return
	}
	switch m.Type {
	case pb.MsgAppResp:
		pr.RecentActive = true

		if m.Reject {
			r.logger.Debugf("%x received msgApp rejection(lastindex: %d) from %x for index %d",
				r.id, m.RejectHint, m.From, m.Index)
			if pr.maybeDecrTo(m.Index, m.RejectHint) {
				r.logger.Debugf("%x decreased progress of %x to [%s]", r.id, m.From, pr)
				if pr.State == ProgressStateReplicate {
					pr.becomeProbe()
				}
				r.sendAppend(m.From)
			}
		} else {
			oldPaused := pr.IsPaused()
			if pr.maybeUpdate(m.Index) {
				switch {
				case pr.State == ProgressStateProbe:
					pr.becomeReplicate()
				case pr.State == ProgressStateSnapshot && pr.needSnapshotAbort():
					r.logger.Debugf("%x snapshot aborted, resumed sending replication messages to %x [%s]", r.id, m.From, pr)
					pr.becomeProbe()
				case pr.State == ProgressStateReplicate:
					pr.ins.freeTo(m.Index)
				}

				if r.maybeCommit() {
					r.bcastAppend()
				} else if oldPaused {
					// update() reset the wait state on this node. If we had delayed sending
					// an update before, send it now.
					r.sendAppend(m.From)
				}
				// Transfer leadership is in progress.
				if m.From == r.leadTransferee && pr.Match == r.raftLog.lastIndex() {
					r.logger.Infof("%x sent MsgTimeoutNow to %x after received MsgAppResp", r.id, m.From)
					r.sendTimeoutNow(m.From)
				}
			}
		}
	case pb.MsgHeartbeatResp:
		pr.RecentActive = true
		pr.resume()

		// free one slot for the full inflights window to allow progress.
		if pr.State == ProgressStateReplicate && pr.ins.full() {
			pr.ins.freeFirstOne()
		}
		if pr.Match < r.raftLog.lastIndex() {
			r.sendAppend(m.From)
		}

		if r.readOnly.option != ReadOnlySafe || len(m.Context) == 0 {
			return
		}

		ackCount := r.readOnly.recvAck(m)
		if ackCount < r.quorum() {
			return
		}

		rss := r.readOnly.advance(m)
		for _, rs := range rss {
			req := rs.req
			if req.From == None || req.From == r.id { // from local member
				r.readStates = append(r.readStates, ReadState{Index: rs.index, RequestCtx: req.Entries[0].Data})
			} else {
				r.send(pb.Message{To: req.From, Type: pb.MsgReadIndexResp, Index: rs.index, Entries: req.Entries})
			}
		}
	case pb.MsgSnapStatus:
		if pr.State != ProgressStateSnapshot {
			return
		}
		if !m.Reject {
			pr.becomeProbe()
			r.logger.Debugf("%x snapshot succeeded, resumed sending replication messages to %x [%s]", r.id, m.From, pr)
		} else {
			pr.snapshotFailure()
			pr.becomeProbe()
			r.logger.Debugf("%x snapshot failed, resumed sending replication messages to %x [%s]", r.id, m.From, pr)
		}
		// If snapshot finish, wait for the msgAppResp from the remote node before sending
		// out the next msgApp.
		// If snapshot failure, wait for a heartbeat interval before next try
		pr.pause()
	case pb.MsgUnreachable:
		// During optimistic replication, if the remote becomes unreachable,
		// there is huge probability that a MsgApp is lost.
		if pr.State == ProgressStateReplicate {
			pr.becomeProbe()
		}
		r.logger.Debugf("%x failed to send message to %x because it is unreachable [%s]", r.id, m.From, pr)
	case pb.MsgTransferLeader:
		if pr.IsLearner {
			r.logger.Debugf("%x is learner. Ignored transferring leadership", r.id)
			return
		}
		leadTransferee := m.From
		lastLeadTransferee := r.leadTransferee
		if lastLeadTransferee != None {
			if lastLeadTransferee == leadTransferee {
				r.logger.Infof("%x [term %d] transfer leadership to %x is in progress, ignores request to same node %x",
					r.id, r.Term, leadTransferee, leadTransferee)
				return
			}
			r.abortLeaderTransfer()
			r.logger.Infof("%x [term %d] abort previous transferring leadership to %x", r.id, r.Term, lastLeadTransferee)
		}
		if leadTransferee == r.id {
			r.logger.Debugf("%x is already leader. Ignored transferring leadership to self", r.id)
			return
		}
		// Transfer leadership to third party.
		r.logger.Infof("%x [term %d] starts to transfer leadership to %x", r.id, r.Term, leadTransferee)
		// Transfer leadership should be finished in one electionTimeout, so reset r.electionElapsed.
		r.electionElapsed = 0
		r.leadTransferee = leadTransferee
		if pr.Match == r.raftLog.lastIndex() {
			r.sendTimeoutNow(leadTransferee)
			r.logger.Infof("%x sends MsgTimeoutNow to %x immediately as %x already has up-to-date log", r.id, leadTransferee, leadTransferee)
		} else {
			r.sendAppend(leadTransferee)
		}
	}
}

// stepCandidate is shared by StateCandidate and StatePreCandidate; the difference is
// whether they respond to MsgVoteResp or MsgPreVoteResp.
func stepCandidate(r *raft, m pb.Message) {
	// Only handle vote responses corresponding to our candidacy (while in
	// StateCandidate, we may get stale MsgPreVoteResp messages in this term from
	// our pre-candidate state).
	var myVoteRespType pb.MessageType
	if r.state == StatePreCandidate {
		myVoteRespType = pb.MsgPreVoteResp
	} else {
		myVoteRespType = pb.MsgVoteResp
	}
	switch m.Type {
	case pb.MsgProp:
		r.logger.Infof("%x no leader at term %d; dropping proposal", r.id, r.Term)
		return
	case pb.MsgApp:
		r.becomeFollower(r.Term, m.From)
		r.handleAppendEntries(m)
	case pb.MsgHeartbeat:
		r.becomeFollower(r.Term, m.From)
		r.handleHeartbeat(m)
	case pb.MsgSnap:
		r.becomeFollower(m.Term, m.From)
		r.handleSnapshot(m)
	case myVoteRespType:
		gr := r.poll(m.From, m.Type, !m.Reject)
		r.logger.Infof("%x [quorum:%d] has received %d %s votes and %d vote rejections", r.id, r.quorum(), gr, m.Type, len(r.votes)-gr)
		switch r.quorum() {
		case gr:
			if r.state == StatePreCandidate {
				r.campaign(campaignElection)
			} else {
				r.becomeLeader()
				r.bcastAppend()
			}
		case len(r.votes) - gr:
			r.becomeFollower(r.Term, None)
		}
	case pb.MsgTimeoutNow:
		r.logger.Debugf("%x [term %d state %v] ignored MsgTimeoutNow from %x", r.id, r.Term, r.state, m.From)
	}
}

func stepFollower(r *raft, m pb.Message) {
	switch m.Type {
	case pb.MsgProp:
		if r.lead == None {
			r.logger.Infof("%x no leader at term %d; dropping proposal", r.id, r.Term)
			return
		} else if r.disableProposalForwarding {
			r.logger.Infof("%x not forwarding to leader %x at term %d; dropping proposal", r.id, r.lead, r.Term)
			return
		}
		m.To = r.lead
		r.send(m)
	case pb.MsgApp:
		r.electionElapsed = 0
		r.lead = m.From
		r.handleAppendEntries(m)
	case pb.MsgHeartbeat:
		r.electionElapsed = 0
		r.lead = m.From
		r.handleHeartbeat(m)
	case pb.MsgSnap:
		r.electionElapsed = 0
		r.lead = m.From
		r.handleSnapshot(m)
	case pb.MsgTransferLeader:
		if r.lead == None {
			r.logger.Infof("%x no leader at term %d; dropping leader transfer msg", r.id, r.Term)
			return
		}
		m.To = r.lead
		r.send(m)
	case pb.MsgTimeoutNow:
		if r.promotable() {
			r.logger.Infof("%x [term %d] received MsgTimeoutNow from %x and starts an election to get leadership.", r.id, r.Term, m.From)
			// Leadership transfers never use pre-vote even if r.preVote is true; we
			// know we are not recovering from a partition so there is no need for the
			// extra round trip.
			r.campaign(campaignTransfer)
		} else {
			r.logger.Infof("%x received MsgTimeoutNow from %x but is not promotable", r.id, m.From)
		}
	case pb.MsgReadIndex:
		if r.lead == None {
			r.logger.Infof("%x no leader at term %d; dropping index reading msg", r.id, r.Term)
			return
		}
		m.To = r.lead
		r.send(m)
	case pb.MsgReadIndexResp:
		if len(m.Entries) != 1 {
			r.logger.Errorf("%x invalid format of MsgReadIndexResp from %x, entries count: %d", r.id, m.From, len(m.Entries))
			return
		}
		r.readStates = append(r.readStates, ReadState{Index: m.Index, RequestCtx: m.Entries[0].Data})
	}
}

func (r *raft) handleAppendEntries(m pb.Message) {
	if m.Index < r.raftLog.committed {
		r.send(pb.Message{To: m.From, Type: pb.MsgAppResp, Index: r.raftLog.committed})
		return
	}

	if mlastIndex, ok := r.raftLog.maybeAppend(m.Index, m.LogTerm, m.Commit, m.Entries...); ok {
		r.send(pb.Message{To: m.From, Type: pb.MsgAppResp, Index: mlastIndex})
	} else {
		r.logger.Debugf("%x [logterm: %d, index: %d] rejected msgApp [logterm: %d, index: %d] from %x",
			r.id, r.raftLog.zeroTermOnErrCompacted(r.raftLog.term(m.Index)), m.Index, m.LogTerm, m.Index, m.From)
		r.send(pb.Message{To: m.From, Type: pb.MsgAppResp, Index: m.Index, Reject: true, RejectHint: r.raftLog.lastIndex()})
	}
}

func (r *raft) handleHeartbeat(m pb.Message) {
	r.raftLog.commitTo(m.Commit)
	r.send(pb.Message{To: m.From, Type: pb.MsgHeartbeatResp, Context: m.Context})
}

func (r *raft) handleSnapshot(m pb.Message) {
	sindex, sterm := m.Snapshot.Metadata.Index, m.Snapshot.Metadata.Term
	if r.restore(m.Snapshot) {
		r.logger.Infof("%x [commit: %d] restored snapshot [index: %d, term: %d]",
			r.id, r.raftLog.committed, sindex, sterm)
		r.send(pb.Message{To: m.From, Type: pb.MsgAppResp, Index: r.raftLog.lastIndex()})
	} else {
		r.logger.Infof("%x [commit: %d] ignored snapshot [index: %d, term: %d]",
			r.id, r.raftLog.committed, sindex, sterm)
		r.send(pb.Message{To: m.From, Type: pb.MsgAppResp, Index: r.raftLog.committed})
	}
}

// restore recovers the state machine from a snapshot. It restores the log and the
// configuration of state machine.
func (r *raft) restore(s pb.Snapshot) bool {
	if s.Metadata.Index <= r.raftLog.committed {
		return false
	}
	if r.raftLog.matchTerm(s.Metadata.Index, s.Metadata.Term) {
		r.logger.Infof("%x [commit: %d, lastindex: %d, lastterm: %d] fast-forwarded commit to snapshot [index: %d, term: %d]",
			r.id, r.raftLog.committed, r.raftLog.lastIndex(), r.raftLog.lastTerm(), s.Metadata.Index, s.Metadata.Term)
		r.raftLog.commitTo(s.Metadata.Index)
		return false
	}

	// The normal peer can't become learner.
	if !r.isLearner {
		for _, id := range s.Metadata.ConfState.Learners {
			if id == r.id {
				r.logger.Errorf("%x can't become learner when restores snapshot [index: %d, term: %d]", r.id, s.Metadata.Index, s.Metadata.Term)
				return false
			}
		}
	}

	r.logger.Infof("%x [commit: %d, lastindex: %d, lastterm: %d] starts to restore snapshot [index: %d, term: %d]",
		r.id, r.raftLog.committed, r.raftLog.lastIndex(), r.raftLog.lastTerm(), s.Metadata.Index, s.Metadata.Term)

	r.raftLog.restore(s)
	r.prs = make(map[uint64]*Progress)
	r.learnerPrs = make(map[uint64]*Progress)
	r.restoreNode(s.Metadata.ConfState.Nodes, false)
	r.restoreNode(s.Metadata.ConfState.Learners, true)
	return true
}

func (r *raft) restoreNode(nodes []uint64, isLearner bool) {
	for _, n := range nodes {
		match, next := uint64(0), r.raftLog.lastIndex()+1
		if n == r.id {
			match = next - 1
			r.isLearner = isLearner
		}
		r.setProgress(n, match, next, isLearner)
		r.logger.Infof("%x restored progress of %x [%s]", r.id, n, r.getProgress(n))
	}
}

// promotable indicates whether state machine can be promoted to leader,
// which is true when its own id is in progress list.
func (r *raft) promotable() bool {
	_, ok := r.prs[r.id]
	return ok
}

func (r *raft) addNode(id uint64) {
	r.addNodeOrLearnerNode(id, false)
}

func (r *raft) addLearner(id uint64) {
	r.logger.Infof("SMK-addLearner @1269")
	r.addNodeOrLearnerNode(id, true)
}

func (r *raft) addNodeOrLearnerNode(id uint64, isLearner bool) {
	r.logger.Infof("SMK-addNodeOrLearnerNode @1274")
	r.pendingConf = false
	pr := r.getProgress(id)
	if pr == nil {
		r.logger.Infof("SMK-addNodeOrLearnerNode @1278 %x", isLearner)
		r.setProgress(id, 0, r.raftLog.lastIndex()+1, isLearner)
	} else {
		r.logger.Infof("SMK-addNodeOrLearnerNode @1281")
		if isLearner && !pr.IsLearner {
			r.logger.Infof("SMK-addNodeOrLearnerNode @1283")

			// can only change Learner to Voter
			r.logger.Infof("%x ignored addLeaner: do not support changing %x from raft peer to learner.", r.id, id)
			return
		}

		if isLearner == pr.IsLearner {
			// Ignore any redundant addNode calls (which can happen because the
			// initial bootstrapping entries are applied twice).
			r.logger.Infof("SMK-addNodeOrLearnerNode @1293")
			return
		}
		r.logger.Infof("SMK-addNodeOrLearnerNode @1296")

		// change Learner to Voter, use origin Learner progress
		delete(r.learnerPrs, id)
		r.logger.Infof("SMK-addNodeOrLearnerNode @1297 removed learner %d", id)
		pr.IsLearner = false
		r.prs[id] = pr
	}

	if r.id == id {
		r.logger.Infof("SMK-addNodeOrLearnerNode @1304")
		r.isLearner = isLearner
	}

	// When a node is first added, we should mark it as recently active.
	// Otherwise, CheckQuorum may cause us to step down if it is invoked
	// before the added node has a chance to communicate with us.
	r.logger.Infof("SMK-addNodeOrLearnerNode @1312")
	pr = r.getProgress(id)
	pr.RecentActive = true
}

func (r *raft) removeNode(id uint64) {
	r.delProgress(id)
	r.pendingConf = false

	// do not try to commit or abort transferring if there is no nodes in the cluster.
	if len(r.prs) == 0 && len(r.learnerPrs) == 0 {
		return
	}

	// The quorum size is now smaller, so see if any pending entries can
	// be committed.
	if r.maybeCommit() {
		r.bcastAppend()
	}
	// If the removed node is the leadTransferee, then abort the leadership transferring.
	if r.state == StateLeader && r.leadTransferee == id {
		r.abortLeaderTransfer()
	}
}

func (r *raft) resetPendingConf() { r.pendingConf = false }

func (r *raft) setProgress(id, match, next uint64, isLearner bool) {
<<<<<<< HEAD
	r.logger.Infof("SMK-setProgress isLearner - %v prs=%d learnerPrs=%d", isLearner, len(r.prs), len(r.learnerPrs))
=======
	r.logger.Infof("SMK-setProgress isLearner - %v, id - %x", isLearner, id)
>>>>>>> 419269f9
	if !isLearner {
		delete(r.learnerPrs, id)
		r.logger.Infof("SMK-setProgress @1497 removed learner %d", id)
		r.prs[id] = &Progress{Next: next, Match: match, ins: newInflights(r.maxInflight)}
		return
	}

	if _, ok := r.prs[id]; ok {
		panic(fmt.Sprintf("%x unexpected changing from voter to learner for %x", r.id, id))
	}
	r.logger.Infof("SMK-setProgress adding an entry into learnerPrs for id - %x r.id - %x", id, r.id)

	r.learnerPrs[id] = &Progress{Next: next, Match: match, ins: newInflights(r.maxInflight), IsLearner: true}
}

func (r *raft) delProgress(id uint64) {
	delete(r.prs, id)
	delete(r.learnerPrs, id)
	r.logger.Infof("SMK-delProgress @1397 removed learner %d", id)
}

func (r *raft) loadState(state pb.HardState) {
	if state.Commit < r.raftLog.committed || state.Commit > r.raftLog.lastIndex() {
		r.logger.Panicf("%x state.commit %d is out of range [%d, %d]", r.id, state.Commit, r.raftLog.committed, r.raftLog.lastIndex())
	}
	r.raftLog.committed = state.Commit
	r.Term = state.Term
	r.Vote = state.Vote
}

// pastElectionTimeout returns true iff r.electionElapsed is greater
// than or equal to the randomized election timeout in
// [electiontimeout, 2 * electiontimeout - 1].
func (r *raft) pastElectionTimeout() bool {
	return r.electionElapsed >= r.randomizedElectionTimeout
}

func (r *raft) resetRandomizedElectionTimeout() {
	r.randomizedElectionTimeout = r.electionTimeout + globalRand.Intn(r.electionTimeout)
}

// checkQuorumActive returns true if the quorum is active from
// the view of the local raft state machine. Otherwise, it returns
// false.
// checkQuorumActive also resets all RecentActive to false.
func (r *raft) checkQuorumActive() bool {
	var act int

	r.forEachProgress(func(id uint64, pr *Progress) {
		if id == r.id { // self is always active
			act++
			return
		}

		if pr.RecentActive && !pr.IsLearner {
			act++
		}

		pr.RecentActive = false
	})

	return act >= r.quorum()
}

func (r *raft) sendTimeoutNow(to uint64) {
	r.send(pb.Message{To: to, Type: pb.MsgTimeoutNow})
}

func (r *raft) abortLeaderTransfer() {
	r.leadTransferee = None
}

func numOfPendingConf(ents []pb.Entry) int {
	n := 0
	for i := range ents {
		if ents[i].Type == pb.EntryConfChange {
			n++
		}
	}
	return n
}<|MERGE_RESOLUTION|>--- conflicted
+++ resolved
@@ -440,12 +440,8 @@
 }
 
 func (r *raft) getProgress(id uint64) *Progress {
-<<<<<<< HEAD
-	r.logger.Infof("SMK-getProgress prs=%d learnerPrs=%d", len(r.prs), len(r.learnerPrs))
-=======
 	r.logger.Infof("SMK-getProgress @420 id - %x, pr size - %x, lrPrs size - %x", id, len(r.prs), len(r.learnerPrs))
 	r.logger.Infof("SMK-getProgress @421 %v -- %v", r.prs, r.learnerPrs)
->>>>>>> 419269f9
 	if pr, ok := r.prs[id]; ok {
 		r.logger.Infof("SMK-getProgress @422")
 		return pr
@@ -1368,11 +1364,7 @@
 func (r *raft) resetPendingConf() { r.pendingConf = false }
 
 func (r *raft) setProgress(id, match, next uint64, isLearner bool) {
-<<<<<<< HEAD
-	r.logger.Infof("SMK-setProgress isLearner - %v prs=%d learnerPrs=%d", isLearner, len(r.prs), len(r.learnerPrs))
-=======
 	r.logger.Infof("SMK-setProgress isLearner - %v, id - %x", isLearner, id)
->>>>>>> 419269f9
 	if !isLearner {
 		delete(r.learnerPrs, id)
 		r.logger.Infof("SMK-setProgress @1497 removed learner %d", id)
