{
	"comment": "",
	"ignore": "test",
	"package": [
		{
			"checksumSHA1": "oKluEwtvvBjw/U7HuxJerq9zM6c=",
			"path": "github.com/Azure/azure-pipeline-go/pipeline",
			"revision": "232aee85e8e3a6223a11c0943f7df2ae0fac00e4",
			"revisionTime": "2019-07-08T20:54:13Z"
		},
		{
			"checksumSHA1": "w+q8h00Uc7cHkEGeb8KJa6LjGBw=",
			"path": "github.com/Azure/azure-storage-blob-go/azblob",
			"revision": "3efca72bd11c050222deab57e25ea90df03b9692",
			"revisionTime": "2019-06-28T22:37:48Z"
		},
		{
			"checksumSHA1": "QC55lHNOv1+UAL2xtIHw17MJ8J8=",
			"path": "github.com/StackExchange/wmi",
			"revision": "5d049714c4a64225c3c79a7cf7d02f7fb5b96338",
			"revisionTime": "2018-01-16T20:38:02Z"
		},
		{
			"checksumSHA1": "8skJYOdQytXjimcDPLRW4tonX3A=",
			"path": "github.com/allegro/bigcache",
			"revision": "e24eb225f15679bbe54f91bfa7da3b00e59b9768",
			"revisionTime": "2019-02-18T06:46:05Z"
		},
		{
			"checksumSHA1": "vtT7NcYLatJmxVQQEeSESyrgVg0=",
			"path": "github.com/allegro/bigcache/queue",
			"revision": "e24eb225f15679bbe54f91bfa7da3b00e59b9768",
			"revisionTime": "2019-02-18T06:46:05Z"
		},
		{
			"checksumSHA1": "hp2pna9yEn9hemIjc7asalxL2Qs=",
			"path": "github.com/apilayer/freegeoip",
			"revision": "3f942d1392f6439bda0f67b3c650ce468ebdba8e",
			"revisionTime": "2018-07-02T11:14:01Z"
		},
		{
			"checksumSHA1": "USkefO0g1U9mr+8hagv3fpSkrxg=",
			"path": "github.com/aristanetworks/goarista/monotime",
			"revision": "ea17b1a17847fb6e4c0a91de0b674704693469b0",
			"revisionTime": "2017-02-10T01:56:32Z"
		},
		{
			"checksumSHA1": "gZQ6HheWahvZzIc3phBnOwoWHjE=",
			"path": "github.com/btcsuite/btcd/btcec",
			"revision": "2e60448ffcc6bf78332d1fe590260095f554dd78",
			"revisionTime": "2017-11-28T15:02:46Z"
		},
		{
			"checksumSHA1": "cDMtzKmdTx4CcIpP4broa+16X9g=",
			"path": "github.com/cespare/cp",
			"revision": "165db2f241fd235aec29ba6d9b1ccd5f1c14637c",
			"revisionTime": "2015-01-22T07:26:53Z"
		},
		{
			"checksumSHA1": "WILMZlCPSNbyMzYRNo/RkDcUH2M=",
			"path": "github.com/cloudflare/cloudflare-go",
			"revision": "a80f83b9add9d67ca4098ccbf42cd865ebb36ffb",
			"revisionTime": "2019-09-16T15:18:08Z"
		},
		{
			"checksumSHA1": "dvabztWVQX8f6oMLRyv4dLH+TGY=",
			"path": "github.com/davecgh/go-spew/spew",
			"revision": "346938d642f2ec3594ed81d874461961cd0faa76",
			"revisionTime": "2016-10-29T20:57:26Z"
		},
		{
			"checksumSHA1": "1xK7ycc1ICRInk/S9iiyB9Rpv50=",
			"path": "github.com/deckarep/golang-set",
			"revision": "504e848d77ea4752b3057b8fb46da0e7f746ccf3",
			"revisionTime": "2018-06-03T19:32:48Z"
		},
		{
			"checksumSHA1": "Ad8LPSCP9HctFrmskh+S5HpHXcs=",
			"path": "github.com/docker/docker/pkg/reexec",
			"revision": "8e610b2b55bfd1bfa9436ab110d311f5e8a74dcb",
			"revisionTime": "2018-06-25T18:44:42Z"
		},
		{
			"checksumSHA1": "zYnPsNAVm1/ViwCkN++dX2JQhBo=",
			"path": "github.com/edsrzf/mmap-go",
			"revision": "935e0e8a636ca4ba70b713f3e38a19e1b77739e8",
			"revisionTime": "2016-05-12T03:30:02Z"
		},
		{
			"checksumSHA1": "jElNoLEe7m/iaoF1vYIHyNaS2SE=",
			"path": "github.com/elastic/gosigar",
			"revision": "37f05ff46ffa7a825d1b24cf2b62d4a4c1a9d2e8",
			"revisionTime": "2018-03-30T10:04:40Z"
		},
		{
			"checksumSHA1": "qDsgp2kAeI9nhj565HUScaUyjU4=",
			"path": "github.com/elastic/gosigar/sys/windows",
			"revision": "a3814ce5008e612a0c6d027608b54e1d0d9a5613",
			"revisionTime": "2018-01-22T22:25:45Z"
		},
		{
			"checksumSHA1": "7oFpbmDfGobwKsFLIf6wMUvVoKw=",
			"path": "github.com/fatih/color",
			"revision": "5ec5d9d3c2cf82e9688b34e9bc27a94d616a7193",
			"revisionTime": "2017-02-09T08:00:14Z"
		},
		{
			"checksumSHA1": "Jq1rrHSGPfh689nA2hL1QVb62zE=",
			"path": "github.com/fjl/memsize",
			"revision": "ca190fb6ffbc076ff49197b7168a760f30182d2e",
			"revisionTime": "2018-04-18T12:24:29Z"
		},
		{
			"checksumSHA1": "Z13QAYTqeW4cTiglkc2F05gWLu4=",
			"path": "github.com/fjl/memsize/memsizeui",
			"revision": "ca190fb6ffbc076ff49197b7168a760f30182d2e",
			"revisionTime": "2018-04-18T12:24:29Z"
		},
		{
			"checksumSHA1": "gsiYVjwKzFKe+JuIimgKlrPyipA=",
			"path": "github.com/gballet/go-libpcsclite",
			"revision": "2772fd86a8ff4306d2749f610a386bfee9e0d727",
			"revisionTime": "2019-06-07T06:51:34Z"
		},
		{
			"checksumSHA1": "gxV/cPPLkByTdY8y172t7v4qcZA=",
			"path": "github.com/go-ole/go-ole",
			"revision": "a41e3c4b706f6ae8dfbff342b06e40fa4d2d0506",
			"revisionTime": "2017-11-10T16:07:06Z"
		},
		{
			"checksumSHA1": "PArleDBtadu2qO4hJwHR8a3IOTA=",
			"path": "github.com/go-ole/go-ole/oleutil",
			"revision": "a41e3c4b706f6ae8dfbff342b06e40fa4d2d0506",
			"revisionTime": "2017-11-10T16:07:06Z"
		},
		{
			"checksumSHA1": "KZ3QD2QgUS4RcoKiA3mn5pSlJxQ=",
			"path": "github.com/go-stack/stack",
			"revision": "54be5f394ed2c3e19dac9134a40a95ba5a017f7b",
			"revisionTime": "2017-07-10T16:04:46Z"
		},
		{
			"checksumSHA1": "Cv0rCHl2RhcSc4WHATyrWI0GPGg=",
			"path": "github.com/gogo/protobuf",
			"revision": "dadb625850898f31a8e40e83492f4a7132e520a2",
			"revisionTime": "2019-06-11T06:18:53Z"
		},
		{
<<<<<<< HEAD
			"checksumSHA1": "CGj8VcI/CpzxaNqlqpEVM7qElD4=",
			"path": "github.com/golang/protobuf/proto",
			"revision": "b285ee9cfc6c881bb20c0d8dc73370ea9b9ec90f",
			"revisionTime": "2019-05-17T06:12:10Z"
=======
			"checksumSHA1": "IHIm2BA6DrJDHvALz65pY2G38sM=",
			"path": "github.com/golang/mock/gomock",
			"revision": "dd8d2a22370e4c8a334e80ca8477f71356c8e4bb",
			"revisionTime": "2019-07-13T10:24:42Z"
		},
		{
			"checksumSHA1": "Y2MOwzNZfl4NRNDbLCZa6sgx7O0=",
			"path": "github.com/golang/protobuf/proto",
			"revision": "c823c79ea1570fb5ff454033735a8e68575d1d0f",
			"revisionTime": "2019-02-05T22:20:52Z",
			"version": "v1.3.0",
			"versionExact": "v1.3.0"
		},
		{
			"checksumSHA1": "iqWBA0GWNr+cwAdF2KVy1eq9mlU=",
			"path": "github.com/golang/protobuf/protoc-gen-go",
			"revision": "c823c79ea1570fb5ff454033735a8e68575d1d0f",
			"revisionTime": "2019-02-05T22:20:52Z",
			"version": "v1.3.0",
			"versionExact": "v1.3.0"
>>>>>>> 12755995
		},
		{
			"checksumSHA1": "WOkXetG3AqJnfVVuqTJvdukcHps=",
			"path": "github.com/golang/protobuf/protoc-gen-go/descriptor",
<<<<<<< HEAD
			"revision": "b285ee9cfc6c881bb20c0d8dc73370ea9b9ec90f",
			"revisionTime": "2019-05-17T06:12:10Z"
=======
			"revision": "c823c79ea1570fb5ff454033735a8e68575d1d0f",
			"revisionTime": "2019-02-05T22:20:52Z",
			"version": "v1.3.0",
			"versionExact": "v1.3.0"
		},
		{
			"checksumSHA1": "dqkZJ8o1Hj3gbN30RyZ7G3CxhfU=",
			"path": "github.com/golang/protobuf/protoc-gen-go/generator",
			"revision": "c823c79ea1570fb5ff454033735a8e68575d1d0f",
			"revisionTime": "2019-02-05T22:20:52Z",
			"version": "v1.3.0",
			"versionExact": "v1.3.0"
		},
		{
			"checksumSHA1": "uY4dEtqaAe5gsU8gbpCI1JgEIII=",
			"path": "github.com/golang/protobuf/protoc-gen-go/generator/internal/remap",
			"revision": "c823c79ea1570fb5ff454033735a8e68575d1d0f",
			"revisionTime": "2019-02-05T22:20:52Z",
			"version": "v1.3.0",
			"versionExact": "v1.3.0"
		},
		{
			"checksumSHA1": "DA3AcJi6V9L2lwNg3n2ajPeSHAw=",
			"path": "github.com/golang/protobuf/protoc-gen-go/grpc",
			"revision": "c823c79ea1570fb5ff454033735a8e68575d1d0f",
			"revisionTime": "2019-02-05T22:20:52Z",
			"version": "v1.3.0",
			"versionExact": "v1.3.0"
		},
		{
			"checksumSHA1": "h4PLbJDYnRmcUuf56USJ5K3xJOg=",
			"path": "github.com/golang/protobuf/protoc-gen-go/plugin",
			"revision": "c823c79ea1570fb5ff454033735a8e68575d1d0f",
			"revisionTime": "2019-02-05T22:20:52Z",
			"version": "v1.3.0",
			"versionExact": "v1.3.0"
		},
		{
			"checksumSHA1": "aEiR2m3NGaMGTbUW5P+w5gKFyc8=",
			"path": "github.com/golang/protobuf/ptypes",
			"revision": "c823c79ea1570fb5ff454033735a8e68575d1d0f",
			"revisionTime": "2019-02-05T22:20:52Z",
			"version": "v1.3.0",
			"versionExact": "v1.3.0"
		},
		{
			"checksumSHA1": "2/Xg4L9IVGQRJB8zCELZx7/Z4HU=",
			"path": "github.com/golang/protobuf/ptypes/any",
			"revision": "c823c79ea1570fb5ff454033735a8e68575d1d0f",
			"revisionTime": "2019-02-05T22:20:52Z",
			"version": "v1.3.0",
			"versionExact": "v1.3.0"
		},
		{
			"checksumSHA1": "RE9rLveNHapyMKQC8p10tbkUE9w=",
			"path": "github.com/golang/protobuf/ptypes/duration",
			"revision": "c823c79ea1570fb5ff454033735a8e68575d1d0f",
			"revisionTime": "2019-02-05T22:20:52Z",
			"version": "v1.3.0",
			"versionExact": "v1.3.0"
		},
		{
			"checksumSHA1": "seEwY2xETpK9yHJ9+bHqkLZ0VMU=",
			"path": "github.com/golang/protobuf/ptypes/timestamp",
			"revision": "c823c79ea1570fb5ff454033735a8e68575d1d0f",
			"revisionTime": "2019-02-05T22:20:52Z",
			"version": "v1.3.0",
			"versionExact": "v1.3.0"
>>>>>>> 12755995
		},
		{
			"checksumSHA1": "p/8vSviYF91gFflhrt5vkyksroo=",
			"path": "github.com/golang/snappy",
			"revision": "553a641470496b2327abcac10b36396bd98e45c9",
			"revisionTime": "2017-02-15T23:32:05Z"
		},
		{
<<<<<<< HEAD
			"checksumSHA1": "hoilQzrHNOxF5Tc6ctXNTDpv4ck=",
			"path": "github.com/gorilla/websocket",
			"revision": "ae1634f6a98965ded3b8789c626cb4e0bd78c3de",
			"revisionTime": "2019-06-29T18:55:28Z"
=======
			"checksumSHA1": "SfJtKI+OQSS+9y/bH7xOURpwDoA=",
			"path": "github.com/hashicorp/go-hclog",
			"revision": "f1d61ad5398ffe4f2eb61eacb088340d44e99672",
			"revisionTime": "2019-05-14T03:34:42Z"
		},
		{
			"checksumSHA1": "dDDyK4HkCYyTfw1F23Jh2zhJU6A=",
			"path": "github.com/hashicorp/go-plugin",
			"revision": "9e3e1c37db188a1acb66561ee0ed4bf4d5e77554",
			"revisionTime": "2019-06-18T14:51:23Z",
			"version": "v1.0.1",
			"versionExact": "v1.0.1"
		},
		{
			"checksumSHA1": "uTvnRQ5UWn/bhRxbW/UCfYFseSc=",
			"path": "github.com/hashicorp/go-plugin/internal/plugin",
			"revision": "9e3e1c37db188a1acb66561ee0ed4bf4d5e77554",
			"revisionTime": "2019-06-18T14:51:23Z",
			"version": "v1.0.1",
			"versionExact": "v1.0.1"
>>>>>>> 12755995
		},
		{
			"checksumSHA1": "d9PxF1XQGLMJZRct2R8qVM/eYlE=",
			"path": "github.com/hashicorp/golang-lru",
			"revision": "0a025b7e63adc15a622f29b0b2c4c3848243bbf6",
			"revisionTime": "2016-08-13T22:13:03Z"
		},
		{
			"checksumSHA1": "9hffs0bAIU6CquiRhKQdzjHnKt0=",
			"path": "github.com/hashicorp/golang-lru/simplelru",
			"revision": "0a025b7e63adc15a622f29b0b2c4c3848243bbf6",
			"revisionTime": "2016-08-13T22:13:03Z"
		},
		{
<<<<<<< HEAD
			"checksumSHA1": "ZxzYc1JwJ3U6kZbw/KGuPko5lSY=",
			"path": "github.com/howeyc/fsnotify",
			"revision": "f0c08ee9c60704c1879025f2ae0ff3e000082c13",
			"revisionTime": "2015-10-03T19:46:02Z"
=======
			"checksumSHA1": "ldkAQ1CpiAaQ9sti0qIch+UyRsI=",
			"path": "github.com/hashicorp/yamux",
			"revision": "2f1d1f20f75d5404f53b9edf6b53ed5505508675",
			"revisionTime": "2018-10-12T17:50:58Z"
>>>>>>> 12755995
		},
		{
			"checksumSHA1": "f55gR+6YClh0i/FOhdy66SOUiwY=",
			"path": "github.com/huin/goupnp",
			"revision": "679507af18f3c7ba2bcc7905392ce23e148661c3",
			"revisionTime": "2016-12-24T10:41:01Z"
		},
		{
			"checksumSHA1": "U3NsxkodNX/tmOqkVDnGFRZ6dI4=",
			"path": "github.com/huin/goupnp/dcps/internetgateway1",
			"revision": "679507af18f3c7ba2bcc7905392ce23e148661c3",
			"revisionTime": "2016-12-24T10:41:01Z"
		},
		{
			"checksumSHA1": "znTn+P/iEwi6Ax7r3N0GikeYMlk=",
			"path": "github.com/huin/goupnp/dcps/internetgateway2",
			"revision": "679507af18f3c7ba2bcc7905392ce23e148661c3",
			"revisionTime": "2016-12-24T10:41:01Z"
		},
		{
			"checksumSHA1": "RLygtUlTOCtrI3KMswYLJnte1OU=",
			"path": "github.com/huin/goupnp/httpu",
			"revision": "679507af18f3c7ba2bcc7905392ce23e148661c3",
			"revisionTime": "2016-12-24T10:41:01Z"
		},
		{
			"checksumSHA1": "+S2t2qKK+wcpM+07eW7dCK/6oFU=",
			"path": "github.com/huin/goupnp/scpd",
			"revision": "679507af18f3c7ba2bcc7905392ce23e148661c3",
			"revisionTime": "2016-12-24T10:41:01Z"
		},
		{
			"checksumSHA1": "80ieA8iPFaFeQFw++EiYn4jhcGs=",
			"path": "github.com/huin/goupnp/soap",
			"revision": "679507af18f3c7ba2bcc7905392ce23e148661c3",
			"revisionTime": "2016-12-24T10:41:01Z"
		},
		{
			"checksumSHA1": "iqPUC/MoFGaRQnAudYGAW9BvF2o=",
			"path": "github.com/huin/goupnp/ssdp",
			"revision": "679507af18f3c7ba2bcc7905392ce23e148661c3",
			"revisionTime": "2016-12-24T10:41:01Z"
		},
		{
			"checksumSHA1": "Op+vCwiOTLgCMDFrTO98Hwum6hg=",
			"path": "github.com/influxdata/influxdb/client",
			"revision": "a55dd0f50edd14c9c798d3564189eb4f53914309",
			"revisionTime": "2017-10-09T17:24:46Z"
		},
		{
			"checksumSHA1": "cfumoC9gHEUROd+fA8qK3WLFAZQ=",
			"path": "github.com/influxdata/influxdb/models",
			"revision": "b36b9f109f2da91c8941679caf5356e08eee0b2b",
			"revisionTime": "2018-01-17T01:42:09Z"
		},
		{
			"checksumSHA1": "Z0Bb5PWa5WL/j5Dm2KJCLGn1l7U=",
			"path": "github.com/influxdata/influxdb/pkg/escape",
			"revision": "01288bdb0883a01cac999326bd34421b29acaec8",
			"revisionTime": "2018-02-21T22:33:40Z"
		},
		{
			"checksumSHA1": "vTGKMIfiMwz43y5bsgx9PrL+AVw=",
			"path": "github.com/jackpal/go-nat-pmp",
			"revision": "1fa385a6f45828c83361136b45b1a21a12139493",
			"revisionTime": "2016-06-03T03:41:37Z"
		},
		{
			"checksumSHA1": "AQZBBjcxd4EA2vqKXpgrLrcubTU=",
			"path": "github.com/jpmorganchase/quorum-hello-world-plugin-sdk-go",
			"revision": "57f99f69eeb30b32aa867ef956a1133ab6852f86",
			"revisionTime": "2020-02-10T21:11:48Z"
		},
		{
			"checksumSHA1": "XnSKAZ7n30dBoIejpYjrUoPrf58=",
			"path": "github.com/jpmorganchase/quorum-hello-world-plugin-sdk-go/mock_proto",
			"revision": "57f99f69eeb30b32aa867ef956a1133ab6852f86",
			"revisionTime": "2020-02-10T21:11:48Z"
		},
		{
			"checksumSHA1": "sW32HKnORyS7xhABvf1vKg730OU=",
			"path": "github.com/jpmorganchase/quorum-hello-world-plugin-sdk-go/proto",
			"revision": "57f99f69eeb30b32aa867ef956a1133ab6852f86",
			"revisionTime": "2020-02-10T21:11:48Z"
		},
		{
			"checksumSHA1": "+F+lORl9uberVIuSDHmc6lrcO6U=",
			"path": "github.com/jpmorganchase/quorum-plugin-definitions",
			"revision": "aca02c8d1aedd9c611f6f3e65e59df24754651c2",
			"revisionTime": "2020-02-10T21:10:39Z"
		},
		{
			"checksumSHA1": "gKyBj05YkfuLFruAyPZ4KV9nFp8=",
			"path": "github.com/julienschmidt/httprouter",
			"revision": "975b5c4c7c21c0e3d2764200bf2aa8e34657ae6e",
			"revisionTime": "2017-04-30T22:20:11Z"
		},
		{
			"checksumSHA1": "AkW2LisC8HZAFIthaamcxOVl3RU=",
			"path": "github.com/karalabe/usb",
			"revision": "51dc0efba3568b598359930901dc6647e9b2c6a1",
			"revisionTime": "2019-09-19T08:00:40Z",
			"tree": true
		},
		{
			"checksumSHA1": "SEnjvwVyfuU2xBaOfXfwPD5MZqk=",
			"path": "github.com/mattn/go-colorable",
			"revision": "efa589957cd060542a26d2dd7832fd6a6c6c3ade",
			"revisionTime": "2018-03-10T13:32:14Z",
			"version": "efa589957cd060542a26d2dd7832fd6a6c6c3ade"
		},
		{
			"checksumSHA1": "hkwfDRrenCt8GFFKMWtweohbWa0=",
			"path": "github.com/mattn/go-ieproxy",
			"revision": "6dee0af9227d0863f1508ce7937af3396d6605c1",
			"revisionTime": "2019-07-02T01:03:15Z"
		},
		{
			"checksumSHA1": "GiVgQkx5acnq+JZtYiuHPlhHoso=",
			"path": "github.com/mattn/go-isatty",
			"revision": "3fb116b820352b7f0c281308a4d6250c22d94e27",
			"revisionTime": "2018-08-30T10:17:45Z"
		},
		{
			"checksumSHA1": "KGCifxxR5cm2gz94i2iha+RIZlk=",
			"path": "github.com/mattn/go-runewidth",
			"revision": "ce7b0b5c7b45a81508558cd1dba6bb1e4ddb51bb",
			"revisionTime": "2018-04-08T05:53:51Z"
		},
		{
<<<<<<< HEAD
=======
			"checksumSHA1": "sOKKo6gC91+8G8bEsg4Kob0k61g=",
			"path": "github.com/mitchellh/go-testing-interface",
			"revision": "6d0b8010fcc857872e42fc6c931227569016843c",
			"revisionTime": "2018-08-26T20:35:19Z"
		},
		{
			"checksumSHA1": "L3leymg2RT8hFl5uL+5KP/LpBkg=",
			"path": "github.com/mitchellh/go-wordwrap",
			"revision": "ad45545899c7b13c020ea92b2072220eefad42b8",
			"revisionTime": "2015-03-14T17:03:34Z"
		},
		{
>>>>>>> 12755995
			"checksumSHA1": "2jsbDTvwxafPp7FJjJ8IIFlTLjs=",
			"path": "github.com/mohae/deepcopy",
			"revision": "c48cc78d482608239f6c4c92a4abd87eb8761c90",
			"revisionTime": "2017-09-29T03:49:55Z"
		},
		{
			"checksumSHA1": "FYM/8R2CqS6PSNAoKl6X5gNJ20A=",
			"path": "github.com/naoina/toml",
			"revision": "9fafd69674167c06933b1787ae235618431ce87f",
			"revisionTime": "2017-09-18T21:04:37Z"
		},
		{
			"checksumSHA1": "xZBlSMT5o/A+EDOro6KbfHZwSNc=",
			"path": "github.com/naoina/toml/ast",
			"revision": "eb52202f758b98ac5b1a8eb26f36455205d688f0",
			"revisionTime": "2017-04-03T15:03:10Z"
		},
		{
<<<<<<< HEAD
			"checksumSHA1": "HZJ2dhzXoMi8n+iY80A9vsnyQUk=",
=======
			"checksumSHA1": "R1h9XHH3dTmLq7yKL9/uW0xFwfs=",
			"path": "github.com/nsf/termbox-go",
			"revision": "3540b76b9c77679aeffd0a47e00243fb0ce47133",
			"revisionTime": "2017-02-11T01:27:00Z"
		},
		{
			"checksumSHA1": "nf3UoPNBIut7BL9nWE8Fw2X2j+Q=",
			"path": "github.com/oklog/run",
			"revision": "6934b124db28979da51d3470dadfa34d73d72652",
			"revisionTime": "2018-03-08T00:51:04Z"
		},
		{
			"checksumSHA1": "h+oCMj21PiQfIdBog0eyUtF1djs=",
>>>>>>> 12755995
			"path": "github.com/olekukonko/tablewriter",
			"revision": "7e037d187b0c13d81ccf0dd1c6b990c2759e6597",
			"revisionTime": "2019-04-09T13:48:02Z"
		},
		{
			"checksumSHA1": "a/DHmc9bdsYlZZcwp6i3xhvV7Pk=",
			"path": "github.com/opentracing/opentracing-go",
			"revision": "25a84ff92183e2f8ac018ba1db54f8a07b3c0e04",
			"revisionTime": "2019-02-18T02:30:34Z"
		},
		{
			"checksumSHA1": "uhDxBvLEqRAMZKgpTZ8MFuLIIM8=",
			"path": "github.com/opentracing/opentracing-go/ext",
			"revision": "bd9c3193394760d98b2fa6ebb2291f0cd1d06a7d",
			"revisionTime": "2018-06-06T20:41:48Z"
		},
		{
			"checksumSHA1": "tnkdNJbJxNKuPZMWapP1xhKIIGw=",
			"path": "github.com/opentracing/opentracing-go/log",
			"revision": "bd9c3193394760d98b2fa6ebb2291f0cd1d06a7d",
			"revisionTime": "2018-06-06T20:41:48Z"
		},
		{
			"checksumSHA1": "a1WxG0wMDGFnjojQghwu1i1SDhk=",
			"path": "github.com/oschwald/maxminddb-golang",
			"revision": "277d39ecb83edd90f26a1fb450ab7e710faa203f",
			"revisionTime": "2018-08-19T23:01:43Z"
		},
		{
			"checksumSHA1": "Se195FlZ160eaEk/uVx4KdTPSxU=",
			"path": "github.com/pborman/uuid",
			"revision": "1b00554d822231195d1babd97ff4a781231955c9",
			"revisionTime": "2017-01-12T15:04:04Z"
		},
		{
			"checksumSHA1": "fGwQlTsml12gzgbWjOyyKPzbMD8=",
			"path": "github.com/peterh/liner",
			"revision": "a2c9a5303de792c7581a3b80a8f10258319bb20e",
			"revisionTime": "2019-01-23T17:38:45Z"
		},
		{
			"checksumSHA1": "xCv4GBFyw07vZkVtKF/XrUnkHRk=",
			"path": "github.com/pkg/errors",
			"revision": "e881fd58d78e04cf6d0de1217f8707c8cc2249bc",
			"revisionTime": "2017-12-16T07:03:16Z"
		},
		{
			"checksumSHA1": "LuFv4/jlrmFNnDb/5SCSEPAM9vU=",
			"path": "github.com/pmezard/go-difflib/difflib",
			"revision": "792786c7400a136282c1664665ae0a8db921c6c2",
			"revisionTime": "2016-01-10T10:55:54Z"
		},
		{
			"checksumSHA1": "hOxzP9VnSzMLzqDtuW5Bhjn2DWU=",
			"path": "github.com/prometheus/tsdb/fileutil",
			"revision": "4f204dcbc15056cdd047b06ac6111becda5c2915",
			"revisionTime": "2019-04-02T12:16:29Z"
		},
		{
			"checksumSHA1": "lU41NL1TEDtsrr0yUdp3SMB4Y9o=",
			"path": "github.com/rjeczalik/notify",
			"revision": "0f065fa99b48b842c3fd3e2c8b194c6f2b69f6b8",
			"revisionTime": "2018-08-27T19:31:19Z"
		},
		{
			"checksumSHA1": "5uqO4ITTDMklKi3uNaE/D9LQ5nM=",
			"path": "github.com/robertkrimen/otto",
			"revision": "6a77b7cbc37d0c39f7d5fa5766826e541df31fd5",
			"revisionTime": "2017-02-05T01:36:59Z"
		},
		{
			"checksumSHA1": "qgziiO3/QDVJMKw2nGrUbC8QldY=",
			"path": "github.com/robertkrimen/otto/ast",
			"revision": "6a77b7cbc37d0c39f7d5fa5766826e541df31fd5",
			"revisionTime": "2017-02-05T01:36:59Z"
		},
		{
			"checksumSHA1": "L0KsB2EzTlPgv0iae3q3SukNW7U=",
			"path": "github.com/robertkrimen/otto/dbg",
			"revision": "6a77b7cbc37d0c39f7d5fa5766826e541df31fd5",
			"revisionTime": "2017-02-05T01:36:59Z"
		},
		{
			"checksumSHA1": "euDLJKhw4doeTSxjEoezjxYXLzs=",
			"path": "github.com/robertkrimen/otto/file",
			"revision": "6a77b7cbc37d0c39f7d5fa5766826e541df31fd5",
			"revisionTime": "2017-02-05T01:36:59Z"
		},
		{
			"checksumSHA1": "LLuLITFO8chqSG0+APJIy5NtOHU=",
			"path": "github.com/robertkrimen/otto/parser",
			"revision": "6a77b7cbc37d0c39f7d5fa5766826e541df31fd5",
			"revisionTime": "2017-02-05T01:36:59Z"
		},
		{
			"checksumSHA1": "7J/7NaYRqKhBvZ+dTIutsEoEgFw=",
			"path": "github.com/robertkrimen/otto/registry",
			"revision": "6a77b7cbc37d0c39f7d5fa5766826e541df31fd5",
			"revisionTime": "2017-02-05T01:36:59Z"
		},
		{
			"checksumSHA1": "/jMXYuXycBpTqWhRyJ2xsqvHvQI=",
			"path": "github.com/robertkrimen/otto/token",
			"revision": "6a77b7cbc37d0c39f7d5fa5766826e541df31fd5",
			"revisionTime": "2017-02-05T01:36:59Z"
		},
		{
			"checksumSHA1": "LjPdvMphElL0GOVNQCsmZMVgWIw=",
			"path": "github.com/rs/cors",
			"revision": "a62a804a8a009876ca59105f7899938a1349f4b3",
			"revisionTime": "2016-06-17T23:19:35Z"
		},
		{
			"checksumSHA1": "VzOKmzMOkn5Ef8zasnHgdj0U4k0=",
			"path": "github.com/rs/xhandler",
			"revision": "1eb70cf1520d43c307a89c5dabb7a7efd132fccd",
			"revisionTime": "2017-07-07T05:25:32Z"
		},
		{
			"checksumSHA1": "I7gkZEZn9PKJ+dzuBYLbFIUzNO4=",
			"path": "github.com/status-im/keycard-go/derivationpath",
			"revision": "8537d3370df43a30a3d450c023783d2e43432b89",
			"revisionTime": "2019-03-16T09:03:35Z"
		},
		{
			"checksumSHA1": "1mI7DMaBgFAsU0aCrW5yCKyAPdM=",
			"path": "github.com/steakknife/bloomfilter",
			"revision": "6819c0d2a57025e1700378ee59b7382d71987f14",
			"revisionTime": "2018-09-22T17:46:46Z"
		},
		{
			"checksumSHA1": "uuF97bplG/+iQ/nfNSQGZOmTKBE=",
			"path": "github.com/steakknife/hamming",
			"revision": "c99c65617cd3d686aea8365fe563d6542f01d940",
			"revisionTime": "2018-09-06T05:59:17Z"
		},
		{
			"checksumSHA1": "mGbTYZ8dHVTiPTTJu3ktp+84pPI=",
			"path": "github.com/stretchr/testify/assert",
			"revision": "890a5c3458b43e6104ff5da8dfa139d013d77544",
			"revisionTime": "2017-07-05T02:17:15Z"
		},
		{
			"checksumSHA1": "7vs6dSc1PPGBKyzb/SCIyeMJPLQ=",
			"path": "github.com/stretchr/testify/require",
			"revision": "890a5c3458b43e6104ff5da8dfa139d013d77544",
			"revisionTime": "2017-07-05T02:17:15Z"
		},
		{
			"checksumSHA1": "Bl4KYAyUkgJSjcdEyv3VhHQ8PVs=",
			"path": "github.com/syndtr/goleveldb/leveldb",
			"revision": "758128399b1df3a87e92df6c26c1d2063da8fabe",
			"revisionTime": "2019-09-23T12:57:48Z"
		},
		{
			"checksumSHA1": "mPNraL2edpk/2FYq26rSXfMHbJg=",
			"path": "github.com/syndtr/goleveldb/leveldb/cache",
			"revision": "758128399b1df3a87e92df6c26c1d2063da8fabe",
			"revisionTime": "2019-09-23T12:57:48Z"
		},
		{
			"checksumSHA1": "UA+PKDKWlDnE2OZblh23W6wZwbY=",
			"path": "github.com/syndtr/goleveldb/leveldb/comparer",
			"revision": "758128399b1df3a87e92df6c26c1d2063da8fabe",
			"revisionTime": "2019-09-23T12:57:48Z"
		},
		{
			"checksumSHA1": "1DRAxdlWzS4U0xKN/yQ/fdNN7f0=",
			"path": "github.com/syndtr/goleveldb/leveldb/errors",
			"revision": "758128399b1df3a87e92df6c26c1d2063da8fabe",
			"revisionTime": "2019-09-23T12:57:48Z"
		},
		{
			"checksumSHA1": "iBorxU3FBbau81WSyVa8KwcutzA=",
			"path": "github.com/syndtr/goleveldb/leveldb/filter",
			"revision": "758128399b1df3a87e92df6c26c1d2063da8fabe",
			"revisionTime": "2019-09-23T12:57:48Z"
		},
		{
			"checksumSHA1": "hPyFsMiqZ1OB7MX+6wIAA6nsdtc=",
			"path": "github.com/syndtr/goleveldb/leveldb/iterator",
			"revision": "758128399b1df3a87e92df6c26c1d2063da8fabe",
			"revisionTime": "2019-09-23T12:57:48Z"
		},
		{
			"checksumSHA1": "gJY7bRpELtO0PJpZXgPQ2BYFJ88=",
			"path": "github.com/syndtr/goleveldb/leveldb/journal",
			"revision": "758128399b1df3a87e92df6c26c1d2063da8fabe",
			"revisionTime": "2019-09-23T12:57:48Z"
		},
		{
			"checksumSHA1": "2ncG38FDk2thSlrHd7JFmiuvnxA=",
			"path": "github.com/syndtr/goleveldb/leveldb/memdb",
			"revision": "758128399b1df3a87e92df6c26c1d2063da8fabe",
			"revisionTime": "2019-09-23T12:57:48Z"
		},
		{
			"checksumSHA1": "LC+WnyNq4O2J9SHuVfWL19wZH48=",
			"path": "github.com/syndtr/goleveldb/leveldb/opt",
			"revision": "758128399b1df3a87e92df6c26c1d2063da8fabe",
			"revisionTime": "2019-09-23T12:57:48Z"
		},
		{
			"checksumSHA1": "ZnyuciM+R19NG8L5YS3TIJdo1e8=",
			"path": "github.com/syndtr/goleveldb/leveldb/storage",
			"revision": "758128399b1df3a87e92df6c26c1d2063da8fabe",
			"revisionTime": "2019-09-23T12:57:48Z"
		},
		{
			"checksumSHA1": "DS0i9KReIeZn3T1Bpu31xPMtzio=",
			"path": "github.com/syndtr/goleveldb/leveldb/table",
			"revision": "758128399b1df3a87e92df6c26c1d2063da8fabe",
			"revisionTime": "2019-09-23T12:57:48Z"
		},
		{
			"checksumSHA1": "V/Dh7NV0/fy/5jX1KaAjmGcNbzI=",
			"path": "github.com/syndtr/goleveldb/leveldb/util",
			"revision": "758128399b1df3a87e92df6c26c1d2063da8fabe",
			"revisionTime": "2019-09-23T12:57:48Z"
		},
		{
			"checksumSHA1": "SsMMqb3xn7hg1ZX5ugwZz5rzpx0=",
			"path": "github.com/tyler-smith/go-bip39",
			"revision": "dbb3b84ba2ef14e894f5e33d6c6e43641e665738",
			"revisionTime": "2018-10-17T06:06:43Z"
		},
		{
			"checksumSHA1": "xa+UUbqD3zPfa8mKAxWabRsqSzM=",
			"path": "github.com/tyler-smith/go-bip39/wordlists",
			"revision": "dbb3b84ba2ef14e894f5e33d6c6e43641e665738",
			"revisionTime": "2018-10-17T06:06:43Z"
		},
		{
			"checksumSHA1": "GLCPuvePAkWT+opcWq3mNdhOfGM=",
			"path": "github.com/wsddn/go-ecdh",
			"revision": "48726bab92085232373de4ec5c51ce7b441c63a0",
			"revisionTime": "2016-12-11T03:23:59Z"
		},
		{
			"checksumSHA1": "TT1rac6kpQp2vz24m5yDGUNQ/QQ=",
			"path": "golang.org/x/crypto/cast5",
			"revision": "ff983b9c42bc9fbf91556e191cc8efb585c16908",
			"revisionTime": "2018-07-25T11:53:45Z"
		},
		{
			"checksumSHA1": "IQkUIOnvlf0tYloFx9mLaXSvXWQ=",
			"path": "golang.org/x/crypto/curve25519",
			"revision": "ff983b9c42bc9fbf91556e191cc8efb585c16908",
			"revisionTime": "2018-07-25T11:53:45Z"
		},
		{
			"checksumSHA1": "2LpxYGSf068307b7bhAuVjvzLLc=",
			"path": "golang.org/x/crypto/ed25519",
			"revision": "ff983b9c42bc9fbf91556e191cc8efb585c16908",
			"revisionTime": "2018-07-25T11:53:45Z"
		},
		{
			"checksumSHA1": "0JTAFXPkankmWcZGQJGScLDiaN8=",
			"path": "golang.org/x/crypto/ed25519/internal/edwards25519",
			"revision": "ff983b9c42bc9fbf91556e191cc8efb585c16908",
			"revisionTime": "2018-07-25T11:53:45Z"
		},
		{
			"checksumSHA1": "fhxj9uzosD3dQefNF5JuGJzGZwg=",
			"path": "golang.org/x/crypto/internal/chacha20",
			"revision": "ff983b9c42bc9fbf91556e191cc8efb585c16908",
			"revisionTime": "2018-07-25T11:53:45Z"
		},
		{
			"checksumSHA1": "/U7f2gaH6DnEmLguVLDbipU6kXU=",
			"path": "golang.org/x/crypto/internal/subtle",
			"revision": "ff983b9c42bc9fbf91556e191cc8efb585c16908",
			"revisionTime": "2018-07-25T11:53:45Z"
		},
		{
			"checksumSHA1": "M7MQqB1xKzwQh5aEjckVsVCxpoY=",
			"path": "golang.org/x/crypto/openpgp",
			"revision": "ff983b9c42bc9fbf91556e191cc8efb585c16908",
			"revisionTime": "2018-07-25T11:53:45Z"
		},
		{
			"checksumSHA1": "olOKkhrdkYQHZ0lf1orrFQPQrv4=",
			"path": "golang.org/x/crypto/openpgp/armor",
			"revision": "ff983b9c42bc9fbf91556e191cc8efb585c16908",
			"revisionTime": "2018-07-25T11:53:45Z"
		},
		{
			"checksumSHA1": "eo/KtdjieJQXH7Qy+faXFcF70ME=",
			"path": "golang.org/x/crypto/openpgp/elgamal",
			"revision": "ff983b9c42bc9fbf91556e191cc8efb585c16908",
			"revisionTime": "2018-07-25T11:53:45Z"
		},
		{
			"checksumSHA1": "rlxVSaGgqdAgwblsErxTxIfuGfg=",
			"path": "golang.org/x/crypto/openpgp/errors",
			"revision": "ff983b9c42bc9fbf91556e191cc8efb585c16908",
			"revisionTime": "2018-07-25T11:53:45Z"
		},
		{
			"checksumSHA1": "DwKua4mYaqKBGxCrwgLP2JqkPA0=",
			"path": "golang.org/x/crypto/openpgp/packet",
			"revision": "ff983b9c42bc9fbf91556e191cc8efb585c16908",
			"revisionTime": "2018-07-25T11:53:45Z"
		},
		{
			"checksumSHA1": "s2qT4UwvzBSkzXuiuMkowif1Olw=",
			"path": "golang.org/x/crypto/openpgp/s2k",
			"revision": "ff983b9c42bc9fbf91556e191cc8efb585c16908",
			"revisionTime": "2018-07-25T11:53:45Z"
		},
		{
			"checksumSHA1": "1MGpGDQqnUoRpv7VEcQrXOBydXE=",
			"path": "golang.org/x/crypto/pbkdf2",
			"revision": "ff983b9c42bc9fbf91556e191cc8efb585c16908",
			"revisionTime": "2018-07-25T11:53:45Z"
		},
		{
			"checksumSHA1": "vKbPb9fpjCdzuoOvajOJnYfHG2g=",
			"path": "golang.org/x/crypto/poly1305",
			"revision": "ff983b9c42bc9fbf91556e191cc8efb585c16908",
			"revisionTime": "2018-07-25T11:53:45Z"
		},
		{
			"checksumSHA1": "GP0QdBhWPoH4hsHedU7935MjGWo=",
			"path": "golang.org/x/crypto/ripemd160",
			"revision": "ff983b9c42bc9fbf91556e191cc8efb585c16908",
			"revisionTime": "2018-07-25T11:53:45Z"
		},
		{
			"checksumSHA1": "q+Rqy6Spw6qDSj75TGEZF7nzoFM=",
			"path": "golang.org/x/crypto/scrypt",
			"revision": "ff983b9c42bc9fbf91556e191cc8efb585c16908",
			"revisionTime": "2018-07-25T11:53:45Z"
		},
		{
			"checksumSHA1": "hUsBzxJ8KTL4v0vpPT/mqvdJ46s=",
			"path": "golang.org/x/crypto/sha3",
			"revision": "ff983b9c42bc9fbf91556e191cc8efb585c16908",
			"revisionTime": "2018-07-25T11:53:45Z"
		},
		{
			"checksumSHA1": "eMiE+YWT0hJF4B9/hrKHaRp39aU=",
			"path": "golang.org/x/crypto/ssh",
			"revision": "ff983b9c42bc9fbf91556e191cc8efb585c16908",
			"revisionTime": "2018-07-25T11:53:45Z"
		},
		{
			"checksumSHA1": "BSPDVKviqHQaG2phOFN690zAKB8=",
			"path": "golang.org/x/crypto/ssh/terminal",
			"revision": "ff983b9c42bc9fbf91556e191cc8efb585c16908",
			"revisionTime": "2018-07-25T11:53:45Z"
		},
		{
			"checksumSHA1": "GtamqiJoL7PGHsN454AoffBFMa8=",
			"path": "golang.org/x/net/context",
<<<<<<< HEAD
			"revision": "eb5bcb51f2a31c7d5141d810b70815c05d9c9146",
			"revisionTime": "2019-04-03T01:06:53Z"
=======
			"revision": "da137c7871d730100384dbcf36e6f8fa493aef5b",
			"revisionTime": "2019-06-28T18:40:41Z"
>>>>>>> 12755995
		},
		{
			"checksumSHA1": "Vj7GeUWk9nB69/MbXIbzm7fmKn4=",
			"path": "golang.org/x/net/html",
			"revision": "eb5bcb51f2a31c7d5141d810b70815c05d9c9146",
			"revisionTime": "2019-04-03T01:06:53Z"
		},
		{
			"checksumSHA1": "xwhqe/igHQrY3IhqDwzo6j7qpm8=",
			"path": "golang.org/x/net/html/atom",
			"revision": "eb5bcb51f2a31c7d5141d810b70815c05d9c9146",
			"revisionTime": "2019-04-03T01:06:53Z"
		},
		{
			"checksumSHA1": "barUU39reQ7LdgYLA323hQ/UGy4=",
			"path": "golang.org/x/net/html/charset",
			"revision": "eb5bcb51f2a31c7d5141d810b70815c05d9c9146",
			"revisionTime": "2019-04-03T01:06:53Z"
		},
		{
<<<<<<< HEAD
			"checksumSHA1": "yNR4RokwDc+lYbCL/yOB3ENuKH8=",
			"path": "golang.org/x/net/http/httpproxy",
=======
			"checksumSHA1": "pCY4YtdNKVBYRbNvODjx8hj0hIs=",
			"path": "golang.org/x/net/http/httpguts",
>>>>>>> 12755995
			"revision": "da137c7871d730100384dbcf36e6f8fa493aef5b",
			"revisionTime": "2019-06-28T18:40:41Z"
		},
		{
<<<<<<< HEAD
			"checksumSHA1": "vL6l4FZWitsxht0uqA/GpDNkNNc=",
=======
			"checksumSHA1": "1cJfoEW+LwmEUFcW1XNvhvjGaek=",
			"path": "golang.org/x/net/http2",
			"revision": "da137c7871d730100384dbcf36e6f8fa493aef5b",
			"revisionTime": "2019-06-28T18:40:41Z"
		},
		{
			"checksumSHA1": "VJwSx33rjMC7O6K2O50Jw6o1vw4=",
			"path": "golang.org/x/net/http2/hpack",
			"revision": "da137c7871d730100384dbcf36e6f8fa493aef5b",
			"revisionTime": "2019-06-28T18:40:41Z"
		},
		{
			"checksumSHA1": "RcrB7tgYS/GMW4QrwVdMOTNqIU8=",
>>>>>>> 12755995
			"path": "golang.org/x/net/idna",
			"revision": "da137c7871d730100384dbcf36e6f8fa493aef5b",
			"revisionTime": "2019-06-28T18:40:41Z"
		},
		{
<<<<<<< HEAD
			"checksumSHA1": "F+tqxPGFt5x7DKZakbbMmENX1oQ=",
=======
			"checksumSHA1": "UxahDzW2v4mf/+aFxruuupaoIwo=",
			"path": "golang.org/x/net/internal/timeseries",
			"revision": "da137c7871d730100384dbcf36e6f8fa493aef5b",
			"revisionTime": "2019-06-28T18:40:41Z"
		},
		{
			"checksumSHA1": "6ckrK99wkirarIfFNX4+AHWBEHM=",
			"path": "golang.org/x/net/trace",
			"revision": "8a410e7b638dca158bf9e766925842f6651ff828",
			"revisionTime": "2018-08-25T16:15:26Z"
		},
		{
			"checksumSHA1": "7EZyXN0EmZLgGxZxK01IJua4c8o=",
>>>>>>> 12755995
			"path": "golang.org/x/net/websocket",
			"revision": "da137c7871d730100384dbcf36e6f8fa493aef5b",
			"revisionTime": "2019-06-28T18:40:41Z"
		},
		{
			"checksumSHA1": "4TEYFKrAUuwBMqExjQBsnf/CgjQ=",
			"path": "golang.org/x/sync/syncmap",
			"revision": "f52d1811a62927559de87708c8913c1650ce4f26",
			"revisionTime": "2017-05-17T20:25:26Z"
		},
		{
			"checksumSHA1": "2HmF5lkH5eTCChFqqUPKGyZq46o=",
			"path": "golang.org/x/sys/cpu",
			"revision": "e77772198cdc3dbfcf7f2de96630204df9fd3a0b",
			"revisionTime": "2019-02-14T21:28:15Z"
		},
		{
<<<<<<< HEAD
			"checksumSHA1": "k8nyiVwbKd7N/Lo9z85y6v/03NE=",
			"path": "golang.org/x/sys/unix",
			"revision": "e77772198cdc3dbfcf7f2de96630204df9fd3a0b",
			"revisionTime": "2019-02-14T21:28:15Z"
=======
			"checksumSHA1": "A8UEhcUz0g3AzE9AcAQG+Tp2w10=",
			"path": "golang.org/x/sys/unix",
			"revision": "fae7ac547cb717d141c433a2a173315e216b64c4",
			"revisionTime": "2019-07-11T09:16:12Z"
>>>>>>> 12755995
		},
		{
			"checksumSHA1": "IwB9A6UjgGYrHIBFJEamnrXPeNo=",
			"path": "golang.org/x/sys/windows",
			"revision": "e77772198cdc3dbfcf7f2de96630204df9fd3a0b",
			"revisionTime": "2019-02-14T21:28:15Z"
		},
		{
			"checksumSHA1": "FCBHX83YaM1LmNHtSM30BKmbJQY=",
			"path": "golang.org/x/sys/windows/registry",
			"revision": "fae7ac547cb717d141c433a2a173315e216b64c4",
			"revisionTime": "2019-07-11T09:16:12Z"
		},
		{
			"checksumSHA1": "tqqo7DEeFCclb58XbN44WwdpWww=",
			"path": "golang.org/x/text/encoding",
			"revision": "e3703dcdd614d2d7488fff034c75c551ea25da95",
			"revisionTime": "2018-12-15T16:57:46Z"
		},
		{
			"checksumSHA1": "DSdlK4MKI/a3U8Zaee2XKBe01Fo=",
			"path": "golang.org/x/text/encoding/charmap",
			"revision": "e3703dcdd614d2d7488fff034c75c551ea25da95",
			"revisionTime": "2018-12-15T16:57:46Z"
		},
		{
			"checksumSHA1": "SbJkfe5G/5tji96Pa15/ePDOCtk=",
			"path": "golang.org/x/text/encoding/htmlindex",
			"revision": "e3703dcdd614d2d7488fff034c75c551ea25da95",
			"revisionTime": "2018-12-15T16:57:46Z"
		},
		{
			"checksumSHA1": "zeHyHebIZl1tGuwGllIhjfci+wI=",
			"path": "golang.org/x/text/encoding/internal",
			"revision": "e3703dcdd614d2d7488fff034c75c551ea25da95",
			"revisionTime": "2018-12-15T16:57:46Z"
		},
		{
			"checksumSHA1": "+bFlIgTuq1Rf8QVtiEGWeCJEnpY=",
			"path": "golang.org/x/text/encoding/internal/identifier",
			"revision": "e3703dcdd614d2d7488fff034c75c551ea25da95",
			"revisionTime": "2018-12-15T16:57:46Z"
		},
		{
			"checksumSHA1": "2YqVpmvjWGEBATyUphTP1MS34JE=",
			"path": "golang.org/x/text/encoding/japanese",
			"revision": "e3703dcdd614d2d7488fff034c75c551ea25da95",
			"revisionTime": "2018-12-15T16:57:46Z"
		},
		{
			"checksumSHA1": "+ErWCAdaMwO4PLtrk9D/Hh+7oQM=",
			"path": "golang.org/x/text/encoding/korean",
			"revision": "e3703dcdd614d2d7488fff034c75c551ea25da95",
			"revisionTime": "2018-12-15T16:57:46Z"
		},
		{
			"checksumSHA1": "mTuZi5urYwgDIO8+Gfql2pv8Vwg=",
			"path": "golang.org/x/text/encoding/simplifiedchinese",
			"revision": "e3703dcdd614d2d7488fff034c75c551ea25da95",
			"revisionTime": "2018-12-15T16:57:46Z"
		},
		{
			"checksumSHA1": "D+VI4j0Wjzr8SeupWdOB5KBdFOw=",
			"path": "golang.org/x/text/encoding/traditionalchinese",
			"revision": "e3703dcdd614d2d7488fff034c75c551ea25da95",
			"revisionTime": "2018-12-15T16:57:46Z"
		},
		{
			"checksumSHA1": "bAJTZJ3IGJdNmN/PSlRMRxWtxec=",
			"path": "golang.org/x/text/encoding/unicode",
			"revision": "e3703dcdd614d2d7488fff034c75c551ea25da95",
			"revisionTime": "2018-12-15T16:57:46Z"
		},
		{
			"checksumSHA1": "ybE4kAPmNPV/dvShuG86AmLbhdE=",
			"path": "golang.org/x/text/internal/language",
			"revision": "e3703dcdd614d2d7488fff034c75c551ea25da95",
			"revisionTime": "2018-12-15T16:57:46Z"
		},
		{
			"checksumSHA1": "VDwNSsZP6KShjTSwGUQUGJVrs1I=",
			"path": "golang.org/x/text/internal/language/compact",
			"revision": "e3703dcdd614d2d7488fff034c75c551ea25da95",
			"revisionTime": "2018-12-15T16:57:46Z"
		},
		{
			"checksumSHA1": "hyNCcTwMQnV6/MK8uUW9E5H0J0M=",
			"path": "golang.org/x/text/internal/tag",
			"revision": "e3703dcdd614d2d7488fff034c75c551ea25da95",
			"revisionTime": "2018-12-15T16:57:46Z"
		},
		{
			"checksumSHA1": "Qk7dljcrEK1BJkAEZguxAbG9dSo=",
			"path": "golang.org/x/text/internal/utf8internal",
			"revision": "e3703dcdd614d2d7488fff034c75c551ea25da95",
			"revisionTime": "2018-12-15T16:57:46Z"
		},
		{
			"checksumSHA1": "oYNlkS+0TimKOScUz3Hn9QWyz6w=",
			"path": "golang.org/x/text/language",
			"revision": "e3703dcdd614d2d7488fff034c75c551ea25da95",
			"revisionTime": "2018-12-15T16:57:46Z"
		},
		{
			"checksumSHA1": "IV4MN7KGBSocu/5NR3le3sxup4Y=",
			"path": "golang.org/x/text/runes",
			"revision": "e3703dcdd614d2d7488fff034c75c551ea25da95",
			"revisionTime": "2018-12-15T16:57:46Z"
		},
		{
			"checksumSHA1": "CbpjEkkOeh0fdM/V8xKDdI0AA88=",
			"path": "golang.org/x/text/secure/bidirule",
			"revision": "342b2e1fbaa52c93f31447ad2c6abc048c63e475",
			"revisionTime": "2018-12-15T17:52:45Z"
		},
		{
			"checksumSHA1": "o3YChxWLvyCmkAn/ZNBj9HC9zKw=",
			"path": "golang.org/x/text/transform",
			"revision": "e3703dcdd614d2d7488fff034c75c551ea25da95",
			"revisionTime": "2018-12-15T16:57:46Z"
		},
		{
			"checksumSHA1": "vv9EDuekZgHxFbh+0jJhB7jLZXY=",
			"path": "golang.org/x/text/unicode/bidi",
			"revision": "342b2e1fbaa52c93f31447ad2c6abc048c63e475",
			"revisionTime": "2018-12-15T17:52:45Z"
		},
		{
			"checksumSHA1": "lBB8oUHgIK0RUuDchkQVfMXJQh0=",
			"path": "golang.org/x/text/unicode/norm",
			"revision": "31e7599a6c37728c25ca34167be099d072ad335d",
			"revisionTime": "2019-04-05T05:38:27Z"
		},
		{
			"checksumSHA1": "7Ev/X4Xe8P3961myez/hBKO05ig=",
			"path": "golang.org/x/time/rate",
			"revision": "9d24e82272b4f38b78bc8cff74fa936d31ccd8ef",
			"revisionTime": "2019-02-15T22:48:40Z"
		},
		{
<<<<<<< HEAD
=======
			"checksumSHA1": "ikor+YKJu2eKwyFteBWhsb8IGy8=",
			"path": "golang.org/x/tools/go/ast/astutil",
			"revision": "be0fcc31ae2332374e800dfff29b721c585b35df",
			"revisionTime": "2016-11-04T18:56:24Z"
		},
		{
			"checksumSHA1": "er+YPVPqQPPDJCeoBN311wVoIfM=",
			"path": "google.golang.org/genproto",
			"revision": "c66870c02cf823ceb633bcd05be3c7cda29976f4",
			"revisionTime": "2018-08-17T15:16:27Z"
		},
		{
			"checksumSHA1": "oUD15OBRSXt0t4P0s6HMjH/+iQo=",
			"path": "google.golang.org/genproto/googleapis/rpc/status",
			"revision": "c66870c02cf823ceb633bcd05be3c7cda29976f4",
			"revisionTime": "2018-08-17T15:16:27Z"
		},
		{
			"checksumSHA1": "7ulfl/PtuLDvBFv+VACmYQrYVGo=",
			"path": "google.golang.org/grpc",
			"revision": "a02b0774206b209466313a0b525d2c738fe407eb",
			"revisionTime": "2019-01-15T20:48:37Z",
			"version": "v1.18.0",
			"versionExact": "v1.18.0"
		},
		{
			"checksumSHA1": "i9fbSBXiIpT5NxcVzH8giW0gzV4=",
			"path": "google.golang.org/grpc/balancer",
			"revision": "a02b0774206b209466313a0b525d2c738fe407eb",
			"revisionTime": "2019-01-15T20:48:37Z",
			"version": "v1.18.0",
			"versionExact": "v1.18.0"
		},
		{
			"checksumSHA1": "OK25OEkLL/dbMiAdL9ic5o5+X1E=",
			"path": "google.golang.org/grpc/balancer/base",
			"revision": "a02b0774206b209466313a0b525d2c738fe407eb",
			"revisionTime": "2019-01-15T20:48:37Z",
			"version": "v1.18.0",
			"versionExact": "v1.18.0"
		},
		{
			"checksumSHA1": "nbqOZ9r8jJ6K3PfnhxuR0qqsUmY=",
			"path": "google.golang.org/grpc/balancer/roundrobin",
			"revision": "a02b0774206b209466313a0b525d2c738fe407eb",
			"revisionTime": "2019-01-15T20:48:37Z",
			"version": "v1.18.0",
			"versionExact": "v1.18.0"
		},
		{
			"checksumSHA1": "YyTUFAVju8wgb1s/3azC2CeSbfY=",
			"path": "google.golang.org/grpc/binarylog/grpc_binarylog_v1",
			"revision": "a02b0774206b209466313a0b525d2c738fe407eb",
			"revisionTime": "2019-01-15T20:48:37Z",
			"version": "v1.18.0",
			"versionExact": "v1.18.0"
		},
		{
			"checksumSHA1": "R3tuACGAPyK4lr+oSNt1saUzC0M=",
			"path": "google.golang.org/grpc/codes",
			"revision": "a02b0774206b209466313a0b525d2c738fe407eb",
			"revisionTime": "2019-01-15T20:48:37Z",
			"version": "v1.18.0",
			"versionExact": "v1.18.0"
		},
		{
			"checksumSHA1": "5XXlkpXzzeNtV9I7x+3/UVWRe20=",
			"path": "google.golang.org/grpc/connectivity",
			"revision": "a02b0774206b209466313a0b525d2c738fe407eb",
			"revisionTime": "2019-01-15T20:48:37Z",
			"version": "v1.18.0",
			"versionExact": "v1.18.0"
		},
		{
			"checksumSHA1": "MCTf5N2ZKhqL6vW5AfPXh8bGavg=",
			"path": "google.golang.org/grpc/credentials",
			"revision": "a02b0774206b209466313a0b525d2c738fe407eb",
			"revisionTime": "2019-01-15T20:48:37Z",
			"version": "v1.18.0",
			"versionExact": "v1.18.0"
		},
		{
			"checksumSHA1": "Eqxca59xIMaL4EUNwWsozg7kFkk=",
			"path": "google.golang.org/grpc/credentials/internal",
			"revision": "a02b0774206b209466313a0b525d2c738fe407eb",
			"revisionTime": "2019-01-15T20:48:37Z",
			"version": "v1.18.0",
			"versionExact": "v1.18.0"
		},
		{
			"checksumSHA1": "cfLb+pzWB+Glwp82rgfcEST1mv8=",
			"path": "google.golang.org/grpc/encoding",
			"revision": "a02b0774206b209466313a0b525d2c738fe407eb",
			"revisionTime": "2019-01-15T20:48:37Z",
			"version": "v1.18.0",
			"versionExact": "v1.18.0"
		},
		{
			"checksumSHA1": "LKKkn7EYA+Do9Qwb2/SUKLFNxoo=",
			"path": "google.golang.org/grpc/encoding/proto",
			"revision": "a02b0774206b209466313a0b525d2c738fe407eb",
			"revisionTime": "2019-01-15T20:48:37Z",
			"version": "v1.18.0",
			"versionExact": "v1.18.0"
		},
		{
			"checksumSHA1": "ZPPSFisPDz2ANO4FBZIft+fRxyk=",
			"path": "google.golang.org/grpc/grpclog",
			"revision": "a02b0774206b209466313a0b525d2c738fe407eb",
			"revisionTime": "2019-01-15T20:48:37Z",
			"version": "v1.18.0",
			"versionExact": "v1.18.0"
		},
		{
			"checksumSHA1": "wabmZzT67A/Oy1tWQxYWw7UuTnY=",
			"path": "google.golang.org/grpc/health",
			"revision": "a02b0774206b209466313a0b525d2c738fe407eb",
			"revisionTime": "2019-01-15T20:48:37Z",
			"version": "v1.18.0",
			"versionExact": "v1.18.0"
		},
		{
			"checksumSHA1": "KfgIKMqGJ8FdFbWlGDsnmrCY7eE=",
			"path": "google.golang.org/grpc/health/grpc_health_v1",
			"revision": "a02b0774206b209466313a0b525d2c738fe407eb",
			"revisionTime": "2019-01-15T20:48:37Z",
			"version": "v1.18.0",
			"versionExact": "v1.18.0"
		},
		{
			"checksumSHA1": "xUOlil5rXPg8m1Suz3lvtXwuGh4=",
			"path": "google.golang.org/grpc/internal",
			"revision": "a02b0774206b209466313a0b525d2c738fe407eb",
			"revisionTime": "2019-01-15T20:48:37Z",
			"version": "v1.18.0",
			"versionExact": "v1.18.0"
		},
		{
			"checksumSHA1": "uDJA7QK2iGnEwbd9TPqkLaM+xuU=",
			"path": "google.golang.org/grpc/internal/backoff",
			"revision": "a02b0774206b209466313a0b525d2c738fe407eb",
			"revisionTime": "2019-01-15T20:48:37Z",
			"version": "v1.18.0",
			"versionExact": "v1.18.0"
		},
		{
			"checksumSHA1": "9EzFWJVWPBdOC2kwXX11v9HSLTs=",
			"path": "google.golang.org/grpc/internal/binarylog",
			"revision": "a02b0774206b209466313a0b525d2c738fe407eb",
			"revisionTime": "2019-01-15T20:48:37Z",
			"version": "v1.18.0",
			"versionExact": "v1.18.0"
		},
		{
			"checksumSHA1": "X8zn5E1oU4Ev2qbeiruRbbaTN8Y=",
			"path": "google.golang.org/grpc/internal/channelz",
			"revision": "a02b0774206b209466313a0b525d2c738fe407eb",
			"revisionTime": "2019-01-15T20:48:37Z",
			"version": "v1.18.0",
			"versionExact": "v1.18.0"
		},
		{
			"checksumSHA1": "vVgR1Dp4rf9Lg5rH+aCy6AHsFfE=",
			"path": "google.golang.org/grpc/internal/envconfig",
			"revision": "a02b0774206b209466313a0b525d2c738fe407eb",
			"revisionTime": "2019-01-15T20:48:37Z",
			"version": "v1.18.0",
			"versionExact": "v1.18.0"
		},
		{
			"checksumSHA1": "70gndc/uHwyAl3D45zqp7vyHWlo=",
			"path": "google.golang.org/grpc/internal/grpcrand",
			"revision": "a02b0774206b209466313a0b525d2c738fe407eb",
			"revisionTime": "2019-01-15T20:48:37Z",
			"version": "v1.18.0",
			"versionExact": "v1.18.0"
		},
		{
			"checksumSHA1": "psHSfNyU2y9L9zRK+s41e7ScTf4=",
			"path": "google.golang.org/grpc/internal/grpcsync",
			"revision": "a02b0774206b209466313a0b525d2c738fe407eb",
			"revisionTime": "2019-01-15T20:48:37Z",
			"version": "v1.18.0",
			"versionExact": "v1.18.0"
		},
		{
			"checksumSHA1": "3LK1XBsYw6P112yilUgf8E8ZZY8=",
			"path": "google.golang.org/grpc/internal/syscall",
			"revision": "a02b0774206b209466313a0b525d2c738fe407eb",
			"revisionTime": "2019-01-15T20:48:37Z",
			"version": "v1.18.0",
			"versionExact": "v1.18.0"
		},
		{
			"checksumSHA1": "JhL1ZIegqoTRE76Zf5BnWaFNP4I=",
			"path": "google.golang.org/grpc/internal/transport",
			"revision": "a02b0774206b209466313a0b525d2c738fe407eb",
			"revisionTime": "2019-01-15T20:48:37Z",
			"version": "v1.18.0",
			"versionExact": "v1.18.0"
		},
		{
			"checksumSHA1": "pK59s0zeOsJ4ItPrxOufEI8RD2s=",
			"path": "google.golang.org/grpc/keepalive",
			"revision": "a02b0774206b209466313a0b525d2c738fe407eb",
			"revisionTime": "2019-01-15T20:48:37Z",
			"version": "v1.18.0",
			"versionExact": "v1.18.0"
		},
		{
			"checksumSHA1": "0OoJw+Wc7+1Ox5nBbwjgqWW8Xpw=",
			"path": "google.golang.org/grpc/metadata",
			"revision": "a02b0774206b209466313a0b525d2c738fe407eb",
			"revisionTime": "2019-01-15T20:48:37Z",
			"version": "v1.18.0",
			"versionExact": "v1.18.0"
		},
		{
			"checksumSHA1": "AIpS1T2G1el02vW5nhqY1fklbpU=",
			"path": "google.golang.org/grpc/naming",
			"revision": "a02b0774206b209466313a0b525d2c738fe407eb",
			"revisionTime": "2019-01-15T20:48:37Z",
			"version": "v1.18.0",
			"versionExact": "v1.18.0"
		},
		{
			"checksumSHA1": "ltPJN8UyzvWN0H0BvkP2AREujgQ=",
			"path": "google.golang.org/grpc/peer",
			"revision": "a02b0774206b209466313a0b525d2c738fe407eb",
			"revisionTime": "2019-01-15T20:48:37Z",
			"version": "v1.18.0",
			"versionExact": "v1.18.0"
		},
		{
			"checksumSHA1": "GEq6wwE1qWLmkaM02SjxBmmnHDo=",
			"path": "google.golang.org/grpc/resolver",
			"revision": "a02b0774206b209466313a0b525d2c738fe407eb",
			"revisionTime": "2019-01-15T20:48:37Z",
			"version": "v1.18.0",
			"versionExact": "v1.18.0"
		},
		{
			"checksumSHA1": "I9b2MMRa7Sz+hSB0AF/vPFsPOv4=",
			"path": "google.golang.org/grpc/resolver/dns",
			"revision": "a02b0774206b209466313a0b525d2c738fe407eb",
			"revisionTime": "2019-01-15T20:48:37Z",
			"version": "v1.18.0",
			"versionExact": "v1.18.0"
		},
		{
			"checksumSHA1": "zs9M4xE8Lyg4wvuYvR00XoBxmuw=",
			"path": "google.golang.org/grpc/resolver/passthrough",
			"revision": "a02b0774206b209466313a0b525d2c738fe407eb",
			"revisionTime": "2019-01-15T20:48:37Z",
			"version": "v1.18.0",
			"versionExact": "v1.18.0"
		},
		{
			"checksumSHA1": "qagX2p0Qp5g2g7FpkNAfMQ94jMo=",
			"path": "google.golang.org/grpc/serviceconfig",
			"revision": "005a2997efe403ec528055f31c393f584a311800",
			"revisionTime": "2019-07-03T16:06:53Z",
			"version": "v1.18.0",
			"versionExact": "v1.18.0"
		},
		{
			"checksumSHA1": "FJu1DY9s5uP3cGFvuVGCL5bgrqw=",
			"path": "google.golang.org/grpc/stats",
			"revision": "a02b0774206b209466313a0b525d2c738fe407eb",
			"revisionTime": "2019-01-15T20:48:37Z",
			"version": "v1.18.0",
			"versionExact": "v1.18.0"
		},
		{
			"checksumSHA1": "bJSa9mM309wvISy+B6zfc0KAUqs=",
			"path": "google.golang.org/grpc/status",
			"revision": "a02b0774206b209466313a0b525d2c738fe407eb",
			"revisionTime": "2019-01-15T20:48:37Z",
			"version": "v1.18.0",
			"versionExact": "v1.18.0"
		},
		{
			"checksumSHA1": "HGXDrPBB90iBU4NJ7C1N8MJRkI0=",
			"path": "google.golang.org/grpc/tap",
			"revision": "a02b0774206b209466313a0b525d2c738fe407eb",
			"revisionTime": "2019-01-15T20:48:37Z",
			"version": "v1.18.0",
			"versionExact": "v1.18.0"
		},
		{
>>>>>>> 12755995
			"checksumSHA1": "CEFTYXtWmgSh+3Ik1NmDaJcz4E0=",
			"path": "gopkg.in/check.v1",
			"revision": "20d25e2804050c1cd24a7eea1e7a6447dd0e74ec",
			"revisionTime": "2016-12-08T18:13:25Z"
		},
		{
			"checksumSHA1": "0xgs8lwcWLUffemlj+SsgKlxvDU=",
			"path": "gopkg.in/natefinch/npipe.v2",
			"revision": "c1b8fa8bdccecb0b8db834ee0b92fdbcfa606dd6",
			"revisionTime": "2016-06-21T03:49:01Z"
		},
		{
			"checksumSHA1": "h+m6mYCZIKnMQI24faKak5o19es=",
			"path": "gopkg.in/olebedev/go-duktape.v3",
			"revision": "ec84240a7772c7a122b1c58a13398210659f7c40",
			"revisionTime": "2019-02-13T23:42:57Z"
		},
		{
			"checksumSHA1": "4BwmmgQUhWtizsR2soXND0nqZ1I=",
			"path": "gopkg.in/sourcemap.v1",
			"revision": "6e83acea0053641eff084973fee085f0c193c61a",
			"revisionTime": "2017-02-13T14:20:43Z"
		},
		{
			"checksumSHA1": "GDXPA04g0Dfwu2w++JiOKkYuZEc=",
			"path": "gopkg.in/sourcemap.v1/base64vlq",
			"revision": "6e83acea0053641eff084973fee085f0c193c61a",
			"revisionTime": "2017-02-13T14:20:43Z"
		},
		{
			"checksumSHA1": "Yx1MU40fyGe7hhqW9+dkv8kXa60=",
			"path": "gopkg.in/urfave/cli.v1",
			"revision": "cfb38830724cc34fedffe9a2a29fb54fa9169cd1",
			"revisionTime": "2017-08-11T01:42:03Z"
		}
	],
	"rootPath": "github.com/ethereum/go-ethereum"
}<|MERGE_RESOLUTION|>--- conflicted
+++ resolved
@@ -3,16 +3,34 @@
 	"ignore": "test",
 	"package": [
 		{
-			"checksumSHA1": "oKluEwtvvBjw/U7HuxJerq9zM6c=",
+			"checksumSHA1": "b5bkSc2hlmUV7PlLY6JlLwiJpiE=",
+			"path": "bazil.org/fuse",
+			"revision": "371fbbdaa8987b715bdd21d6adc4c9b20155f748",
+			"revisionTime": "2016-08-11T21:22:31Z"
+		},
+		{
+			"checksumSHA1": "389JFJTJADMtZkTIfdSnsmHVOUs=",
+			"path": "bazil.org/fuse/fs",
+			"revision": "371fbbdaa8987b715bdd21d6adc4c9b20155f748",
+			"revisionTime": "2016-08-11T21:22:31Z"
+		},
+		{
+			"checksumSHA1": "NPgkh9UWMsaTtsAAs3kPrclHT9Y=",
+			"path": "bazil.org/fuse/fuseutil",
+			"revision": "371fbbdaa8987b715bdd21d6adc4c9b20155f748",
+			"revisionTime": "2016-08-11T21:22:31Z"
+		},
+		{
+			"checksumSHA1": "z+M6FYl9EKsoZZMLcT0Ktwfk8pI=",
 			"path": "github.com/Azure/azure-pipeline-go/pipeline",
-			"revision": "232aee85e8e3a6223a11c0943f7df2ae0fac00e4",
-			"revisionTime": "2019-07-08T20:54:13Z"
-		},
-		{
-			"checksumSHA1": "w+q8h00Uc7cHkEGeb8KJa6LjGBw=",
-			"path": "github.com/Azure/azure-storage-blob-go/azblob",
-			"revision": "3efca72bd11c050222deab57e25ea90df03b9692",
-			"revisionTime": "2019-06-28T22:37:48Z"
+			"revision": "7571e8eb0876932ab505918ff7ed5107773e5ee2",
+			"revisionTime": "2018-06-07T21:19:23Z"
+		},
+		{
+			"checksumSHA1": "5nsGu77r69lloEWbFhMof2UA9rY=",
+			"path": "github.com/Azure/azure-storage-blob-go/2018-03-28/azblob",
+			"revision": "eaae161d9d5e07363f04ddb19d84d57efc66d1a1",
+			"revisionTime": "2018-07-12T00:56:34Z"
 		},
 		{
 			"checksumSHA1": "QC55lHNOv1+UAL2xtIHw17MJ8J8=",
@@ -21,24 +39,6 @@
 			"revisionTime": "2018-01-16T20:38:02Z"
 		},
 		{
-			"checksumSHA1": "8skJYOdQytXjimcDPLRW4tonX3A=",
-			"path": "github.com/allegro/bigcache",
-			"revision": "e24eb225f15679bbe54f91bfa7da3b00e59b9768",
-			"revisionTime": "2019-02-18T06:46:05Z"
-		},
-		{
-			"checksumSHA1": "vtT7NcYLatJmxVQQEeSESyrgVg0=",
-			"path": "github.com/allegro/bigcache/queue",
-			"revision": "e24eb225f15679bbe54f91bfa7da3b00e59b9768",
-			"revisionTime": "2019-02-18T06:46:05Z"
-		},
-		{
-			"checksumSHA1": "hp2pna9yEn9hemIjc7asalxL2Qs=",
-			"path": "github.com/apilayer/freegeoip",
-			"revision": "3f942d1392f6439bda0f67b3c650ce468ebdba8e",
-			"revisionTime": "2018-07-02T11:14:01Z"
-		},
-		{
 			"checksumSHA1": "USkefO0g1U9mr+8hagv3fpSkrxg=",
 			"path": "github.com/aristanetworks/goarista/monotime",
 			"revision": "ea17b1a17847fb6e4c0a91de0b674704693469b0",
@@ -57,10 +57,10 @@
 			"revisionTime": "2015-01-22T07:26:53Z"
 		},
 		{
-			"checksumSHA1": "WILMZlCPSNbyMzYRNo/RkDcUH2M=",
-			"path": "github.com/cloudflare/cloudflare-go",
-			"revision": "a80f83b9add9d67ca4098ccbf42cd865ebb36ffb",
-			"revisionTime": "2019-09-16T15:18:08Z"
+			"checksumSHA1": "7gK+lSShSu1NRw83/A95BcgMqsI=",
+			"path": "github.com/codahale/hdrhistogram",
+			"revision": "3a0bb77429bd3a61596f5e8a3172445844342120",
+			"revisionTime": "2016-10-10T02:54:55Z"
 		},
 		{
 			"checksumSHA1": "dvabztWVQX8f6oMLRyv4dLH+TGY=",
@@ -75,6 +75,12 @@
 			"revisionTime": "2018-06-03T19:32:48Z"
 		},
 		{
+			"checksumSHA1": "2Fy1Y6Z3lRRX1891WF/+HT4XS2I=",
+			"path": "github.com/dgrijalva/jwt-go",
+			"revision": "2268707a8f0843315e2004ee4f1d021dc08baedf",
+			"revisionTime": "2017-02-01T22:58:49Z"
+		},
+		{
 			"checksumSHA1": "Ad8LPSCP9HctFrmskh+S5HpHXcs=",
 			"path": "github.com/docker/docker/pkg/reexec",
 			"revision": "8e610b2b55bfd1bfa9436ab110d311f5e8a74dcb",
@@ -117,10 +123,10 @@
 			"revisionTime": "2018-04-18T12:24:29Z"
 		},
 		{
-			"checksumSHA1": "gsiYVjwKzFKe+JuIimgKlrPyipA=",
-			"path": "github.com/gballet/go-libpcsclite",
-			"revision": "2772fd86a8ff4306d2749f610a386bfee9e0d727",
-			"revisionTime": "2019-06-07T06:51:34Z"
+			"checksumSHA1": "0orwvPL96wFckVJyPl39fz2QsgA=",
+			"path": "github.com/gizak/termui",
+			"revision": "991cd3d3809135dc24daf6188dc6edcaf3d7d2d9",
+			"revisionTime": "2017-01-17T22:23:42Z"
 		},
 		{
 			"checksumSHA1": "gxV/cPPLkByTdY8y172t7v4qcZA=",
@@ -147,12 +153,6 @@
 			"revisionTime": "2019-06-11T06:18:53Z"
 		},
 		{
-<<<<<<< HEAD
-			"checksumSHA1": "CGj8VcI/CpzxaNqlqpEVM7qElD4=",
-			"path": "github.com/golang/protobuf/proto",
-			"revision": "b285ee9cfc6c881bb20c0d8dc73370ea9b9ec90f",
-			"revisionTime": "2019-05-17T06:12:10Z"
-=======
 			"checksumSHA1": "IHIm2BA6DrJDHvALz65pY2G38sM=",
 			"path": "github.com/golang/mock/gomock",
 			"revision": "dd8d2a22370e4c8a334e80ca8477f71356c8e4bb",
@@ -173,15 +173,10 @@
 			"revisionTime": "2019-02-05T22:20:52Z",
 			"version": "v1.3.0",
 			"versionExact": "v1.3.0"
->>>>>>> 12755995
 		},
 		{
 			"checksumSHA1": "WOkXetG3AqJnfVVuqTJvdukcHps=",
 			"path": "github.com/golang/protobuf/protoc-gen-go/descriptor",
-<<<<<<< HEAD
-			"revision": "b285ee9cfc6c881bb20c0d8dc73370ea9b9ec90f",
-			"revisionTime": "2019-05-17T06:12:10Z"
-=======
 			"revision": "c823c79ea1570fb5ff454033735a8e68575d1d0f",
 			"revisionTime": "2019-02-05T22:20:52Z",
 			"version": "v1.3.0",
@@ -250,7 +245,6 @@
 			"revisionTime": "2019-02-05T22:20:52Z",
 			"version": "v1.3.0",
 			"versionExact": "v1.3.0"
->>>>>>> 12755995
 		},
 		{
 			"checksumSHA1": "p/8vSviYF91gFflhrt5vkyksroo=",
@@ -259,12 +253,6 @@
 			"revisionTime": "2017-02-15T23:32:05Z"
 		},
 		{
-<<<<<<< HEAD
-			"checksumSHA1": "hoilQzrHNOxF5Tc6ctXNTDpv4ck=",
-			"path": "github.com/gorilla/websocket",
-			"revision": "ae1634f6a98965ded3b8789c626cb4e0bd78c3de",
-			"revisionTime": "2019-06-29T18:55:28Z"
-=======
 			"checksumSHA1": "SfJtKI+OQSS+9y/bH7xOURpwDoA=",
 			"path": "github.com/hashicorp/go-hclog",
 			"revision": "f1d61ad5398ffe4f2eb61eacb088340d44e99672",
@@ -285,7 +273,6 @@
 			"revisionTime": "2019-06-18T14:51:23Z",
 			"version": "v1.0.1",
 			"versionExact": "v1.0.1"
->>>>>>> 12755995
 		},
 		{
 			"checksumSHA1": "d9PxF1XQGLMJZRct2R8qVM/eYlE=",
@@ -300,17 +287,10 @@
 			"revisionTime": "2016-08-13T22:13:03Z"
 		},
 		{
-<<<<<<< HEAD
-			"checksumSHA1": "ZxzYc1JwJ3U6kZbw/KGuPko5lSY=",
-			"path": "github.com/howeyc/fsnotify",
-			"revision": "f0c08ee9c60704c1879025f2ae0ff3e000082c13",
-			"revisionTime": "2015-10-03T19:46:02Z"
-=======
 			"checksumSHA1": "ldkAQ1CpiAaQ9sti0qIch+UyRsI=",
 			"path": "github.com/hashicorp/yamux",
 			"revision": "2f1d1f20f75d5404f53b9edf6b53ed5505508675",
 			"revisionTime": "2018-10-12T17:50:58Z"
->>>>>>> 12755995
 		},
 		{
 			"checksumSHA1": "f55gR+6YClh0i/FOhdy66SOUiwY=",
@@ -361,6 +341,12 @@
 			"revisionTime": "2017-10-09T17:24:46Z"
 		},
 		{
+			"checksumSHA1": "O4XpbSNeUhSIMD2FWtQximJiFIs=",
+			"path": "github.com/influxdata/influxdb/client/v2",
+			"revision": "b36b9f109f2da91c8941679caf5356e08eee0b2b",
+			"revisionTime": "2018-01-17T01:42:09Z"
+		},
+		{
 			"checksumSHA1": "cfumoC9gHEUROd+fA8qK3WLFAZQ=",
 			"path": "github.com/influxdata/influxdb/models",
 			"revision": "b36b9f109f2da91c8941679caf5356e08eee0b2b",
@@ -409,11 +395,17 @@
 			"revisionTime": "2017-04-30T22:20:11Z"
 		},
 		{
-			"checksumSHA1": "AkW2LisC8HZAFIthaamcxOVl3RU=",
-			"path": "github.com/karalabe/usb",
-			"revision": "51dc0efba3568b598359930901dc6647e9b2c6a1",
-			"revisionTime": "2019-09-19T08:00:40Z",
+			"checksumSHA1": "UpjhOUZ1+0zNt+iIvdtECSHXmTs=",
+			"path": "github.com/karalabe/hid",
+			"revision": "f00545f9f3748e591590be3732d913c77525b10f",
+			"revisionTime": "2017-08-21T10:38:37Z",
 			"tree": true
+		},
+		{
+			"checksumSHA1": "7hln62oZPZmyqEmgXaybf9WxQ7A=",
+			"path": "github.com/maruel/panicparse/stack",
+			"revision": "ad661195ed0e88491e0f14be6613304e3b1141d6",
+			"revisionTime": "2016-07-20T14:16:34Z"
 		},
 		{
 			"checksumSHA1": "SEnjvwVyfuU2xBaOfXfwPD5MZqk=",
@@ -423,12 +415,6 @@
 			"version": "efa589957cd060542a26d2dd7832fd6a6c6c3ade"
 		},
 		{
-			"checksumSHA1": "hkwfDRrenCt8GFFKMWtweohbWa0=",
-			"path": "github.com/mattn/go-ieproxy",
-			"revision": "6dee0af9227d0863f1508ce7937af3396d6605c1",
-			"revisionTime": "2019-07-02T01:03:15Z"
-		},
-		{
 			"checksumSHA1": "GiVgQkx5acnq+JZtYiuHPlhHoso=",
 			"path": "github.com/mattn/go-isatty",
 			"revision": "3fb116b820352b7f0c281308a4d6250c22d94e27",
@@ -441,8 +427,6 @@
 			"revisionTime": "2018-04-08T05:53:51Z"
 		},
 		{
-<<<<<<< HEAD
-=======
 			"checksumSHA1": "sOKKo6gC91+8G8bEsg4Kob0k61g=",
 			"path": "github.com/mitchellh/go-testing-interface",
 			"revision": "6d0b8010fcc857872e42fc6c931227569016843c",
@@ -455,7 +439,6 @@
 			"revisionTime": "2015-03-14T17:03:34Z"
 		},
 		{
->>>>>>> 12755995
 			"checksumSHA1": "2jsbDTvwxafPp7FJjJ8IIFlTLjs=",
 			"path": "github.com/mohae/deepcopy",
 			"revision": "c48cc78d482608239f6c4c92a4abd87eb8761c90",
@@ -474,9 +457,6 @@
 			"revisionTime": "2017-04-03T15:03:10Z"
 		},
 		{
-<<<<<<< HEAD
-			"checksumSHA1": "HZJ2dhzXoMi8n+iY80A9vsnyQUk=",
-=======
 			"checksumSHA1": "R1h9XHH3dTmLq7yKL9/uW0xFwfs=",
 			"path": "github.com/nsf/termbox-go",
 			"revision": "3540b76b9c77679aeffd0a47e00243fb0ce47133",
@@ -490,16 +470,15 @@
 		},
 		{
 			"checksumSHA1": "h+oCMj21PiQfIdBog0eyUtF1djs=",
->>>>>>> 12755995
 			"path": "github.com/olekukonko/tablewriter",
-			"revision": "7e037d187b0c13d81ccf0dd1c6b990c2759e6597",
-			"revisionTime": "2019-04-09T13:48:02Z"
-		},
-		{
-			"checksumSHA1": "a/DHmc9bdsYlZZcwp6i3xhvV7Pk=",
+			"revision": "febf2d34b54a69ce7530036c7503b1c9fbfdf0bb",
+			"revisionTime": "2017-01-28T05:05:32Z"
+		},
+		{
+			"checksumSHA1": "wIcN7tZiF441h08RHAm4NV8cYO4=",
 			"path": "github.com/opentracing/opentracing-go",
-			"revision": "25a84ff92183e2f8ac018ba1db54f8a07b3c0e04",
-			"revisionTime": "2019-02-18T02:30:34Z"
+			"revision": "bd9c3193394760d98b2fa6ebb2291f0cd1d06a7d",
+			"revisionTime": "2018-06-06T20:41:48Z"
 		},
 		{
 			"checksumSHA1": "uhDxBvLEqRAMZKgpTZ8MFuLIIM8=",
@@ -514,22 +493,16 @@
 			"revisionTime": "2018-06-06T20:41:48Z"
 		},
 		{
-			"checksumSHA1": "a1WxG0wMDGFnjojQghwu1i1SDhk=",
-			"path": "github.com/oschwald/maxminddb-golang",
-			"revision": "277d39ecb83edd90f26a1fb450ab7e710faa203f",
-			"revisionTime": "2018-08-19T23:01:43Z"
-		},
-		{
 			"checksumSHA1": "Se195FlZ160eaEk/uVx4KdTPSxU=",
 			"path": "github.com/pborman/uuid",
 			"revision": "1b00554d822231195d1babd97ff4a781231955c9",
 			"revisionTime": "2017-01-12T15:04:04Z"
 		},
 		{
-			"checksumSHA1": "fGwQlTsml12gzgbWjOyyKPzbMD8=",
+			"checksumSHA1": "lSRg5clrIZUxq4aaExbpnpAgtWA=",
 			"path": "github.com/peterh/liner",
-			"revision": "a2c9a5303de792c7581a3b80a8f10258319bb20e",
-			"revisionTime": "2019-01-23T17:38:45Z"
+			"revision": "a37ad39843113264dae84a5d89fcee28f50b35c6",
+			"revisionTime": "2017-09-02T20:46:57Z"
 		},
 		{
 			"checksumSHA1": "xCv4GBFyw07vZkVtKF/XrUnkHRk=",
@@ -544,10 +517,10 @@
 			"revisionTime": "2016-01-10T10:55:54Z"
 		},
 		{
-			"checksumSHA1": "hOxzP9VnSzMLzqDtuW5Bhjn2DWU=",
-			"path": "github.com/prometheus/tsdb/fileutil",
-			"revision": "4f204dcbc15056cdd047b06ac6111becda5c2915",
-			"revisionTime": "2019-04-02T12:16:29Z"
+			"checksumSHA1": "WbbxCn2jUYIL5viqLo0BKXEdPrQ=",
+			"path": "github.com/prometheus/prometheus/util/flock",
+			"revision": "3101606756c53221ed58ba94ecba6b26adf89dcc",
+			"revisionTime": "2017-08-14T17:01:13Z"
 		},
 		{
 			"checksumSHA1": "lU41NL1TEDtsrr0yUdp3SMB4Y9o=",
@@ -610,24 +583,6 @@
 			"revisionTime": "2017-07-07T05:25:32Z"
 		},
 		{
-			"checksumSHA1": "I7gkZEZn9PKJ+dzuBYLbFIUzNO4=",
-			"path": "github.com/status-im/keycard-go/derivationpath",
-			"revision": "8537d3370df43a30a3d450c023783d2e43432b89",
-			"revisionTime": "2019-03-16T09:03:35Z"
-		},
-		{
-			"checksumSHA1": "1mI7DMaBgFAsU0aCrW5yCKyAPdM=",
-			"path": "github.com/steakknife/bloomfilter",
-			"revision": "6819c0d2a57025e1700378ee59b7382d71987f14",
-			"revisionTime": "2018-09-22T17:46:46Z"
-		},
-		{
-			"checksumSHA1": "uuF97bplG/+iQ/nfNSQGZOmTKBE=",
-			"path": "github.com/steakknife/hamming",
-			"revision": "c99c65617cd3d686aea8365fe563d6542f01d940",
-			"revisionTime": "2018-09-06T05:59:17Z"
-		},
-		{
 			"checksumSHA1": "mGbTYZ8dHVTiPTTJu3ktp+84pPI=",
 			"path": "github.com/stretchr/testify/assert",
 			"revision": "890a5c3458b43e6104ff5da8dfa139d013d77544",
@@ -640,253 +595,300 @@
 			"revisionTime": "2017-07-05T02:17:15Z"
 		},
 		{
-			"checksumSHA1": "Bl4KYAyUkgJSjcdEyv3VhHQ8PVs=",
+			"checksumSHA1": "k6zbR5hiI10hkWtiK91rIY5s5/E=",
 			"path": "github.com/syndtr/goleveldb/leveldb",
-			"revision": "758128399b1df3a87e92df6c26c1d2063da8fabe",
-			"revisionTime": "2019-09-23T12:57:48Z"
-		},
-		{
-			"checksumSHA1": "mPNraL2edpk/2FYq26rSXfMHbJg=",
+			"revision": "c4c61651e9e37fa117f53c5a906d3b63090d8445",
+			"revisionTime": "2018-07-08T03:05:51Z"
+		},
+		{
+			"checksumSHA1": "EKIow7XkgNdWvR/982ffIZxKG8Y=",
 			"path": "github.com/syndtr/goleveldb/leveldb/cache",
-			"revision": "758128399b1df3a87e92df6c26c1d2063da8fabe",
-			"revisionTime": "2019-09-23T12:57:48Z"
-		},
-		{
-			"checksumSHA1": "UA+PKDKWlDnE2OZblh23W6wZwbY=",
+			"revision": "c4c61651e9e37fa117f53c5a906d3b63090d8445",
+			"revisionTime": "2018-07-08T03:05:51Z"
+		},
+		{
+			"checksumSHA1": "5KPgnvCPlR0ysDAqo6jApzRQ3tw=",
 			"path": "github.com/syndtr/goleveldb/leveldb/comparer",
-			"revision": "758128399b1df3a87e92df6c26c1d2063da8fabe",
-			"revisionTime": "2019-09-23T12:57:48Z"
+			"revision": "c4c61651e9e37fa117f53c5a906d3b63090d8445",
+			"revisionTime": "2018-07-08T03:05:51Z"
 		},
 		{
 			"checksumSHA1": "1DRAxdlWzS4U0xKN/yQ/fdNN7f0=",
 			"path": "github.com/syndtr/goleveldb/leveldb/errors",
-			"revision": "758128399b1df3a87e92df6c26c1d2063da8fabe",
-			"revisionTime": "2019-09-23T12:57:48Z"
-		},
-		{
-			"checksumSHA1": "iBorxU3FBbau81WSyVa8KwcutzA=",
+			"revision": "c4c61651e9e37fa117f53c5a906d3b63090d8445",
+			"revisionTime": "2018-07-08T03:05:51Z"
+		},
+		{
+			"checksumSHA1": "eqKeD6DS7eNCtxVYZEHHRKkyZrw=",
 			"path": "github.com/syndtr/goleveldb/leveldb/filter",
-			"revision": "758128399b1df3a87e92df6c26c1d2063da8fabe",
-			"revisionTime": "2019-09-23T12:57:48Z"
-		},
-		{
-			"checksumSHA1": "hPyFsMiqZ1OB7MX+6wIAA6nsdtc=",
+			"revision": "c4c61651e9e37fa117f53c5a906d3b63090d8445",
+			"revisionTime": "2018-07-08T03:05:51Z"
+		},
+		{
+			"checksumSHA1": "weSsccMav4BCerDpSLzh3mMxAYo=",
 			"path": "github.com/syndtr/goleveldb/leveldb/iterator",
-			"revision": "758128399b1df3a87e92df6c26c1d2063da8fabe",
-			"revisionTime": "2019-09-23T12:57:48Z"
+			"revision": "c4c61651e9e37fa117f53c5a906d3b63090d8445",
+			"revisionTime": "2018-07-08T03:05:51Z"
 		},
 		{
 			"checksumSHA1": "gJY7bRpELtO0PJpZXgPQ2BYFJ88=",
 			"path": "github.com/syndtr/goleveldb/leveldb/journal",
-			"revision": "758128399b1df3a87e92df6c26c1d2063da8fabe",
-			"revisionTime": "2019-09-23T12:57:48Z"
-		},
-		{
-			"checksumSHA1": "2ncG38FDk2thSlrHd7JFmiuvnxA=",
+			"revision": "c4c61651e9e37fa117f53c5a906d3b63090d8445",
+			"revisionTime": "2018-07-08T03:05:51Z"
+		},
+		{
+			"checksumSHA1": "MtYY1b2234y/MlS+djL8tXVAcQs=",
 			"path": "github.com/syndtr/goleveldb/leveldb/memdb",
-			"revision": "758128399b1df3a87e92df6c26c1d2063da8fabe",
-			"revisionTime": "2019-09-23T12:57:48Z"
-		},
-		{
-			"checksumSHA1": "LC+WnyNq4O2J9SHuVfWL19wZH48=",
+			"revision": "c4c61651e9e37fa117f53c5a906d3b63090d8445",
+			"revisionTime": "2018-07-08T03:05:51Z"
+		},
+		{
+			"checksumSHA1": "UmQeotV+m8/FduKEfLOhjdp18rs=",
 			"path": "github.com/syndtr/goleveldb/leveldb/opt",
-			"revision": "758128399b1df3a87e92df6c26c1d2063da8fabe",
-			"revisionTime": "2019-09-23T12:57:48Z"
+			"revision": "c4c61651e9e37fa117f53c5a906d3b63090d8445",
+			"revisionTime": "2018-07-08T03:05:51Z"
 		},
 		{
 			"checksumSHA1": "ZnyuciM+R19NG8L5YS3TIJdo1e8=",
 			"path": "github.com/syndtr/goleveldb/leveldb/storage",
-			"revision": "758128399b1df3a87e92df6c26c1d2063da8fabe",
-			"revisionTime": "2019-09-23T12:57:48Z"
-		},
-		{
-			"checksumSHA1": "DS0i9KReIeZn3T1Bpu31xPMtzio=",
+			"revision": "c4c61651e9e37fa117f53c5a906d3b63090d8445",
+			"revisionTime": "2018-07-08T03:05:51Z"
+		},
+		{
+			"checksumSHA1": "gWFPMz8OQeul0t54RM66yMTX49g=",
 			"path": "github.com/syndtr/goleveldb/leveldb/table",
-			"revision": "758128399b1df3a87e92df6c26c1d2063da8fabe",
-			"revisionTime": "2019-09-23T12:57:48Z"
+			"revision": "c4c61651e9e37fa117f53c5a906d3b63090d8445",
+			"revisionTime": "2018-07-08T03:05:51Z"
 		},
 		{
 			"checksumSHA1": "V/Dh7NV0/fy/5jX1KaAjmGcNbzI=",
 			"path": "github.com/syndtr/goleveldb/leveldb/util",
-			"revision": "758128399b1df3a87e92df6c26c1d2063da8fabe",
-			"revisionTime": "2019-09-23T12:57:48Z"
-		},
-		{
-			"checksumSHA1": "SsMMqb3xn7hg1ZX5ugwZz5rzpx0=",
-			"path": "github.com/tyler-smith/go-bip39",
-			"revision": "dbb3b84ba2ef14e894f5e33d6c6e43641e665738",
-			"revisionTime": "2018-10-17T06:06:43Z"
-		},
-		{
-			"checksumSHA1": "xa+UUbqD3zPfa8mKAxWabRsqSzM=",
-			"path": "github.com/tyler-smith/go-bip39/wordlists",
-			"revision": "dbb3b84ba2ef14e894f5e33d6c6e43641e665738",
-			"revisionTime": "2018-10-17T06:06:43Z"
-		},
-		{
-			"checksumSHA1": "GLCPuvePAkWT+opcWq3mNdhOfGM=",
-			"path": "github.com/wsddn/go-ecdh",
-			"revision": "48726bab92085232373de4ec5c51ce7b441c63a0",
-			"revisionTime": "2016-12-11T03:23:59Z"
+			"revision": "c4c61651e9e37fa117f53c5a906d3b63090d8445",
+			"revisionTime": "2018-07-08T03:05:51Z"
+		},
+		{
+			"checksumSHA1": "nD6S4KB0S+YHxVMDDE+w3PyXaMk=",
+			"path": "github.com/uber/jaeger-client-go",
+			"revision": "f7e0d4744fa6d5287c53b8ac8d4f83089ce07ce8",
+			"revisionTime": "2018-06-07T15:18:42Z"
+		},
+		{
+			"checksumSHA1": "cjhPfiQbTqfkHmZM3Bi+Bm8qgN4=",
+			"path": "github.com/uber/jaeger-client-go/config",
+			"revision": "f7e0d4744fa6d5287c53b8ac8d4f83089ce07ce8",
+			"revisionTime": "2018-06-07T15:18:42Z"
+		},
+		{
+			"checksumSHA1": "KM5UXTWkHULmw0dDRNuk8ogWyGs=",
+			"path": "github.com/uber/jaeger-client-go/internal/baggage",
+			"revision": "f7e0d4744fa6d5287c53b8ac8d4f83089ce07ce8",
+			"revisionTime": "2018-06-07T15:18:42Z"
+		},
+		{
+			"checksumSHA1": "tZqlcHV1XoLdZp9jfnydzsZAvYo=",
+			"path": "github.com/uber/jaeger-client-go/internal/baggage/remote",
+			"revision": "f7e0d4744fa6d5287c53b8ac8d4f83089ce07ce8",
+			"revisionTime": "2018-06-07T15:18:42Z"
+		},
+		{
+			"checksumSHA1": "QB0L0GrzyMGQp6ivkkxp7a1DPsE=",
+			"path": "github.com/uber/jaeger-client-go/internal/spanlog",
+			"revision": "f7e0d4744fa6d5287c53b8ac8d4f83089ce07ce8",
+			"revisionTime": "2018-06-07T15:18:42Z"
+		},
+		{
+			"checksumSHA1": "79HRO/+ekkpwqDB/OMiW+AHJtlE=",
+			"path": "github.com/uber/jaeger-client-go/internal/throttler",
+			"revision": "f7e0d4744fa6d5287c53b8ac8d4f83089ce07ce8",
+			"revisionTime": "2018-06-07T15:18:42Z"
+		},
+		{
+			"checksumSHA1": "OVQDWFtFMs+NODe0F/S5kYViQco=",
+			"path": "github.com/uber/jaeger-client-go/internal/throttler/remote",
+			"revision": "f7e0d4744fa6d5287c53b8ac8d4f83089ce07ce8",
+			"revisionTime": "2018-06-07T15:18:42Z"
+		},
+		{
+			"checksumSHA1": "tMP/vxbHwNAbOEaUhic5/meKfac=",
+			"path": "github.com/uber/jaeger-client-go/log",
+			"revision": "f7e0d4744fa6d5287c53b8ac8d4f83089ce07ce8",
+			"revisionTime": "2018-06-07T15:18:42Z"
+		},
+		{
+			"checksumSHA1": "j4WrA/B2SJCqHxttCQ+TYbmtQqE=",
+			"path": "github.com/uber/jaeger-client-go/rpcmetrics",
+			"revision": "f7e0d4744fa6d5287c53b8ac8d4f83089ce07ce8",
+			"revisionTime": "2018-06-07T15:18:42Z"
+		},
+		{
+			"checksumSHA1": "+ffspyTBQLql2UiU6muvfWR/m1o=",
+			"path": "github.com/uber/jaeger-client-go/thrift",
+			"revision": "f7e0d4744fa6d5287c53b8ac8d4f83089ce07ce8",
+			"revisionTime": "2018-06-07T15:18:42Z"
+		},
+		{
+			"checksumSHA1": "fMIQ4sJFCkqFYhXvvLKIlofqxvY=",
+			"path": "github.com/uber/jaeger-client-go/thrift-gen/agent",
+			"revision": "f7e0d4744fa6d5287c53b8ac8d4f83089ce07ce8",
+			"revisionTime": "2018-06-07T15:18:42Z"
+		},
+		{
+			"checksumSHA1": "fRR2p+JAp7paApf32YuQuWU7yzY=",
+			"path": "github.com/uber/jaeger-client-go/thrift-gen/baggage",
+			"revision": "f7e0d4744fa6d5287c53b8ac8d4f83089ce07ce8",
+			"revisionTime": "2018-06-07T15:18:42Z"
+		},
+		{
+			"checksumSHA1": "JZkMEOmiOFFEuGCsDOVLK5RzvMM=",
+			"path": "github.com/uber/jaeger-client-go/thrift-gen/jaeger",
+			"revision": "f7e0d4744fa6d5287c53b8ac8d4f83089ce07ce8",
+			"revisionTime": "2018-06-07T15:18:42Z"
+		},
+		{
+			"checksumSHA1": "0teQUhTqTE1fLs+vbnTTzWOqdEQ=",
+			"path": "github.com/uber/jaeger-client-go/thrift-gen/sampling",
+			"revision": "f7e0d4744fa6d5287c53b8ac8d4f83089ce07ce8",
+			"revisionTime": "2018-06-07T15:18:42Z"
+		},
+		{
+			"checksumSHA1": "Nx5witfz05BSO2YlFzh2Gno6bA0=",
+			"path": "github.com/uber/jaeger-client-go/thrift-gen/zipkincore",
+			"revision": "f7e0d4744fa6d5287c53b8ac8d4f83089ce07ce8",
+			"revisionTime": "2018-06-07T15:18:42Z"
+		},
+		{
+			"checksumSHA1": "DKwwIk9vq53IKO7RKccat9cnqeo=",
+			"path": "github.com/uber/jaeger-client-go/utils",
+			"revision": "f7e0d4744fa6d5287c53b8ac8d4f83089ce07ce8",
+			"revisionTime": "2018-06-07T15:18:42Z"
+		},
+		{
+			"checksumSHA1": "k1iaOSBmLp3TpGvHNnRQXyJfwyI=",
+			"path": "github.com/uber/jaeger-lib/metrics",
+			"revision": "a51202d6f4a7e5a219e3841a43614ff7187ae7f1",
+			"revisionTime": "2018-06-15T20:27:29Z"
 		},
 		{
 			"checksumSHA1": "TT1rac6kpQp2vz24m5yDGUNQ/QQ=",
 			"path": "golang.org/x/crypto/cast5",
-			"revision": "ff983b9c42bc9fbf91556e191cc8efb585c16908",
-			"revisionTime": "2018-07-25T11:53:45Z"
+			"revision": "6a293f2d4b14b8e6d3f0539e383f6d0d30fce3fd",
+			"revisionTime": "2017-09-25T11:22:06Z"
 		},
 		{
 			"checksumSHA1": "IQkUIOnvlf0tYloFx9mLaXSvXWQ=",
 			"path": "golang.org/x/crypto/curve25519",
-			"revision": "ff983b9c42bc9fbf91556e191cc8efb585c16908",
-			"revisionTime": "2018-07-25T11:53:45Z"
-		},
-		{
-			"checksumSHA1": "2LpxYGSf068307b7bhAuVjvzLLc=",
+			"revision": "6a293f2d4b14b8e6d3f0539e383f6d0d30fce3fd",
+			"revisionTime": "2017-09-25T11:22:06Z"
+		},
+		{
+			"checksumSHA1": "1hwn8cgg4EVXhCpJIqmMbzqnUo0=",
 			"path": "golang.org/x/crypto/ed25519",
-			"revision": "ff983b9c42bc9fbf91556e191cc8efb585c16908",
-			"revisionTime": "2018-07-25T11:53:45Z"
-		},
-		{
-			"checksumSHA1": "0JTAFXPkankmWcZGQJGScLDiaN8=",
+			"revision": "6a293f2d4b14b8e6d3f0539e383f6d0d30fce3fd",
+			"revisionTime": "2017-09-25T11:22:06Z"
+		},
+		{
+			"checksumSHA1": "LXFcVx8I587SnWmKycSDEq9yvK8=",
 			"path": "golang.org/x/crypto/ed25519/internal/edwards25519",
-			"revision": "ff983b9c42bc9fbf91556e191cc8efb585c16908",
-			"revisionTime": "2018-07-25T11:53:45Z"
-		},
-		{
-			"checksumSHA1": "fhxj9uzosD3dQefNF5JuGJzGZwg=",
-			"path": "golang.org/x/crypto/internal/chacha20",
-			"revision": "ff983b9c42bc9fbf91556e191cc8efb585c16908",
-			"revisionTime": "2018-07-25T11:53:45Z"
-		},
-		{
-			"checksumSHA1": "/U7f2gaH6DnEmLguVLDbipU6kXU=",
-			"path": "golang.org/x/crypto/internal/subtle",
-			"revision": "ff983b9c42bc9fbf91556e191cc8efb585c16908",
-			"revisionTime": "2018-07-25T11:53:45Z"
-		},
-		{
-			"checksumSHA1": "M7MQqB1xKzwQh5aEjckVsVCxpoY=",
+			"revision": "6a293f2d4b14b8e6d3f0539e383f6d0d30fce3fd",
+			"revisionTime": "2017-09-25T11:22:06Z"
+		},
+		{
+			"checksumSHA1": "IIhFTrLlmlc6lEFSitqi4aw2lw0=",
 			"path": "golang.org/x/crypto/openpgp",
-			"revision": "ff983b9c42bc9fbf91556e191cc8efb585c16908",
-			"revisionTime": "2018-07-25T11:53:45Z"
+			"revision": "6a293f2d4b14b8e6d3f0539e383f6d0d30fce3fd",
+			"revisionTime": "2017-09-25T11:22:06Z"
 		},
 		{
 			"checksumSHA1": "olOKkhrdkYQHZ0lf1orrFQPQrv4=",
 			"path": "golang.org/x/crypto/openpgp/armor",
-			"revision": "ff983b9c42bc9fbf91556e191cc8efb585c16908",
-			"revisionTime": "2018-07-25T11:53:45Z"
+			"revision": "6a293f2d4b14b8e6d3f0539e383f6d0d30fce3fd",
+			"revisionTime": "2017-09-25T11:22:06Z"
 		},
 		{
 			"checksumSHA1": "eo/KtdjieJQXH7Qy+faXFcF70ME=",
 			"path": "golang.org/x/crypto/openpgp/elgamal",
-			"revision": "ff983b9c42bc9fbf91556e191cc8efb585c16908",
-			"revisionTime": "2018-07-25T11:53:45Z"
+			"revision": "6a293f2d4b14b8e6d3f0539e383f6d0d30fce3fd",
+			"revisionTime": "2017-09-25T11:22:06Z"
 		},
 		{
 			"checksumSHA1": "rlxVSaGgqdAgwblsErxTxIfuGfg=",
 			"path": "golang.org/x/crypto/openpgp/errors",
-			"revision": "ff983b9c42bc9fbf91556e191cc8efb585c16908",
-			"revisionTime": "2018-07-25T11:53:45Z"
-		},
-		{
-			"checksumSHA1": "DwKua4mYaqKBGxCrwgLP2JqkPA0=",
+			"revision": "6a293f2d4b14b8e6d3f0539e383f6d0d30fce3fd",
+			"revisionTime": "2017-09-25T11:22:06Z"
+		},
+		{
+			"checksumSHA1": "Pq88+Dgh04UdXWZN6P+bLgYnbRc=",
 			"path": "golang.org/x/crypto/openpgp/packet",
-			"revision": "ff983b9c42bc9fbf91556e191cc8efb585c16908",
-			"revisionTime": "2018-07-25T11:53:45Z"
+			"revision": "6a293f2d4b14b8e6d3f0539e383f6d0d30fce3fd",
+			"revisionTime": "2017-09-25T11:22:06Z"
 		},
 		{
 			"checksumSHA1": "s2qT4UwvzBSkzXuiuMkowif1Olw=",
 			"path": "golang.org/x/crypto/openpgp/s2k",
-			"revision": "ff983b9c42bc9fbf91556e191cc8efb585c16908",
-			"revisionTime": "2018-07-25T11:53:45Z"
+			"revision": "6a293f2d4b14b8e6d3f0539e383f6d0d30fce3fd",
+			"revisionTime": "2017-09-25T11:22:06Z"
 		},
 		{
 			"checksumSHA1": "1MGpGDQqnUoRpv7VEcQrXOBydXE=",
 			"path": "golang.org/x/crypto/pbkdf2",
-			"revision": "ff983b9c42bc9fbf91556e191cc8efb585c16908",
-			"revisionTime": "2018-07-25T11:53:45Z"
-		},
-		{
-			"checksumSHA1": "vKbPb9fpjCdzuoOvajOJnYfHG2g=",
-			"path": "golang.org/x/crypto/poly1305",
-			"revision": "ff983b9c42bc9fbf91556e191cc8efb585c16908",
-			"revisionTime": "2018-07-25T11:53:45Z"
-		},
-		{
-			"checksumSHA1": "GP0QdBhWPoH4hsHedU7935MjGWo=",
+			"revision": "6a293f2d4b14b8e6d3f0539e383f6d0d30fce3fd",
+			"revisionTime": "2017-09-25T11:22:06Z"
+		},
+		{
+			"checksumSHA1": "y/oIaxq2d3WPizRZfVjo8RCRYTU=",
 			"path": "golang.org/x/crypto/ripemd160",
-			"revision": "ff983b9c42bc9fbf91556e191cc8efb585c16908",
-			"revisionTime": "2018-07-25T11:53:45Z"
-		},
-		{
-			"checksumSHA1": "q+Rqy6Spw6qDSj75TGEZF7nzoFM=",
+			"revision": "6a293f2d4b14b8e6d3f0539e383f6d0d30fce3fd",
+			"revisionTime": "2017-09-25T11:22:06Z"
+		},
+		{
+			"checksumSHA1": "dHh6VeHcbNg11miGjGEl8LbPe7w=",
 			"path": "golang.org/x/crypto/scrypt",
-			"revision": "ff983b9c42bc9fbf91556e191cc8efb585c16908",
-			"revisionTime": "2018-07-25T11:53:45Z"
-		},
-		{
-			"checksumSHA1": "hUsBzxJ8KTL4v0vpPT/mqvdJ46s=",
-			"path": "golang.org/x/crypto/sha3",
-			"revision": "ff983b9c42bc9fbf91556e191cc8efb585c16908",
-			"revisionTime": "2018-07-25T11:53:45Z"
-		},
-		{
-			"checksumSHA1": "eMiE+YWT0hJF4B9/hrKHaRp39aU=",
+			"revision": "6a293f2d4b14b8e6d3f0539e383f6d0d30fce3fd",
+			"revisionTime": "2017-09-25T11:22:06Z"
+		},
+		{
+			"checksumSHA1": "Wi44TcpIOXdojyVWkvyOBnBKIS4=",
 			"path": "golang.org/x/crypto/ssh",
-			"revision": "ff983b9c42bc9fbf91556e191cc8efb585c16908",
-			"revisionTime": "2018-07-25T11:53:45Z"
-		},
-		{
-			"checksumSHA1": "BSPDVKviqHQaG2phOFN690zAKB8=",
+			"revision": "6a293f2d4b14b8e6d3f0539e383f6d0d30fce3fd",
+			"revisionTime": "2017-09-25T11:22:06Z"
+		},
+		{
+			"checksumSHA1": "5Yb2z6UO+Arm/TEd+OEtdnwOt1A=",
 			"path": "golang.org/x/crypto/ssh/terminal",
-			"revision": "ff983b9c42bc9fbf91556e191cc8efb585c16908",
-			"revisionTime": "2018-07-25T11:53:45Z"
+			"revision": "6a293f2d4b14b8e6d3f0539e383f6d0d30fce3fd",
+			"revisionTime": "2017-09-25T11:22:06Z"
 		},
 		{
 			"checksumSHA1": "GtamqiJoL7PGHsN454AoffBFMa8=",
 			"path": "golang.org/x/net/context",
-<<<<<<< HEAD
-			"revision": "eb5bcb51f2a31c7d5141d810b70815c05d9c9146",
-			"revisionTime": "2019-04-03T01:06:53Z"
-=======
 			"revision": "da137c7871d730100384dbcf36e6f8fa493aef5b",
 			"revisionTime": "2019-06-28T18:40:41Z"
->>>>>>> 12755995
-		},
-		{
-			"checksumSHA1": "Vj7GeUWk9nB69/MbXIbzm7fmKn4=",
+		},
+		{
+			"checksumSHA1": "vqc3a+oTUGX8PmD0TS+qQ7gmN8I=",
 			"path": "golang.org/x/net/html",
-			"revision": "eb5bcb51f2a31c7d5141d810b70815c05d9c9146",
-			"revisionTime": "2019-04-03T01:06:53Z"
-		},
-		{
-			"checksumSHA1": "xwhqe/igHQrY3IhqDwzo6j7qpm8=",
+			"revision": "b4690f45fa1cafc47b1c280c2e75116efe40cc13",
+			"revisionTime": "2017-02-15T08:41:58Z"
+		},
+		{
+			"checksumSHA1": "00eQaGynDYrv3tL+C7l9xH0IDZg=",
 			"path": "golang.org/x/net/html/atom",
-			"revision": "eb5bcb51f2a31c7d5141d810b70815c05d9c9146",
-			"revisionTime": "2019-04-03T01:06:53Z"
+			"revision": "b4690f45fa1cafc47b1c280c2e75116efe40cc13",
+			"revisionTime": "2017-02-15T08:41:58Z"
 		},
 		{
 			"checksumSHA1": "barUU39reQ7LdgYLA323hQ/UGy4=",
 			"path": "golang.org/x/net/html/charset",
-			"revision": "eb5bcb51f2a31c7d5141d810b70815c05d9c9146",
-			"revisionTime": "2019-04-03T01:06:53Z"
-		},
-		{
-<<<<<<< HEAD
-			"checksumSHA1": "yNR4RokwDc+lYbCL/yOB3ENuKH8=",
-			"path": "golang.org/x/net/http/httpproxy",
-=======
+			"revision": "b4690f45fa1cafc47b1c280c2e75116efe40cc13",
+			"revisionTime": "2017-02-15T08:41:58Z"
+		},
+		{
 			"checksumSHA1": "pCY4YtdNKVBYRbNvODjx8hj0hIs=",
 			"path": "golang.org/x/net/http/httpguts",
->>>>>>> 12755995
 			"revision": "da137c7871d730100384dbcf36e6f8fa493aef5b",
 			"revisionTime": "2019-06-28T18:40:41Z"
 		},
 		{
-<<<<<<< HEAD
-			"checksumSHA1": "vL6l4FZWitsxht0uqA/GpDNkNNc=",
-=======
 			"checksumSHA1": "1cJfoEW+LwmEUFcW1XNvhvjGaek=",
 			"path": "golang.org/x/net/http2",
 			"revision": "da137c7871d730100384dbcf36e6f8fa493aef5b",
@@ -900,15 +902,11 @@
 		},
 		{
 			"checksumSHA1": "RcrB7tgYS/GMW4QrwVdMOTNqIU8=",
->>>>>>> 12755995
 			"path": "golang.org/x/net/idna",
-			"revision": "da137c7871d730100384dbcf36e6f8fa493aef5b",
-			"revisionTime": "2019-06-28T18:40:41Z"
-		},
-		{
-<<<<<<< HEAD
-			"checksumSHA1": "F+tqxPGFt5x7DKZakbbMmENX1oQ=",
-=======
+			"revision": "5ccada7d0a7ba9aeb5d3aca8d3501b4c2a509fec",
+			"revisionTime": "2018-01-12T01:53:59Z"
+		},
+		{
 			"checksumSHA1": "UxahDzW2v4mf/+aFxruuupaoIwo=",
 			"path": "golang.org/x/net/internal/timeseries",
 			"revision": "da137c7871d730100384dbcf36e6f8fa493aef5b",
@@ -922,10 +920,9 @@
 		},
 		{
 			"checksumSHA1": "7EZyXN0EmZLgGxZxK01IJua4c8o=",
->>>>>>> 12755995
 			"path": "golang.org/x/net/websocket",
-			"revision": "da137c7871d730100384dbcf36e6f8fa493aef5b",
-			"revisionTime": "2019-06-28T18:40:41Z"
+			"revision": "b4690f45fa1cafc47b1c280c2e75116efe40cc13",
+			"revisionTime": "2017-02-15T08:41:58Z"
 		},
 		{
 			"checksumSHA1": "4TEYFKrAUuwBMqExjQBsnf/CgjQ=",
@@ -934,155 +931,130 @@
 			"revisionTime": "2017-05-17T20:25:26Z"
 		},
 		{
-			"checksumSHA1": "2HmF5lkH5eTCChFqqUPKGyZq46o=",
+			"checksumSHA1": "REkmyB368pIiip76LiqMLspgCRk=",
 			"path": "golang.org/x/sys/cpu",
-			"revision": "e77772198cdc3dbfcf7f2de96630204df9fd3a0b",
-			"revisionTime": "2019-02-14T21:28:15Z"
-		},
-		{
-<<<<<<< HEAD
-			"checksumSHA1": "k8nyiVwbKd7N/Lo9z85y6v/03NE=",
-			"path": "golang.org/x/sys/unix",
-			"revision": "e77772198cdc3dbfcf7f2de96630204df9fd3a0b",
-			"revisionTime": "2019-02-14T21:28:15Z"
-=======
+			"revision": "904bdc257025c7b3f43c19360ad3ab85783fad78",
+			"revisionTime": "2018-08-08T08:17:46Z"
+		},
+		{
 			"checksumSHA1": "A8UEhcUz0g3AzE9AcAQG+Tp2w10=",
 			"path": "golang.org/x/sys/unix",
 			"revision": "fae7ac547cb717d141c433a2a173315e216b64c4",
 			"revisionTime": "2019-07-11T09:16:12Z"
->>>>>>> 12755995
-		},
-		{
-			"checksumSHA1": "IwB9A6UjgGYrHIBFJEamnrXPeNo=",
+		},
+		{
+			"checksumSHA1": "ck5uxoEeMDUL/QqPvGvBmcbsJzg=",
 			"path": "golang.org/x/sys/windows",
-			"revision": "e77772198cdc3dbfcf7f2de96630204df9fd3a0b",
-			"revisionTime": "2019-02-14T21:28:15Z"
-		},
-		{
-			"checksumSHA1": "FCBHX83YaM1LmNHtSM30BKmbJQY=",
-			"path": "golang.org/x/sys/windows/registry",
-			"revision": "fae7ac547cb717d141c433a2a173315e216b64c4",
-			"revisionTime": "2019-07-11T09:16:12Z"
-		},
-		{
-			"checksumSHA1": "tqqo7DEeFCclb58XbN44WwdpWww=",
+			"revision": "1e2299c37cc91a509f1b12369872d27be0ce98a6",
+			"revisionTime": "2017-11-09T13:50:42Z"
+		},
+		{
+			"checksumSHA1": "Mr4ur60bgQJnQFfJY0dGtwWwMPE=",
 			"path": "golang.org/x/text/encoding",
-			"revision": "e3703dcdd614d2d7488fff034c75c551ea25da95",
-			"revisionTime": "2018-12-15T16:57:46Z"
-		},
-		{
-			"checksumSHA1": "DSdlK4MKI/a3U8Zaee2XKBe01Fo=",
+			"revision": "85c29909967d7f171f821e7a42e7b7af76fb9598",
+			"revisionTime": "2017-02-11T12:01:23Z"
+		},
+		{
+			"checksumSHA1": "3VrGQv2Z1t3JhwzGDLCz7DvnowA=",
 			"path": "golang.org/x/text/encoding/charmap",
-			"revision": "e3703dcdd614d2d7488fff034c75c551ea25da95",
-			"revisionTime": "2018-12-15T16:57:46Z"
-		},
-		{
-			"checksumSHA1": "SbJkfe5G/5tji96Pa15/ePDOCtk=",
+			"revision": "85c29909967d7f171f821e7a42e7b7af76fb9598",
+			"revisionTime": "2017-02-11T12:01:23Z"
+		},
+		{
+			"checksumSHA1": "8TGdZF55Q7PEu82rD7WG3C8ikhA=",
 			"path": "golang.org/x/text/encoding/htmlindex",
-			"revision": "e3703dcdd614d2d7488fff034c75c551ea25da95",
-			"revisionTime": "2018-12-15T16:57:46Z"
+			"revision": "85c29909967d7f171f821e7a42e7b7af76fb9598",
+			"revisionTime": "2017-02-11T12:01:23Z"
 		},
 		{
 			"checksumSHA1": "zeHyHebIZl1tGuwGllIhjfci+wI=",
 			"path": "golang.org/x/text/encoding/internal",
-			"revision": "e3703dcdd614d2d7488fff034c75c551ea25da95",
-			"revisionTime": "2018-12-15T16:57:46Z"
-		},
-		{
-			"checksumSHA1": "+bFlIgTuq1Rf8QVtiEGWeCJEnpY=",
+			"revision": "85c29909967d7f171f821e7a42e7b7af76fb9598",
+			"revisionTime": "2017-02-11T12:01:23Z"
+		},
+		{
+			"checksumSHA1": "/108BuAIqv6xdIw1mi27RnopKak=",
 			"path": "golang.org/x/text/encoding/internal/identifier",
-			"revision": "e3703dcdd614d2d7488fff034c75c551ea25da95",
-			"revisionTime": "2018-12-15T16:57:46Z"
-		},
-		{
-			"checksumSHA1": "2YqVpmvjWGEBATyUphTP1MS34JE=",
+			"revision": "85c29909967d7f171f821e7a42e7b7af76fb9598",
+			"revisionTime": "2017-02-11T12:01:23Z"
+		},
+		{
+			"checksumSHA1": "HeZV82ktrmgyAaYLtNFS0qYgspI=",
 			"path": "golang.org/x/text/encoding/japanese",
-			"revision": "e3703dcdd614d2d7488fff034c75c551ea25da95",
-			"revisionTime": "2018-12-15T16:57:46Z"
-		},
-		{
-			"checksumSHA1": "+ErWCAdaMwO4PLtrk9D/Hh+7oQM=",
+			"revision": "85c29909967d7f171f821e7a42e7b7af76fb9598",
+			"revisionTime": "2017-02-11T12:01:23Z"
+		},
+		{
+			"checksumSHA1": "8y87WJz3OkDWtPCIXxJcYpo+OY8=",
 			"path": "golang.org/x/text/encoding/korean",
-			"revision": "e3703dcdd614d2d7488fff034c75c551ea25da95",
-			"revisionTime": "2018-12-15T16:57:46Z"
-		},
-		{
-			"checksumSHA1": "mTuZi5urYwgDIO8+Gfql2pv8Vwg=",
+			"revision": "85c29909967d7f171f821e7a42e7b7af76fb9598",
+			"revisionTime": "2017-02-11T12:01:23Z"
+		},
+		{
+			"checksumSHA1": "WYfmebIyX5Zae8NUfu9PsQjQff0=",
 			"path": "golang.org/x/text/encoding/simplifiedchinese",
-			"revision": "e3703dcdd614d2d7488fff034c75c551ea25da95",
-			"revisionTime": "2018-12-15T16:57:46Z"
-		},
-		{
-			"checksumSHA1": "D+VI4j0Wjzr8SeupWdOB5KBdFOw=",
+			"revision": "85c29909967d7f171f821e7a42e7b7af76fb9598",
+			"revisionTime": "2017-02-11T12:01:23Z"
+		},
+		{
+			"checksumSHA1": "KKqYmi6fxt3r3uo4lExss2yTMbs=",
 			"path": "golang.org/x/text/encoding/traditionalchinese",
-			"revision": "e3703dcdd614d2d7488fff034c75c551ea25da95",
-			"revisionTime": "2018-12-15T16:57:46Z"
-		},
-		{
-			"checksumSHA1": "bAJTZJ3IGJdNmN/PSlRMRxWtxec=",
+			"revision": "85c29909967d7f171f821e7a42e7b7af76fb9598",
+			"revisionTime": "2017-02-11T12:01:23Z"
+		},
+		{
+			"checksumSHA1": "G9LfJI9gySazd+MyyC6QbTHx4to=",
 			"path": "golang.org/x/text/encoding/unicode",
-			"revision": "e3703dcdd614d2d7488fff034c75c551ea25da95",
-			"revisionTime": "2018-12-15T16:57:46Z"
-		},
-		{
-			"checksumSHA1": "ybE4kAPmNPV/dvShuG86AmLbhdE=",
-			"path": "golang.org/x/text/internal/language",
-			"revision": "e3703dcdd614d2d7488fff034c75c551ea25da95",
-			"revisionTime": "2018-12-15T16:57:46Z"
-		},
-		{
-			"checksumSHA1": "VDwNSsZP6KShjTSwGUQUGJVrs1I=",
-			"path": "golang.org/x/text/internal/language/compact",
-			"revision": "e3703dcdd614d2d7488fff034c75c551ea25da95",
-			"revisionTime": "2018-12-15T16:57:46Z"
+			"revision": "85c29909967d7f171f821e7a42e7b7af76fb9598",
+			"revisionTime": "2017-02-11T12:01:23Z"
 		},
 		{
 			"checksumSHA1": "hyNCcTwMQnV6/MK8uUW9E5H0J0M=",
 			"path": "golang.org/x/text/internal/tag",
-			"revision": "e3703dcdd614d2d7488fff034c75c551ea25da95",
-			"revisionTime": "2018-12-15T16:57:46Z"
+			"revision": "85c29909967d7f171f821e7a42e7b7af76fb9598",
+			"revisionTime": "2017-02-11T12:01:23Z"
 		},
 		{
 			"checksumSHA1": "Qk7dljcrEK1BJkAEZguxAbG9dSo=",
 			"path": "golang.org/x/text/internal/utf8internal",
-			"revision": "e3703dcdd614d2d7488fff034c75c551ea25da95",
-			"revisionTime": "2018-12-15T16:57:46Z"
-		},
-		{
-			"checksumSHA1": "oYNlkS+0TimKOScUz3Hn9QWyz6w=",
+			"revision": "85c29909967d7f171f821e7a42e7b7af76fb9598",
+			"revisionTime": "2017-02-11T12:01:23Z"
+		},
+		{
+			"checksumSHA1": "euHabPKoKBA1T8PJWKTxjPoIDhc=",
 			"path": "golang.org/x/text/language",
-			"revision": "e3703dcdd614d2d7488fff034c75c551ea25da95",
-			"revisionTime": "2018-12-15T16:57:46Z"
+			"revision": "85c29909967d7f171f821e7a42e7b7af76fb9598",
+			"revisionTime": "2017-02-11T12:01:23Z"
 		},
 		{
 			"checksumSHA1": "IV4MN7KGBSocu/5NR3le3sxup4Y=",
 			"path": "golang.org/x/text/runes",
-			"revision": "e3703dcdd614d2d7488fff034c75c551ea25da95",
-			"revisionTime": "2018-12-15T16:57:46Z"
+			"revision": "85c29909967d7f171f821e7a42e7b7af76fb9598",
+			"revisionTime": "2017-02-11T12:01:23Z"
 		},
 		{
 			"checksumSHA1": "CbpjEkkOeh0fdM/V8xKDdI0AA88=",
 			"path": "golang.org/x/text/secure/bidirule",
-			"revision": "342b2e1fbaa52c93f31447ad2c6abc048c63e475",
-			"revisionTime": "2018-12-15T17:52:45Z"
-		},
-		{
-			"checksumSHA1": "o3YChxWLvyCmkAn/ZNBj9HC9zKw=",
+			"revision": "e19ae1496984b1c655b8044a65c0300a3c878dd3",
+			"revisionTime": "2017-12-24T20:31:28Z"
+		},
+		{
+			"checksumSHA1": "ziMb9+ANGRJSSIuxYdRbA+cDRBQ=",
 			"path": "golang.org/x/text/transform",
-			"revision": "e3703dcdd614d2d7488fff034c75c551ea25da95",
-			"revisionTime": "2018-12-15T16:57:46Z"
-		},
-		{
-			"checksumSHA1": "vv9EDuekZgHxFbh+0jJhB7jLZXY=",
+			"revision": "85c29909967d7f171f821e7a42e7b7af76fb9598",
+			"revisionTime": "2017-02-11T12:01:23Z"
+		},
+		{
+			"checksumSHA1": "w8kDfZ1Ug+qAcVU0v8obbu3aDOY=",
 			"path": "golang.org/x/text/unicode/bidi",
-			"revision": "342b2e1fbaa52c93f31447ad2c6abc048c63e475",
-			"revisionTime": "2018-12-15T17:52:45Z"
-		},
-		{
-			"checksumSHA1": "lBB8oUHgIK0RUuDchkQVfMXJQh0=",
+			"revision": "e19ae1496984b1c655b8044a65c0300a3c878dd3",
+			"revisionTime": "2017-12-24T20:31:28Z"
+		},
+		{
+			"checksumSHA1": "BCNYmf4Ek93G4lk5x3ucNi/lTwA=",
 			"path": "golang.org/x/text/unicode/norm",
-			"revision": "31e7599a6c37728c25ca34167be099d072ad335d",
-			"revisionTime": "2019-04-05T05:38:27Z"
+			"revision": "e19ae1496984b1c655b8044a65c0300a3c878dd3",
+			"revisionTime": "2017-12-24T20:31:28Z"
 		},
 		{
 			"checksumSHA1": "7Ev/X4Xe8P3961myez/hBKO05ig=",
@@ -1091,8 +1063,6 @@
 			"revisionTime": "2019-02-15T22:48:40Z"
 		},
 		{
-<<<<<<< HEAD
-=======
 			"checksumSHA1": "ikor+YKJu2eKwyFteBWhsb8IGy8=",
 			"path": "golang.org/x/tools/go/ast/astutil",
 			"revision": "be0fcc31ae2332374e800dfff29b721c585b35df",
@@ -1383,7 +1353,6 @@
 			"versionExact": "v1.18.0"
 		},
 		{
->>>>>>> 12755995
 			"checksumSHA1": "CEFTYXtWmgSh+3Ik1NmDaJcz4E0=",
 			"path": "gopkg.in/check.v1",
 			"revision": "20d25e2804050c1cd24a7eea1e7a6447dd0e74ec",
@@ -1396,10 +1365,10 @@
 			"revisionTime": "2016-06-21T03:49:01Z"
 		},
 		{
-			"checksumSHA1": "h+m6mYCZIKnMQI24faKak5o19es=",
+			"checksumSHA1": "vndxs5Tv09/8S+Dr2PBAiM557lI=",
 			"path": "gopkg.in/olebedev/go-duktape.v3",
-			"revision": "ec84240a7772c7a122b1c58a13398210659f7c40",
-			"revisionTime": "2019-02-13T23:42:57Z"
+			"revision": "abf0ba0be5d5d36b1f9266463cc320b9a5ab224e",
+			"revisionTime": "2018-03-02T12:15:09Z"
 		},
 		{
 			"checksumSHA1": "4BwmmgQUhWtizsR2soXND0nqZ1I=",
