--- conflicted
+++ resolved
@@ -147,23 +147,19 @@
 			"revisionTime": "2017-07-10T16:04:46Z"
 		},
 		{
-<<<<<<< HEAD
 			"checksumSHA1": "IHIm2BA6DrJDHvALz65pY2G38sM=",
 			"path": "github.com/golang/mock/gomock",
 			"revision": "dd8d2a22370e4c8a334e80ca8477f71356c8e4bb",
 			"revisionTime": "2019-07-13T10:24:42Z"
 		},
 		{
-			"checksumSHA1": "Y2MOwzNZfl4NRNDbLCZa6sgx7O0=",
-=======
 			"checksumSHA1": "Cv0rCHl2RhcSc4WHATyrWI0GPGg=",
 			"path": "github.com/gogo/protobuf",
 			"revision": "dadb625850898f31a8e40e83492f4a7132e520a2",
 			"revisionTime": "2019-06-11T06:18:53Z"
 		},
 		{
-			"checksumSHA1": "yqF125xVSkmfLpIVGrLlfE05IUk=",
->>>>>>> c278bc49
+			"checksumSHA1": "Y2MOwzNZfl4NRNDbLCZa6sgx7O0=",
 			"path": "github.com/golang/protobuf/proto",
 			"revision": "c823c79ea1570fb5ff454033735a8e68575d1d0f",
 			"revisionTime": "2019-02-05T22:20:52Z",
@@ -1185,12 +1181,6 @@
 			"path": "google.golang.org/grpc/internal/backoff",
 			"revision": "a02b0774206b209466313a0b525d2c738fe407eb",
 			"revisionTime": "2019-01-15T20:48:37Z",
-			"version": "v1.18.0",
-			"versionExact": "v1.18.0"
-		},
-		{
-			"path": "google.golang.org/grpc/internal/balancerload",
-			"revision": "v1.18.0",
 			"version": "v1.18.0",
 			"versionExact": "v1.18.0"
 		},
