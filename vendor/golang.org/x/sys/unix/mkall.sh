--- conflicted
+++ resolved
@@ -105,41 +105,25 @@
 freebsd_386)
 	mkerrors="$mkerrors -m32"
 	mksyscall="go run mksyscall.go -l32"
-<<<<<<< HEAD
-	mksysnum="go run mksysnum.go 'https://svn.freebsd.org/base/stable/10/sys/kern/syscalls.master'"
-=======
-	mksysnum="go run mksysnum.go 'https://svn.freebsd.org/base/stable/11/sys/kern/syscalls.master'"
->>>>>>> 12755995
+	mksysnum="go run mksysnum.go 'https://svn.freebsd.org/base/stable/11/sys/kern/syscalls.master'"
 	mktypes="GOARCH=$GOARCH go tool cgo -godefs"
 	;;
 freebsd_amd64)
 	mkerrors="$mkerrors -m64"
-<<<<<<< HEAD
-	mksysnum="go run mksysnum.go 'https://svn.freebsd.org/base/stable/10/sys/kern/syscalls.master'"
-=======
-	mksysnum="go run mksysnum.go 'https://svn.freebsd.org/base/stable/11/sys/kern/syscalls.master'"
->>>>>>> 12755995
+	mksysnum="go run mksysnum.go 'https://svn.freebsd.org/base/stable/11/sys/kern/syscalls.master'"
 	mktypes="GOARCH=$GOARCH go tool cgo -godefs"
 	;;
 freebsd_arm)
 	mkerrors="$mkerrors"
 	mksyscall="go run mksyscall.go -l32 -arm"
-<<<<<<< HEAD
-	mksysnum="go run mksysnum.go 'https://svn.freebsd.org/base/stable/10/sys/kern/syscalls.master'"
-=======
-	mksysnum="go run mksysnum.go 'https://svn.freebsd.org/base/stable/11/sys/kern/syscalls.master'"
->>>>>>> 12755995
+	mksysnum="go run mksysnum.go 'https://svn.freebsd.org/base/stable/11/sys/kern/syscalls.master'"
 	# Let the type of C char be signed for making the bare syscall
 	# API consistent across platforms.
 	mktypes="GOARCH=$GOARCH go tool cgo -godefs -- -fsigned-char"
 	;;
 freebsd_arm64)
 	mkerrors="$mkerrors -m64"
-<<<<<<< HEAD
-	mksysnum="go run mksysnum.go 'https://svn.freebsd.org/base/stable/10/sys/kern/syscalls.master'"
-=======
-	mksysnum="go run mksysnum.go 'https://svn.freebsd.org/base/stable/11/sys/kern/syscalls.master'"
->>>>>>> 12755995
+	mksysnum="go run mksysnum.go 'https://svn.freebsd.org/base/stable/11/sys/kern/syscalls.master'"
 	mktypes="GOARCH=$GOARCH go tool cgo -godefs"
 	;;
 netbsd_386)
@@ -171,31 +155,20 @@
 openbsd_386)
 	mkerrors="$mkerrors -m32"
 	mksyscall="go run mksyscall.go -l32 -openbsd"
-<<<<<<< HEAD
-	mksysctl="./mksysctl_openbsd.pl"
-=======
-	mksysctl="go run mksysctl_openbsd.go"
->>>>>>> 12755995
+	mksysctl="go run mksysctl_openbsd.go"
 	mksysnum="go run mksysnum.go 'https://cvsweb.openbsd.org/cgi-bin/cvsweb/~checkout~/src/sys/kern/syscalls.master'"
 	mktypes="GOARCH=$GOARCH go tool cgo -godefs"
 	;;
 openbsd_amd64)
 	mkerrors="$mkerrors -m64"
 	mksyscall="go run mksyscall.go -openbsd"
-<<<<<<< HEAD
-	mksysctl="./mksysctl_openbsd.pl"
-=======
-	mksysctl="go run mksysctl_openbsd.go"
->>>>>>> 12755995
+	mksysctl="go run mksysctl_openbsd.go"
 	mksysnum="go run mksysnum.go 'https://cvsweb.openbsd.org/cgi-bin/cvsweb/~checkout~/src/sys/kern/syscalls.master'"
 	mktypes="GOARCH=$GOARCH go tool cgo -godefs"
 	;;
 openbsd_arm)
 	mkerrors="$mkerrors"
 	mksyscall="go run mksyscall.go -l32 -openbsd -arm"
-<<<<<<< HEAD
-	mksysctl="./mksysctl_openbsd.pl"
-=======
 	mksysctl="go run mksysctl_openbsd.go"
 	mksysnum="go run mksysnum.go 'https://cvsweb.openbsd.org/cgi-bin/cvsweb/~checkout~/src/sys/kern/syscalls.master'"
 	# Let the type of C char be signed for making the bare syscall
@@ -206,7 +179,6 @@
 	mkerrors="$mkerrors -m64"
 	mksyscall="go run mksyscall.go -openbsd"
 	mksysctl="go run mksysctl_openbsd.go"
->>>>>>> 12755995
 	mksysnum="go run mksysnum.go 'https://cvsweb.openbsd.org/cgi-bin/cvsweb/~checkout~/src/sys/kern/syscalls.master'"
 	# Let the type of C char be signed for making the bare syscall
 	# API consistent across platforms.
@@ -250,13 +222,6 @@
 	esac
 	if [ -n "$mksysctl" ]; then echo "$mksysctl |gofmt >$zsysctl"; fi
 	if [ -n "$mksysnum" ]; then echo "$mksysnum |gofmt >zsysnum_$GOOSARCH.go"; fi
-<<<<<<< HEAD
-	if [ -n "$mktypes" ]; then
-		echo "$mktypes types_$GOOS.go | go run mkpost.go > ztypes_$GOOSARCH.go";
-	if [ -n "$mkasm" ]; then echo "$mkasm $GOARCH"; fi
-	fi
-=======
 	if [ -n "$mktypes" ]; then echo "$mktypes types_$GOOS.go | go run mkpost.go > ztypes_$GOOSARCH.go"; fi
 	if [ -n "$mkasm" ]; then echo "$mkasm $GOARCH"; fi
->>>>>>> 12755995
 ) | $run