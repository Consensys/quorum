--- conflicted
+++ resolved
@@ -348,8 +348,6 @@
 	SYS_PWRITEV2               = 359
 	SYS_STATX                  = 360
 	SYS_IO_PGETEVENTS          = 361
-<<<<<<< HEAD
-=======
 	SYS_PKEY_MPROTECT          = 362
 	SYS_PKEY_ALLOC             = 363
 	SYS_PKEY_FREE              = 364
@@ -375,5 +373,4 @@
 	SYS_FSCONFIG               = 431
 	SYS_FSMOUNT                = 432
 	SYS_FSPICK                 = 433
->>>>>>> 12755995
 )