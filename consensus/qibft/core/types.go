// Copyright 2017 The go-ethereum Authors
// This file is part of the go-ethereum library.
//
// The go-ethereum library is free software: you can redistribute it and/or modify
// it under the terms of the GNU Lesser General Public License as published by
// the Free Software Foundation, either version 3 of the License, or
// (at your option) any later version.
//
// The go-ethereum library is distributed in the hope that it will be useful,
// but WITHOUT ANY WARRANTY; without even the implied warranty of
// MERCHANTABILITY or FITNESS FOR A PARTICULAR PURPOSE. See the
// GNU Lesser General Public License for more details.
//
// You should have received a copy of the GNU Lesser General Public License
// along with the go-ethereum library. If not, see <http://www.gnu.org/licenses/>.

package core

import (
	"bytes"
	"fmt"
	"io"
	"math/big"

	"github.com/ethereum/go-ethereum/common"
	"github.com/ethereum/go-ethereum/consensus/istanbul"
	"github.com/ethereum/go-ethereum/core/types"
	"github.com/ethereum/go-ethereum/rlp"
)

type Engine interface {
	Start() error
	Stop() error

	IsProposer() bool

	// verify if a hash is the same as the proposed block in the current pending request
	//
	// this is useful when the engine is currently the proposer
	//
	// pending request is populated right at the preprepare stage so this would give us the earliest verification
	// to avoid any race condition of coming propagated blocks
	IsCurrentProposal(blockHash common.Hash) bool
}

type State uint64

const (
	StateAcceptRequest State = iota
	StatePreprepared
	StatePrepared
	StateCommitted
)

func (s State) String() string {
	if s == StateAcceptRequest {
		return "Accept request"
	} else if s == StatePreprepared {
		return "Preprepared"
	} else if s == StatePrepared {
		return "Prepared"
	} else if s == StateCommitted {
		return "Committed"
	} else {
		return "Unknown"
	}
}

// Cmp compares s and y and returns:
//   -1 if s is the previous state of y
//    0 if s and y are the same state
//   +1 if s is the next state of y
func (s State) Cmp(y State) int {
	if uint64(s) < uint64(y) {
		return -1
	}
	if uint64(s) > uint64(y) {
		return 1
	}
	return 0
}

const (
	msgPreprepare uint64 = iota
	msgPrepare
	msgCommit
	msgRoundChange
)

type message struct {
	Code          uint64
	Msg           []byte
	Address       common.Address
	Signature     []byte
	CommittedSeal []byte
	PiggybackMsgs []byte
}

// ==============================================
//
// define the functions that needs to be provided for rlp Encoder/Decoder.

// EncodeRLP serializes m into the Ethereum RLP format.
func (m *message) EncodeRLP(w io.Writer) error {
	return rlp.Encode(w, []interface{}{m.Code, m.Msg, m.Address, m.Signature, m.CommittedSeal, m.PiggybackMsgs})
}

// DecodeRLP implements rlp.Decoder, and load the consensus fields from a RLP stream.
func (m *message) DecodeRLP(s *rlp.Stream) error {
	var msg struct {
		Code          uint64
		Msg           []byte
		Address       common.Address
		Signature     []byte
		CommittedSeal []byte
		PiggybackMsgs []byte
	}

	if err := s.Decode(&msg); err != nil {
		return err
	}
	m.Code, m.Msg, m.Address, m.Signature, m.CommittedSeal, m.PiggybackMsgs = msg.Code, msg.Msg, msg.Address, msg.Signature, msg.CommittedSeal, msg.PiggybackMsgs
	return nil
}

// ==============================================
//
// define the functions that needs to be provided for core.

func (m *message) FromPayload(b []byte, validateFn func([]byte, []byte) (common.Address, error)) error {
	// Decode message
	err := rlp.DecodeBytes(b, &m)
	if err != nil {
		return err
	}

	if len(m.PiggybackMsgs) == 0 {
		m.PiggybackMsgs = nil
	}

	// Validate message (on a message without Signature)
	if validateFn != nil {
		// Verify messages signature
		if err = verifySignature(m, validateFn); err != nil {
			return err
		}
<<<<<<< HEAD
		// Verify signature of piggyback messages
		if m.Code == msgPreprepare {
			if err = decodeAndVerifyPrepreparePiggyBackMsgs(m.PiggybackMsgs, validateFn); err != nil {
				return err
			}
		}
		if m.Code == msgRoundChange {
			if err = decodeAndVerifyRoundChangePiggyBackMsgs(m.PiggybackMsgs, validateFn); err != nil {
				return err
			}
=======
		// Verify Signature of piggyback messages
		if err = decodeAndVerifyPiggybackMsgs(m.PiggybackMsgs, validateFn); err != nil {
			return err
>>>>>>> 9b148bd9
		}

	}
	return nil
}

<<<<<<< HEAD
// decodeAndVerifyPrepreparePiggyBackMsgs decodes the given piggyback messages and verifies the signature of individual Prepare and Round Change messages
func decodeAndVerifyPrepreparePiggyBackMsgs(piggybackMsgsPayload []byte, validateFn func([]byte, []byte) (common.Address, error)) error {
	// First decode piggyback messages and then verify individual Prepare and Round Change messages
	if piggybackMsgsPayload != nil && len(piggybackMsgsPayload) > 0 {
		var pbMsgs *PiggybackMessages
		err := rlp.DecodeBytes(piggybackMsgsPayload, &pbMsgs)
		if err != nil {
			return errFailedDecodePreprepare
=======
// decodeAndVerifyPiggybackMsgs decodes the given piggyback messages and verifies the signature of individual Prepare and Round Change messages
func decodeAndVerifyPiggybackMsgs(piggybackMsgsPayload []byte, validateFn func([]byte, []byte) (common.Address, error)) error {
	// First decode piggyback messages and then verify individual Prepare and Round Change messages
	if len(piggybackMsgsPayload) > 0 {
		var pbMsgs *PiggybackMessages
		err := rlp.DecodeBytes(piggybackMsgsPayload, &pbMsgs)
		if err != nil {
			return errFailedDecodePiggybackMsgs
>>>>>>> 9b148bd9
		}
		if pbMsgs.PreparedMessages != nil && pbMsgs.PreparedMessages.messages != nil {
			if err = verifyPiggyBackMsgSignatures(pbMsgs.PreparedMessages.messages, validateFn); err != nil {
				return err
			}
<<<<<<< HEAD
		}
		if pbMsgs.RCMessages != nil && pbMsgs.RCMessages.messages != nil {
			if err = verifyPiggyBackMsgSignatures(pbMsgs.RCMessages.messages, validateFn); err != nil {
				return err
			}
		}
	}

	return nil
}

// decodeAndVerifyRoundChangePiggyBackMsgs decodes the given piggyback messages and verifies the signature of individual Prepare messages
func decodeAndVerifyRoundChangePiggyBackMsgs(piggybackMsgsPayload []byte, validateFn func([]byte, []byte) (common.Address, error)) error {
	// First decode piggyback messages and then verify individual Prepare messages
	if piggybackMsgsPayload != nil && len(piggybackMsgsPayload) > 0 {
		var pbMsgs *PiggybackMessages
		err := rlp.DecodeBytes(piggybackMsgsPayload, &pbMsgs)
		if err != nil {
			return errFailedDecodeRoundChange
		}
		if pbMsgs.PreparedMessages != nil && pbMsgs.PreparedMessages.messages != nil {
			if err = verifyPiggyBackMsgSignatures(pbMsgs.PreparedMessages.messages, validateFn); err != nil {
=======
		}
		if pbMsgs.RCMessages != nil && pbMsgs.RCMessages.messages != nil {
			if err = verifyPiggyBackMsgSignatures(pbMsgs.RCMessages.messages, validateFn); err != nil {
>>>>>>> 9b148bd9
				return err
			}
		}
	}

	return nil
}

// verifySignature verifies the signature of the given message
func verifySignature(m *message, validateFn func([]byte, []byte) (common.Address, error)) error {
	var payload []byte
	payload, err := m.PayloadNoSig()
	if err != nil {
		return err
	}

	signerAdd, err := validateFn(payload, m.Signature)
	if err != nil {
		return err
	}
	if !bytes.Equal(signerAdd.Bytes(), m.Address.Bytes()) {
		return errInvalidSigner
	}
	return nil
}

// verifyPiggyBackMsgSignatures verifies signatures of piggyback messages which are sent as part of PRE-PREPARE or ROUNDCHANGE messages
func verifyPiggyBackMsgSignatures(messages map[common.Address]*message, validateFn func([]byte, []byte) (common.Address, error)) error {
	for _, msg := range messages {
		if err := verifySignature(msg, validateFn); err != nil {
			return err
		}
	}
	return nil
}

func (m *message) Payload() ([]byte, error) {
	return rlp.EncodeToBytes(m)
}

func (m *message) PayloadNoSig() ([]byte, error) {
	return rlp.EncodeToBytes(&message{
		Code:          m.Code,
		Msg:           m.Msg,
		Address:       m.Address,
		Signature:     []byte{},
		CommittedSeal: m.CommittedSeal,
	})
}

func (m *message) Decode(val interface{}) error {
	return rlp.DecodeBytes(m.Msg, val)
}

func (m *message) String() string {
	return fmt.Sprintf("{Code: %v, Address: %v}", m.Code, m.Address.String())
}

// ==============================================
//
// helper functions

func Encode(val interface{}) ([]byte, error) {
	return rlp.EncodeToBytes(val)
}

// Request is used to construct a Preprepare message
type Request struct {
	Proposal        istanbul.Proposal
	RCMessages      *messageSet
	PrepareMessages *messageSet
}

// View includes a round number and a sequence number.
// Sequence is the block number we'd like to commit.
// Each round has a number and is composed by 3 steps: preprepare, prepare and commit.
//
// If the given block is not accepted by validators, a round change will occur
// and the validators start a new round with round+1.
type View struct {
	Round    *big.Int
	Sequence *big.Int
}

// EncodeRLP serializes b into the Ethereum RLP format.
func (v *View) EncodeRLP(w io.Writer) error {
	return rlp.Encode(w, []interface{}{v.Round, v.Sequence})
}

// DecodeRLP implements rlp.Decoder, and load the consensus fields from a RLP stream.
func (v *View) DecodeRLP(s *rlp.Stream) error {
	var view struct {
		Round    *big.Int
		Sequence *big.Int
	}

	if err := s.Decode(&view); err != nil {
		return err
	}
	v.Round, v.Sequence = view.Round, view.Sequence
	return nil
}

func (v *View) String() string {
	return fmt.Sprintf("{Round: %d, Sequence: %d}", v.Round.Uint64(), v.Sequence.Uint64())
}

// Cmp compares v and y and returns:
//   -1 if v <  y
//    0 if v == y
//   +1 if v >  y
func (v *View) Cmp(y *View) int {
	if v.Sequence.Cmp(y.Sequence) != 0 {
		return v.Sequence.Cmp(y.Sequence)
	}
	if v.Round.Cmp(y.Round) != 0 {
		return v.Round.Cmp(y.Round)
	}
	return 0
}

// Preprepare represents the message sent, when msgPreprepare is broadcasted
type Preprepare struct {
	View     *View
	Proposal istanbul.Proposal
}

// EncodeRLP serializes b into the Ethereum RLP format.
func (b *Preprepare) EncodeRLP(w io.Writer) error {
	return rlp.Encode(w, []interface{}{b.View, b.Proposal})
}

// DecodeRLP implements rlp.Decoder, and load the consensus fields from a RLP stream.
func (b *Preprepare) DecodeRLP(s *rlp.Stream) error {
	var preprepare struct {
		View     *View
		Proposal *types.Block
	}

	if err := s.Decode(&preprepare); err != nil {
		return err
	}
	b.View, b.Proposal = preprepare.View, preprepare.Proposal

	return nil
}

// Subject represents the message sent when msgPrepare and msgCommit is broadcasted
type Subject struct {
	View   *View
	Digest istanbul.Proposal
}

// EncodeRLP serializes b into the Ethereum RLP format.
func (b *Subject) EncodeRLP(w io.Writer) error {
	return rlp.Encode(w, []interface{}{b.View, b.Digest})
}

// DecodeRLP implements rlp.Decoder, and load the consensus fields from a RLP stream.
func (b *Subject) DecodeRLP(s *rlp.Stream) error {
	var subject struct {
		View   *View
		Digest *types.Block
	}

	if err := s.Decode(&subject); err != nil {
		return err
	}
	b.View, b.Digest = subject.View, subject.Digest
	return nil
}

func (b *Subject) String() string {
	return fmt.Sprintf("{View: %v, Proposal: %v}", b.View, b.Digest.String())
}

// RoundChangeMessage represents the message sent when msgRoundChange is broadcasted
type RoundChangeMessage struct {
	View          *View
	PreparedRound *big.Int
	PreparedBlock istanbul.Proposal
}

func (r *RoundChangeMessage) EncodeRLP(w io.Writer) error {
	return rlp.Encode(w, []interface{}{r.View, r.PreparedRound, r.PreparedBlock})
}

func (r *RoundChangeMessage) DecodeRLP(s *rlp.Stream) error {
	var rcMessage struct {
		View          *View
		PreparedRound *big.Int
		PreparedBlock *types.Block
	}

	if err := s.Decode(&rcMessage); err != nil {
		return err
	}
	r.View, r.PreparedRound, r.PreparedBlock = rcMessage.View, rcMessage.PreparedRound, rcMessage.PreparedBlock
	return nil
}

type PiggybackMessages struct {
	RCMessages       *messageSet
	PreparedMessages *messageSet
}

func (p *PiggybackMessages) EncodeRLP(w io.Writer) error {
	return rlp.Encode(w, []interface{}{p.RCMessages, p.PreparedMessages})
}

func (p *PiggybackMessages) DecodeRLP(s *rlp.Stream) error {
	var piggybackMsgs struct {
		RCMessages       *messageSet
		PreparedMessages *messageSet
	}

	if err := s.Decode(&piggybackMsgs); err != nil {
		return err
	}
	p.RCMessages, p.PreparedMessages = piggybackMsgs.RCMessages, piggybackMsgs.PreparedMessages

	return nil
}<|MERGE_RESOLUTION|>--- conflicted
+++ resolved
@@ -144,38 +144,15 @@
 		if err = verifySignature(m, validateFn); err != nil {
 			return err
 		}
-<<<<<<< HEAD
-		// Verify signature of piggyback messages
-		if m.Code == msgPreprepare {
-			if err = decodeAndVerifyPrepreparePiggyBackMsgs(m.PiggybackMsgs, validateFn); err != nil {
-				return err
-			}
-		}
-		if m.Code == msgRoundChange {
-			if err = decodeAndVerifyRoundChangePiggyBackMsgs(m.PiggybackMsgs, validateFn); err != nil {
-				return err
-			}
-=======
 		// Verify Signature of piggyback messages
 		if err = decodeAndVerifyPiggybackMsgs(m.PiggybackMsgs, validateFn); err != nil {
 			return err
->>>>>>> 9b148bd9
-		}
-
-	}
-	return nil
-}
-
-<<<<<<< HEAD
-// decodeAndVerifyPrepreparePiggyBackMsgs decodes the given piggyback messages and verifies the signature of individual Prepare and Round Change messages
-func decodeAndVerifyPrepreparePiggyBackMsgs(piggybackMsgsPayload []byte, validateFn func([]byte, []byte) (common.Address, error)) error {
-	// First decode piggyback messages and then verify individual Prepare and Round Change messages
-	if piggybackMsgsPayload != nil && len(piggybackMsgsPayload) > 0 {
-		var pbMsgs *PiggybackMessages
-		err := rlp.DecodeBytes(piggybackMsgsPayload, &pbMsgs)
-		if err != nil {
-			return errFailedDecodePreprepare
-=======
+		}
+
+	}
+	return nil
+}
+
 // decodeAndVerifyPiggybackMsgs decodes the given piggyback messages and verifies the signature of individual Prepare and Round Change messages
 func decodeAndVerifyPiggybackMsgs(piggybackMsgsPayload []byte, validateFn func([]byte, []byte) (common.Address, error)) error {
 	// First decode piggyback messages and then verify individual Prepare and Round Change messages
@@ -184,40 +161,14 @@
 		err := rlp.DecodeBytes(piggybackMsgsPayload, &pbMsgs)
 		if err != nil {
 			return errFailedDecodePiggybackMsgs
->>>>>>> 9b148bd9
 		}
 		if pbMsgs.PreparedMessages != nil && pbMsgs.PreparedMessages.messages != nil {
 			if err = verifyPiggyBackMsgSignatures(pbMsgs.PreparedMessages.messages, validateFn); err != nil {
 				return err
 			}
-<<<<<<< HEAD
 		}
 		if pbMsgs.RCMessages != nil && pbMsgs.RCMessages.messages != nil {
 			if err = verifyPiggyBackMsgSignatures(pbMsgs.RCMessages.messages, validateFn); err != nil {
-				return err
-			}
-		}
-	}
-
-	return nil
-}
-
-// decodeAndVerifyRoundChangePiggyBackMsgs decodes the given piggyback messages and verifies the signature of individual Prepare messages
-func decodeAndVerifyRoundChangePiggyBackMsgs(piggybackMsgsPayload []byte, validateFn func([]byte, []byte) (common.Address, error)) error {
-	// First decode piggyback messages and then verify individual Prepare messages
-	if piggybackMsgsPayload != nil && len(piggybackMsgsPayload) > 0 {
-		var pbMsgs *PiggybackMessages
-		err := rlp.DecodeBytes(piggybackMsgsPayload, &pbMsgs)
-		if err != nil {
-			return errFailedDecodeRoundChange
-		}
-		if pbMsgs.PreparedMessages != nil && pbMsgs.PreparedMessages.messages != nil {
-			if err = verifyPiggyBackMsgSignatures(pbMsgs.PreparedMessages.messages, validateFn); err != nil {
-=======
-		}
-		if pbMsgs.RCMessages != nil && pbMsgs.RCMessages.messages != nil {
-			if err = verifyPiggyBackMsgSignatures(pbMsgs.RCMessages.messages, validateFn); err != nil {
->>>>>>> 9b148bd9
 				return err
 			}
 		}
