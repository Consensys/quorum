// Copyright 2017 The go-ethereum Authors
// This file is part of the go-ethereum library.
//
// The go-ethereum library is free software: you can redistribute it and/or modify
// it under the terms of the GNU Lesser General Public License as published by
// the Free Software Foundation, either version 3 of the License, or
// (at your option) any later version.
//
// The go-ethereum library is distributed in the hope that it will be useful,
// but WITHOUT ANY WARRANTY; without even the implied warranty of
// MERCHANTABILITY or FITNESS FOR A PARTICULAR PURPOSE. See the
// GNU Lesser General Public License for more details.
//
// You should have received a copy of the GNU Lesser General Public License
// along with the go-ethereum library. If not, see <http://www.gnu.org/licenses/>.

package core

import (
	"bytes"
	"math/big"
	"testing"

	"github.com/ethereum/go-ethereum/common"
	"github.com/ethereum/go-ethereum/consensus/istanbul"
	"github.com/ethereum/go-ethereum/consensus/istanbul/validator"
	"github.com/ethereum/go-ethereum/crypto"
)

func TestHandleCommit(t *testing.T) {
	N := uint64(4)
	F := uint64(1)

	proposal := newTestProposal()
	expectedSubject := &istanbul.Subject{
		View: &istanbul.View{
			Round:    big.NewInt(0),
			Sequence: proposal.Number(),
		},
		Digest: proposal.Hash(),
	}

	testCases := []struct {
		system      *testSystem
		expectedErr error
	}{
		{
			// normal case
			func() *testSystem {
				sys := NewTestSystemWithBackend(N, F)

				for i, backend := range sys.backends {
					c := backend.engine.(*core)
					c.valSet = backend.peers
					c.current = newTestRoundState(
						&istanbul.View{
							Round:    big.NewInt(0),
							Sequence: big.NewInt(1),
						},
						c.valSet,
					)

					if i == 0 {
						// replica 0 is the proposer
						c.state = StatePrepared
					}
				}
				return sys
			}(),
			nil,
		},
		{
			// future message
			func() *testSystem {
				sys := NewTestSystemWithBackend(N, F)

				for i, backend := range sys.backends {
					c := backend.engine.(*core)
					c.valSet = backend.peers
					if i == 0 {
						// replica 0 is the proposer
						c.current = newTestRoundState(
							expectedSubject.View,
							c.valSet,
						)
						c.state = StatePreprepared
					} else {
						c.current = newTestRoundState(
							&istanbul.View{
								Round:    big.NewInt(2),
								Sequence: big.NewInt(3),
							},
							c.valSet,
						)
					}
				}
				return sys
			}(),
			errFutureMessage,
		},
		{
			// subject not match
			func() *testSystem {
				sys := NewTestSystemWithBackend(N, F)

				for i, backend := range sys.backends {
					c := backend.engine.(*core)
					c.valSet = backend.peers
					if i == 0 {
						// replica 0 is the proposer
						c.current = newTestRoundState(
							expectedSubject.View,
							c.valSet,
						)
						c.state = StatePreprepared
					} else {
						c.current = newTestRoundState(
							&istanbul.View{
								Round:    big.NewInt(0),
								Sequence: big.NewInt(0),
							},
							c.valSet,
						)
					}
				}
				return sys
			}(),
			errOldMessage,
		},
		{
			// jump state
			func() *testSystem {
				sys := NewTestSystemWithBackend(N, F)

				for i, backend := range sys.backends {
					c := backend.engine.(*core)
					c.valSet = backend.peers
					c.current = newTestRoundState(
						&istanbul.View{
							Round:    big.NewInt(0),
							Sequence: proposal.Number(),
						},
						c.valSet,
					)

					// only replica0 stays at StatePreprepared
					// other replicas are at StatePrepared
					if i != 0 {
						c.state = StatePrepared
					} else {
						c.state = StatePreprepared
					}
				}
				return sys
			}(),
			nil,
		},
		// TODO: double send message
	}

OUTER:
	for _, test := range testCases {
		test.system.Run(false)

		v0 := test.system.backends[0]
		r0 := v0.engine.(*core)

		for i, v := range test.system.backends {
			validator := r0.valSet.GetByIndex(uint64(i))
			m, _ := Encode(v.engine.(*core).current.Subject())
			if err := r0.handleCommit(&message{
				Code:          msgCommit,
				Msg:           m,
				Address:       validator.Address(),
				Signature:     []byte{},
				CommittedSeal: validator.Address().Bytes(), // small hack
			}, validator); err != nil {
				if err != test.expectedErr {
					t.Errorf("error mismatch: have %v, want %v", err, test.expectedErr)
				}
				if r0.current.IsHashLocked() {
					t.Errorf("block should not be locked")
				}
				continue OUTER
			}
		}

		// prepared is normal case
		if r0.state != StateCommitted {
			// There are not enough commit messages in core
			if r0.state != StatePrepared {
				t.Errorf("state mismatch: have %v, want %v", r0.state, StatePrepared)
			}
<<<<<<< HEAD
			if r0.current.Commits.Size() >= r0.valSet.QuorumSize() {
				t.Errorf("the size of commit messages should be less than %v", r0.valSet.QuorumSize())
=======
			if r0.current.Commits.Size() >= r0.QuorumSize() {
				t.Errorf("the size of commit messages should be less than %v", r0.QuorumSize())
>>>>>>> c05673fe
			}
			if r0.current.IsHashLocked() {
				t.Errorf("block should not be locked")
			}
			continue
		}

<<<<<<< HEAD
		// core should have ceil(2N/3) prepare messages for N validators
		if r0.current.Commits.Size() < r0.valSet.QuorumSize() {
			t.Errorf("the size of commit messages should be atleast ceil(2N/3): size %v", r0.valSet.QuorumSize())
		}

		// check signatures are larger than F()
=======
		// core should have 2F+1 before Ceil2Nby3Block or Ceil(2N/3) prepare messages
		if r0.current.Commits.Size() < r0.QuorumSize() {
			t.Errorf("the size of commit messages should be larger than 2F+1 or Ceil(2N/3): size %v", r0.QuorumSize())
		}

		// check signatures large than F
>>>>>>> c05673fe
		signedCount := 0
		committedSeals := v0.committedMsgs[0].committedSeals
		for _, validator := range r0.valSet.List() {
			for _, seal := range committedSeals {
				if bytes.Compare(validator.Address().Bytes(), seal[:common.AddressLength]) == 0 {
					signedCount++
					break
				}
			}
		}
		if signedCount <= r0.valSet.F() {
<<<<<<< HEAD
			t.Errorf("the expected signed count should be larger than %v, but got %v", r0.valSet.F(), signedCount)
=======
			t.Errorf("the expected signed count should be larger than %v, but got %v", 2*r0.valSet.F(), signedCount)
>>>>>>> c05673fe
		}
		if !r0.current.IsHashLocked() {
			t.Errorf("block should be locked")
		}
	}
}

// round is not checked for now
func TestVerifyCommit(t *testing.T) {
	// for log purpose
	privateKey, _ := crypto.GenerateKey()
	peer := validator.New(getPublicKeyAddress(privateKey))
	valSet := validator.NewSet([]common.Address{peer.Address()}, istanbul.RoundRobin)

	sys := NewTestSystemWithBackend(uint64(1), uint64(0))

	testCases := []struct {
		expected   error
		commit     *istanbul.Subject
		roundState *roundState
	}{
		{
			// normal case
			expected: nil,
			commit: &istanbul.Subject{
				View:   &istanbul.View{Round: big.NewInt(0), Sequence: big.NewInt(0)},
				Digest: newTestProposal().Hash(),
			},
			roundState: newTestRoundState(
				&istanbul.View{Round: big.NewInt(0), Sequence: big.NewInt(0)},
				valSet,
			),
		},
		{
			// old message
			expected: errInconsistentSubject,
			commit: &istanbul.Subject{
				View:   &istanbul.View{Round: big.NewInt(0), Sequence: big.NewInt(0)},
				Digest: newTestProposal().Hash(),
			},
			roundState: newTestRoundState(
				&istanbul.View{Round: big.NewInt(1), Sequence: big.NewInt(1)},
				valSet,
			),
		},
		{
			// different digest
			expected: errInconsistentSubject,
			commit: &istanbul.Subject{
				View:   &istanbul.View{Round: big.NewInt(0), Sequence: big.NewInt(0)},
				Digest: common.StringToHash("1234567890"),
			},
			roundState: newTestRoundState(
				&istanbul.View{Round: big.NewInt(1), Sequence: big.NewInt(1)},
				valSet,
			),
		},
		{
			// malicious package(lack of sequence)
			expected: errInconsistentSubject,
			commit: &istanbul.Subject{
				View:   &istanbul.View{Round: big.NewInt(0), Sequence: nil},
				Digest: newTestProposal().Hash(),
			},
			roundState: newTestRoundState(
				&istanbul.View{Round: big.NewInt(1), Sequence: big.NewInt(1)},
				valSet,
			),
		},
		{
			// wrong prepare message with same sequence but different round
			expected: errInconsistentSubject,
			commit: &istanbul.Subject{
				View:   &istanbul.View{Round: big.NewInt(1), Sequence: big.NewInt(0)},
				Digest: newTestProposal().Hash(),
			},
			roundState: newTestRoundState(
				&istanbul.View{Round: big.NewInt(0), Sequence: big.NewInt(0)},
				valSet,
			),
		},
		{
			// wrong prepare message with same round but different sequence
			expected: errInconsistentSubject,
			commit: &istanbul.Subject{
				View:   &istanbul.View{Round: big.NewInt(0), Sequence: big.NewInt(1)},
				Digest: newTestProposal().Hash(),
			},
			roundState: newTestRoundState(
				&istanbul.View{Round: big.NewInt(0), Sequence: big.NewInt(0)},
				valSet,
			),
		},
	}
	for i, test := range testCases {
		c := sys.backends[0].engine.(*core)
		c.current = test.roundState

		if err := c.verifyCommit(test.commit, peer); err != nil {
			if err != test.expected {
				t.Errorf("result %d: error mismatch: have %v, want %v", i, err, test.expected)
			}
		}
	}
}<|MERGE_RESOLUTION|>--- conflicted
+++ resolved
@@ -191,13 +191,8 @@
 			if r0.state != StatePrepared {
 				t.Errorf("state mismatch: have %v, want %v", r0.state, StatePrepared)
 			}
-<<<<<<< HEAD
-			if r0.current.Commits.Size() >= r0.valSet.QuorumSize() {
-				t.Errorf("the size of commit messages should be less than %v", r0.valSet.QuorumSize())
-=======
 			if r0.current.Commits.Size() >= r0.QuorumSize() {
 				t.Errorf("the size of commit messages should be less than %v", r0.QuorumSize())
->>>>>>> c05673fe
 			}
 			if r0.current.IsHashLocked() {
 				t.Errorf("block should not be locked")
@@ -205,21 +200,12 @@
 			continue
 		}
 
-<<<<<<< HEAD
-		// core should have ceil(2N/3) prepare messages for N validators
-		if r0.current.Commits.Size() < r0.valSet.QuorumSize() {
-			t.Errorf("the size of commit messages should be atleast ceil(2N/3): size %v", r0.valSet.QuorumSize())
-		}
-
-		// check signatures are larger than F()
-=======
 		// core should have 2F+1 before Ceil2Nby3Block or Ceil(2N/3) prepare messages
 		if r0.current.Commits.Size() < r0.QuorumSize() {
 			t.Errorf("the size of commit messages should be larger than 2F+1 or Ceil(2N/3): size %v", r0.QuorumSize())
 		}
 
 		// check signatures large than F
->>>>>>> c05673fe
 		signedCount := 0
 		committedSeals := v0.committedMsgs[0].committedSeals
 		for _, validator := range r0.valSet.List() {
@@ -231,11 +217,7 @@
 			}
 		}
 		if signedCount <= r0.valSet.F() {
-<<<<<<< HEAD
 			t.Errorf("the expected signed count should be larger than %v, but got %v", r0.valSet.F(), signedCount)
-=======
-			t.Errorf("the expected signed count should be larger than %v, but got %v", 2*r0.valSet.F(), signedCount)
->>>>>>> c05673fe
 		}
 		if !r0.current.IsHashLocked() {
 			t.Errorf("block should be locked")
