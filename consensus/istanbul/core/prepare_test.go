--- conflicted
+++ resolved
@@ -23,6 +23,7 @@
 
 	"github.com/ethereum/go-ethereum/common"
 	"github.com/ethereum/go-ethereum/consensus/istanbul"
+	"github.com/ethereum/go-ethereum/consensus/istanbul/validator"
 	"github.com/ethereum/go-ethereum/crypto"
 )
 
@@ -213,13 +214,8 @@
 			if r0.state != StatePreprepared {
 				t.Errorf("state mismatch: have %v, want %v", r0.state, StatePreprepared)
 			}
-<<<<<<< HEAD
 			if r0.current.Prepares.Size() >= r0.valSet.QuorumSize() {
 				t.Errorf("the size of PREPARE messages should be less than %v", r0.valSet.QuorumSize())
-=======
-			if r0.current.Prepares.Size() >= r0.valSet.QuorumSize(validator.IBFT_FORMULA_CEIL_2N_3) {
-				t.Errorf("the size of PREPARE messages should be less than %v", r0.valSet.QuorumSize(validator.IBFT_FORMULA_CEIL_2N_3))
->>>>>>> 97123e2a
 			}
 			if r0.current.IsHashLocked() {
 				t.Errorf("block should not be locked")
@@ -228,15 +224,9 @@
 			continue
 		}
 
-<<<<<<< HEAD
 		// core should have ceil(2N/3) PREPARE messages
 		if r0.current.Prepares.Size() < r0.valSet.QuorumSize() {
 			t.Errorf("the size of PREPARE messages should be atleast ceil(2N/3) size %v", r0.current.Commits.Size())
-=======
-		// core should have 2F+1 PREPARE messages
-		if r0.current.Prepares.Size() < r0.valSet.QuorumSize(validator.IBFT_FORMULA_CEIL_2N_3) {
-			t.Errorf("the size of PREPARE messages should be larger than or equal to QuorumSize(): size %v", r0.current.Commits.Size())
->>>>>>> 97123e2a
 		}
 
 		// a message will be delivered to backend if ceil(2N/3)
