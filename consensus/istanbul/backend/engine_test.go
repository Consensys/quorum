--- conflicted
+++ resolved
@@ -44,12 +44,8 @@
 
 	backend.qbftConsensusEnabled = backend.IsQBFTConsensus()
 	genesis.MustCommit(memDB)
-<<<<<<< HEAD
-	blockchain, err := core.NewBlockChain(memDB, nil, genesis.Config, b, vm.Config{}, nil, nil, nil)
-=======
-
-	blockchain, err := core.NewBlockChain(memDB, nil, genesis.Config, backend, vm.Config{}, nil, nil)
->>>>>>> b77e8c36
+
+	blockchain, err := core.NewBlockChain(memDB, nil, genesis.Config, backend, vm.Config{}, nil, nil, nil)
 	if err != nil {
 		panic(err)
 	}
