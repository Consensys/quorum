--- conflicted
+++ resolved
@@ -335,18 +335,12 @@
 		if tt.epoch != 0 {
 			config.Epoch = tt.epoch
 		}
-<<<<<<< HEAD
-		engine := New(config, accounts.accounts[tt.validators[0]], db).(*backend)
-		// TODO - rebase - chain, _ := core.NewBlockChain(db, nil, genesis.Config, engine, vm.Config{}, nil, nil)
-		chain, _ := core.NewBlockChain(db, nil, params.QuorumTestChainConfig, engine, vm.Config{}, nil, nil, nil)
-=======
 
 		chain, backend := newBlockchainFromConfig(
 			genesis,
 			[]*ecdsa.PrivateKey{accounts.accounts[tt.validators[0]]},
 			config,
 		)
->>>>>>> b77e8c36
 
 		// Assemble a chain of headers from the cast votes
 		headers := make([]*types.Header, len(tt.votes))
