--- conflicted
+++ resolved
@@ -288,13 +288,8 @@
 		}
 	}
 
-<<<<<<< HEAD
-	// The validSeal number should be greater than equal to quorum size   
+	// The validSeal number should be greater than equal to ceil(2N/3) i.e., quorum size   
 	if validSeal < snap.ValSet.QuorumSize() {
-=======
-	// The length of validSeal should be larger than number of faulty node + 1
-	if validSeal < snap.ValSet.QuorumSize(validator.IBFT_FORMULA_CEIL_2N_3) {
->>>>>>> 97123e2a
 		return errInvalidCommittedSeals
 	}
 
