--- conflicted
+++ resolved
@@ -144,14 +144,9 @@
 		return errUnknownBlock
 	}
 
-<<<<<<< HEAD
-	// Don't waste time checking blocks from the future
-	if header.Time > uint64(now().Unix()) {
-=======
 	// Don't waste time checking blocks from the future (adjusting for allowed threshold)
 	adjustedTimeNow := now().Add(time.Duration(sb.config.AllowedFutureBlockTime) * time.Second).Unix()
 	if header.Time > uint64(adjustedTimeNow) {
->>>>>>> c04d1c8b
 		return consensus.ErrFutureBlock
 	}
 
