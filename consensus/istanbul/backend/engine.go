// Copyright 2017 The go-ethereum Authors
// This file is part of the go-ethereum library.
//
// The go-ethereum library is free software: you can redistribute it and/or modify
// it under the terms of the GNU Lesser General Public License as published by
// the Free Software Foundation, either version 3 of the License, or
// (at your option) any later version.
//
// The go-ethereum library is distributed in the hope that it will be useful,
// but WITHOUT ANY WARRANTY; without even the implied warranty of
// MERCHANTABILITY or FITNESS FOR A PARTICULAR PURPOSE. See the
// GNU Lesser General Public License for more details.
//
// You should have received a copy of the GNU Lesser General Public License
// along with the go-ethereum library. If not, see <http://www.gnu.org/licenses/>.

package backend

import (
	"bytes"
	"errors"
	"math/big"
	"math/rand"
	"time"

	"github.com/ethereum/go-ethereum/common"
	"github.com/ethereum/go-ethereum/common/hexutil"
	"github.com/ethereum/go-ethereum/consensus"
	"github.com/ethereum/go-ethereum/consensus/istanbul"
	"github.com/ethereum/go-ethereum/consensus/istanbul/validator"
	istanbulCore "github.com/ethereum/go-ethereum/consensus/istanbul/core"
	"github.com/ethereum/go-ethereum/core/state"
	"github.com/ethereum/go-ethereum/core/types"
	"github.com/ethereum/go-ethereum/crypto/sha3"
	"github.com/ethereum/go-ethereum/log"
	"github.com/ethereum/go-ethereum/rlp"
	"github.com/ethereum/go-ethereum/rpc"
	lru "github.com/hashicorp/golang-lru"
)

const (
	checkpointInterval = 1024 // Number of blocks after which to save the vote snapshot to the database
	inmemorySnapshots  = 128  // Number of recent vote snapshots to keep in memory
	inmemoryPeers      = 40
	inmemoryMessages   = 1024
)

var (
	// errInvalidProposal is returned when a prposal is malformed.
	errInvalidProposal = errors.New("invalid proposal")
	// errInvalidSignature is returned when given signature is not signed by given
	// address.
	errInvalidSignature = errors.New("invalid signature")
	// errUnknownBlock is returned when the list of validators is requested for a block
	// that is not part of the local blockchain.
	errUnknownBlock = errors.New("unknown block")
	// errUnauthorized is returned if a header is signed by a non authorized entity.
	errUnauthorized = errors.New("unauthorized")
	// errInvalidDifficulty is returned if the difficulty of a block is not 1
	errInvalidDifficulty = errors.New("invalid difficulty")
	// errInvalidExtraDataFormat is returned when the extra data format is incorrect
	errInvalidExtraDataFormat = errors.New("invalid extra data format")
	// errInvalidMixDigest is returned if a block's mix digest is not Istanbul digest.
	errInvalidMixDigest = errors.New("invalid Istanbul mix digest")
	// errInvalidNonce is returned if a block's nonce is invalid
	errInvalidNonce = errors.New("invalid nonce")
	// errInvalidUncleHash is returned if a block contains an non-empty uncle list.
	errInvalidUncleHash = errors.New("non empty uncle hash")
	// errInconsistentValidatorSet is returned if the validator set is inconsistent
	errInconsistentValidatorSet = errors.New("non empty uncle hash")
	// errInvalidTimestamp is returned if the timestamp of a block is lower than the previous block's timestamp + the minimum block period.
	errInvalidTimestamp = errors.New("invalid timestamp")
	// errInvalidVotingChain is returned if an authorization list is attempted to
	// be modified via out-of-range or non-contiguous headers.
	errInvalidVotingChain = errors.New("invalid voting chain")
	// errInvalidVote is returned if a nonce value is something else that the two
	// allowed constants of 0x00..0 or 0xff..f.
	errInvalidVote = errors.New("vote nonce not 0x00..0 or 0xff..f")
	// errInvalidCommittedSeals is returned if the committed seal is not signed by any of parent validators.
	errInvalidCommittedSeals = errors.New("invalid committed seals")
	// errEmptyCommittedSeals is returned if the field of committed seals is zero.
	errEmptyCommittedSeals = errors.New("zero committed seals")
	// errMismatchTxhashes is returned if the TxHash in header is mismatch.
	errMismatchTxhashes = errors.New("mismatch transcations hashes")
)
var (
	defaultDifficulty = big.NewInt(1)
	nilUncleHash      = types.CalcUncleHash(nil) // Always Keccak256(RLP([])) as uncles are meaningless outside of PoW.
	emptyNonce        = types.BlockNonce{}
	now               = time.Now

	nonceAuthVote = hexutil.MustDecode("0xffffffffffffffff") // Magic nonce number to vote on adding a new validator
	nonceDropVote = hexutil.MustDecode("0x0000000000000000") // Magic nonce number to vote on removing a validator.

	inmemoryAddresses  = 20 // Number of recent addresses from ecrecover
	recentAddresses, _ = lru.NewARC(inmemoryAddresses)
)

// Author retrieves the Ethereum address of the account that minted the given
// block, which may be different from the header's coinbase if a consensus
// engine is based on signatures.
func (sb *backend) Author(header *types.Header) (common.Address, error) {
	return ecrecover(header)
}

// VerifyHeader checks whether a header conforms to the consensus rules of a
// given engine. Verifying the seal may be done optionally here, or explicitly
// via the VerifySeal method.
func (sb *backend) VerifyHeader(chain consensus.ChainReader, header *types.Header, seal bool) error {
	return sb.verifyHeader(chain, header, nil)
}

// verifyHeader checks whether a header conforms to the consensus rules.The
// caller may optionally pass in a batch of parents (ascending order) to avoid
// looking those up from the database. This is useful for concurrently verifying
// a batch of new headers.
func (sb *backend) verifyHeader(chain consensus.ChainReader, header *types.Header, parents []*types.Header) error {
	if header.Number == nil {
		return errUnknownBlock
	}

	// Don't waste time checking blocks from the future
	if header.Time.Cmp(big.NewInt(now().Unix())) > 0 {
		return consensus.ErrFutureBlock
	}

	// Ensure that the extra data format is satisfied
	if _, err := types.ExtractIstanbulExtra(header); err != nil {
		return errInvalidExtraDataFormat
	}

	// Ensure that the coinbase is valid
	if header.Nonce != (emptyNonce) && !bytes.Equal(header.Nonce[:], nonceAuthVote) && !bytes.Equal(header.Nonce[:], nonceDropVote) {
		return errInvalidNonce
	}
	// Ensure that the mix digest is zero as we don't have fork protection currently
	if header.MixDigest != types.IstanbulDigest {
		return errInvalidMixDigest
	}
	// Ensure that the block doesn't contain any uncles which are meaningless in Istanbul
	if header.UncleHash != nilUncleHash {
		return errInvalidUncleHash
	}
	// Ensure that the block's difficulty is meaningful (may not be correct at this point)
	if header.Difficulty == nil || header.Difficulty.Cmp(defaultDifficulty) != 0 {
		return errInvalidDifficulty
	}

	return sb.verifyCascadingFields(chain, header, parents)
}

// verifyCascadingFields verifies all the header fields that are not standalone,
// rather depend on a batch of previous headers. The caller may optionally pass
// in a batch of parents (ascending order) to avoid looking those up from the
// database. This is useful for concurrently verifying a batch of new headers.
func (sb *backend) verifyCascadingFields(chain consensus.ChainReader, header *types.Header, parents []*types.Header) error {
	// The genesis block is the always valid dead-end
	number := header.Number.Uint64()
	if number == 0 {
		return nil
	}
	// Ensure that the block's timestamp isn't too close to it's parent
	var parent *types.Header
	if len(parents) > 0 {
		parent = parents[len(parents)-1]
	} else {
		parent = chain.GetHeader(header.ParentHash, number-1)
	}
	if parent == nil || parent.Number.Uint64() != number-1 || parent.Hash() != header.ParentHash {
		return consensus.ErrUnknownAncestor
	}
	if parent.Time.Uint64()+sb.config.BlockPeriod > header.Time.Uint64() {
		return errInvalidTimestamp
	}
	// Verify validators in extraData. Validators in snapshot and extraData should be the same.
	snap, err := sb.snapshot(chain, number-1, header.ParentHash, parents)
	if err != nil {
		return err
	}
	validators := make([]byte, len(snap.validators())*common.AddressLength)
	for i, validator := range snap.validators() {
		copy(validators[i*common.AddressLength:], validator[:])
	}
	if err := sb.verifySigner(chain, header, parents); err != nil {
		return err
	}

	return sb.verifyCommittedSeals(chain, header, parents)
}

// VerifyHeaders is similar to VerifyHeader, but verifies a batch of headers
// concurrently. The method returns a quit channel to abort the operations and
// a results channel to retrieve the async verifications (the order is that of
// the input slice).
func (sb *backend) VerifyHeaders(chain consensus.ChainReader, headers []*types.Header, seals []bool) (chan<- struct{}, <-chan error) {
	abort := make(chan struct{})
	results := make(chan error, len(headers))
	go func() {
		for i, header := range headers {
			err := sb.verifyHeader(chain, header, headers[:i])

			select {
			case <-abort:
				return
			case results <- err:
			}
		}
	}()
	return abort, results
}

// VerifyUncles verifies that the given block's uncles conform to the consensus
// rules of a given engine.
func (sb *backend) VerifyUncles(chain consensus.ChainReader, block *types.Block) error {
	if len(block.Uncles()) > 0 {
		return errInvalidUncleHash
	}
	return nil
}

// verifySigner checks whether the signer is in parent's validator set
func (sb *backend) verifySigner(chain consensus.ChainReader, header *types.Header, parents []*types.Header) error {
	// Verifying the genesis block is not supported
	number := header.Number.Uint64()
	if number == 0 {
		return errUnknownBlock
	}

	// Retrieve the snapshot needed to verify this header and cache it
	snap, err := sb.snapshot(chain, number-1, header.ParentHash, parents)
	if err != nil {
		return err
	}

	// resolve the authorization key and check against signers
	signer, err := ecrecover(header)
	if err != nil {
		return err
	}

	// Signer should be in the validator set of previous block's extraData.
	if _, v := snap.ValSet.GetByAddress(signer); v == nil {
		return errUnauthorized
	}
	return nil
}

// verifyCommittedSeals checks whether every committed seal is signed by one of the parent's validators
func (sb *backend) verifyCommittedSeals(chain consensus.ChainReader, header *types.Header, parents []*types.Header) error {
	number := header.Number.Uint64()
	// We don't need to verify committed seals in the genesis block
	if number == 0 {
		return nil
	}

	// Retrieve the snapshot needed to verify this header and cache it
	snap, err := sb.snapshot(chain, number-1, header.ParentHash, parents)
	if err != nil {
		return err
	}

	extra, err := types.ExtractIstanbulExtra(header)
	if err != nil {
		return err
	}
	// The length of Committed seals should be larger than 0
	if len(extra.CommittedSeal) == 0 {
		return errEmptyCommittedSeals
	}

	validators := snap.ValSet.Copy()
	// Check whether the committed seals are generated by parent's validators
	validSeal := 0
	proposalSeal := istanbulCore.PrepareCommittedSeal(header.Hash())
	// 1. Get committed seals from current header
	for _, seal := range extra.CommittedSeal {
		// 2. Get the original address by seal and parent block hash
		addr, err := istanbul.GetSignatureAddress(proposalSeal, seal)
		if err != nil {
			sb.logger.Error("not a valid address", "err", err)
			return errInvalidSignature
		}
		// Every validator can have only one seal. If more than one seals are signed by a
		// validator, the validator cannot be found and errInvalidCommittedSeals is returned.
		if validators.RemoveValidator(addr) {
			validSeal += 1
		} else {
			return errInvalidCommittedSeals
		}
	}

<<<<<<< HEAD
	// The length of validSeal should be larger than number of faulty node + 1  
=======
	// The length of validSeal should be larger than number of faulty node + 1
>>>>>>> c05673fe
	if validSeal <= snap.ValSet.F() {
		return errInvalidCommittedSeals
	}

	return nil
}

// VerifySeal checks whether the crypto seal on a header is valid according to
// the consensus rules of the given engine.
func (sb *backend) VerifySeal(chain consensus.ChainReader, header *types.Header) error {
	// get parent header and ensure the signer is in parent's validator set
	number := header.Number.Uint64()
	if number == 0 {
		return errUnknownBlock
	}

	// ensure that the difficulty equals to defaultDifficulty
	if header.Difficulty.Cmp(defaultDifficulty) != 0 {
		return errInvalidDifficulty
	}
	return sb.verifySigner(chain, header, nil)
}

// Prepare initializes the consensus fields of a block header according to the
// rules of a particular engine. The changes are executed inline.
func (sb *backend) Prepare(chain consensus.ChainReader, header *types.Header) error {
	// unused fields, force to set to empty
	header.Coinbase = common.Address{}
	header.Nonce = emptyNonce
	header.MixDigest = types.IstanbulDigest

	// copy the parent extra data as the header extra data
	number := header.Number.Uint64()
	parent := chain.GetHeader(header.ParentHash, number-1)
	if parent == nil {
		return consensus.ErrUnknownAncestor
	}
	// use the same difficulty for all blocks
	header.Difficulty = defaultDifficulty

	// Assemble the voting snapshot
	snap, err := sb.snapshot(chain, number-1, header.ParentHash, nil)
	if err != nil {
		return err
	}

	// get valid candidate list
	sb.candidatesLock.RLock()
	var addresses []common.Address
	var authorizes []bool
	for address, authorize := range sb.candidates {
		if snap.checkVote(address, authorize) {
			addresses = append(addresses, address)
			authorizes = append(authorizes, authorize)
		}
	}
	sb.candidatesLock.RUnlock()

	// pick one of the candidates randomly
	if len(addresses) > 0 {
		index := rand.Intn(len(addresses))
		// add validator voting in coinbase
		header.Coinbase = addresses[index]
		if authorizes[index] {
			copy(header.Nonce[:], nonceAuthVote)
		} else {
			copy(header.Nonce[:], nonceDropVote)
		}
	}

	// add validators in snapshot to extraData's validators section
	extra, err := prepareExtra(header, snap.validators())
	if err != nil {
		return err
	}
	header.Extra = extra

	// set header's timestamp
	header.Time = new(big.Int).Add(parent.Time, new(big.Int).SetUint64(sb.config.BlockPeriod))
	if header.Time.Int64() < time.Now().Unix() {
		header.Time = big.NewInt(time.Now().Unix())
	}
	return nil
}

// Finalize runs any post-transaction state modifications (e.g. block rewards)
// and assembles the final block.
//
// Note, the block header and state database might be updated to reflect any
// consensus rules that happen at finalization (e.g. block rewards).
func (sb *backend) Finalize(chain consensus.ChainReader, header *types.Header, state *state.StateDB, txs []*types.Transaction,
	uncles []*types.Header, receipts []*types.Receipt) (*types.Block, error) {
	// No block rewards in Istanbul, so the state remains as is and uncles are dropped
	header.Root = state.IntermediateRoot(chain.Config().IsEIP158(header.Number))
	header.UncleHash = nilUncleHash

	// Assemble and return the final block for sealing
	return types.NewBlock(header, txs, nil, receipts), nil
}

// Seal generates a new block for the given input block with the local miner's
// seal place on top.
func (sb *backend) Seal(chain consensus.ChainReader, block *types.Block, results chan<- *types.Block, stop <-chan struct{}) error {

	// update the block header timestamp and signature and propose the block to core engine
	header := block.Header()
	number := header.Number.Uint64()

	// Bail out if we're unauthorized to sign a block
	snap, err := sb.snapshot(chain, number-1, header.ParentHash, nil)
	if err != nil {
		return err
	}
	if _, v := snap.ValSet.GetByAddress(sb.address); v == nil {
		return errUnauthorized
	}

	parent := chain.GetHeader(header.ParentHash, number-1)
	if parent == nil {
		return consensus.ErrUnknownAncestor
	}
	block, err = sb.updateBlock(parent, block)
	if err != nil {
		return err
	}

	// wait for the timestamp of header, use this to adjust the block period
	delay := time.Unix(block.Header().Time.Int64(), 0).Sub(now())
	select {
	case <-time.After(delay):
	case <-stop:
		results <- nil
		return nil
	}

	// get the proposed block hash and clear it if the seal() is completed.
	sb.sealMu.Lock()
	sb.proposedBlockHash = block.Hash()
	clear := func() {
		sb.proposedBlockHash = common.Hash{}
		sb.sealMu.Unlock()
	}
	defer clear()

	// post block into Istanbul engine
	go sb.EventMux().Post(istanbul.RequestEvent{
		Proposal: block,
	})
	for {
		select {
		case result := <-sb.commitCh:
			// if the block hash and the hash from channel are the same,
			// return the result. Otherwise, keep waiting the next hash.
			if result != nil && block.Hash() == result.Hash() {
				results <- result
				return nil
			}
		case <-stop:
			results <- nil
			return nil
		}
	}
}

// update timestamp and signature of the block based on its number of transactions
func (sb *backend) updateBlock(parent *types.Header, block *types.Block) (*types.Block, error) {
	header := block.Header()
	// sign the hash
	seal, err := sb.Sign(sigHash(header).Bytes())
	if err != nil {
		return nil, err
	}

	err = writeSeal(header, seal)
	if err != nil {
		return nil, err
	}

	return block.WithSeal(header), nil
}

// APIs returns the RPC APIs this consensus engine provides.
func (sb *backend) APIs(chain consensus.ChainReader) []rpc.API {
	return []rpc.API{{
		Namespace: "istanbul",
		Version:   "1.0",
		Service:   &API{chain: chain, istanbul: sb},
		Public:    true,
	}}
}

// Start implements consensus.Istanbul.Start
func (sb *backend) Start(chain consensus.ChainReader, currentBlock func() *types.Block, hasBadBlock func(hash common.Hash) bool) error {
	sb.coreMu.Lock()
	defer sb.coreMu.Unlock()
	if sb.coreStarted {
		return istanbul.ErrStartedEngine
	}

	// clear previous data
	sb.proposedBlockHash = common.Hash{}
	if sb.commitCh != nil {
		close(sb.commitCh)
	}
	sb.commitCh = make(chan *types.Block, 1)

	sb.chain = chain
	sb.currentBlock = currentBlock
	sb.hasBadBlock = hasBadBlock

	if err := sb.core.Start(); err != nil {
		return err
	}

	sb.coreStarted = true
	return nil
}

// Stop implements consensus.Istanbul.Stop
func (sb *backend) Stop() error {
	sb.coreMu.Lock()
	defer sb.coreMu.Unlock()
	if !sb.coreStarted {
		return istanbul.ErrStoppedEngine
	}
	if err := sb.core.Stop(); err != nil {
		return err
	}
	sb.coreStarted = false
	return nil
}

// snapshot retrieves the authorization snapshot at a given point in time.
func (sb *backend) snapshot(chain consensus.ChainReader, number uint64, hash common.Hash, parents []*types.Header) (*Snapshot, error) {
	// Search for a snapshot in memory or on disk for checkpoints
	var (
		headers []*types.Header
		snap    *Snapshot
	)
	for snap == nil {
		// If an in-memory snapshot was found, use that
		if s, ok := sb.recents.Get(hash); ok {
			snap = s.(*Snapshot)
			break
		}
		// If an on-disk checkpoint snapshot can be found, use that
		if number%checkpointInterval == 0 {
			if s, err := loadSnapshot(sb.config.Epoch, sb.db, hash); err == nil {
				log.Trace("Loaded voting snapshot form disk", "number", number, "hash", hash)
				snap = s
				break
			}
		}
		// If we're at block zero, make a snapshot
		if number == 0 {
			genesis := chain.GetHeaderByNumber(0)
			if err := sb.VerifyHeader(chain, genesis, false); err != nil {
				return nil, err
			}
			istanbulExtra, err := types.ExtractIstanbulExtra(genesis)
			if err != nil {
				return nil, err
			}
			snap = newSnapshot(sb.config.Epoch, 0, genesis.Hash(), validator.NewSet(istanbulExtra.Validators, sb.config.ProposerPolicy))
			if err := snap.store(sb.db); err != nil {
				return nil, err
			}
			log.Trace("Stored genesis voting snapshot to disk")
			break
		}
		// No snapshot for this header, gather the header and move backward
		var header *types.Header
		if len(parents) > 0 {
			// If we have explicit parents, pick from there (enforced)
			header = parents[len(parents)-1]
			if header.Hash() != hash || header.Number.Uint64() != number {
				return nil, consensus.ErrUnknownAncestor
			}
			parents = parents[:len(parents)-1]
		} else {
			// No explicit parents (or no more left), reach out to the database
			header = chain.GetHeader(hash, number)
			if header == nil {
				return nil, consensus.ErrUnknownAncestor
			}
		}
		headers = append(headers, header)
		number, hash = number-1, header.ParentHash
	}
	// Previous snapshot found, apply any pending headers on top of it
	for i := 0; i < len(headers)/2; i++ {
		headers[i], headers[len(headers)-1-i] = headers[len(headers)-1-i], headers[i]
	}
	snap, err := snap.apply(headers)
	if err != nil {
		return nil, err
	}
	sb.recents.Add(snap.Hash, snap)

	// If we've generated a new checkpoint snapshot, save to disk
	if snap.Number%checkpointInterval == 0 && len(headers) > 0 {
		if err = snap.store(sb.db); err != nil {
			return nil, err
		}
		log.Trace("Stored voting snapshot to disk", "number", snap.Number, "hash", snap.Hash)
	}
	return snap, err
}

// FIXME: Need to update this for Istanbul
// sigHash returns the hash which is used as input for the Istanbul
// signing. It is the hash of the entire header apart from the 65 byte signature
// contained at the end of the extra data.
//
// Note, the method requires the extra data to be at least 65 bytes, otherwise it
// panics. This is done to avoid accidentally using both forms (signature present
// or not), which could be abused to produce different hashes for the same header.
func sigHash(header *types.Header) (hash common.Hash) {
	hasher := sha3.NewKeccak256()

	// Clean seal is required for calculating proposer seal.
	rlp.Encode(hasher, types.IstanbulFilteredHeader(header, false))
	hasher.Sum(hash[:0])
	return hash
}

// SealHash returns the hash of a block prior to it being sealed.
func (sb *backend) SealHash(header *types.Header) common.Hash {
	return sigHash(header)
}

// ecrecover extracts the Ethereum account address from a signed header.
func ecrecover(header *types.Header) (common.Address, error) {
	hash := header.Hash()
	if addr, ok := recentAddresses.Get(hash); ok {
		return addr.(common.Address), nil
	}

	// Retrieve the signature from the header extra-data
	istanbulExtra, err := types.ExtractIstanbulExtra(header)
	if err != nil {
		return common.Address{}, err
	}

	addr, err := istanbul.GetSignatureAddress(sigHash(header).Bytes(), istanbulExtra.Seal)
	if err != nil {
		return addr, err
	}
	recentAddresses.Add(hash, addr)
	return addr, nil
}

// prepareExtra returns a extra-data of the given header and validators
func prepareExtra(header *types.Header, vals []common.Address) ([]byte, error) {
	var buf bytes.Buffer

	// compensate the lack bytes if header.Extra is not enough IstanbulExtraVanity bytes.
	if len(header.Extra) < types.IstanbulExtraVanity {
		header.Extra = append(header.Extra, bytes.Repeat([]byte{0x00}, types.IstanbulExtraVanity-len(header.Extra))...)
	}
	buf.Write(header.Extra[:types.IstanbulExtraVanity])

	ist := &types.IstanbulExtra{
		Validators:    vals,
		Seal:          []byte{},
		CommittedSeal: [][]byte{},
	}

	payload, err := rlp.EncodeToBytes(&ist)
	if err != nil {
		return nil, err
	}

	return append(buf.Bytes(), payload...), nil
}

// writeSeal writes the extra-data field of the given header with the given seals.
// suggest to rename to writeSeal.
func writeSeal(h *types.Header, seal []byte) error {
	if len(seal)%types.IstanbulExtraSeal != 0 {
		return errInvalidSignature
	}

	istanbulExtra, err := types.ExtractIstanbulExtra(h)
	if err != nil {
		return err
	}

	istanbulExtra.Seal = seal
	payload, err := rlp.EncodeToBytes(&istanbulExtra)
	if err != nil {
		return err
	}

	h.Extra = append(h.Extra[:types.IstanbulExtraVanity], payload...)
	return nil
}

// writeCommittedSeals writes the extra-data field of a block header with given committed seals.
func writeCommittedSeals(h *types.Header, committedSeals [][]byte) error {
	if len(committedSeals) == 0 {
		return errInvalidCommittedSeals
	}

	for _, seal := range committedSeals {
		if len(seal) != types.IstanbulExtraSeal {
			return errInvalidCommittedSeals
		}
	}

	istanbulExtra, err := types.ExtractIstanbulExtra(h)
	if err != nil {
		return err
	}

	istanbulExtra.CommittedSeal = make([][]byte, len(committedSeals))
	copy(istanbulExtra.CommittedSeal, committedSeals)

	payload, err := rlp.EncodeToBytes(&istanbulExtra)
	if err != nil {
		return err
	}

	h.Extra = append(h.Extra[:types.IstanbulExtraVanity], payload...)
	return nil
}<|MERGE_RESOLUTION|>--- conflicted
+++ resolved
@@ -289,11 +289,7 @@
 		}
 	}
 
-<<<<<<< HEAD
 	// The length of validSeal should be larger than number of faulty node + 1  
-=======
-	// The length of validSeal should be larger than number of faulty node + 1
->>>>>>> c05673fe
 	if validSeal <= snap.ValSet.F() {
 		return errInvalidCommittedSeals
 	}
