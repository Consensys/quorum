--- conflicted
+++ resolved
@@ -6,11 +6,8 @@
 	"errors"
 	"fmt"
 	"math/big"
-<<<<<<< HEAD
 	"reflect"
 	"strings"
-=======
->>>>>>> f4dd848e
 	"time"
 
 	"github.com/ethereum/go-ethereum/accounts/abi/bind"
