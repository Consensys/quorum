package qbftengine

import (
	"bytes"
<<<<<<< HEAD
	"encoding/binary"
	"fmt"
=======
>>>>>>> f4dd848e
	"math/big"
	"reflect"
	"testing"

	"github.com/ethereum/go-ethereum/common"
	"github.com/ethereum/go-ethereum/common/hexutil"
	istanbulcommon "github.com/ethereum/go-ethereum/consensus/istanbul/common"
	"github.com/ethereum/go-ethereum/core/types"
)

func TestPrepareExtra(t *testing.T) {
	validators := make([]common.Address, 4)
	validators[0] = common.BytesToAddress(hexutil.MustDecode("0x44add0ec310f115a0e603b2d7db9f067778eaf8a"))
	validators[1] = common.BytesToAddress(hexutil.MustDecode("0x294fc7e8f22b3bcdcf955dd7ff3ba2ed833f8212"))
	validators[2] = common.BytesToAddress(hexutil.MustDecode("0x6beaaed781d2d2ab6350f5c4566a2c6eaac407a6"))
	validators[3] = common.BytesToAddress(hexutil.MustDecode("0x8be76812f765c24641ec63dc2852b378aba2b440"))

	expectedResult := "0xf87aa00000000000000000000000000000000000000000000000000000000000000000f8549444add0ec310f115a0e603b2d7db9f067778eaf8a94294fc7e8f22b3bcdcf955dd7ff3ba2ed833f8212946beaaed781d2d2ab6350f5c4566a2c6eaac407a6948be76812f765c24641ec63dc2852b378aba2b4408080c0"

	h := &types.Header{}
	err := ApplyHeaderQBFTExtra(
		h,
		WriteValidators(validators),
	)
	if err != nil {
		t.Errorf("error mismatch: have %v, want: nil", err)
	}
	result := hexutil.Encode(h.Extra)
	assert.Equal(t, expectedResult, result)
}

func TestWriteCommittedSeals(t *testing.T) {
	for _, istRawData := range [][]byte{
		hexutil.MustDecode("0xf85a80f8549444add0ec310f115a0e603b2d7db9f067778eaf8a94294fc7e8f22b3bcdcf955dd7ff3ba2ed833f8212946beaaed781d2d2ab6350f5c4566a2c6eaac407a6948be76812f765c24641ec63dc2852b378aba2b440c080c0"),
		hexutil.MustDecode("0xf85a80f8549444add0ec310f115a0e603b2d7db9f067778eaf8a94294fc7e8f22b3bcdcf955dd7ff3ba2ed833f8212946beaaed781d2d2ab6350f5c4566a2c6eaac407a6948be76812f765c24641ec63dc2852b378aba2b4408080c0"),
	} {
		expectedCommittedSeal := append([]byte{1, 2, 3}, bytes.Repeat([]byte{0x00}, types.IstanbulExtraSeal-3)...)
		expectedIstExtra := &types.QBFTExtra{
			VanityData: []byte{},
			Validators: []common.Address{
				common.BytesToAddress(hexutil.MustDecode("0x44add0ec310f115a0e603b2d7db9f067778eaf8a")),
				common.BytesToAddress(hexutil.MustDecode("0x294fc7e8f22b3bcdcf955dd7ff3ba2ed833f8212")),
				common.BytesToAddress(hexutil.MustDecode("0x6beaaed781d2d2ab6350f5c4566a2c6eaac407a6")),
				common.BytesToAddress(hexutil.MustDecode("0x8be76812f765c24641ec63dc2852b378aba2b440")),
			},
			CommittedSeal: [][]byte{expectedCommittedSeal},
			Round:         make([]byte, 0),
			Vote:          nil,
		}

		h := &types.Header{
			Extra: istRawData,
		}

		// normal case
		err := ApplyHeaderQBFTExtra(
			h,
			writeCommittedSeals([][]byte{expectedCommittedSeal}),
		)
		if err != nil {
			t.Errorf("error mismatch: have %v, want: nil", err)
		}

		// verify istanbul extra-data
		istExtra, err := getExtra(h)
		if err != nil {
			t.Errorf("error mismatch: have %v, want nil", err)
		}
		if !reflect.DeepEqual(istExtra, expectedIstExtra) {
			t.Errorf("extra data mismatch: have %v, want %v", istExtra, expectedIstExtra)
		}

		// invalid seal
		unexpectedCommittedSeal := append(expectedCommittedSeal, make([]byte, 1)...)
		err = ApplyHeaderQBFTExtra(
			h,
			writeCommittedSeals([][]byte{unexpectedCommittedSeal}),
		)
		if err != istanbulcommon.ErrInvalidCommittedSeals {
			t.Errorf("error mismatch: have %v, want %v", err, istanbulcommon.ErrInvalidCommittedSeals)
		}
	}
}

func TestWriteRoundNumber(t *testing.T) {
	testExtraData := [][]byte{
		hexutil.MustDecode("0xf85a80f8549444add0ec310f115a0e603b2d7db9f067778eaf8a94294fc7e8f22b3bcdcf955dd7ff3ba2ed833f8212946beaaed781d2d2ab6350f5c4566a2c6eaac407a6948be76812f765c24641ec63dc2852b378aba2b4408005c0"),
		hexutil.MustDecode("0xf85a80f8549444add0ec310f115a0e603b2d7db9f067778eaf8a94294fc7e8f22b3bcdcf955dd7ff3ba2ed833f8212946beaaed781d2d2ab6350f5c4566a2c6eaac407a6948be76812f765c24641ec63dc2852b378aba2b440c005c0"),
	}
	for _, istRawData := range testExtraData {
		round := make([]byte, 4)
		binary.BigEndian.PutUint32(round, 5)
		expectedIstExtra := &types.QBFTExtra{
			VanityData: []byte{},
			Validators: []common.Address{
				common.BytesToAddress(hexutil.MustDecode("0x44add0ec310f115a0e603b2d7db9f067778eaf8a")),
				common.BytesToAddress(hexutil.MustDecode("0x294fc7e8f22b3bcdcf955dd7ff3ba2ed833f8212")),
				common.BytesToAddress(hexutil.MustDecode("0x6beaaed781d2d2ab6350f5c4566a2c6eaac407a6")),
				common.BytesToAddress(hexutil.MustDecode("0x8be76812f765c24641ec63dc2852b378aba2b440")),
			},
			CommittedSeal: [][]byte{},
			Round:         round,
			Vote:          nil,
		}

		var expectedErr error

		h := &types.Header{
			Extra: istRawData,
		}

		// normal case
		err := ApplyHeaderQBFTExtra(
			h,
			writeRoundNumber(big.NewInt(5)),
		)
		if err != expectedErr {
			t.Errorf("error mismatch: have %v, want %v", err, expectedErr)
		}

		// verify istanbul extra-data
		istExtra, err := getExtra(h)
		if err != nil {
			t.Errorf("error mismatch: have %v, want nil", err)
		} else if istExtra != nil && !reflect.DeepEqual(istExtra, expectedIstExtra) {
			t.Errorf("extra data mismatch: have %v, want %v", istExtra.VanityData, expectedIstExtra.VanityData)
		} else if istExtra == nil {
			t.Errorf("extra data is nil")
		}
		assert.Equal(t, uint32(5), binary.BigEndian.Uint32(istExtra.Round))
	}
}

func TestWriteValidatorVote(t *testing.T) {
	vanity := bytes.Repeat([]byte{0x00}, types.IstanbulExtraVanity)
	istRawData := hexutil.MustDecode("0xf85a80f8549444add0ec310f115a0e603b2d7db9f067778eaf8a94294fc7e8f22b3bcdcf955dd7ff3ba2ed833f8212946beaaed781d2d2ab6350f5c4566a2c6eaac407a6948be76812f765c24641ec63dc2852b378aba2b4408005c0")
	vote := &types.ValidatorVote{RecipientAddress: common.BytesToAddress(hexutil.MustDecode("0x44add0ec310f115a0e603b2d7db9f06777123456")), VoteType: types.QBFTAuthVote}
	expectedIstExtra := &types.QBFTExtra{
		VanityData:    vanity,
		Validators:    []common.Address{},
		CommittedSeal: [][]byte{},
		Round:         make([]byte, 0),
		Vote:          vote,
	}

	var expectedErr error

	h := &types.Header{
		Extra: istRawData,
	}

	// normal case
	err := ApplyHeaderQBFTExtra(
		h,
		WriteVote(common.BytesToAddress(hexutil.MustDecode("0x44add0ec310f115a0e603b2d7db9f06777123456")), true),
	)
	if err != expectedErr {
		t.Errorf("error mismatch: have %v, want %v", err, expectedErr)
	}

	// verify istanbul extra-data
	istExtra, err := getExtra(h)
	if err != nil {
		t.Errorf("error mismatch: have %v, want nil", err)
	}
	if !reflect.DeepEqual(istExtra.Vote, expectedIstExtra.Vote) {
		t.Errorf("extra data mismatch: have %v, want %v", istExtra, expectedIstExtra)
	}
}<|MERGE_RESOLUTION|>--- conflicted
+++ resolved
@@ -2,11 +2,7 @@
 
 import (
 	"bytes"
-<<<<<<< HEAD
 	"encoding/binary"
-	"fmt"
-=======
->>>>>>> f4dd848e
 	"math/big"
 	"reflect"
 	"testing"
