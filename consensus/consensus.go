--- conflicted
+++ resolved
@@ -109,13 +109,11 @@
 	// Protocol returns the protocol for this consensus
 	Protocol() Protocol
 
-<<<<<<< HEAD
+	// Close terminates any background threads maintained by the consensus engine.
+	Close() error
+
 	// FIXME: Generalize as all consensus possbile event.
 	SubscribeCatchUpEvent(chan<- istanbul.CatchUpEvent) event.Subscription
-=======
-	// Close terminates any background threads maintained by the consensus engine.
-	Close() error
->>>>>>> 43806e16
 }
 
 // Handler should be implemented is the consensus needs to handle and send peer's message
