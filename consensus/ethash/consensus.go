// Copyright 2017 The go-ethereum Authors
// This file is part of the go-ethereum library.
//
// The go-ethereum library is free software: you can redistribute it and/or modify
// it under the terms of the GNU Lesser General Public License as published by
// the Free Software Foundation, either version 3 of the License, or
// (at your option) any later version.
//
// The go-ethereum library is distributed in the hope that it will be useful,
// but WITHOUT ANY WARRANTY; without even the implied warranty of
// MERCHANTABILITY or FITNESS FOR A PARTICULAR PURPOSE. See the
// GNU Lesser General Public License for more details.
//
// You should have received a copy of the GNU Lesser General Public License
// along with the go-ethereum library. If not, see <http://www.gnu.org/licenses/>.

package ethash

import (
	"bytes"
	"errors"
	"fmt"
	"math/big"
	"runtime"
	"time"

	mapset "github.com/deckarep/golang-set"
	"github.com/ethereum/go-ethereum/common"
	"github.com/ethereum/go-ethereum/common/math"
	"github.com/ethereum/go-ethereum/consensus"
	"github.com/ethereum/go-ethereum/consensus/misc"
	"github.com/ethereum/go-ethereum/core/state"
	"github.com/ethereum/go-ethereum/core/types"
	"github.com/ethereum/go-ethereum/params"
	"github.com/ethereum/go-ethereum/rlp"
	"github.com/ethereum/go-ethereum/trie"
	"golang.org/x/crypto/sha3"
)

// Ethash proof-of-work protocol constants.
var (
	FrontierBlockReward           = big.NewInt(5e+18) // Block reward in wei for successfully mining a block
	ByzantiumBlockReward          = big.NewInt(3e+18) // Block reward in wei for successfully mining a block upward from Byzantium
	ConstantinopleBlockReward     = big.NewInt(2e+18) // Block reward in wei for successfully mining a block upward from Constantinople
	maxUncles                     = 2                 // Maximum number of uncles allowed in a single block
	allowedFutureBlockTimeSeconds = int64(15)         // Max seconds from current time allowed for blocks, before they're considered future blocks

	// calcDifficultyEip2384 is the difficulty adjustment algorithm as specified by EIP 2384.
	// It offsets the bomb 4M blocks from Constantinople, so in total 9M blocks.
	// Specification EIP-2384: https://eips.ethereum.org/EIPS/eip-2384
	calcDifficultyEip2384 = makeDifficultyCalculator(big.NewInt(9000000))

	// calcDifficultyConstantinople is the difficulty adjustment algorithm for Constantinople.
	// It returns the difficulty that a new block should have when created at time given the
	// parent block's time and difficulty. The calculation uses the Byzantium rules, but with
	// bomb offset 5M.
	// Specification EIP-1234: https://eips.ethereum.org/EIPS/eip-1234
	calcDifficultyConstantinople = makeDifficultyCalculator(big.NewInt(5000000))

	// calcDifficultyByzantium is the difficulty adjustment algorithm. It returns
	// the difficulty that a new block should have when created at time given the
	// parent block's time and difficulty. The calculation uses the Byzantium rules.
	// Specification EIP-649: https://eips.ethereum.org/EIPS/eip-649
	calcDifficultyByzantium = makeDifficultyCalculator(big.NewInt(3000000))
)

// Various error messages to mark blocks invalid. These should be private to
// prevent engine specific errors from being referenced in the remainder of the
// codebase, inherently breaking if the engine is swapped out. Please put common
// error types into the consensus package.
var (
	errOlderBlockTime    = errors.New("timestamp older than parent")
	errTooManyUncles     = errors.New("too many uncles")
	errDuplicateUncle    = errors.New("duplicate uncle")
	errUncleIsAncestor   = errors.New("uncle is ancestor")
	errDanglingUncle     = errors.New("uncle's parent is not ancestor")
	errInvalidDifficulty = errors.New("non-positive difficulty")
	errInvalidMixDigest  = errors.New("invalid mix digest")
	errInvalidPoW        = errors.New("invalid proof-of-work")
)

// Author implements consensus.Engine, returning the header's coinbase as the
// proof-of-work verified author of the block.
func (ethash *Ethash) Author(header *types.Header) (common.Address, error) {
	return header.Coinbase, nil
}

// VerifyHeader checks whether a header conforms to the consensus rules of the
// stock Ethereum ethash engine.
func (ethash *Ethash) VerifyHeader(chain consensus.ChainHeaderReader, header *types.Header, seal bool) error {
	// If we're running a full engine faking, accept any input as valid
	if ethash.config.PowMode == ModeFullFake {
		return nil
	}
	// Short circuit if the header is known, or its parent not
	number := header.Number.Uint64()
	if chain.GetHeader(header.Hash(), number) != nil {
		return nil
	}
	parent := chain.GetHeader(header.ParentHash, number-1)
	if parent == nil {
		return consensus.ErrUnknownAncestor
	}
	// Sanity checks passed, do a proper verification
	return ethash.verifyHeader(chain, header, parent, false, seal, time.Now().Unix())
}

// VerifyHeaders is similar to VerifyHeader, but verifies a batch of headers
// concurrently. The method returns a quit channel to abort the operations and
// a results channel to retrieve the async verifications.
func (ethash *Ethash) VerifyHeaders(chain consensus.ChainHeaderReader, headers []*types.Header, seals []bool) (chan<- struct{}, <-chan error) {
	// If we're running a full engine faking, accept any input as valid
	if ethash.config.PowMode == ModeFullFake || len(headers) == 0 {
		abort, results := make(chan struct{}), make(chan error, len(headers))
		for i := 0; i < len(headers); i++ {
			results <- nil
		}
		return abort, results
	}

	// Spawn as many workers as allowed threads
	workers := runtime.GOMAXPROCS(0)
	if len(headers) < workers {
		workers = len(headers)
	}

	// Create a task channel and spawn the verifiers
	var (
		inputs  = make(chan int)
		done    = make(chan int, workers)
		errors  = make([]error, len(headers))
		abort   = make(chan struct{})
		unixNow = time.Now().Unix()
	)
	for i := 0; i < workers; i++ {
		go func() {
			for index := range inputs {
				errors[index] = ethash.verifyHeaderWorker(chain, headers, seals, index, unixNow)
				done <- index
			}
		}()
	}

	errorsOut := make(chan error, len(headers))
	go func() {
		defer close(inputs)
		var (
			in, out = 0, 0
			checked = make([]bool, len(headers))
			inputs  = inputs
		)
		for {
			select {
			case inputs <- in:
				if in++; in == len(headers) {
					// Reached end of headers. Stop sending to workers.
					inputs = nil
				}
			case index := <-done:
				for checked[index] = true; checked[out]; out++ {
					errorsOut <- errors[out]
					if out == len(headers)-1 {
						return
					}
				}
			case <-abort:
				return
			}
		}
	}()
	return abort, errorsOut
}

func (ethash *Ethash) verifyHeaderWorker(chain consensus.ChainHeaderReader, headers []*types.Header, seals []bool, index int, unixNow int64) error {
	var parent *types.Header
	if index == 0 {
		parent = chain.GetHeader(headers[0].ParentHash, headers[0].Number.Uint64()-1)
	} else if headers[index-1].Hash() == headers[index].ParentHash {
		parent = headers[index-1]
	}
	if parent == nil {
		return consensus.ErrUnknownAncestor
	}
	return ethash.verifyHeader(chain, headers[index], parent, false, seals[index], unixNow)
}

// VerifyUncles verifies that the given block's uncles conform to the consensus
// rules of the stock Ethereum ethash engine.
func (ethash *Ethash) VerifyUncles(chain consensus.ChainReader, block *types.Block) error {
	// If we're running a full engine faking, accept any input as valid
	if ethash.config.PowMode == ModeFullFake {
		return nil
	}
	// Verify that there are at most 2 uncles included in this block
	if len(block.Uncles()) > maxUncles {
		return errTooManyUncles
	}
	if len(block.Uncles()) == 0 {
		return nil
	}
	// Gather the set of past uncles and ancestors
	uncles, ancestors := mapset.NewSet(), make(map[common.Hash]*types.Header)

	number, parent := block.NumberU64()-1, block.ParentHash()
	for i := 0; i < 7; i++ {
		ancestorHeader := chain.GetHeader(parent, number)
		if ancestorHeader == nil {
			break
		}
		ancestors[parent] = ancestorHeader
		// If the ancestor doesn't have any uncles, we don't have to iterate them
		if ancestorHeader.UncleHash != types.EmptyUncleHash {
			// Need to add those uncles to the blacklist too
			ancestor := chain.GetBlock(parent, number)
			if ancestor == nil {
				break
			}
			for _, uncle := range ancestor.Uncles() {
				uncles.Add(uncle.Hash())
			}
		}
		parent, number = ancestorHeader.ParentHash, number-1
	}
	ancestors[block.Hash()] = block.Header()
	uncles.Add(block.Hash())

	// Verify each of the uncles that it's recent, but not an ancestor
	for _, uncle := range block.Uncles() {
		// Make sure every uncle is rewarded only once
		hash := uncle.Hash()
		if uncles.Contains(hash) {
			return errDuplicateUncle
		}
		uncles.Add(hash)

		// Make sure the uncle has a valid ancestry
		if ancestors[hash] != nil {
			return errUncleIsAncestor
		}
		if ancestors[uncle.ParentHash] == nil || uncle.ParentHash == block.ParentHash() {
			return errDanglingUncle
		}
		if err := ethash.verifyHeader(chain, uncle, ancestors[uncle.ParentHash], true, true, time.Now().Unix()); err != nil {
			return err
		}
	}
	return nil
}

// verifyHeader checks whether a header conforms to the consensus rules of the
// stock Ethereum ethash engine.
// See YP section 4.3.4. "Block Header Validity"
func (ethash *Ethash) verifyHeader(chain consensus.ChainHeaderReader, header, parent *types.Header, uncle bool, seal bool, unixNow int64) error {
<<<<<<< HEAD
	// Quorum: ethash consensus is only used in raft for Quorum, skip verifyHeader
	if chain != nil && chain.Config().IsQuorum {
		return nil
	}
=======
>>>>>>> 991384a7
	// Ensure that the header's extra-data section is of a reasonable size
	if uint64(len(header.Extra)) > params.MaximumExtraDataSize {
		return fmt.Errorf("extra-data too long: %d > %d", len(header.Extra), params.MaximumExtraDataSize)
	}
	// Verify the header's timestamp
	if !uncle {
		if header.Time > uint64(unixNow+allowedFutureBlockTimeSeconds) {
			return consensus.ErrFutureBlock
		}
	}
	if header.Time <= parent.Time {
		return errOlderBlockTime
	}
	// Verify the block's difficulty based on its timestamp and parent's difficulty
	expected := ethash.CalcDifficulty(chain, header.Time, parent)

	if expected.Cmp(header.Difficulty) != 0 {
		return fmt.Errorf("invalid difficulty: have %v, want %v", header.Difficulty, expected)
	}
	// Verify that the gas limit is <= 2^63-1
	cap := uint64(0x7fffffffffffffff)
	if header.GasLimit > cap {
		return fmt.Errorf("invalid gasLimit: have %v, max %v", header.GasLimit, cap)
	}
	// Verify that the gasUsed is <= gasLimit
	if header.GasUsed > header.GasLimit {
		return fmt.Errorf("invalid gasUsed: have %d, gasLimit %d", header.GasUsed, header.GasLimit)
	}

	// Verify that the gas limit remains within allowed bounds
	diff := int64(parent.GasLimit) - int64(header.GasLimit)
	if diff < 0 {
		diff *= -1
	}
	limit := parent.GasLimit / params.OriginalGasLimitBoundDivisor

	if uint64(diff) >= limit || header.GasLimit < params.OriginalMinGasLimit {
		return fmt.Errorf("invalid gas limit: have %d, want %d += %d", header.GasLimit, parent.GasLimit, limit)
	}
	// Verify that the block number is parent's +1
	if diff := new(big.Int).Sub(header.Number, parent.Number); diff.Cmp(big.NewInt(1)) != 0 {
		return consensus.ErrInvalidNumber
	}
	// Verify the engine specific seal securing the block
	if seal {
		if err := ethash.verifySeal(chain, header, false); err != nil {
			return err
		}
	}
	// If all checks passed, validate any special fields for hard forks
	if err := misc.VerifyDAOHeaderExtraData(chain.Config(), header); err != nil {
		return err
	}
	if err := misc.VerifyForkHashes(chain.Config(), header, uncle); err != nil {
		return err
	}
	return nil
}

// CalcDifficulty is the difficulty adjustment algorithm. It returns
// the difficulty that a new block should have when created at time
// given the parent block's time and difficulty.
func (ethash *Ethash) CalcDifficulty(chain consensus.ChainHeaderReader, time uint64, parent *types.Header) *big.Int {
	return CalcDifficulty(chain.Config(), time, parent)
}

// CalcDifficulty is the difficulty adjustment algorithm. It returns
// the difficulty that a new block should have when created at time
// given the parent block's time and difficulty.
func CalcDifficulty(config *params.ChainConfig, time uint64, parent *types.Header) *big.Int {
	next := new(big.Int).Add(parent.Number, big1)
	switch {
	case config.IsCatalyst(next):
		return big.NewInt(1)
	case config.IsMuirGlacier(next):
		return calcDifficultyEip2384(time, parent)
	case config.IsConstantinople(next):
		return calcDifficultyConstantinople(time, parent)
	case config.IsByzantium(next):
		return calcDifficultyByzantium(time, parent)
	case config.IsHomestead(next):
		return calcDifficultyHomestead(time, parent)
	default:
		return calcDifficultyFrontier(time, parent)
	}
}

// Some weird constants to avoid constant memory allocs for them.
var (
	expDiffPeriod = big.NewInt(100000)
	big1          = big.NewInt(1)
	big2          = big.NewInt(2)
	big9          = big.NewInt(9)
	big10         = big.NewInt(10)
	bigMinus99    = big.NewInt(-99)
)

// makeDifficultyCalculator creates a difficultyCalculator with the given bomb-delay.
// the difficulty is calculated with Byzantium rules, which differs from Homestead in
// how uncles affect the calculation
func makeDifficultyCalculator(bombDelay *big.Int) func(time uint64, parent *types.Header) *big.Int {
	// Note, the calculations below looks at the parent number, which is 1 below
	// the block number. Thus we remove one from the delay given
	bombDelayFromParent := new(big.Int).Sub(bombDelay, big1)
	return func(time uint64, parent *types.Header) *big.Int {
		// https://github.com/ethereum/EIPs/issues/100.
		// algorithm:
		// diff = (parent_diff +
		//         (parent_diff / 2048 * max((2 if len(parent.uncles) else 1) - ((timestamp - parent.timestamp) // 9), -99))
		//        ) + 2^(periodCount - 2)

		bigTime := new(big.Int).SetUint64(time)
		bigParentTime := new(big.Int).SetUint64(parent.Time)

		// holds intermediate values to make the algo easier to read & audit
		x := new(big.Int)
		y := new(big.Int)

		// (2 if len(parent_uncles) else 1) - (block_timestamp - parent_timestamp) // 9
		x.Sub(bigTime, bigParentTime)
		x.Div(x, big9)
		if parent.UncleHash == types.EmptyUncleHash {
			x.Sub(big1, x)
		} else {
			x.Sub(big2, x)
		}
		// max((2 if len(parent_uncles) else 1) - (block_timestamp - parent_timestamp) // 9, -99)
		if x.Cmp(bigMinus99) < 0 {
			x.Set(bigMinus99)
		}
		// parent_diff + (parent_diff / 2048 * max((2 if len(parent.uncles) else 1) - ((timestamp - parent.timestamp) // 9), -99))
		y.Div(parent.Difficulty, params.DifficultyBoundDivisor)
		x.Mul(y, x)
		x.Add(parent.Difficulty, x)

		// minimum difficulty can ever be (before exponential factor)
		if x.Cmp(params.MinimumDifficulty) < 0 {
			x.Set(params.MinimumDifficulty)
		}
		// calculate a fake block number for the ice-age delay
		// Specification: https://eips.ethereum.org/EIPS/eip-1234
		fakeBlockNumber := new(big.Int)
		if parent.Number.Cmp(bombDelayFromParent) >= 0 {
			fakeBlockNumber = fakeBlockNumber.Sub(parent.Number, bombDelayFromParent)
		}
		// for the exponential factor
		periodCount := fakeBlockNumber
		periodCount.Div(periodCount, expDiffPeriod)

		// the exponential factor, commonly referred to as "the bomb"
		// diff = diff + 2^(periodCount - 2)
		if periodCount.Cmp(big1) > 0 {
			y.Sub(periodCount, big2)
			y.Exp(big2, y, nil)
			x.Add(x, y)
		}
		return x
	}
}

// calcDifficultyHomestead is the difficulty adjustment algorithm. It returns
// the difficulty that a new block should have when created at time given the
// parent block's time and difficulty. The calculation uses the Homestead rules.
func calcDifficultyHomestead(time uint64, parent *types.Header) *big.Int {
	// https://github.com/ethereum/EIPs/blob/master/EIPS/eip-2.md
	// algorithm:
	// diff = (parent_diff +
	//         (parent_diff / 2048 * max(1 - (block_timestamp - parent_timestamp) // 10, -99))
	//        ) + 2^(periodCount - 2)

	bigTime := new(big.Int).SetUint64(time)
	bigParentTime := new(big.Int).SetUint64(parent.Time)

	// holds intermediate values to make the algo easier to read & audit
	x := new(big.Int)
	y := new(big.Int)

	// 1 - (block_timestamp - parent_timestamp) // 10
	x.Sub(bigTime, bigParentTime)
	x.Div(x, big10)
	x.Sub(big1, x)

	// max(1 - (block_timestamp - parent_timestamp) // 10, -99)
	if x.Cmp(bigMinus99) < 0 {
		x.Set(bigMinus99)
	}
	// (parent_diff + parent_diff // 2048 * max(1 - (block_timestamp - parent_timestamp) // 10, -99))
	y.Div(parent.Difficulty, params.DifficultyBoundDivisor)
	x.Mul(y, x)
	x.Add(parent.Difficulty, x)

	// minimum difficulty can ever be (before exponential factor)
	if x.Cmp(params.MinimumDifficulty) < 0 {
		x.Set(params.MinimumDifficulty)
	}
	// for the exponential factor
	periodCount := new(big.Int).Add(parent.Number, big1)
	periodCount.Div(periodCount, expDiffPeriod)

	// the exponential factor, commonly referred to as "the bomb"
	// diff = diff + 2^(periodCount - 2)
	if periodCount.Cmp(big1) > 0 {
		y.Sub(periodCount, big2)
		y.Exp(big2, y, nil)
		x.Add(x, y)
	}
	return x
}

// calcDifficultyFrontier is the difficulty adjustment algorithm. It returns the
// difficulty that a new block should have when created at time given the parent
// block's time and difficulty. The calculation uses the Frontier rules.
func calcDifficultyFrontier(time uint64, parent *types.Header) *big.Int {
	diff := new(big.Int)
	adjust := new(big.Int).Div(parent.Difficulty, params.DifficultyBoundDivisor)
	bigTime := new(big.Int)
	bigParentTime := new(big.Int)

	bigTime.SetUint64(time)
	bigParentTime.SetUint64(parent.Time)

	if bigTime.Sub(bigTime, bigParentTime).Cmp(params.DurationLimit) < 0 {
		diff.Add(parent.Difficulty, adjust)
	} else {
		diff.Sub(parent.Difficulty, adjust)
	}
	if diff.Cmp(params.MinimumDifficulty) < 0 {
		diff.Set(params.MinimumDifficulty)
	}

	periodCount := new(big.Int).Add(parent.Number, big1)
	periodCount.Div(periodCount, expDiffPeriod)
	if periodCount.Cmp(big1) > 0 {
		// diff = diff + 2^(periodCount - 2)
		expDiff := periodCount.Sub(periodCount, big2)
		expDiff.Exp(big2, expDiff, nil)
		diff.Add(diff, expDiff)
		diff = math.BigMax(diff, params.MinimumDifficulty)
	}
	return diff
}

// Exported for fuzzing
var FrontierDifficultyCalulator = calcDifficultyFrontier
var HomesteadDifficultyCalulator = calcDifficultyHomestead
var DynamicDifficultyCalculator = makeDifficultyCalculator

// verifySeal checks whether a block satisfies the PoW difficulty requirements,
// either using the usual ethash cache for it, or alternatively using a full DAG
// to make remote mining fast.
func (ethash *Ethash) verifySeal(chain consensus.ChainHeaderReader, header *types.Header, fulldag bool) error {
	// Quorum: ethash consensus is only used in raft for Quorum, skip verifySeal
	if chain != nil && chain.Config().IsQuorum {
		return nil
	}
	// If we're running a fake PoW, accept any seal as valid
	if ethash.config.PowMode == ModeFake || ethash.config.PowMode == ModeFullFake {
		time.Sleep(ethash.fakeDelay)
		if ethash.fakeFail == header.Number.Uint64() {
			return errInvalidPoW
		}
		return nil
	}
	// If we're running a shared PoW, delegate verification to it
	if ethash.shared != nil {
		return ethash.shared.verifySeal(chain, header, fulldag)
	}
	// Ensure that we have a valid difficulty for the block
	if header.Difficulty.Sign() <= 0 {
		return errInvalidDifficulty
	}
	// Recompute the digest and PoW values
	number := header.Number.Uint64()

	var (
		digest []byte
		result []byte
	)
	// If fast-but-heavy PoW verification was requested, use an ethash dataset
	if fulldag {
		dataset := ethash.dataset(number, true)
		if dataset.generated() {
			digest, result = hashimotoFull(dataset.dataset, ethash.SealHash(header).Bytes(), header.Nonce.Uint64())

			// Datasets are unmapped in a finalizer. Ensure that the dataset stays alive
			// until after the call to hashimotoFull so it's not unmapped while being used.
			runtime.KeepAlive(dataset)
		} else {
			// Dataset not yet generated, don't hang, use a cache instead
			fulldag = false
		}
	}
	// If slow-but-light PoW verification was requested (or DAG not yet ready), use an ethash cache
	if !fulldag {
		cache := ethash.cache(number)

		size := datasetSize(number)
		if ethash.config.PowMode == ModeTest {
			size = 32 * 1024
		}
		digest, result = hashimotoLight(size, cache.cache, ethash.SealHash(header).Bytes(), header.Nonce.Uint64())

		// Caches are unmapped in a finalizer. Ensure that the cache stays alive
		// until after the call to hashimotoLight so it's not unmapped while being used.
		runtime.KeepAlive(cache)
	}
	// Verify the calculated values against the ones provided in the header
	if !bytes.Equal(header.MixDigest[:], digest) {
		return errInvalidMixDigest
	}
	target := new(big.Int).Div(two256, header.Difficulty)
	if new(big.Int).SetBytes(result).Cmp(target) > 0 {
		return errInvalidPoW
	}
	return nil
}

// Prepare implements consensus.Engine, initializing the difficulty field of a
// header to conform to the ethash protocol. The changes are done inline.
func (ethash *Ethash) Prepare(chain consensus.ChainHeaderReader, header *types.Header) error {
	parent := chain.GetHeader(header.ParentHash, header.Number.Uint64()-1)
	if parent == nil {
		return consensus.ErrUnknownAncestor
	}
	header.Difficulty = ethash.CalcDifficulty(chain, header.Time, parent)
	return nil
}

// Finalize implements consensus.Engine, accumulating the block and uncle rewards,
// setting the final state on the header
func (ethash *Ethash) Finalize(chain consensus.ChainHeaderReader, header *types.Header, state *state.StateDB, txs []*types.Transaction, uncles []*types.Header) {
	// Accumulate any block and uncle rewards and commit the final state root
	accumulateRewards(chain.Config(), state, header, uncles)
	header.Root = state.IntermediateRoot(chain.Config().IsEIP158(header.Number))
}

// FinalizeAndAssemble implements consensus.Engine, accumulating the block and
// uncle rewards, setting the final state and assembling the block.
func (ethash *Ethash) FinalizeAndAssemble(chain consensus.ChainHeaderReader, header *types.Header, state *state.StateDB, txs []*types.Transaction, uncles []*types.Header, receipts []*types.Receipt) (*types.Block, error) {
	// Finalize block
	ethash.Finalize(chain, header, state, txs, uncles)

	// Header seems complete, assemble into a block and return
	return types.NewBlock(header, txs, uncles, receipts, trie.NewStackTrie(nil)), nil
}

// SealHash returns the hash of a block prior to it being sealed.
func (ethash *Ethash) SealHash(header *types.Header) (hash common.Hash) {
	hasher := sha3.NewLegacyKeccak256()

	rlp.Encode(hasher, []interface{}{
		header.ParentHash,
		header.UncleHash,
		header.Coinbase,
		header.Root,
		header.TxHash,
		header.ReceiptHash,
		header.Bloom,
		header.Difficulty,
		header.Number,
		header.GasLimit,
		header.GasUsed,
		header.Time,
		header.Extra,
	})
	hasher.Sum(hash[:0])
	return hash
}

// Some weird constants to avoid constant memory allocs for them.
var (
	big8  = big.NewInt(8)
	big32 = big.NewInt(32)
)

// AccumulateRewards credits the coinbase of the given block with the mining
// reward. The total reward consists of the static block reward and rewards for
// included uncles. The coinbase of each uncle block is also rewarded.
func accumulateRewards(config *params.ChainConfig, state *state.StateDB, header *types.Header, uncles []*types.Header) {
<<<<<<< HEAD

	// Quorum: Disable reward for Quorum if gas price is not enabled,
	// otherwise static block reward will impact Raft (even though the gas price is zero)
	if config.IsQuorum && !config.IsGasPriceEnabled(header.Number) {
		return
	}

=======
	// Skip block reward in catalyst mode
	if config.IsCatalyst(header.Number) {
		return
	}
>>>>>>> 991384a7
	// Select the correct block reward based on chain progression
	blockReward := FrontierBlockReward
	if config.IsByzantium(header.Number) {
		blockReward = ByzantiumBlockReward
	}
	if config.IsConstantinople(header.Number) {
		blockReward = ConstantinopleBlockReward
	}

	// Accumulate the rewards for the miner and any included uncles
	reward := new(big.Int).Set(blockReward)
	r := new(big.Int)
	for _, uncle := range uncles {
		r.Add(uncle.Number, big8)
		r.Sub(r, header.Number)
		r.Mul(r, blockReward)
		r.Div(r, big8)
		state.AddBalance(uncle.Coinbase, r)

		r.Div(blockReward, big32)
		reward.Add(reward, r)
	}
	state.AddBalance(header.Coinbase, reward)
}

// Quorum: wrapper for accumulateRewards to be called by raft minter
func AccumulateRewards(config *params.ChainConfig, state *state.StateDB, header *types.Header, uncles []*types.Header) {
	accumulateRewards(config, state, header, uncles)
}<|MERGE_RESOLUTION|>--- conflicted
+++ resolved
@@ -251,13 +251,10 @@
 // stock Ethereum ethash engine.
 // See YP section 4.3.4. "Block Header Validity"
 func (ethash *Ethash) verifyHeader(chain consensus.ChainHeaderReader, header, parent *types.Header, uncle bool, seal bool, unixNow int64) error {
-<<<<<<< HEAD
 	// Quorum: ethash consensus is only used in raft for Quorum, skip verifyHeader
 	if chain != nil && chain.Config().IsQuorum {
 		return nil
 	}
-=======
->>>>>>> 991384a7
 	// Ensure that the header's extra-data section is of a reasonable size
 	if uint64(len(header.Extra)) > params.MaximumExtraDataSize {
 		return fmt.Errorf("extra-data too long: %d > %d", len(header.Extra), params.MaximumExtraDataSize)
@@ -637,7 +634,6 @@
 // reward. The total reward consists of the static block reward and rewards for
 // included uncles. The coinbase of each uncle block is also rewarded.
 func accumulateRewards(config *params.ChainConfig, state *state.StateDB, header *types.Header, uncles []*types.Header) {
-<<<<<<< HEAD
 
 	// Quorum: Disable reward for Quorum if gas price is not enabled,
 	// otherwise static block reward will impact Raft (even though the gas price is zero)
@@ -645,12 +641,10 @@
 		return
 	}
 
-=======
 	// Skip block reward in catalyst mode
 	if config.IsCatalyst(header.Number) {
 		return
 	}
->>>>>>> 991384a7
 	// Select the correct block reward based on chain progression
 	blockReward := FrontierBlockReward
 	if config.IsByzantium(header.Number) {
