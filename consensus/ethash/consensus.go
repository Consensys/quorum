// Copyright 2017 The go-ethereum Authors
// This file is part of the go-ethereum library.
//
// The go-ethereum library is free software: you can redistribute it and/or modify
// it under the terms of the GNU Lesser General Public License as published by
// the Free Software Foundation, either version 3 of the License, or
// (at your option) any later version.
//
// The go-ethereum library is distributed in the hope that it will be useful,
// but WITHOUT ANY WARRANTY; without even the implied warranty of
// MERCHANTABILITY or FITNESS FOR A PARTICULAR PURPOSE. See the
// GNU Lesser General Public License for more details.
//
// You should have received a copy of the GNU Lesser General Public License
// along with the go-ethereum library. If not, see <http://www.gnu.org/licenses/>.

package ethash

import (
	"bytes"
	"errors"
	"fmt"
	"math/big"
	"runtime"
	"time"

	mapset "github.com/deckarep/golang-set"
	"github.com/ethereum/go-ethereum/common"
	"github.com/ethereum/go-ethereum/common/math"
	"github.com/ethereum/go-ethereum/consensus"
	"github.com/ethereum/go-ethereum/consensus/misc"
	"github.com/ethereum/go-ethereum/core/state"
	"github.com/ethereum/go-ethereum/core/types"
	"github.com/ethereum/go-ethereum/params"
	"github.com/ethereum/go-ethereum/rlp"
	"github.com/ethereum/go-ethereum/trie"
	"golang.org/x/crypto/sha3"
)

// Ethash proof-of-work protocol constants.
var (
	FrontierBlockReward           = big.NewInt(5e+18) // Block reward in wei for successfully mining a block
	ByzantiumBlockReward          = big.NewInt(3e+18) // Block reward in wei for successfully mining a block upward from Byzantium
	ConstantinopleBlockReward     = big.NewInt(2e+18) // Block reward in wei for successfully mining a block upward from Constantinople
	maxUncles                     = 2                 // Maximum number of uncles allowed in a single block
	allowedFutureBlockTimeSeconds = int64(15)         // Max seconds from current time allowed for blocks, before they're considered future blocks

	// calcDifficultyEip2384 is the difficulty adjustment algorithm as specified by EIP 2384.
	// It offsets the bomb 4M blocks from Constantinople, so in total 9M blocks.
	// Specification EIP-2384: https://eips.ethereum.org/EIPS/eip-2384
	calcDifficultyEip2384 = makeDifficultyCalculator(big.NewInt(9000000))

	// calcDifficultyConstantinople is the difficulty adjustment algorithm for Constantinople.
	// It returns the difficulty that a new block should have when created at time given the
	// parent block's time and difficulty. The calculation uses the Byzantium rules, but with
	// bomb offset 5M.
	// Specification EIP-1234: https://eips.ethereum.org/EIPS/eip-1234
	calcDifficultyConstantinople = makeDifficultyCalculator(big.NewInt(5000000))

	// calcDifficultyByzantium is the difficulty adjustment algorithm. It returns
	// the difficulty that a new block should have when created at time given the
	// parent block's time and difficulty. The calculation uses the Byzantium rules.
	// Specification EIP-649: https://eips.ethereum.org/EIPS/eip-649
	calcDifficultyByzantium = makeDifficultyCalculator(big.NewInt(3000000))
)

// Various error messages to mark blocks invalid. These should be private to
// prevent engine specific errors from being referenced in the remainder of the
// codebase, inherently breaking if the engine is swapped out. Please put common
// error types into the consensus package.
var (
	errOlderBlockTime    = errors.New("timestamp older than parent")
	errTooManyUncles     = errors.New("too many uncles")
	errDuplicateUncle    = errors.New("duplicate uncle")
	errUncleIsAncestor   = errors.New("uncle is ancestor")
	errDanglingUncle     = errors.New("uncle's parent is not ancestor")
	errInvalidDifficulty = errors.New("non-positive difficulty")
	errInvalidMixDigest  = errors.New("invalid mix digest")
	errInvalidPoW        = errors.New("invalid proof-of-work")
)

// Author implements consensus.Engine, returning the header's coinbase as the
// proof-of-work verified author of the block.
func (ethash *Ethash) Author(header *types.Header) (common.Address, error) {
	return header.Coinbase, nil
}

// VerifyHeader checks whether a header conforms to the consensus rules of the
// stock Ethereum ethash engine.
func (ethash *Ethash) VerifyHeader(chain consensus.ChainHeaderReader, header *types.Header, seal bool) error {
	// If we're running a full engine faking, accept any input as valid
	if ethash.config.PowMode == ModeFullFake {
		return nil
	}
	// Short circuit if the header is known, or its parent not
	number := header.Number.Uint64()
	if chain.GetHeader(header.Hash(), number) != nil {
		return nil
	}
	parent := chain.GetHeader(header.ParentHash, number-1)
	if parent == nil {
		return consensus.ErrUnknownAncestor
	}
	// Sanity checks passed, do a proper verification
	return ethash.verifyHeader(chain, header, parent, false, seal, time.Now().Unix())
}

// VerifyHeaders is similar to VerifyHeader, but verifies a batch of headers
// concurrently. The method returns a quit channel to abort the operations and
// a results channel to retrieve the async verifications.
func (ethash *Ethash) VerifyHeaders(chain consensus.ChainHeaderReader, headers []*types.Header, seals []bool) (chan<- struct{}, <-chan error) {
	// If we're running a full engine faking, accept any input as valid
	if ethash.config.PowMode == ModeFullFake || len(headers) == 0 {
		abort, results := make(chan struct{}), make(chan error, len(headers))
		for i := 0; i < len(headers); i++ {
			results <- nil
		}
		return abort, results
	}

	// Spawn as many workers as allowed threads
	workers := runtime.GOMAXPROCS(0)
	if len(headers) < workers {
		workers = len(headers)
	}

	// Create a task channel and spawn the verifiers
	var (
		inputs  = make(chan int)
		done    = make(chan int, workers)
		errors  = make([]error, len(headers))
		abort   = make(chan struct{})
		unixNow = time.Now().Unix()
	)
	for i := 0; i < workers; i++ {
		go func() {
			for index := range inputs {
				errors[index] = ethash.verifyHeaderWorker(chain, headers, seals, index, unixNow)
				done <- index
			}
		}()
	}

	errorsOut := make(chan error, len(headers))
	go func() {
		defer close(inputs)
		var (
			in, out = 0, 0
			checked = make([]bool, len(headers))
			inputs  = inputs
		)
		for {
			select {
			case inputs <- in:
				if in++; in == len(headers) {
					// Reached end of headers. Stop sending to workers.
					inputs = nil
				}
			case index := <-done:
				for checked[index] = true; checked[out]; out++ {
					errorsOut <- errors[out]
					if out == len(headers)-1 {
						return
					}
				}
			case <-abort:
				return
			}
		}
	}()
	return abort, errorsOut
}

func (ethash *Ethash) verifyHeaderWorker(chain consensus.ChainHeaderReader, headers []*types.Header, seals []bool, index int, unixNow int64) error {
	var parent *types.Header
	if index == 0 {
		parent = chain.GetHeader(headers[0].ParentHash, headers[0].Number.Uint64()-1)
	} else if headers[index-1].Hash() == headers[index].ParentHash {
		parent = headers[index-1]
	}
	if parent == nil {
		return consensus.ErrUnknownAncestor
	}
	return ethash.verifyHeader(chain, headers[index], parent, false, seals[index], unixNow)
}

// VerifyUncles verifies that the given block's uncles conform to the consensus
// rules of the stock Ethereum ethash engine.
func (ethash *Ethash) VerifyUncles(chain consensus.ChainReader, block *types.Block) error {
	// If we're running a full engine faking, accept any input as valid
	if ethash.config.PowMode == ModeFullFake {
		return nil
	}
	// Verify that there are at most 2 uncles included in this block
	if len(block.Uncles()) > maxUncles {
		return errTooManyUncles
	}
	if len(block.Uncles()) == 0 {
		return nil
	}
	// Gather the set of past uncles and ancestors
	uncles, ancestors := mapset.NewSet(), make(map[common.Hash]*types.Header)

	number, parent := block.NumberU64()-1, block.ParentHash()
	for i := 0; i < 7; i++ {
		ancestorHeader := chain.GetHeader(parent, number)
		if ancestorHeader == nil {
			break
		}
		ancestors[parent] = ancestorHeader
		// If the ancestor doesn't have any uncles, we don't have to iterate them
		if ancestorHeader.UncleHash != types.EmptyUncleHash {
			// Need to add those uncles to the blacklist too
			ancestor := chain.GetBlock(parent, number)
			if ancestor == nil {
				break
			}
			for _, uncle := range ancestor.Uncles() {
				uncles.Add(uncle.Hash())
			}
		}
		parent, number = ancestorHeader.ParentHash, number-1
	}
	ancestors[block.Hash()] = block.Header()
	uncles.Add(block.Hash())

	// Verify each of the uncles that it's recent, but not an ancestor
	for _, uncle := range block.Uncles() {
		// Make sure every uncle is rewarded only once
		hash := uncle.Hash()
		if uncles.Contains(hash) {
			return errDuplicateUncle
		}
		uncles.Add(hash)

		// Make sure the uncle has a valid ancestry
		if ancestors[hash] != nil {
			return errUncleIsAncestor
		}
		if ancestors[uncle.ParentHash] == nil || uncle.ParentHash == block.ParentHash() {
			return errDanglingUncle
		}
		if err := ethash.verifyHeader(chain, uncle, ancestors[uncle.ParentHash], true, true, time.Now().Unix()); err != nil {
			return err
		}
	}
	return nil
}

// verifyHeader checks whether a header conforms to the consensus rules of the
// stock Ethereum ethash engine.
// See YP section 4.3.4. "Block Header Validity"
func (ethash *Ethash) verifyHeader(chain consensus.ChainHeaderReader, header, parent *types.Header, uncle bool, seal bool, unixNow int64) error {
	// Quorum: ethash consensus is only used in raft for Quorum, skip verifyHeader
	if chain != nil && chain.Config().IsQuorum {
		return nil
	}
	// Ensure that the header's extra-data section is of a reasonable size
	if uint64(len(header.Extra)) > params.MaximumExtraDataSize {
		return fmt.Errorf("extra-data too long: %d > %d", len(header.Extra), params.MaximumExtraDataSize)
	}
	// Verify the header's timestamp
	if !uncle {
		if header.Time > uint64(unixNow+allowedFutureBlockTimeSeconds) {
			return consensus.ErrFutureBlock
		}
	}
	if header.Time <= parent.Time {
		return errOlderBlockTime
	}
	// Verify the block's difficulty based on its timestamp and parent's difficulty
	expected := ethash.CalcDifficulty(chain, header.Time, parent)

	if expected.Cmp(header.Difficulty) != 0 {
		return fmt.Errorf("invalid difficulty: have %v, want %v", header.Difficulty, expected)
	}
	// Verify that the gas limit is <= 2^63-1
	cap := uint64(0x7fffffffffffffff)
	if header.GasLimit > cap {
		return fmt.Errorf("invalid gasLimit: have %v, max %v", header.GasLimit, cap)
	}
	// Verify that the gasUsed is <= gasLimit
	if header.GasUsed > header.GasLimit {
		return fmt.Errorf("invalid gasUsed: have %d, gasLimit %d", header.GasUsed, header.GasLimit)
	}

	// Verify that the gas limit remains within allowed bounds
	diff := int64(parent.GasLimit) - int64(header.GasLimit)
	if diff < 0 {
		diff *= -1
	}
	limit := parent.GasLimit / params.OriginalGasLimitBoundDivisor

	if uint64(diff) >= limit || header.GasLimit < params.OriginalMinGasLimit {
		return fmt.Errorf("invalid gas limit: have %d, want %d += %d", header.GasLimit, parent.GasLimit, limit)
	}
	// Verify that the block number is parent's +1
	if diff := new(big.Int).Sub(header.Number, parent.Number); diff.Cmp(big.NewInt(1)) != 0 {
		return consensus.ErrInvalidNumber
	}
	// Verify the engine specific seal securing the block
	if seal {
		if err := ethash.verifySeal(chain, header, false); err != nil {
			return err
		}
	}
	// If all checks passed, validate any special fields for hard forks
	if err := misc.VerifyDAOHeaderExtraData(chain.Config(), header); err != nil {
		return err
	}
	if err := misc.VerifyForkHashes(chain.Config(), header, uncle); err != nil {
		return err
	}
	return nil
}

// CalcDifficulty is the difficulty adjustment algorithm. It returns
// the difficulty that a new block should have when created at time
// given the parent block's time and difficulty.
func (ethash *Ethash) CalcDifficulty(chain consensus.ChainHeaderReader, time uint64, parent *types.Header) *big.Int {
	return CalcDifficulty(chain.Config(), time, parent)
}

// CalcDifficulty is the difficulty adjustment algorithm. It returns
// the difficulty that a new block should have when created at time
// given the parent block's time and difficulty.
func CalcDifficulty(config *params.ChainConfig, time uint64, parent *types.Header) *big.Int {
	next := new(big.Int).Add(parent.Number, big1)
	switch {
	case config.IsCatalyst(next):
		return big.NewInt(1)
	case config.IsMuirGlacier(next):
		return calcDifficultyEip2384(time, parent)
	case config.IsConstantinople(next):
		return calcDifficultyConstantinople(time, parent)
	case config.IsByzantium(next):
		return calcDifficultyByzantium(time, parent)
	case config.IsHomestead(next):
		return calcDifficultyHomestead(time, parent)
	default:
		return calcDifficultyFrontier(time, parent)
	}
}

// Some weird constants to avoid constant memory allocs for them.
var (
	expDiffPeriod = big.NewInt(100000)
	big1          = big.NewInt(1)
	big2          = big.NewInt(2)
	big9          = big.NewInt(9)
	big10         = big.NewInt(10)
	bigMinus99    = big.NewInt(-99)
)

// makeDifficultyCalculator creates a difficultyCalculator with the given bomb-delay.
// the difficulty is calculated with Byzantium rules, which differs from Homestead in
// how uncles affect the calculation
func makeDifficultyCalculator(bombDelay *big.Int) func(time uint64, parent *types.Header) *big.Int {
	// Note, the calculations below looks at the parent number, which is 1 below
	// the block number. Thus we remove one from the delay given
	bombDelayFromParent := new(big.Int).Sub(bombDelay, big1)
	return func(time uint64, parent *types.Header) *big.Int {
		// https://github.com/ethereum/EIPs/issues/100.
		// algorithm:
		// diff = (parent_diff +
		//         (parent_diff / 2048 * max((2 if len(parent.uncles) else 1) - ((timestamp - parent.timestamp) // 9), -99))
		//        ) + 2^(periodCount - 2)

		bigTime := new(big.Int).SetUint64(time)
		bigParentTime := new(big.Int).SetUint64(parent.Time)

		// holds intermediate values to make the algo easier to read & audit
		x := new(big.Int)
		y := new(big.Int)

		// (2 if len(parent_uncles) else 1) - (block_timestamp - parent_timestamp) // 9
		x.Sub(bigTime, bigParentTime)
		x.Div(x, big9)
		if parent.UncleHash == types.EmptyUncleHash {
			x.Sub(big1, x)
		} else {
			x.Sub(big2, x)
		}
		// max((2 if len(parent_uncles) else 1) - (block_timestamp - parent_timestamp) // 9, -99)
		if x.Cmp(bigMinus99) < 0 {
			x.Set(bigMinus99)
		}
		// parent_diff + (parent_diff / 2048 * max((2 if len(parent.uncles) else 1) - ((timestamp - parent.timestamp) // 9), -99))
		y.Div(parent.Difficulty, params.DifficultyBoundDivisor)
		x.Mul(y, x)
		x.Add(parent.Difficulty, x)

		// minimum difficulty can ever be (before exponential factor)
		if x.Cmp(params.MinimumDifficulty) < 0 {
			x.Set(params.MinimumDifficulty)
		}
		// calculate a fake block number for the ice-age delay
		// Specification: https://eips.ethereum.org/EIPS/eip-1234
		fakeBlockNumber := new(big.Int)
		if parent.Number.Cmp(bombDelayFromParent) >= 0 {
			fakeBlockNumber = fakeBlockNumber.Sub(parent.Number, bombDelayFromParent)
		}
		// for the exponential factor
		periodCount := fakeBlockNumber
		periodCount.Div(periodCount, expDiffPeriod)

		// the exponential factor, commonly referred to as "the bomb"
		// diff = diff + 2^(periodCount - 2)
		if periodCount.Cmp(big1) > 0 {
			y.Sub(periodCount, big2)
			y.Exp(big2, y, nil)
			x.Add(x, y)
		}
		return x
	}
}

// calcDifficultyHomestead is the difficulty adjustment algorithm. It returns
// the difficulty that a new block should have when created at time given the
// parent block's time and difficulty. The calculation uses the Homestead rules.
func calcDifficultyHomestead(time uint64, parent *types.Header) *big.Int {
	// https://github.com/ethereum/EIPs/blob/master/EIPS/eip-2.md
	// algorithm:
	// diff = (parent_diff +
	//         (parent_diff / 2048 * max(1 - (block_timestamp - parent_timestamp) // 10, -99))
	//        ) + 2^(periodCount - 2)

	bigTime := new(big.Int).SetUint64(time)
	bigParentTime := new(big.Int).SetUint64(parent.Time)

	// holds intermediate values to make the algo easier to read & audit
	x := new(big.Int)
	y := new(big.Int)

	// 1 - (block_timestamp - parent_timestamp) // 10
	x.Sub(bigTime, bigParentTime)
	x.Div(x, big10)
	x.Sub(big1, x)

	// max(1 - (block_timestamp - parent_timestamp) // 10, -99)
	if x.Cmp(bigMinus99) < 0 {
		x.Set(bigMinus99)
	}
	// (parent_diff + parent_diff // 2048 * max(1 - (block_timestamp - parent_timestamp) // 10, -99))
	y.Div(parent.Difficulty, params.DifficultyBoundDivisor)
	x.Mul(y, x)
	x.Add(parent.Difficulty, x)

	// minimum difficulty can ever be (before exponential factor)
	if x.Cmp(params.MinimumDifficulty) < 0 {
		x.Set(params.MinimumDifficulty)
	}
	// for the exponential factor
	periodCount := new(big.Int).Add(parent.Number, big1)
	periodCount.Div(periodCount, expDiffPeriod)

	// the exponential factor, commonly referred to as "the bomb"
	// diff = diff + 2^(periodCount - 2)
	if periodCount.Cmp(big1) > 0 {
		y.Sub(periodCount, big2)
		y.Exp(big2, y, nil)
		x.Add(x, y)
	}
	return x
}

// calcDifficultyFrontier is the difficulty adjustment algorithm. It returns the
// difficulty that a new block should have when created at time given the parent
// block's time and difficulty. The calculation uses the Frontier rules.
func calcDifficultyFrontier(time uint64, parent *types.Header) *big.Int {
	diff := new(big.Int)
	adjust := new(big.Int).Div(parent.Difficulty, params.DifficultyBoundDivisor)
	bigTime := new(big.Int)
	bigParentTime := new(big.Int)

	bigTime.SetUint64(time)
	bigParentTime.SetUint64(parent.Time)

	if bigTime.Sub(bigTime, bigParentTime).Cmp(params.DurationLimit) < 0 {
		diff.Add(parent.Difficulty, adjust)
	} else {
		diff.Sub(parent.Difficulty, adjust)
	}
	if diff.Cmp(params.MinimumDifficulty) < 0 {
		diff.Set(params.MinimumDifficulty)
	}

	periodCount := new(big.Int).Add(parent.Number, big1)
	periodCount.Div(periodCount, expDiffPeriod)
	if periodCount.Cmp(big1) > 0 {
		// diff = diff + 2^(periodCount - 2)
		expDiff := periodCount.Sub(periodCount, big2)
		expDiff.Exp(big2, expDiff, nil)
		diff.Add(diff, expDiff)
		diff = math.BigMax(diff, params.MinimumDifficulty)
	}
	return diff
}

// Exported for fuzzing
var FrontierDifficultyCalulator = calcDifficultyFrontier
var HomesteadDifficultyCalulator = calcDifficultyHomestead
var DynamicDifficultyCalculator = makeDifficultyCalculator

// verifySeal checks whether a block satisfies the PoW difficulty requirements,
// either using the usual ethash cache for it, or alternatively using a full DAG
// to make remote mining fast.
func (ethash *Ethash) verifySeal(chain consensus.ChainHeaderReader, header *types.Header, fulldag bool) error {
	// Quorum: ethash consensus is only used in raft for Quorum, skip verifySeal
	if chain != nil && chain.Config().IsQuorum {
		return nil
	}
	// If we're running a fake PoW, accept any seal as valid
	if ethash.config.PowMode == ModeFake || ethash.config.PowMode == ModeFullFake {
		time.Sleep(ethash.fakeDelay)
		if ethash.fakeFail == header.Number.Uint64() {
			return errInvalidPoW
		}
		return nil
	}
	// If we're running a shared PoW, delegate verification to it
	if ethash.shared != nil {
		return ethash.shared.verifySeal(chain, header, fulldag)
	}
	// Ensure that we have a valid difficulty for the block
	if header.Difficulty.Sign() <= 0 {
		return errInvalidDifficulty
	}
	// Recompute the digest and PoW values
	number := header.Number.Uint64()

	var (
		digest []byte
		result []byte
	)
	// If fast-but-heavy PoW verification was requested, use an ethash dataset
	if fulldag {
		dataset := ethash.dataset(number, true)
		if dataset.generated() {
			digest, result = hashimotoFull(dataset.dataset, ethash.SealHash(header).Bytes(), header.Nonce.Uint64())

			// Datasets are unmapped in a finalizer. Ensure that the dataset stays alive
			// until after the call to hashimotoFull so it's not unmapped while being used.
			runtime.KeepAlive(dataset)
		} else {
			// Dataset not yet generated, don't hang, use a cache instead
			fulldag = false
		}
	}
	// If slow-but-light PoW verification was requested (or DAG not yet ready), use an ethash cache
	if !fulldag {
		cache := ethash.cache(number)

		size := datasetSize(number)
		if ethash.config.PowMode == ModeTest {
			size = 32 * 1024
		}
		digest, result = hashimotoLight(size, cache.cache, ethash.SealHash(header).Bytes(), header.Nonce.Uint64())

		// Caches are unmapped in a finalizer. Ensure that the cache stays alive
		// until after the call to hashimotoLight so it's not unmapped while being used.
		runtime.KeepAlive(cache)
	}
	// Verify the calculated values against the ones provided in the header
	if !bytes.Equal(header.MixDigest[:], digest) {
		return errInvalidMixDigest
	}
	target := new(big.Int).Div(two256, header.Difficulty)
	if new(big.Int).SetBytes(result).Cmp(target) > 0 {
		return errInvalidPoW
	}
	return nil
}

// Prepare implements consensus.Engine, initializing the difficulty field of a
// header to conform to the ethash protocol. The changes are done inline.
func (ethash *Ethash) Prepare(chain consensus.ChainHeaderReader, header *types.Header) error {
	parent := chain.GetHeader(header.ParentHash, header.Number.Uint64()-1)
	if parent == nil {
		return consensus.ErrUnknownAncestor
	}
	header.Difficulty = ethash.CalcDifficulty(chain, header.Time, parent)
	return nil
}

// Finalize implements consensus.Engine, accumulating the block and uncle rewards,
// setting the final state on the header
func (ethash *Ethash) Finalize(chain consensus.ChainHeaderReader, header *types.Header, state *state.StateDB, txs []*types.Transaction, uncles []*types.Header) {
	// Accumulate any block and uncle rewards and commit the final state root
	accumulateRewards(chain.Config(), state, header, uncles)
	header.Root = state.IntermediateRoot(chain.Config().IsEIP158(header.Number))
}

// FinalizeAndAssemble implements consensus.Engine, accumulating the block and
// uncle rewards, setting the final state and assembling the block.
func (ethash *Ethash) FinalizeAndAssemble(chain consensus.ChainHeaderReader, header *types.Header, state *state.StateDB, txs []*types.Transaction, uncles []*types.Header, receipts []*types.Receipt) (*types.Block, error) {
	// Finalize block
	ethash.Finalize(chain, header, state, txs, uncles)

	// Header seems complete, assemble into a block and return
	return types.NewBlock(header, txs, uncles, receipts, trie.NewStackTrie(nil)), nil
}

// SealHash returns the hash of a block prior to it being sealed.
func (ethash *Ethash) SealHash(header *types.Header) (hash common.Hash) {
	hasher := sha3.NewLegacyKeccak256()

	rlp.Encode(hasher, []interface{}{
		header.ParentHash,
		header.UncleHash,
		header.Coinbase,
		header.Root,
		header.TxHash,
		header.ReceiptHash,
		header.Bloom,
		header.Difficulty,
		header.Number,
		header.GasLimit,
		header.GasUsed,
		header.Time,
		header.Extra,
	})
	hasher.Sum(hash[:0])
	return hash
}

// Some weird constants to avoid constant memory allocs for them.
var (
	big8  = big.NewInt(8)
	big32 = big.NewInt(32)
)

// AccumulateRewards credits the coinbase of the given block with the mining
// reward. The total reward consists of the static block reward and rewards for
// included uncles. The coinbase of each uncle block is also rewarded.
func accumulateRewards(config *params.ChainConfig, state *state.StateDB, header *types.Header, uncles []*types.Header) {
<<<<<<< HEAD
=======
	// Skip block reward in catalyst mode
	if config.IsCatalyst(header.Number) {
		return
	}
>>>>>>> 8d2b8b5e

	// Quorum:
	// Historically, quorum was adding (static) reward to account 0x0.
	// So need to ensure this is still the case if gas price is not enabled, otherwise reward goes to coinbase.
	headerCoinbase := header.Coinbase
	if config.IsQuorum && !config.IsGasPriceEnabled(header.Number) {
		headerCoinbase = common.Address{0x0000000000000000000000}
	}

<<<<<<< HEAD
=======
	// Skip block reward in catalyst mode
	if config.IsCatalyst(header.Number) {
		return
	}
>>>>>>> 8d2b8b5e
	// Select the correct block reward based on chain progression
	blockReward := FrontierBlockReward
	if config.IsByzantium(header.Number) {
		blockReward = ByzantiumBlockReward
	}
	if config.IsConstantinople(header.Number) {
		blockReward = ConstantinopleBlockReward
	}

	// Accumulate the rewards for the miner and any included uncles
	reward := new(big.Int).Set(blockReward)
	r := new(big.Int)
	for _, uncle := range uncles {
		r.Add(uncle.Number, big8)
		r.Sub(r, header.Number)
		r.Mul(r, blockReward)
		r.Div(r, big8)
		state.AddBalance(uncle.Coinbase, r)

		r.Div(blockReward, big32)
		reward.Add(reward, r)
	}
	state.AddBalance(headerCoinbase, reward)
}

// Quorum: wrapper for accumulateRewards to be called by raft minter
func AccumulateRewards(config *params.ChainConfig, state *state.StateDB, header *types.Header, uncles []*types.Header) {
	accumulateRewards(config, state, header, uncles)
}<|MERGE_RESOLUTION|>--- conflicted
+++ resolved
@@ -634,13 +634,10 @@
 // reward. The total reward consists of the static block reward and rewards for
 // included uncles. The coinbase of each uncle block is also rewarded.
 func accumulateRewards(config *params.ChainConfig, state *state.StateDB, header *types.Header, uncles []*types.Header) {
-<<<<<<< HEAD
-=======
 	// Skip block reward in catalyst mode
 	if config.IsCatalyst(header.Number) {
 		return
 	}
->>>>>>> 8d2b8b5e
 
 	// Quorum:
 	// Historically, quorum was adding (static) reward to account 0x0.
@@ -650,13 +647,6 @@
 		headerCoinbase = common.Address{0x0000000000000000000000}
 	}
 
-<<<<<<< HEAD
-=======
-	// Skip block reward in catalyst mode
-	if config.IsCatalyst(header.Number) {
-		return
-	}
->>>>>>> 8d2b8b5e
 	// Select the correct block reward based on chain progression
 	blockReward := FrontierBlockReward
 	if config.IsByzantium(header.Number) {
