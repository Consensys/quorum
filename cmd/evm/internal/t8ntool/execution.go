--- conflicted
+++ resolved
@@ -145,11 +145,7 @@
 		statedb.Prepare(tx.Hash(), blockHash, txIndex)
 		txContext := core.NewEVMTxContext(msg)
 		snapshot := statedb.Snapshot()
-<<<<<<< HEAD
-		evm := vm.NewEVM(vmContext, txContext, statedb, chainConfig, vmConfig)
-=======
 		evm := vm.NewEVM(vmContext, txContext, statedb, privateStatedb, chainConfig, vmConfig)
->>>>>>> 6665a93d
 
 		// (ret []byte, usedGas uint64, failed bool, err error)
 		msgResult, err := core.ApplyMessage(evm, msg, gaspool)
