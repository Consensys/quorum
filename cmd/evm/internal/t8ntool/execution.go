--- conflicted
+++ resolved
@@ -144,10 +144,7 @@
 		vmConfig.Tracer = tracer
 		vmConfig.Debug = (tracer != nil)
 		statedb.Prepare(tx.Hash(), blockHash, txIndex)
-<<<<<<< HEAD
-=======
 		privateStatedb.Prepare(tx.Hash(), blockHash, txIndex)
->>>>>>> 9c76ee9a
 		txContext := core.NewEVMTxContext(msg)
 		snapshot := statedb.Snapshot()
 		evm := vm.NewEVM(vmContext, txContext, statedb, privateStatedb, chainConfig, vmConfig)
