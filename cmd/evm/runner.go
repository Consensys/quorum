--- conflicted
+++ resolved
@@ -37,7 +37,7 @@
 	"github.com/ethereum/go-ethereum/ethdb"
 	"github.com/ethereum/go-ethereum/log"
 	"github.com/ethereum/go-ethereum/params"
-	cli "gopkg.in/urfave/cli.v1"
+	"gopkg.in/urfave/cli.v1"
 )
 
 var runCommand = cli.Command{
@@ -96,32 +96,18 @@
 	} else {
 		debugLogger = vm.NewStructLogger(logconfig)
 	}
+	db := ethdb.NewMemDatabase()
 	if ctx.GlobalString(GenesisFlag.Name) != "" {
 		gen := readGenesis(ctx.GlobalString(GenesisFlag.Name))
-<<<<<<< HEAD
-		persistentEthdb := ethdb.NewMemDatabase()
-		genesis := gen.ToBlock(persistentEthdb)
-		stateBackingStore := state.NewDatabase(persistentEthdb)
-		statedb, _ = state.New(genesis.Root(), stateBackingStore)
-		statedb.SetPersistentEthdb(persistentEthdb)
-=======
 		genesisConfig = gen
-		db := ethdb.NewMemDatabase()
 		genesis := gen.ToBlock(db)
 		statedb, _ = state.New(genesis.Root(), state.NewDatabase(db))
->>>>>>> e80b2969
 		chainConfig = gen.Config
 	} else {
-<<<<<<< HEAD
-		persistentEthdb := ethdb.NewMemDatabase()
-		stateBackingStore := state.NewDatabase(persistentEthdb)
-		statedb, _ = state.New(common.Hash{}, stateBackingStore)
-		statedb.SetPersistentEthdb(persistentEthdb)
-=======
-		statedb, _ = state.New(common.Hash{}, state.NewDatabase(ethdb.NewMemDatabase()))
+		statedb, _ = state.New(common.Hash{}, state.NewDatabase(db))
 		genesisConfig = new(core.Genesis)
->>>>>>> e80b2969
-	}
+	}
+	statedb.SetPersistentEthdb(db)
 	if ctx.GlobalString(SenderFlag.Name) != "" {
 		sender = common.HexToAddress(ctx.GlobalString(SenderFlag.Name))
 	}
