// Copyright 2019 The go-ethereum Authors
// This file is part of go-ethereum.
//
// go-ethereum is free software: you can redistribute it and/or modify
// it under the terms of the GNU General Public License as published by
// the Free Software Foundation, either version 3 of the License, or
// (at your option) any later version.
//
// go-ethereum is distributed in the hope that it will be useful,
// but WITHOUT ANY WARRANTY; without even the implied warranty of
// MERCHANTABILITY or FITNESS FOR A PARTICULAR PURPOSE. See the
// GNU General Public License for more details.
//
// You should have received a copy of the GNU General Public License
// along with go-ethereum. If not, see <http://www.gnu.org/licenses/>.

package main

import (
	"context"
	"errors"
	"fmt"
	"sort"
	"strconv"
	"strings"
	"time"

	"github.com/aws/aws-sdk-go-v2/aws"
	"github.com/aws/aws-sdk-go-v2/config"
	"github.com/aws/aws-sdk-go-v2/credentials"
	"github.com/aws/aws-sdk-go-v2/service/route53"
	"github.com/aws/aws-sdk-go-v2/service/route53/types"
	"github.com/ethereum/go-ethereum/log"
	"github.com/ethereum/go-ethereum/p2p/dnsdisc"
	"gopkg.in/urfave/cli.v1"
)

const (
	// Route53 limits change sets to 32k of 'RDATA size'. Change sets are also limited to
	// 1000 items. UPSERTs count double.
	// https://docs.aws.amazon.com/Route53/latest/DeveloperGuide/DNSLimitations.html#limits-api-requests-changeresourcerecordsets
	route53ChangeSizeLimit  = 32000
	route53ChangeCountLimit = 1000
	maxRetryLimit           = 60
)

var (
	route53AccessKeyFlag = cli.StringFlag{
		Name:   "access-key-id",
		Usage:  "AWS Access Key ID",
		EnvVar: "AWS_ACCESS_KEY_ID",
	}
	route53AccessSecretFlag = cli.StringFlag{
		Name:   "access-key-secret",
		Usage:  "AWS Access Key Secret",
		EnvVar: "AWS_SECRET_ACCESS_KEY",
	}
	route53ZoneIDFlag = cli.StringFlag{
		Name:  "zone-id",
		Usage: "Route53 Zone ID",
	}
	route53RegionFlag = cli.StringFlag{
		Name:  "aws-region",
		Usage: "AWS Region",
		Value: "eu-central-1",
	}
)

type route53Client struct {
	api    *route53.Client
	zoneID string
}

type recordSet struct {
	values []string
	ttl    int64
}

// newRoute53Client sets up a Route53 API client from command line flags.
func newRoute53Client(ctx *cli.Context) *route53Client {
	akey := ctx.String(route53AccessKeyFlag.Name)
	asec := ctx.String(route53AccessSecretFlag.Name)
	if akey == "" || asec == "" {
		exit(fmt.Errorf("need Route53 Access Key ID and secret to proceed"))
	}
	creds := aws.NewCredentialsCache(credentials.NewStaticCredentialsProvider(akey, asec, ""))
	cfg, err := config.LoadDefaultConfig(context.Background(), config.WithCredentialsProvider(creds))
	if err != nil {
		exit(fmt.Errorf("can't initialize AWS configuration: %v", err))
	}
	cfg.Region = ctx.String(route53RegionFlag.Name)
	return &route53Client{
		api:    route53.NewFromConfig(cfg),
		zoneID: ctx.String(route53ZoneIDFlag.Name),
	}
}

// deploy uploads the given tree to Route53.
func (c *route53Client) deploy(name string, t *dnsdisc.Tree) error {
	if err := c.checkZone(name); err != nil {
		return err
	}

	// Compute DNS changes.
	existing, err := c.collectRecords(name)
	if err != nil {
		return err
	}
	log.Info(fmt.Sprintf("Found %d TXT records", len(existing)))
	records := t.ToTXT(name)
	changes := c.computeChanges(name, records, existing)

	// Submit to API.
	comment := fmt.Sprintf("enrtree update of %s at seq %d", name, t.Seq())
	return c.submitChanges(changes, comment)
}

// deleteDomain removes all TXT records of the given domain.
func (c *route53Client) deleteDomain(name string) error {
	if err := c.checkZone(name); err != nil {
		return err
	}

	// Compute DNS changes.
	existing, err := c.collectRecords(name)
	if err != nil {
		return err
	}
	log.Info(fmt.Sprintf("Found %d TXT records", len(existing)))
	changes := makeDeletionChanges(existing, nil)

	// Submit to API.
	comment := "enrtree delete of " + name
	return c.submitChanges(changes, comment)
}

// submitChanges submits the given DNS changes to Route53.
func (c *route53Client) submitChanges(changes []types.Change, comment string) error {
	if len(changes) == 0 {
		log.Info("No DNS changes needed")
		return nil
	}

<<<<<<< HEAD
	// Submit all change batches.
=======
>>>>>>> 5ef5771c
	var err error
	batches := splitChanges(changes, route53ChangeSizeLimit, route53ChangeCountLimit)
	changesToCheck := make([]*route53.ChangeResourceRecordSetsOutput, len(batches))
	for i, changes := range batches {
		log.Info(fmt.Sprintf("Submitting %d changes to Route53", len(changes)))
		batch := &types.ChangeBatch{
			Changes: changes,
<<<<<<< HEAD
			Comment: aws.String(fmt.Sprintf("enrtree update %d/%d of %s", i+1, len(batches), comment)),
=======
			Comment: aws.String(fmt.Sprintf("%s (%d/%d)", comment, i+1, len(batches))),
>>>>>>> 5ef5771c
		}
		req := &route53.ChangeResourceRecordSetsInput{HostedZoneId: &c.zoneID, ChangeBatch: batch}
		changesToCheck[i], err = c.api.ChangeResourceRecordSets(context.TODO(), req)
		if err != nil {
			return err
		}
	}

	// Wait for all change batches to propagate.
	for _, change := range changesToCheck {
		log.Info(fmt.Sprintf("Waiting for change request %s", *change.ChangeInfo.Id))
		wreq := &route53.GetChangeInput{Id: change.ChangeInfo.Id}
		var count int
		for {
			wresp, err := c.api.GetChange(context.TODO(), wreq)
			if err != nil {
				return err
			}

			count++

			if wresp.ChangeInfo.Status == types.ChangeStatusInsync || count >= maxRetryLimit {
				break
			}

			time.Sleep(30 * time.Second)
		}
	}
	return nil
}

// checkZone verifies zone information for the given domain.
func (c *route53Client) checkZone(name string) (err error) {
	if c.zoneID == "" {
		c.zoneID, err = c.findZoneID(name)
	}
	return err
}

// findZoneID searches for the Zone ID containing the given domain.
func (c *route53Client) findZoneID(name string) (string, error) {
	log.Info(fmt.Sprintf("Finding Route53 Zone ID for %s", name))
	var req route53.ListHostedZonesByNameInput
	for {
		resp, err := c.api.ListHostedZonesByName(context.TODO(), &req)
		if err != nil {
			return "", err
		}
		for _, zone := range resp.HostedZones {
			if isSubdomain(name, *zone.Name) {
				return *zone.Id, nil
			}
		}
		if !resp.IsTruncated {
			break
		}
		req.DNSName = resp.NextDNSName
		req.HostedZoneId = resp.NextHostedZoneId
	}
	return "", errors.New("can't find zone ID for " + name)
}

// computeChanges creates DNS changes for the given set of DNS discovery records.
// The 'existing' arg is the set of records that already exist on Route53.
func (c *route53Client) computeChanges(name string, records map[string]string, existing map[string]recordSet) []types.Change {
	// Convert all names to lowercase.
	lrecords := make(map[string]string, len(records))
	for name, r := range records {
		lrecords[strings.ToLower(name)] = r
	}
	records = lrecords

	var changes []types.Change
	for path, newValue := range records {
		prevRecords, exists := existing[path]
		prevValue := strings.Join(prevRecords.values, "")

		// prevValue contains quoted strings, encode newValue to compare.
		newValue = splitTXT(newValue)

		// Assign TTL.
		ttl := int64(rootTTL)
		if path != name {
			ttl = int64(treeNodeTTL)
		}

		if !exists {
			// Entry is unknown, push a new one
			log.Info(fmt.Sprintf("Creating %s = %s", path, newValue))
			changes = append(changes, newTXTChange("CREATE", path, ttl, newValue))
		} else if prevValue != newValue || prevRecords.ttl != ttl {
			// Entry already exists, only change its content.
			log.Info(fmt.Sprintf("Updating %s from %s to %s", path, prevValue, newValue))
			changes = append(changes, newTXTChange("UPSERT", path, ttl, newValue))
		} else {
			log.Debug(fmt.Sprintf("Skipping %s = %s", path, newValue))
		}
	}

	// Iterate over the old records and delete anything stale.
	changes = append(changes, makeDeletionChanges(existing, records)...)

	// Ensure changes are in the correct order.
	sortChanges(changes)
	return changes
}

// makeDeletionChanges creates record changes which delete all records not contained in 'keep'.
func makeDeletionChanges(records map[string]recordSet, keep map[string]string) []types.Change {
	var changes []types.Change
	for path, set := range records {
		if _, ok := keep[path]; ok {
			continue
		}
		log.Info(fmt.Sprintf("Deleting %s = %s", path, strings.Join(set.values, "")))
		changes = append(changes, newTXTChange("DELETE", path, set.ttl, set.values...))
	}
	return changes
}

// sortChanges ensures DNS changes are in leaf-added -> root-changed -> leaf-deleted order.
func sortChanges(changes []types.Change) {
	score := map[string]int{"CREATE": 1, "UPSERT": 2, "DELETE": 3}
	sort.Slice(changes, func(i, j int) bool {
		if changes[i].Action == changes[j].Action {
			return *changes[i].ResourceRecordSet.Name < *changes[j].ResourceRecordSet.Name
		}
		return score[string(changes[i].Action)] < score[string(changes[j].Action)]
	})
}

// splitChanges splits up DNS changes such that each change batch
// is smaller than the given RDATA limit.
func splitChanges(changes []types.Change, sizeLimit, countLimit int) [][]types.Change {
	var (
		batches    [][]types.Change
		batchSize  int
		batchCount int
	)
	for _, ch := range changes {
		// Start new batch if this change pushes the current one over the limit.
		count := changeCount(ch)
		size := changeSize(ch) * count
		overSize := batchSize+size > sizeLimit
		overCount := batchCount+count > countLimit
		if len(batches) == 0 || overSize || overCount {
			batches = append(batches, nil)
			batchSize = 0
			batchCount = 0
		}
		batches[len(batches)-1] = append(batches[len(batches)-1], ch)
		batchSize += size
		batchCount += count
	}
	return batches
}

// changeSize returns the RDATA size of a DNS change.
func changeSize(ch types.Change) int {
	size := 0
	for _, rr := range ch.ResourceRecordSet.ResourceRecords {
		if rr.Value != nil {
			size += len(*rr.Value)
		}
	}
	return size
}

func changeCount(ch types.Change) int {
	if ch.Action == types.ChangeActionUpsert {
		return 2
	}
	return 1
}

// collectRecords collects all TXT records below the given name.
func (c *route53Client) collectRecords(name string) (map[string]recordSet, error) {
	var req route53.ListResourceRecordSetsInput
	req.HostedZoneId = &c.zoneID
	existing := make(map[string]recordSet)
	for page := 0; ; page++ {
		log.Info("Loading existing TXT records", "name", name, "zone", c.zoneID, "page", page)
		resp, err := c.api.ListResourceRecordSets(context.TODO(), &req)
		if err != nil {
			return existing, err
		}
		for _, set := range resp.ResourceRecordSets {
			if !isSubdomain(*set.Name, name) || set.Type != types.RRTypeTxt {
				continue
			}
			s := recordSet{ttl: *set.TTL}
			for _, rec := range set.ResourceRecords {
				s.values = append(s.values, *rec.Value)
			}
			name := strings.TrimSuffix(*set.Name, ".")
			existing[name] = s
		}

		if !resp.IsTruncated {
			break
		}
		// Set the cursor to the next batch. From the AWS docs:
		//
		// To display the next page of results, get the values of NextRecordName,
		// NextRecordType, and NextRecordIdentifier (if any) from the response. Then submit
		// another ListResourceRecordSets request, and specify those values for
		// StartRecordName, StartRecordType, and StartRecordIdentifier.
		req.StartRecordIdentifier = resp.NextRecordIdentifier
		req.StartRecordName = resp.NextRecordName
		req.StartRecordType = resp.NextRecordType
	}

	return existing, nil
}

// newTXTChange creates a change to a TXT record.
func newTXTChange(action, name string, ttl int64, values ...string) types.Change {
	r := types.ResourceRecordSet{
		Type: types.RRTypeTxt,
		Name: &name,
		TTL:  &ttl,
	}
	var rrs []types.ResourceRecord
	for _, val := range values {
		var rr types.ResourceRecord
		rr.Value = aws.String(val)
		rrs = append(rrs, rr)
	}

	r.ResourceRecords = rrs

	return types.Change{
		Action:            types.ChangeAction(action),
		ResourceRecordSet: &r,
	}
}

// isSubdomain returns true if name is a subdomain of domain.
func isSubdomain(name, domain string) bool {
	domain = strings.TrimSuffix(domain, ".")
	name = strings.TrimSuffix(name, ".")
	return strings.HasSuffix("."+name, "."+domain)
}

// splitTXT splits value into a list of quoted 255-character strings.
func splitTXT(value string) string {
	var result strings.Builder
	for len(value) > 0 {
		rlen := len(value)
		if rlen > 253 {
			rlen = 253
		}
		result.WriteString(strconv.Quote(value[:rlen]))
		value = value[rlen:]
	}
	return result.String()
}<|MERGE_RESOLUTION|>--- conflicted
+++ resolved
@@ -141,10 +141,6 @@
 		return nil
 	}
 
-<<<<<<< HEAD
-	// Submit all change batches.
-=======
->>>>>>> 5ef5771c
 	var err error
 	batches := splitChanges(changes, route53ChangeSizeLimit, route53ChangeCountLimit)
 	changesToCheck := make([]*route53.ChangeResourceRecordSetsOutput, len(batches))
@@ -152,11 +148,7 @@
 		log.Info(fmt.Sprintf("Submitting %d changes to Route53", len(changes)))
 		batch := &types.ChangeBatch{
 			Changes: changes,
-<<<<<<< HEAD
-			Comment: aws.String(fmt.Sprintf("enrtree update %d/%d of %s", i+1, len(batches), comment)),
-=======
 			Comment: aws.String(fmt.Sprintf("%s (%d/%d)", comment, i+1, len(batches))),
->>>>>>> 5ef5771c
 		}
 		req := &route53.ChangeResourceRecordSetsInput{HostedZoneId: &c.zoneID, ChangeBatch: batch}
 		changesToCheck[i], err = c.api.ChangeResourceRecordSets(context.TODO(), req)
