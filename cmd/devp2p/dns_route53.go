--- conflicted
+++ resolved
@@ -142,21 +142,14 @@
 	}
 
 	// Submit all change batches.
-<<<<<<< HEAD
-=======
 	var err error
->>>>>>> 8d2b8b5e
 	batches := splitChanges(changes, route53ChangeSizeLimit, route53ChangeCountLimit)
 	changesToCheck := make([]*route53.ChangeResourceRecordSetsOutput, len(batches))
 	for i, changes := range batches {
 		log.Info(fmt.Sprintf("Submitting %d changes to Route53", len(changes)))
 		batch := &types.ChangeBatch{
 			Changes: changes,
-<<<<<<< HEAD
-			Comment: aws.String(fmt.Sprintf("enrtree update %d/%d of %s at seq %d", i+1, len(batches), name, t.Seq())),
-=======
 			Comment: aws.String(fmt.Sprintf("enrtree update %d/%d of %s", i+1, len(batches), comment)),
->>>>>>> 8d2b8b5e
 		}
 		req := &route53.ChangeResourceRecordSetsInput{HostedZoneId: &c.zoneID, ChangeBatch: batch}
 		changesToCheck[i], err = c.api.ChangeResourceRecordSets(context.TODO(), req)
@@ -184,6 +177,7 @@
 
 			time.Sleep(30 * time.Second)
 		}
+		}
 	}
 
 	return nil
@@ -220,12 +214,8 @@
 	return "", errors.New("can't find zone ID for " + name)
 }
 
-<<<<<<< HEAD
-// computeChanges creates DNS changes for the given record.
-=======
 // computeChanges creates DNS changes for the given set of DNS discovery records.
 // The 'existing' arg is the set of records that already exist on Route53.
->>>>>>> 8d2b8b5e
 func (c *route53Client) computeChanges(name string, records map[string]string, existing map[string]recordSet) []types.Change {
 	// Convert all names to lowercase.
 	lrecords := make(map[string]string, len(records))
