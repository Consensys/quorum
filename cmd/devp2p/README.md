--- conflicted
+++ resolved
@@ -117,11 +117,7 @@
 geth --datadir <datadir> --nodiscover --nat=none --networkid 19763 --verbosity 5
 ```
 
-<<<<<<< HEAD
-Then, run the following command, replacing `<enode>` with the enode of the geth node: 
-=======
 Then, run the following command, replacing `<enode>` with the enode of the geth node:
->>>>>>> 991384a7
  ```
  devp2p rlpx eth-test <enode> cmd/devp2p/internal/ethtest/testdata/chain.rlp cmd/devp2p/internal/ethtest/testdata/genesis.json
 ```
@@ -130,11 +126,7 @@
 
 #### Eth66 Test Suite
 
-<<<<<<< HEAD
-The Eth66 test suite is also a conformance test suite for the eth 66 protocol version specifically. 
-=======
 The Eth66 test suite is also a conformance test suite for the eth 66 protocol version specifically.
->>>>>>> 991384a7
 To run the eth66 protocol test suite, initialize a geth node as described above and run the following command,
 replacing `<enode>` with the enode of the geth node:
 
