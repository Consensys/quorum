// Copyright 2020 The go-ethereum Authors
// This file is part of the go-ethereum library.
//
// The go-ethereum library is free software: you can redistribute it and/or modify
// it under the terms of the GNU Lesser General Public License as published by
// the Free Software Foundation, either version 3 of the License, or
// (at your option) any later version.
//
// The go-ethereum library is distributed in the hope that it will be useful,
// but WITHOUT ANY WARRANTY; without even the implied warranty of
// MERCHANTABILITY or FITNESS FOR A PARTICULAR PURPOSE. See the
// GNU Lesser General Public License for more details.
//
// You should have received a copy of the GNU Lesser General Public License
// along with the go-ethereum library. If not, see <http://www.gnu.org/licenses/>.

package ethtest

import (
	"crypto/ecdsa"
	"fmt"
	"reflect"
	"time"

	"github.com/ethereum/go-ethereum/core/types"
	"github.com/ethereum/go-ethereum/crypto"
	"github.com/ethereum/go-ethereum/eth/protocols/eth"
	"github.com/ethereum/go-ethereum/internal/utesting"
	"github.com/ethereum/go-ethereum/p2p"
	"github.com/ethereum/go-ethereum/p2p/rlpx"
	"github.com/ethereum/go-ethereum/rlp"
)

type Message interface {
	Code() int
}

type Error struct {
	err error
}

func (e *Error) Unwrap() error  { return e.err }
func (e *Error) Error() string  { return e.err.Error() }
func (e *Error) Code() int      { return -1 }
func (e *Error) String() string { return e.Error() }

func errorf(format string, args ...interface{}) *Error {
	return &Error{fmt.Errorf(format, args...)}
}

// Hello is the RLP structure of the protocol handshake.
type Hello struct {
	Version    uint64
	Name       string
	Caps       []p2p.Cap
	ListenPort uint64
	ID         []byte // secp256k1 public key

	// Ignore additional fields (for forward compatibility).
	Rest []rlp.RawValue `rlp:"tail"`
}

func (h Hello) Code() int { return 0x00 }

// Disconnect is the RLP structure for a disconnect message.
type Disconnect struct {
	Reason p2p.DiscReason
}

func (d Disconnect) Code() int { return 0x01 }

type Ping struct{}

func (p Ping) Code() int { return 0x02 }

type Pong struct{}

func (p Pong) Code() int { return 0x03 }

// Status is the network packet for the status message for eth/64 and later.
type Status eth.StatusPacket

func (s Status) Code() int { return 16 }

// NewBlockHashes is the network packet for the block announcements.
type NewBlockHashes eth.NewBlockHashesPacket

func (nbh NewBlockHashes) Code() int { return 17 }

type Transactions eth.TransactionsPacket

func (t Transactions) Code() int { return 18 }

// GetBlockHeaders represents a block header query.
type GetBlockHeaders eth.GetBlockHeadersPacket

func (g GetBlockHeaders) Code() int { return 19 }

type BlockHeaders eth.BlockHeadersPacket

func (bh BlockHeaders) Code() int { return 20 }

// GetBlockBodies represents a GetBlockBodies request
type GetBlockBodies eth.GetBlockBodiesPacket

func (gbb GetBlockBodies) Code() int { return 21 }

// BlockBodies is the network packet for block content distribution.
type BlockBodies eth.BlockBodiesPacket

func (bb BlockBodies) Code() int { return 22 }

// NewBlock is the network packet for the block propagation message.
type NewBlock eth.NewBlockPacket

func (nb NewBlock) Code() int { return 23 }

// NewPooledTransactionHashes is the network packet for the tx hash propagation message.
type NewPooledTransactionHashes eth.NewPooledTransactionHashesPacket

func (nb NewPooledTransactionHashes) Code() int { return 24 }

<<<<<<< HEAD
=======
type GetPooledTransactions eth.GetPooledTransactionsPacket

func (gpt GetPooledTransactions) Code() int { return 25 }

type PooledTransactions eth.PooledTransactionsPacket

func (pt PooledTransactions) Code() int { return 26 }

>>>>>>> 8d2b8b5e
// Conn represents an individual connection with a peer
type Conn struct {
	*rlpx.Conn
	ourKey                 *ecdsa.PrivateKey
	negotiatedProtoVersion uint
	ourHighestProtoVersion uint
	caps                   []p2p.Cap
}

func (c *Conn) Read() Message {
	code, rawData, _, err := c.Conn.Read()
	if err != nil {
		return errorf("could not read from connection: %v", err)
	}

	var msg Message
	switch int(code) {
	case (Hello{}).Code():
		msg = new(Hello)
	case (Ping{}).Code():
		msg = new(Ping)
	case (Pong{}).Code():
		msg = new(Pong)
	case (Disconnect{}).Code():
		msg = new(Disconnect)
	case (Status{}).Code():
		msg = new(Status)
	case (GetBlockHeaders{}).Code():
		msg = new(GetBlockHeaders)
	case (BlockHeaders{}).Code():
		msg = new(BlockHeaders)
	case (GetBlockBodies{}).Code():
		msg = new(GetBlockBodies)
	case (BlockBodies{}).Code():
		msg = new(BlockBodies)
	case (NewBlock{}).Code():
		msg = new(NewBlock)
	case (NewBlockHashes{}).Code():
		msg = new(NewBlockHashes)
	case (Transactions{}).Code():
		msg = new(Transactions)
	case (NewPooledTransactionHashes{}).Code():
		msg = new(NewPooledTransactionHashes)
<<<<<<< HEAD
=======
	case (GetPooledTransactions{}.Code()):
		msg = new(GetPooledTransactions)
	case (PooledTransactions{}.Code()):
		msg = new(PooledTransactions)
>>>>>>> 8d2b8b5e
	default:
		return errorf("invalid message code: %d", code)
	}
	// if message is devp2p, decode here
	if err := rlp.DecodeBytes(rawData, msg); err != nil {
		return errorf("could not rlp decode message: %v", err)
	}
	return msg
}

// ReadAndServe serves GetBlockHeaders requests while waiting
// on another message from the node.
func (c *Conn) ReadAndServe(chain *Chain, timeout time.Duration) Message {
	start := time.Now()
	for time.Since(start) < timeout {
		c.SetReadDeadline(time.Now().Add(5 * time.Second))
		switch msg := c.Read().(type) {
		case *Ping:
			c.Write(&Pong{})
		case *GetBlockHeaders:
			req := *msg
			headers, err := chain.GetHeaders(req)
			if err != nil {
				return errorf("could not get headers for inbound header request: %v", err)
			}

			if err := c.Write(headers); err != nil {
				return errorf("could not write to connection: %v", err)
			}
		default:
			return msg
		}
	}
	return errorf("no message received within %v", timeout)
}

func (c *Conn) Write(msg Message) error {
	// check if message is eth protocol message
	var (
		payload []byte
		err     error
	)
	payload, err = rlp.EncodeToBytes(msg)
	if err != nil {
		return err
	}
	_, err = c.Conn.Write(uint64(msg.Code()), payload)
	return err
}

// handshake checks to make sure a `HELLO` is received.
func (c *Conn) handshake(t *utesting.T) Message {
	defer c.SetDeadline(time.Time{})
	c.SetDeadline(time.Now().Add(10 * time.Second))

	// write hello to client
	pub0 := crypto.FromECDSAPub(&c.ourKey.PublicKey)[1:]
	ourHandshake := &Hello{
		Version: 5,
		Caps:    c.caps,
		ID:      pub0,
	}
	if err := c.Write(ourHandshake); err != nil {
		t.Fatalf("could not write to connection: %v", err)
	}
	// read hello from client
	switch msg := c.Read().(type) {
	case *Hello:
		// set snappy if version is at least 5
		if msg.Version >= 5 {
			c.SetSnappy(true)
		}
		c.negotiateEthProtocol(msg.Caps)
		if c.negotiatedProtoVersion == 0 {
			t.Fatalf("unexpected eth protocol version")
		}
		return msg
	default:
		t.Fatalf("bad handshake: %#v", msg)
		return nil
	}
}

// negotiateEthProtocol sets the Conn's eth protocol version
// to highest advertised capability from peer
func (c *Conn) negotiateEthProtocol(caps []p2p.Cap) {
	var highestEthVersion uint
	for _, capability := range caps {
		if capability.Name != "eth" {
			continue
		}
		if capability.Version > highestEthVersion && capability.Version <= c.ourHighestProtoVersion {
			highestEthVersion = capability.Version
		}
	}
	c.negotiatedProtoVersion = highestEthVersion
}

// statusExchange performs a `Status` message exchange with the given
// node.
func (c *Conn) statusExchange(t *utesting.T, chain *Chain, status *Status) Message {
	defer c.SetDeadline(time.Time{})
	c.SetDeadline(time.Now().Add(20 * time.Second))

	// read status message from client
	var message Message
loop:
	for {
		switch msg := c.Read().(type) {
		case *Status:
			if have, want := msg.Head, chain.blocks[chain.Len()-1].Hash(); have != want {
				t.Fatalf("wrong head block in status, want:  %#x (block %d) have %#x",
					want, chain.blocks[chain.Len()-1].NumberU64(), have)
			}
			if have, want := msg.TD.Cmp(chain.TD(chain.Len())), 0; have != want {
				t.Fatalf("wrong TD in status: have %v want %v", have, want)
			}
			if have, want := msg.ForkID, chain.ForkID(); !reflect.DeepEqual(have, want) {
				t.Fatalf("wrong fork ID in status: have %v, want %v", have, want)
			}
			message = msg
			break loop
		case *Disconnect:
			t.Fatalf("disconnect received: %v", msg.Reason)
		case *Ping:
			c.Write(&Pong{}) // TODO (renaynay): in the future, this should be an error
			// (PINGs should not be a response upon fresh connection)
		default:
			t.Fatalf("bad status message: %s", pretty.Sdump(msg))
		}
	}
	// make sure eth protocol version is set for negotiation
	if c.negotiatedProtoVersion == 0 {
		t.Fatalf("eth protocol version must be set in Conn")
	}
	if status == nil {
		// write status message to client
		status = &Status{
			ProtocolVersion: uint32(c.negotiatedProtoVersion),
			NetworkID:       chain.chainConfig.ChainID.Uint64(),
			TD:              chain.TD(chain.Len()),
			Head:            chain.blocks[chain.Len()-1].Hash(),
			Genesis:         chain.blocks[0].Hash(),
			ForkID:          chain.ForkID(),
		}
	}

	if err := c.Write(status); err != nil {
		t.Fatalf("could not write to connection: %v", err)
	}

	return message
}

// waitForBlock waits for confirmation from the client that it has
// imported the given block.
func (c *Conn) waitForBlock(block *types.Block) error {
	defer c.SetReadDeadline(time.Time{})

	c.SetReadDeadline(time.Now().Add(20 * time.Second))
	// note: if the node has not yet imported the block, it will respond
	// to the GetBlockHeaders request with an empty BlockHeaders response,
	// so the GetBlockHeaders request must be sent again until the BlockHeaders
	// response contains the desired header.
	for {
		req := &GetBlockHeaders{Origin: eth.HashOrNumber{Hash: block.Hash()}, Amount: 1}
		if err := c.Write(req); err != nil {
			return err
		}
		switch msg := c.Read().(type) {
		case *BlockHeaders:
			for _, header := range *msg {
				if header.Number.Uint64() == block.NumberU64() {
					return nil
				}
			}
			time.Sleep(100 * time.Millisecond)
		default:
			return fmt.Errorf("invalid message: %s", pretty.Sdump(msg))
		}
	}
}<|MERGE_RESOLUTION|>--- conflicted
+++ resolved
@@ -120,8 +120,6 @@
 
 func (nb NewPooledTransactionHashes) Code() int { return 24 }
 
-<<<<<<< HEAD
-=======
 type GetPooledTransactions eth.GetPooledTransactionsPacket
 
 func (gpt GetPooledTransactions) Code() int { return 25 }
@@ -130,7 +128,6 @@
 
 func (pt PooledTransactions) Code() int { return 26 }
 
->>>>>>> 8d2b8b5e
 // Conn represents an individual connection with a peer
 type Conn struct {
 	*rlpx.Conn
@@ -174,13 +171,10 @@
 		msg = new(Transactions)
 	case (NewPooledTransactionHashes{}).Code():
 		msg = new(NewPooledTransactionHashes)
-<<<<<<< HEAD
-=======
 	case (GetPooledTransactions{}.Code()):
 		msg = new(GetPooledTransactions)
 	case (PooledTransactions{}.Code()):
 		msg = new(PooledTransactions)
->>>>>>> 8d2b8b5e
 	default:
 		return errorf("invalid message code: %d", code)
 	}
