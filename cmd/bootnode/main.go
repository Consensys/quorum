--- conflicted
+++ resolved
@@ -118,7 +118,7 @@
 		}
 	}
 
-	var knownNodes []*discover.Node
+	var knownNodes []*enode.Node
 
 	if *runv5 {
 		if _, err := discv5.ListenUDP(nodeKey, conn, "", restrictList); err != nil {
@@ -131,11 +131,7 @@
 			PrivateKey:  nodeKey,
 			NetRestrict: restrictList,
 		}
-<<<<<<< HEAD
-		if _, err := discover.ListenUDP(conn, ln, cfg); err != nil {
-=======
-		if _, err := discover.ListenUDP(conn, cfg, knownNodes); err != nil {
->>>>>>> e37d066d
+		if _, err := discover.ListenUDP(conn, ln, cfg, knownNodes); err != nil {
 			utils.Fatalf("%v", err)
 		}
 	}
