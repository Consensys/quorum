// Copyright 2015 The go-ethereum Authors
// This file is part of go-ethereum.
//
// go-ethereum is free software: you can redistribute it and/or modify
// it under the terms of the GNU General Public License as published by
// the Free Software Foundation, either version 3 of the License, or
// (at your option) any later version.
//
// go-ethereum is distributed in the hope that it will be useful,
// but WITHOUT ANY WARRANTY; without even the implied warranty of
// MERCHANTABILITY or FITNESS FOR A PARTICULAR PURPOSE. See the
// GNU General Public License for more details.
//
// You should have received a copy of the GNU General Public License
// along with go-ethereum. If not, see <http://www.gnu.org/licenses/>.

// Package utils contains internal helper functions for go-ethereum commands.
package utils

import (
	"crypto/ecdsa"
<<<<<<< HEAD
=======
	"encoding/json"
	"errors"
>>>>>>> 007479de
	"fmt"
	"io"
	"io/ioutil"
	"math/big"
	"net/url"
	"os"
	"path/filepath"
	"strconv"
	"strings"
	"text/tabwriter"
	"text/template"
	"time"

	"github.com/ethereum/go-ethereum/accounts"
	"github.com/ethereum/go-ethereum/accounts/keystore"
	"github.com/ethereum/go-ethereum/common"
	"github.com/ethereum/go-ethereum/common/fdlimit"
	http2 "github.com/ethereum/go-ethereum/common/http"
	"github.com/ethereum/go-ethereum/consensus"
	"github.com/ethereum/go-ethereum/consensus/clique"
	"github.com/ethereum/go-ethereum/consensus/ethash"
	"github.com/ethereum/go-ethereum/consensus/istanbul"
	istanbulBackend "github.com/ethereum/go-ethereum/consensus/istanbul/backend"
	"github.com/ethereum/go-ethereum/core"
	"github.com/ethereum/go-ethereum/core/rawdb"
	"github.com/ethereum/go-ethereum/core/vm"
	"github.com/ethereum/go-ethereum/crypto"
	"github.com/ethereum/go-ethereum/eth"
	"github.com/ethereum/go-ethereum/eth/downloader"
	"github.com/ethereum/go-ethereum/eth/gasprice"
	"github.com/ethereum/go-ethereum/ethdb"
	"github.com/ethereum/go-ethereum/ethstats"
	"github.com/ethereum/go-ethereum/extension"
	"github.com/ethereum/go-ethereum/graphql"
	"github.com/ethereum/go-ethereum/internal/ethapi"
	"github.com/ethereum/go-ethereum/internal/flags"
	"github.com/ethereum/go-ethereum/les"
	"github.com/ethereum/go-ethereum/log"
	"github.com/ethereum/go-ethereum/metrics"
	"github.com/ethereum/go-ethereum/metrics/exp"
	"github.com/ethereum/go-ethereum/metrics/influxdb"
	"github.com/ethereum/go-ethereum/miner"
	"github.com/ethereum/go-ethereum/node"
	"github.com/ethereum/go-ethereum/p2p"
	"github.com/ethereum/go-ethereum/p2p/discv5"
	"github.com/ethereum/go-ethereum/p2p/enode"
	"github.com/ethereum/go-ethereum/p2p/nat"
	"github.com/ethereum/go-ethereum/p2p/netutil"
	"github.com/ethereum/go-ethereum/params"
<<<<<<< HEAD
=======
	"github.com/ethereum/go-ethereum/permission"
	"github.com/ethereum/go-ethereum/permission/core/types"
	"github.com/ethereum/go-ethereum/plugin"
	"github.com/ethereum/go-ethereum/private"
	"github.com/ethereum/go-ethereum/raft"
	"github.com/ethereum/go-ethereum/rpc"
>>>>>>> 007479de
	whisper "github.com/ethereum/go-ethereum/whisper/whisperv6"
	pcsclite "github.com/gballet/go-libpcsclite"
	"gopkg.in/urfave/cli.v1"
)

func init() {
	cli.AppHelpTemplate = `{{.Name}} {{if .Flags}}[global options] {{end}}command{{if .Flags}} [command options]{{end}} [arguments...]

VERSION:
   {{.Version}}

COMMANDS:
   {{range .Commands}}{{.Name}}{{with .ShortName}}, {{.}}{{end}}{{ "\t" }}{{.Usage}}
   {{end}}{{if .Flags}}
GLOBAL OPTIONS:
   {{range .Flags}}{{.}}
   {{end}}{{end}}
`
	cli.CommandHelpTemplate = flags.CommandHelpTemplate
	cli.HelpPrinter = printHelp
}

func printHelp(out io.Writer, templ string, data interface{}) {
	funcMap := template.FuncMap{"join": strings.Join}
	t := template.Must(template.New("help").Funcs(funcMap).Parse(templ))
	w := tabwriter.NewWriter(out, 38, 8, 2, ' ', 0)
	err := t.Execute(w, data)
	if err != nil {
		panic(err)
	}
	w.Flush()
}

// These are all the command line flags we support.
// If you add to this list, please remember to include the
// flag in the appropriate command definition.
//
// The flags are defined here so their names and help texts
// are the same for all commands.

var (
	// General settings
	DataDirFlag = DirectoryFlag{
		Name:  "datadir",
		Usage: "Data directory for the databases and keystore",
		Value: DirectoryString(node.DefaultDataDir()),
	}
	AncientFlag = DirectoryFlag{
		Name:  "datadir.ancient",
		Usage: "Data directory for ancient chain segments (default = inside chaindata)",
	}
	KeyStoreDirFlag = DirectoryFlag{
		Name:  "keystore",
		Usage: "Directory for the keystore (default = inside the datadir)",
	}
	NoUSBFlag = cli.BoolFlag{
		Name:  "nousb",
		Usage: "Disables monitoring for and managing USB hardware wallets",
	}
	SmartCardDaemonPathFlag = cli.StringFlag{
		Name:  "pcscdpath",
		Usage: "Path to the smartcard daemon (pcscd) socket file",
		Value: pcsclite.PCSCDSockName,
	}
	NetworkIdFlag = cli.Uint64Flag{
		Name:  "networkid",
		Usage: "Network identifier (integer, 1=Frontier, 3=Ropsten, 4=Rinkeby, 5=Görli)",
		Value: eth.DefaultConfig.NetworkId,
	}
	GoerliFlag = cli.BoolFlag{
		Name:  "goerli",
		Usage: "Görli network: pre-configured proof-of-authority test network",
	}
	YoloV1Flag = cli.BoolFlag{
		Name:  "yolov1",
		Usage: "YOLOv1 network: pre-configured proof-of-authority shortlived test network.",
	}
	RinkebyFlag = cli.BoolFlag{
		Name:  "rinkeby",
		Usage: "Rinkeby network: pre-configured proof-of-authority test network",
	}
	RopstenFlag = cli.BoolFlag{
		Name:  "ropsten",
		Usage: "Ropsten network: pre-configured proof-of-work test network",
	}
	DeveloperFlag = cli.BoolFlag{
		Name:  "dev",
		Usage: "Ephemeral proof-of-authority network with a pre-funded developer account, mining enabled",
	}
	DeveloperPeriodFlag = cli.IntFlag{
		Name:  "dev.period",
		Usage: "Block period to use in developer mode (0 = mine only if transaction pending)",
	}
	IdentityFlag = cli.StringFlag{
		Name:  "identity",
		Usage: "Custom node name",
	}
	DocRootFlag = DirectoryFlag{
		Name:  "docroot",
		Usage: "Document Root for HTTPClient file scheme",
		Value: DirectoryString(homeDir()),
	}
	ExitWhenSyncedFlag = cli.BoolFlag{
		Name:  "exitwhensynced",
		Usage: "Exits after block synchronisation completes",
	}
	IterativeOutputFlag = cli.BoolFlag{
		Name:  "iterative",
		Usage: "Print streaming JSON iteratively, delimited by newlines",
	}
	ExcludeStorageFlag = cli.BoolFlag{
		Name:  "nostorage",
		Usage: "Exclude storage entries (save db lookups)",
	}
	IncludeIncompletesFlag = cli.BoolFlag{
		Name:  "incompletes",
		Usage: "Include accounts for which we don't have the address (missing preimage)",
	}
	ExcludeCodeFlag = cli.BoolFlag{
		Name:  "nocode",
		Usage: "Exclude contract code (save db lookups)",
	}
	defaultSyncMode = eth.DefaultConfig.SyncMode
	SyncModeFlag    = TextMarshalerFlag{
		Name:  "syncmode",
		Usage: `Blockchain sync mode ("fast", "full", or "light")`,
		Value: &defaultSyncMode,
	}
	GCModeFlag = cli.StringFlag{
		Name:  "gcmode",
		Usage: `Blockchain garbage collection mode ("full", "archive")`,
		Value: "full",
	}
	SnapshotFlag = cli.BoolFlag{
		Name:  "snapshot",
		Usage: `Enables snapshot-database mode -- experimental work in progress feature`,
	}
	TxLookupLimitFlag = cli.Int64Flag{
		Name:  "txlookuplimit",
		Usage: "Number of recent blocks to maintain transactions index by-hash for (default = index all blocks)",
		Value: 0,
	}
	LightKDFFlag = cli.BoolFlag{
		Name:  "lightkdf",
		Usage: "Reduce key-derivation RAM & CPU usage at some expense of KDF strength",
	}
	WhitelistFlag = cli.StringFlag{
		Name:  "whitelist",
		Usage: "Comma separated block number-to-hash mappings to enforce (<number>=<hash>)",
	}
	// Light server and client settings
	LightServeFlag = cli.IntFlag{
		Name:  "light.serve",
		Usage: "Maximum percentage of time allowed for serving LES requests (multi-threaded processing allows values over 100)",
		Value: eth.DefaultConfig.LightServ,
	}
	LightIngressFlag = cli.IntFlag{
		Name:  "light.ingress",
		Usage: "Incoming bandwidth limit for serving light clients (kilobytes/sec, 0 = unlimited)",
		Value: eth.DefaultConfig.LightIngress,
	}
	LightEgressFlag = cli.IntFlag{
		Name:  "light.egress",
		Usage: "Outgoing bandwidth limit for serving light clients (kilobytes/sec, 0 = unlimited)",
		Value: eth.DefaultConfig.LightEgress,
	}
	LightMaxPeersFlag = cli.IntFlag{
		Name:  "light.maxpeers",
		Usage: "Maximum number of light clients to serve, or light servers to attach to",
		Value: eth.DefaultConfig.LightPeers,
	}
	UltraLightServersFlag = cli.StringFlag{
		Name:  "ulc.servers",
		Usage: "List of trusted ultra-light servers",
		Value: strings.Join(eth.DefaultConfig.UltraLightServers, ","),
	}
	UltraLightFractionFlag = cli.IntFlag{
		Name:  "ulc.fraction",
		Usage: "Minimum % of trusted ultra-light servers required to announce a new head",
		Value: eth.DefaultConfig.UltraLightFraction,
	}
	UltraLightOnlyAnnounceFlag = cli.BoolFlag{
		Name:  "ulc.onlyannounce",
		Usage: "Ultra light server sends announcements only",
	}
	LightNoPruneFlag = cli.BoolFlag{
		Name:  "light.nopruning",
		Usage: "Disable ancient light chain data pruning",
	}
	// Ethash settings
	EthashCacheDirFlag = DirectoryFlag{
		Name:  "ethash.cachedir",
		Usage: "Directory to store the ethash verification caches (default = inside the datadir)",
	}
	EthashCachesInMemoryFlag = cli.IntFlag{
		Name:  "ethash.cachesinmem",
		Usage: "Number of recent ethash caches to keep in memory (16MB each)",
		Value: eth.DefaultConfig.Ethash.CachesInMem,
	}
	EthashCachesOnDiskFlag = cli.IntFlag{
		Name:  "ethash.cachesondisk",
		Usage: "Number of recent ethash caches to keep on disk (16MB each)",
		Value: eth.DefaultConfig.Ethash.CachesOnDisk,
	}
	EthashCachesLockMmapFlag = cli.BoolFlag{
		Name:  "ethash.cacheslockmmap",
		Usage: "Lock memory maps of recent ethash caches",
	}
	EthashDatasetDirFlag = DirectoryFlag{
		Name:  "ethash.dagdir",
		Usage: "Directory to store the ethash mining DAGs",
		Value: DirectoryString(eth.DefaultConfig.Ethash.DatasetDir),
	}
	EthashDatasetsInMemoryFlag = cli.IntFlag{
		Name:  "ethash.dagsinmem",
		Usage: "Number of recent ethash mining DAGs to keep in memory (1+GB each)",
		Value: eth.DefaultConfig.Ethash.DatasetsInMem,
	}
	EthashDatasetsOnDiskFlag = cli.IntFlag{
		Name:  "ethash.dagsondisk",
		Usage: "Number of recent ethash mining DAGs to keep on disk (1+GB each)",
		Value: eth.DefaultConfig.Ethash.DatasetsOnDisk,
	}
	EthashDatasetsLockMmapFlag = cli.BoolFlag{
		Name:  "ethash.dagslockmmap",
		Usage: "Lock memory maps for recent ethash mining DAGs",
	}
	// Transaction pool settings
	TxPoolLocalsFlag = cli.StringFlag{
		Name:  "txpool.locals",
		Usage: "Comma separated accounts to treat as locals (no flush, priority inclusion)",
	}
	TxPoolNoLocalsFlag = cli.BoolFlag{
		Name:  "txpool.nolocals",
		Usage: "Disables price exemptions for locally submitted transactions",
	}
	TxPoolJournalFlag = cli.StringFlag{
		Name:  "txpool.journal",
		Usage: "Disk journal for local transaction to survive node restarts",
		Value: core.DefaultTxPoolConfig.Journal,
	}
	TxPoolRejournalFlag = cli.DurationFlag{
		Name:  "txpool.rejournal",
		Usage: "Time interval to regenerate the local transaction journal",
		Value: core.DefaultTxPoolConfig.Rejournal,
	}
	TxPoolPriceLimitFlag = cli.Uint64Flag{
		Name:  "txpool.pricelimit",
		Usage: "Minimum gas price limit to enforce for acceptance into the pool",
		Value: eth.DefaultConfig.TxPool.PriceLimit,
	}
	TxPoolPriceBumpFlag = cli.Uint64Flag{
		Name:  "txpool.pricebump",
		Usage: "Price bump percentage to replace an already existing transaction",
		Value: eth.DefaultConfig.TxPool.PriceBump,
	}
	TxPoolAccountSlotsFlag = cli.Uint64Flag{
		Name:  "txpool.accountslots",
		Usage: "Minimum number of executable transaction slots guaranteed per account",
		Value: eth.DefaultConfig.TxPool.AccountSlots,
	}
	TxPoolGlobalSlotsFlag = cli.Uint64Flag{
		Name:  "txpool.globalslots",
		Usage: "Maximum number of executable transaction slots for all accounts",
		Value: eth.DefaultConfig.TxPool.GlobalSlots,
	}
	TxPoolAccountQueueFlag = cli.Uint64Flag{
		Name:  "txpool.accountqueue",
		Usage: "Maximum number of non-executable transaction slots permitted per account",
		Value: eth.DefaultConfig.TxPool.AccountQueue,
	}
	TxPoolGlobalQueueFlag = cli.Uint64Flag{
		Name:  "txpool.globalqueue",
		Usage: "Maximum number of non-executable transaction slots for all accounts",
		Value: eth.DefaultConfig.TxPool.GlobalQueue,
	}
	TxPoolLifetimeFlag = cli.DurationFlag{
		Name:  "txpool.lifetime",
		Usage: "Maximum amount of time non-executable transaction are queued",
		Value: eth.DefaultConfig.TxPool.Lifetime,
	}
	// Performance tuning settings
	CacheFlag = cli.IntFlag{
		Name:  "cache",
		Usage: "Megabytes of memory allocated to internal caching (default = 4096 mainnet full node, 128 light mode)",
		Value: 1024,
	}
	CacheDatabaseFlag = cli.IntFlag{
		Name:  "cache.database",
		Usage: "Percentage of cache memory allowance to use for database io",
		Value: 50,
	}
	CacheTrieFlag = cli.IntFlag{
		Name:  "cache.trie",
		Usage: "Percentage of cache memory allowance to use for trie caching (default = 15% full mode, 30% archive mode)",
		Value: 15,
	}
	CacheTrieJournalFlag = cli.StringFlag{
		Name:  "cache.trie.journal",
		Usage: "Disk journal directory for trie cache to survive node restarts",
		Value: eth.DefaultConfig.TrieCleanCacheJournal,
	}
	CacheTrieRejournalFlag = cli.DurationFlag{
		Name:  "cache.trie.rejournal",
		Usage: "Time interval to regenerate the trie cache journal",
		Value: eth.DefaultConfig.TrieCleanCacheRejournal,
	}
	CacheGCFlag = cli.IntFlag{
		Name:  "cache.gc",
		Usage: "Percentage of cache memory allowance to use for trie pruning (default = 25% full mode, 0% archive mode)",
		Value: 25,
	}
	CacheSnapshotFlag = cli.IntFlag{
		Name:  "cache.snapshot",
		Usage: "Percentage of cache memory allowance to use for snapshot caching (default = 10% full mode, 20% archive mode)",
		Value: 10,
	}
	CacheNoPrefetchFlag = cli.BoolFlag{
		Name:  "cache.noprefetch",
		Usage: "Disable heuristic state prefetch during block import (less CPU and disk IO, more time waiting for data)",
	}
	// Miner settings
	MiningEnabledFlag = cli.BoolFlag{
		Name:  "mine",
		Usage: "Enable mining",
	}
	MinerThreadsFlag = cli.IntFlag{
		Name:  "miner.threads",
		Usage: "Number of CPU threads to use for mining",
		Value: 0,
	}
	MinerNotifyFlag = cli.StringFlag{
		Name:  "miner.notify",
		Usage: "Comma separated HTTP URL list to notify of new work packages",
	}
	MinerGasTargetFlag = cli.Uint64Flag{
		Name:  "miner.gastarget",
		Usage: "Target gas floor for mined blocks",
		Value: eth.DefaultConfig.Miner.GasFloor,
	}
	MinerGasLimitFlag = cli.Uint64Flag{
		Name:  "miner.gaslimit",
		Usage: "Target gas ceiling for mined blocks",
		Value: eth.DefaultConfig.Miner.GasCeil,
	}
	MinerGasPriceFlag = BigFlag{
		Name:  "miner.gasprice",
		Usage: "Minimum gas price for mining a transaction",
		Value: eth.DefaultConfig.Miner.GasPrice,
	}
	MinerEtherbaseFlag = cli.StringFlag{
		Name:  "miner.etherbase",
		Usage: "Public address for block mining rewards (default = first account)",
		Value: "0",
	}
	MinerExtraDataFlag = cli.StringFlag{
		Name:  "miner.extradata",
		Usage: "Block extra data set by the miner (default = client version)",
	}
	MinerRecommitIntervalFlag = cli.DurationFlag{
		Name:  "miner.recommit",
		Usage: "Time interval to recreate the block being mined",
		Value: eth.DefaultConfig.Miner.Recommit,
	}
	MinerNoVerfiyFlag = cli.BoolFlag{
		Name:  "miner.noverify",
		Usage: "Disable remote sealing verification",
	}
	// Account settings
	UnlockedAccountFlag = cli.StringFlag{
		Name:  "unlock",
		Usage: "Comma separated list of accounts to unlock",
		Value: "",
	}
	PasswordFileFlag = cli.StringFlag{
		Name:  "password",
		Usage: "Password file to use for non-interactive password input",
		Value: "",
	}
	ExternalSignerFlag = cli.StringFlag{
		Name:  "signer",
		Usage: "External signer (url or path to ipc file)",
		Value: "",
	}
	VMEnableDebugFlag = cli.BoolFlag{
		Name:  "vmdebug",
		Usage: "Record information useful for VM and contract debugging",
	}
	InsecureUnlockAllowedFlag = cli.BoolFlag{
		Name:  "allow-insecure-unlock",
		Usage: "Allow insecure account unlocking when account-related RPCs are exposed by http",
	}
	RPCGlobalGasCap = cli.Uint64Flag{
		Name:  "rpc.gascap",
		Usage: "Sets a cap on gas that can be used in eth_call/estimateGas (0=infinite)",
		Value: eth.DefaultConfig.RPCGasCap,
	}
	RPCGlobalTxFeeCap = cli.Float64Flag{
		Name:  "rpc.txfeecap",
		Usage: "Sets a cap on transaction fee (in ether) that can be sent via the RPC APIs (0 = no cap)",
		Value: eth.DefaultConfig.RPCTxFeeCap,
	}
	// Logging and debug settings
	EthStatsURLFlag = cli.StringFlag{
		Name:  "ethstats",
		Usage: "Reporting URL of a ethstats service (nodename:secret@host:port)",
	}
	FakePoWFlag = cli.BoolFlag{
		Name:  "fakepow",
		Usage: "Disables proof-of-work verification",
	}
	NoCompactionFlag = cli.BoolFlag{
		Name:  "nocompaction",
		Usage: "Disables db compaction after import",
	}
	// RPC Client Settings
	RPCClientToken = cli.StringFlag{
		Name:  "rpcclitoken",
		Usage: "RPC Client access token",
	}
	RPCClientTLSCert = cli.StringFlag{
		Name:  "rpcclitls.cert",
		Usage: "Server's TLS certificate PEM file on connection by client",
	}
	RPCClientTLSCaCert = cli.StringFlag{
		Name:  "rpcclitls.cacert",
		Usage: "CA certificate PEM file for provided server's TLS certificate on connection by client",
	}
	RPCClientTLSCipherSuites = cli.StringFlag{
		Name:  "rpcclitls.ciphersuites",
		Usage: "Customize supported cipher suites when using TLS connection. Value is a comma-separated cipher suite string",
	}
	RPCClientTLSInsecureSkipVerify = cli.BoolFlag{
		Name:  "rpcclitls.insecureskipverify",
		Usage: "Disable verification of server's TLS certificate on connection by client",
	}
	// RPC settings
	IPCDisabledFlag = cli.BoolFlag{
		Name:  "ipcdisable",
		Usage: "Disable the IPC-RPC server",
	}
	IPCPathFlag = DirectoryFlag{
		Name:  "ipcpath",
		Usage: "Filename for IPC socket/pipe within the datadir (explicit paths escape it)",
	}
	HTTPEnabledFlag = cli.BoolFlag{
		Name:  "http",
		Usage: "Enable the HTTP-RPC server",
	}
	HTTPListenAddrFlag = cli.StringFlag{
		Name:  "http.addr",
		Usage: "HTTP-RPC server listening interface",
		Value: node.DefaultHTTPHost,
	}
	HTTPPortFlag = cli.IntFlag{
		Name:  "http.port",
		Usage: "HTTP-RPC server listening port",
		Value: node.DefaultHTTPPort,
	}
	HTTPCORSDomainFlag = cli.StringFlag{
		Name:  "http.corsdomain",
		Usage: "Comma separated list of domains from which to accept cross origin requests (browser enforced)",
		Value: "",
	}
	HTTPVirtualHostsFlag = cli.StringFlag{
		Name:  "http.vhosts",
		Usage: "Comma separated list of virtual hostnames from which to accept requests (server enforced). Accepts '*' wildcard.",
		Value: strings.Join(node.DefaultConfig.HTTPVirtualHosts, ","),
	}
	HTTPApiFlag = cli.StringFlag{
		Name:  "http.api",
		Usage: "API's offered over the HTTP-RPC interface",
		Value: "",
	}
	GraphQLEnabledFlag = cli.BoolFlag{
		Name:  "graphql",
		Usage: "Enable GraphQL on the HTTP-RPC server. Note that GraphQL can only be started if an HTTP server is started as well.",
	}
	GraphQLCORSDomainFlag = cli.StringFlag{
		Name:  "graphql.corsdomain",
		Usage: "Comma separated list of domains from which to accept cross origin requests (browser enforced)",
		Value: "",
	}
	GraphQLVirtualHostsFlag = cli.StringFlag{
		Name:  "graphql.vhosts",
		Usage: "Comma separated list of virtual hostnames from which to accept requests (server enforced). Accepts '*' wildcard.",
		Value: strings.Join(node.DefaultConfig.GraphQLVirtualHosts, ","),
	}
	WSEnabledFlag = cli.BoolFlag{
		Name:  "ws",
		Usage: "Enable the WS-RPC server",
	}
	WSListenAddrFlag = cli.StringFlag{
		Name:  "ws.addr",
		Usage: "WS-RPC server listening interface",
		Value: node.DefaultWSHost,
	}
	WSPortFlag = cli.IntFlag{
		Name:  "ws.port",
		Usage: "WS-RPC server listening port",
		Value: node.DefaultWSPort,
	}
	WSApiFlag = cli.StringFlag{
		Name:  "ws.api",
		Usage: "API's offered over the WS-RPC interface",
		Value: "",
	}
	WSAllowedOriginsFlag = cli.StringFlag{
		Name:  "ws.origins",
		Usage: "Origins from which to accept websockets requests",
		Value: "",
	}
	ExecFlag = cli.StringFlag{
		Name:  "exec",
		Usage: "Execute JavaScript statement",
	}
	PreloadJSFlag = cli.StringFlag{
		Name:  "preload",
		Usage: "Comma separated list of JavaScript files to preload into the console",
	}

	// Network Settings
	MaxPeersFlag = cli.IntFlag{
		Name:  "maxpeers",
		Usage: "Maximum number of network peers (network disabled if set to 0)",
		Value: node.DefaultConfig.P2P.MaxPeers,
	}
	MaxPendingPeersFlag = cli.IntFlag{
		Name:  "maxpendpeers",
		Usage: "Maximum number of pending connection attempts (defaults used if set to 0)",
		Value: node.DefaultConfig.P2P.MaxPendingPeers,
	}
	ListenPortFlag = cli.IntFlag{
		Name:  "port",
		Usage: "Network listening port",
		Value: 30303,
	}
	BootnodesFlag = cli.StringFlag{
		Name:  "bootnodes",
		Usage: "Comma separated enode URLs for P2P discovery bootstrap",
		Value: "",
	}
	NodeKeyFileFlag = cli.StringFlag{
		Name:  "nodekey",
		Usage: "P2P node key file",
	}
	NodeKeyHexFlag = cli.StringFlag{
		Name:  "nodekeyhex",
		Usage: "P2P node key as hex (for testing)",
	}
	NATFlag = cli.StringFlag{
		Name:  "nat",
		Usage: "NAT port mapping mechanism (any|none|upnp|pmp|extip:<IP>)",
		Value: "any",
	}
	NoDiscoverFlag = cli.BoolFlag{
		Name:  "nodiscover",
		Usage: "Disables the peer discovery mechanism (manual peer addition)",
	}
	DiscoveryV5Flag = cli.BoolFlag{
		Name:  "v5disc",
		Usage: "Enables the experimental RLPx V5 (Topic Discovery) mechanism",
	}
	NetrestrictFlag = cli.StringFlag{
		Name:  "netrestrict",
		Usage: "Restricts network communication to the given IP networks (CIDR masks)",
	}
	DNSDiscoveryFlag = cli.StringFlag{
		Name:  "discovery.dns",
		Usage: "Sets DNS discovery entry points (use \"\" to disable DNS)",
	}

	// ATM the url is left to the user and deployment to
	JSpathFlag = cli.StringFlag{
		Name:  "jspath",
		Usage: "JavaScript root path for `loadScript`",
		Value: ".",
	}

	// Gas price oracle settings
	GpoBlocksFlag = cli.IntFlag{
		Name:  "gpo.blocks",
		Usage: "Number of recent blocks to check for gas prices",
		Value: eth.DefaultConfig.GPO.Blocks,
	}
	GpoPercentileFlag = cli.IntFlag{
		Name:  "gpo.percentile",
		Usage: "Suggested gas price is the given percentile of a set of recent transaction gas prices",
		Value: eth.DefaultConfig.GPO.Percentile,
	}
	WhisperEnabledFlag = cli.BoolFlag{
		Name:  "shh",
		Usage: "Enable Whisper",
	}
	WhisperMaxMessageSizeFlag = cli.IntFlag{
		Name:  "shh.maxmessagesize",
		Usage: "Max message size accepted",
		Value: int(whisper.DefaultMaxMessageSize),
	}
	WhisperMinPOWFlag = cli.Float64Flag{
		Name:  "shh.pow",
		Usage: "Minimum POW accepted",
		Value: whisper.DefaultMinimumPoW,
	}
	WhisperRestrictConnectionBetweenLightClientsFlag = cli.BoolFlag{
		Name:  "shh.restrict-light",
		Usage: "Restrict connection between two whisper light clients",
	}

	// Metrics flags
	MetricsEnabledFlag = cli.BoolFlag{
		Name:  "metrics",
		Usage: "Enable metrics collection and reporting",
	}
	MetricsEnabledExpensiveFlag = cli.BoolFlag{
		Name:  "metrics.expensive",
		Usage: "Enable expensive metrics collection and reporting",
	}

	// MetricsHTTPFlag defines the endpoint for a stand-alone metrics HTTP endpoint.
	// Since the pprof service enables sensitive/vulnerable behavior, this allows a user
	// to enable a public-OK metrics endpoint without having to worry about ALSO exposing
	// other profiling behavior or information.
	MetricsHTTPFlag = cli.StringFlag{
		Name:  "metrics.addr",
		Usage: "Enable stand-alone metrics HTTP server listening interface",
		Value: "127.0.0.1",
	}
	MetricsPortFlag = cli.IntFlag{
		Name:  "metrics.port",
		Usage: "Metrics HTTP server listening port",
		Value: 6060,
	}
	MetricsEnableInfluxDBFlag = cli.BoolFlag{
		Name:  "metrics.influxdb",
		Usage: "Enable metrics export/push to an external InfluxDB database",
	}
	MetricsInfluxDBEndpointFlag = cli.StringFlag{
		Name:  "metrics.influxdb.endpoint",
		Usage: "InfluxDB API endpoint to report metrics to",
		Value: "http://localhost:8086",
	}
	MetricsInfluxDBDatabaseFlag = cli.StringFlag{
		Name:  "metrics.influxdb.database",
		Usage: "InfluxDB database name to push reported metrics to",
		Value: "geth",
	}
	MetricsInfluxDBUsernameFlag = cli.StringFlag{
		Name:  "metrics.influxdb.username",
		Usage: "Username to authorize access to the database",
		Value: "test",
	}
	MetricsInfluxDBPasswordFlag = cli.StringFlag{
		Name:  "metrics.influxdb.password",
		Usage: "Password to authorize access to the database",
		Value: "test",
	}
	// Tags are part of every measurement sent to InfluxDB. Queries on tags are faster in InfluxDB.
	// For example `host` tag could be used so that we can group all nodes and average a measurement
	// across all of them, but also so that we can select a specific node and inspect its measurements.
	// https://docs.influxdata.com/influxdb/v1.4/concepts/key_concepts/#tag-key
	MetricsInfluxDBTagsFlag = cli.StringFlag{
		Name:  "metrics.influxdb.tags",
		Usage: "Comma-separated InfluxDB tags (key/values) attached to all measurements",
		Value: "host=localhost",
	}
	EWASMInterpreterFlag = cli.StringFlag{
		Name:  "vm.ewasm",
		Usage: "External ewasm configuration (default = built-in interpreter)",
		Value: "",
	}
	EVMInterpreterFlag = cli.StringFlag{
		Name:  "vm.evm",
		Usage: "External EVM configuration (default = built-in interpreter)",
		Value: "",
	}

	// Quorum - added configurable call timeout for execution of calls
	EVMCallTimeOutFlag = cli.IntFlag{
		Name:  "vm.calltimeout",
		Usage: "Timeout duration in seconds for message call execution without creating a transaction. Value 0 means no timeout.",
		Value: 5,
	}

	// Quorum
	// immutability threshold which can be passed as a parameter at geth start
	QuorumImmutabilityThreshold = cli.IntFlag{
		Name:  "immutabilitythreshold",
		Usage: "overrides the default immutability threshold for Quorum nodes. Its the threshold beyond which block data will be moved to ancient db",
		Value: 3162240,
	}
	// Raft flags
	RaftModeFlag = cli.BoolFlag{
		Name:  "raft",
		Usage: "If enabled, uses Raft instead of Quorum Chain for consensus",
	}
	RaftBlockTimeFlag = cli.IntFlag{
		Name:  "raftblocktime",
		Usage: "Amount of time between raft block creations in milliseconds",
		Value: 50,
	}
	RaftJoinExistingFlag = cli.IntFlag{
		Name:  "raftjoinexisting",
		Usage: "The raft ID to assume when joining an pre-existing cluster",
		Value: 0,
	}

	EmitCheckpointsFlag = cli.BoolFlag{
		Name:  "emitcheckpoints",
		Usage: "If enabled, emit specially formatted logging checkpoints",
	}
	RaftPortFlag = cli.IntFlag{
		Name:  "raftport",
		Usage: "The port to bind for the raft transport",
		Value: 50400,
	}
	RaftDNSEnabledFlag = cli.BoolFlag{
		Name:  "raftdnsenable",
		Usage: "Enable DNS resolution of peers",
	}

	// Permission
	EnableNodePermissionFlag = cli.BoolFlag{
		Name:  "permissioned",
		Usage: "If enabled, the node will allow only a defined list of nodes to connect",
	}
	AllowedFutureBlockTimeFlag = cli.Uint64Flag{
		Name:  "allowedfutureblocktime",
		Usage: "Max time (in seconds) from current time allowed for blocks, before they're considered future blocks",
		Value: 0,
	}
	// Plugins settings
	PluginSettingsFlag = cli.StringFlag{
		Name:  "plugins",
		Usage: "The URI of configuration which describes plugins being used. E.g.: file:///opt/geth/plugins.json",
	}
	PluginLocalVerifyFlag = cli.BoolFlag{
		Name:  "plugins.localverify",
		Usage: "If enabled, verify plugin integrity from local file system. This requires plugin signature file and PGP public key file to be available",
	}
	PluginPublicKeyFlag = cli.StringFlag{
		Name:  "plugins.publickey",
		Usage: fmt.Sprintf("The URI of PGP public key for local plugin verification. E.g.: file:///opt/geth/pubkey.pgp.asc. This flag is only valid if --%s is set (default = file:///<pluginBaseDir>/%s)", PluginLocalVerifyFlag.Name, plugin.DefaultPublicKeyFile),
	}
	PluginSkipVerifyFlag = cli.BoolFlag{
		Name:  "plugins.skipverify",
		Usage: "If enabled, plugin integrity is NOT verified",
	}
	// account plugin flags
	AccountPluginNewAccountConfigFlag = cli.StringFlag{
		Name:  "plugins.account.config",
		Usage: "Value will be passed to an account plugin if being used.  See the account plugin implementation's documentation for further details",
	}
	// Istanbul settings
	IstanbulRequestTimeoutFlag = cli.Uint64Flag{
		Name:  "istanbul.requesttimeout",
		Usage: "Timeout for each Istanbul round in milliseconds",
		Value: eth.DefaultConfig.Istanbul.RequestTimeout,
	}
	IstanbulBlockPeriodFlag = cli.Uint64Flag{
		Name:  "istanbul.blockperiod",
		Usage: "Default minimum difference between two consecutive block's timestamps in seconds",
		Value: eth.DefaultConfig.Istanbul.BlockPeriod,
	}
	// Multitenancy setting
	MultitenancyFlag = cli.BoolFlag{
		Name:  "multitenancy",
		Usage: "Enable multitenancy support for this node. This requires RPC Security Plugin to also be configured.",
	}

	// Quorum Private Transaction Manager connection options
	QuorumPTMUnixSocketFlag = DirectoryFlag{
		Name:  "ptm.socket",
		Usage: "Path to the ipc file when using unix domain socket for the private transaction manager connection",
	}
	QuorumPTMUrlFlag = cli.StringFlag{
		Name:  "ptm.url",
		Usage: "URL when using http connection to private transaction manager",
	}
	QuorumPTMTimeoutFlag = cli.UintFlag{
		Name:  "ptm.timeout",
		Usage: "Timeout (seconds) for the private transaction manager connection. Zero value means timeout disabled.",
		Value: http2.DefaultConfig.Timeout,
	}
	QuorumPTMDialTimeoutFlag = cli.UintFlag{
		Name:  "ptm.dialtimeout",
		Usage: "Dial timeout (seconds) for the private transaction manager connection. Zero value means timeout disabled.",
		Value: http2.DefaultConfig.DialTimeout,
	}
	QuorumPTMHttpIdleTimeoutFlag = cli.UintFlag{
		Name:  "ptm.http.idletimeout",
		Usage: "Idle timeout (seconds) for the private transaction manager connection. Zero value means timeout disabled.",
		Value: http2.DefaultConfig.HttpIdleConnTimeout,
	}
	QuorumPTMHttpWriteBufferSizeFlag = cli.IntFlag{
		Name:  "ptm.http.writebuffersize",
		Usage: "Size of the write buffer (bytes) for the private transaction manager connection. Zero value uses http.Transport default.",
		Value: 0,
	}
	QuorumPTMHttpReadBufferSizeFlag = cli.IntFlag{
		Name:  "ptm.http.readbuffersize",
		Usage: "Size of the read buffer (bytes) for the private transaction manager connection. Zero value uses http.Transport default.",
		Value: 0,
	}
	QuorumPTMTlsModeFlag = cli.StringFlag{
		Name:  "ptm.tls.mode",
		Usage: `If "off" then TLS disabled (default). If "strict" then will use TLS for http connection to private transaction manager`,
	}
	QuorumPTMTlsRootCaFlag = DirectoryFlag{
		Name:  "ptm.tls.rootca",
		Usage: "Path to file containing root CA certificate for TLS connection to private transaction manager (defaults to host's certificates)",
	}
	QuorumPTMTlsClientCertFlag = DirectoryFlag{
		Name:  "ptm.tls.clientcert",
		Usage: "Path to file containing client certificate (or chain of certs) for TLS connection to private transaction manager",
	}
	QuorumPTMTlsClientKeyFlag = DirectoryFlag{
		Name:  "ptm.tls.clientkey",
		Usage: "Path to file containing client's private key for TLS connection to private transaction manager",
	}
	QuorumPTMTlsInsecureSkipVerify = cli.BoolFlag{
		Name:  "ptm.tls.insecureskipverify",
		Usage: "Disable verification of server's TLS certificate on connection to private transaction manager",
	}
)

// MakeDataDir retrieves the currently requested data directory, terminating
// if none (or the empty string) is specified. If the node is starting a testnet,
// then a subdirectory of the specified datadir will be used.
func MakeDataDir(ctx *cli.Context) string {
	if path := ctx.GlobalString(DataDirFlag.Name); path != "" {
		if ctx.GlobalBool(LegacyTestnetFlag.Name) || ctx.GlobalBool(RopstenFlag.Name) {
			// Maintain compatibility with older Geth configurations storing the
			// Ropsten database in `testnet` instead of `ropsten`.
			legacyPath := filepath.Join(path, "testnet")
			if _, err := os.Stat(legacyPath); !os.IsNotExist(err) {
				return legacyPath
			}
			return filepath.Join(path, "ropsten")
		}
		if ctx.GlobalBool(RinkebyFlag.Name) {
			return filepath.Join(path, "rinkeby")
		}
		if ctx.GlobalBool(GoerliFlag.Name) {
			return filepath.Join(path, "goerli")
		}
		if ctx.GlobalBool(YoloV1Flag.Name) {
			return filepath.Join(path, "yolo-v1")
		}
		return path
	}
	Fatalf("Cannot determine default data directory, please set manually (--datadir)")
	return ""
}

// setNodeKey creates a node key from set command line flags, either loading it
// from a file or as a specified hex value. If neither flags were provided, this
// method returns nil and an emphemeral key is to be generated.
func setNodeKey(ctx *cli.Context, cfg *p2p.Config) {
	var (
		hex  = ctx.GlobalString(NodeKeyHexFlag.Name)
		file = ctx.GlobalString(NodeKeyFileFlag.Name)
		key  *ecdsa.PrivateKey
		err  error
	)
	switch {
	case file != "" && hex != "":
		Fatalf("Options %q and %q are mutually exclusive", NodeKeyFileFlag.Name, NodeKeyHexFlag.Name)
	case file != "":
		if key, err = crypto.LoadECDSA(file); err != nil {
			Fatalf("Option %q: %v", NodeKeyFileFlag.Name, err)
		}
		cfg.PrivateKey = key
	case hex != "":
		if key, err = crypto.HexToECDSA(hex); err != nil {
			Fatalf("Option %q: %v", NodeKeyHexFlag.Name, err)
		}
		cfg.PrivateKey = key
	}
}

// setNodeUserIdent creates the user identifier from CLI flags.
func setNodeUserIdent(ctx *cli.Context, cfg *node.Config) {
	if identity := ctx.GlobalString(IdentityFlag.Name); len(identity) > 0 {
		cfg.UserIdent = identity
	}
}

// setBootstrapNodes creates a list of bootstrap nodes from the command line
// flags, reverting to pre-configured ones if none have been specified.
func setBootstrapNodes(ctx *cli.Context, cfg *p2p.Config) {
	urls := params.MainnetBootnodes
	switch {
	case ctx.GlobalIsSet(BootnodesFlag.Name) || ctx.GlobalIsSet(LegacyBootnodesV4Flag.Name):
		if ctx.GlobalIsSet(LegacyBootnodesV4Flag.Name) {
			urls = splitAndTrim(ctx.GlobalString(LegacyBootnodesV4Flag.Name))
		} else {
			urls = splitAndTrim(ctx.GlobalString(BootnodesFlag.Name))
		}
	case ctx.GlobalBool(LegacyTestnetFlag.Name) || ctx.GlobalBool(RopstenFlag.Name):
		urls = params.RopstenBootnodes
	case ctx.GlobalBool(RinkebyFlag.Name):
		urls = params.RinkebyBootnodes
	case ctx.GlobalBool(GoerliFlag.Name):
		urls = params.GoerliBootnodes
	case ctx.GlobalBool(YoloV1Flag.Name):
		urls = params.YoloV1Bootnodes
	case cfg.BootstrapNodes != nil:
		return // already set, don't apply defaults.
	}

	cfg.BootstrapNodes = make([]*enode.Node, 0, len(urls))
	for _, url := range urls {
		if url != "" {
			node, err := enode.Parse(enode.ValidSchemes, url)
			if err != nil {
				log.Crit("Bootstrap URL invalid", "enode", url, "err", err)
				continue
			}
			cfg.BootstrapNodes = append(cfg.BootstrapNodes, node)
		}
	}
}

// setBootstrapNodesV5 creates a list of bootstrap nodes from the command line
// flags, reverting to pre-configured ones if none have been specified.
func setBootstrapNodesV5(ctx *cli.Context, cfg *p2p.Config) {
	urls := params.MainnetBootnodes
	switch {
	case ctx.GlobalIsSet(BootnodesFlag.Name) || ctx.GlobalIsSet(LegacyBootnodesV5Flag.Name):
		if ctx.GlobalIsSet(LegacyBootnodesV5Flag.Name) {
			urls = splitAndTrim(ctx.GlobalString(LegacyBootnodesV5Flag.Name))
		} else {
			urls = splitAndTrim(ctx.GlobalString(BootnodesFlag.Name))
		}
	case ctx.GlobalBool(RopstenFlag.Name):
		urls = params.RopstenBootnodes
	case ctx.GlobalBool(RinkebyFlag.Name):
		urls = params.RinkebyBootnodes
	case ctx.GlobalBool(GoerliFlag.Name):
		urls = params.GoerliBootnodes
	case ctx.GlobalBool(YoloV1Flag.Name):
		urls = params.YoloV1Bootnodes
	case cfg.BootstrapNodesV5 != nil:
		return // already set, don't apply defaults.
	}

	cfg.BootstrapNodesV5 = make([]*discv5.Node, 0, len(urls))
	for _, url := range urls {
		if url != "" {
			node, err := discv5.ParseNode(url)
			if err != nil {
				log.Error("Bootstrap URL invalid", "enode", url, "err", err)
				continue
			}
			cfg.BootstrapNodesV5 = append(cfg.BootstrapNodesV5, node)
		}
	}
}

// setListenAddress creates a TCP listening address string from set command
// line flags.
func setListenAddress(ctx *cli.Context, cfg *p2p.Config) {
	if ctx.GlobalIsSet(ListenPortFlag.Name) {
		cfg.ListenAddr = fmt.Sprintf(":%d", ctx.GlobalInt(ListenPortFlag.Name))
	}
}

// setNAT creates a port mapper from command line flags.
func setNAT(ctx *cli.Context, cfg *p2p.Config) {
	if ctx.GlobalIsSet(NATFlag.Name) {
		natif, err := nat.Parse(ctx.GlobalString(NATFlag.Name))
		if err != nil {
			Fatalf("Option %s: %v", NATFlag.Name, err)
		}
		cfg.NAT = natif
	}
}

// splitAndTrim splits input separated by a comma
// and trims excessive white space from the substrings.
func splitAndTrim(input string) (ret []string) {
	l := strings.Split(input, ",")
	for _, r := range l {
		r = strings.TrimSpace(r)
		if len(r) > 0 {
			ret = append(ret, r)
		}
	}
	return ret
}

// setHTTP creates the HTTP RPC listener interface string from the set
// command line flags, returning empty if the HTTP endpoint is disabled.
func setHTTP(ctx *cli.Context, cfg *node.Config) {
	if ctx.GlobalBool(LegacyRPCEnabledFlag.Name) && cfg.HTTPHost == "" {
		log.Warn("The flag --rpc is deprecated and will be removed in the future, please use --http")
		cfg.HTTPHost = "127.0.0.1"
		if ctx.GlobalIsSet(LegacyRPCListenAddrFlag.Name) {
			cfg.HTTPHost = ctx.GlobalString(LegacyRPCListenAddrFlag.Name)
			log.Warn("The flag --rpcaddr is deprecated and will be removed in the future, please use --http.addr")
		}
	}
	if ctx.GlobalBool(HTTPEnabledFlag.Name) && cfg.HTTPHost == "" {
		cfg.HTTPHost = "127.0.0.1"
		if ctx.GlobalIsSet(HTTPListenAddrFlag.Name) {
			cfg.HTTPHost = ctx.GlobalString(HTTPListenAddrFlag.Name)
		}
	}

	if ctx.GlobalIsSet(LegacyRPCPortFlag.Name) {
		cfg.HTTPPort = ctx.GlobalInt(LegacyRPCPortFlag.Name)
		log.Warn("The flag --rpcport is deprecated and will be removed in the future, please use --http.port")
	}
	if ctx.GlobalIsSet(HTTPPortFlag.Name) {
		cfg.HTTPPort = ctx.GlobalInt(HTTPPortFlag.Name)
	}

	if ctx.GlobalIsSet(LegacyRPCCORSDomainFlag.Name) {
		cfg.HTTPCors = splitAndTrim(ctx.GlobalString(LegacyRPCCORSDomainFlag.Name))
		log.Warn("The flag --rpccorsdomain is deprecated and will be removed in the future, please use --http.corsdomain")
	}
	if ctx.GlobalIsSet(HTTPCORSDomainFlag.Name) {
		cfg.HTTPCors = splitAndTrim(ctx.GlobalString(HTTPCORSDomainFlag.Name))
	}

	if ctx.GlobalIsSet(LegacyRPCApiFlag.Name) {
		cfg.HTTPModules = splitAndTrim(ctx.GlobalString(LegacyRPCApiFlag.Name))
		log.Warn("The flag --rpcapi is deprecated and will be removed in the future, please use --http.api")
	}
	if ctx.GlobalIsSet(HTTPApiFlag.Name) {
		cfg.HTTPModules = splitAndTrim(ctx.GlobalString(HTTPApiFlag.Name))
	}

	if ctx.GlobalIsSet(LegacyRPCVirtualHostsFlag.Name) {
		cfg.HTTPVirtualHosts = splitAndTrim(ctx.GlobalString(LegacyRPCVirtualHostsFlag.Name))
		log.Warn("The flag --rpcvhosts is deprecated and will be removed in the future, please use --http.vhosts")
	}
	if ctx.GlobalIsSet(HTTPVirtualHostsFlag.Name) {
		cfg.HTTPVirtualHosts = splitAndTrim(ctx.GlobalString(HTTPVirtualHostsFlag.Name))
	}
}

// setGraphQL creates the GraphQL listener interface string from the set
// command line flags, returning empty if the GraphQL endpoint is disabled.
func setGraphQL(ctx *cli.Context, cfg *node.Config) {
	if ctx.GlobalIsSet(GraphQLCORSDomainFlag.Name) {
		cfg.GraphQLCors = splitAndTrim(ctx.GlobalString(GraphQLCORSDomainFlag.Name))
	}
	if ctx.GlobalIsSet(GraphQLVirtualHostsFlag.Name) {
		cfg.GraphQLVirtualHosts = splitAndTrim(ctx.GlobalString(GraphQLVirtualHostsFlag.Name))
	}
}

// setWS creates the WebSocket RPC listener interface string from the set
// command line flags, returning empty if the HTTP endpoint is disabled.
func setWS(ctx *cli.Context, cfg *node.Config) {
	if ctx.GlobalBool(WSEnabledFlag.Name) && cfg.WSHost == "" {
		cfg.WSHost = "127.0.0.1"
		if ctx.GlobalIsSet(LegacyWSListenAddrFlag.Name) {
			cfg.WSHost = ctx.GlobalString(LegacyWSListenAddrFlag.Name)
			log.Warn("The flag --wsaddr is deprecated and will be removed in the future, please use --ws.addr")
		}
		if ctx.GlobalIsSet(WSListenAddrFlag.Name) {
			cfg.WSHost = ctx.GlobalString(WSListenAddrFlag.Name)
		}
	}
	if ctx.GlobalIsSet(LegacyWSPortFlag.Name) {
		cfg.WSPort = ctx.GlobalInt(LegacyWSPortFlag.Name)
		log.Warn("The flag --wsport is deprecated and will be removed in the future, please use --ws.port")
	}
	if ctx.GlobalIsSet(WSPortFlag.Name) {
		cfg.WSPort = ctx.GlobalInt(WSPortFlag.Name)
	}

	if ctx.GlobalIsSet(LegacyWSAllowedOriginsFlag.Name) {
		cfg.WSOrigins = splitAndTrim(ctx.GlobalString(LegacyWSAllowedOriginsFlag.Name))
		log.Warn("The flag --wsorigins is deprecated and will be removed in the future, please use --ws.origins")
	}
	if ctx.GlobalIsSet(WSAllowedOriginsFlag.Name) {
		cfg.WSOrigins = splitAndTrim(ctx.GlobalString(WSAllowedOriginsFlag.Name))
	}

	if ctx.GlobalIsSet(LegacyWSApiFlag.Name) {
		cfg.WSModules = splitAndTrim(ctx.GlobalString(LegacyWSApiFlag.Name))
		log.Warn("The flag --wsapi is deprecated and will be removed in the future, please use --ws.api")
	}
	if ctx.GlobalIsSet(WSApiFlag.Name) {
		cfg.WSModules = splitAndTrim(ctx.GlobalString(WSApiFlag.Name))
	}
}

// setIPC creates an IPC path configuration from the set command line flags,
// returning an empty string if IPC was explicitly disabled, or the set path.
func setIPC(ctx *cli.Context, cfg *node.Config) {
	CheckExclusive(ctx, IPCDisabledFlag, IPCPathFlag)
	switch {
	case ctx.GlobalBool(IPCDisabledFlag.Name):
		cfg.IPCPath = ""
	case ctx.GlobalIsSet(IPCPathFlag.Name):
		cfg.IPCPath = ctx.GlobalString(IPCPathFlag.Name)
	}
}

// setLes configures the les server and ultra light client settings from the command line flags.
func setLes(ctx *cli.Context, cfg *eth.Config) {
	if ctx.GlobalIsSet(LegacyLightServFlag.Name) {
		cfg.LightServ = ctx.GlobalInt(LegacyLightServFlag.Name)
		log.Warn("The flag --lightserv is deprecated and will be removed in the future, please use --light.serve")
	}
	if ctx.GlobalIsSet(LightServeFlag.Name) {
		cfg.LightServ = ctx.GlobalInt(LightServeFlag.Name)
	}
	if ctx.GlobalIsSet(LightIngressFlag.Name) {
		cfg.LightIngress = ctx.GlobalInt(LightIngressFlag.Name)
	}
	if ctx.GlobalIsSet(LightEgressFlag.Name) {
		cfg.LightEgress = ctx.GlobalInt(LightEgressFlag.Name)
	}
	if ctx.GlobalIsSet(LegacyLightPeersFlag.Name) {
		cfg.LightPeers = ctx.GlobalInt(LegacyLightPeersFlag.Name)
		log.Warn("The flag --lightpeers is deprecated and will be removed in the future, please use --light.maxpeers")
	}
	if ctx.GlobalIsSet(LightMaxPeersFlag.Name) {
		cfg.LightPeers = ctx.GlobalInt(LightMaxPeersFlag.Name)
	}
	if ctx.GlobalIsSet(UltraLightServersFlag.Name) {
		cfg.UltraLightServers = strings.Split(ctx.GlobalString(UltraLightServersFlag.Name), ",")
	}
	if ctx.GlobalIsSet(UltraLightFractionFlag.Name) {
		cfg.UltraLightFraction = ctx.GlobalInt(UltraLightFractionFlag.Name)
	}
	if cfg.UltraLightFraction <= 0 && cfg.UltraLightFraction > 100 {
		log.Error("Ultra light fraction is invalid", "had", cfg.UltraLightFraction, "updated", eth.DefaultConfig.UltraLightFraction)
		cfg.UltraLightFraction = eth.DefaultConfig.UltraLightFraction
	}
	if ctx.GlobalIsSet(UltraLightOnlyAnnounceFlag.Name) {
		cfg.UltraLightOnlyAnnounce = ctx.GlobalBool(UltraLightOnlyAnnounceFlag.Name)
	}
	if ctx.GlobalIsSet(LightNoPruneFlag.Name) {
		cfg.LightNoPrune = ctx.GlobalBool(LightNoPruneFlag.Name)
	}
}

// makeDatabaseHandles raises out the number of allowed file handles per process
// for Geth and returns half of the allowance to assign to the database.
func makeDatabaseHandles() int {
	limit, err := fdlimit.Maximum()
	if err != nil {
		Fatalf("Failed to retrieve file descriptor allowance: %v", err)
	}
	raised, err := fdlimit.Raise(uint64(limit))
	if err != nil {
		Fatalf("Failed to raise file descriptor allowance: %v", err)
	}
	return int(raised / 2) // Leave half for networking and other stuff
}

// MakeAddress converts an account specified directly as a hex encoded string or
// a key index in the key store to an internal account representation.
func MakeAddress(ks *keystore.KeyStore, account string) (accounts.Account, error) {
	// If the specified account is a valid address, return it
	if common.IsHexAddress(account) {
		return accounts.Account{Address: common.HexToAddress(account)}, nil
	}
	// Otherwise try to interpret the account as a keystore index
	index, err := strconv.Atoi(account)
	if err != nil || index < 0 {
		return accounts.Account{}, fmt.Errorf("invalid account address or index %q", account)
	}
	log.Warn("-------------------------------------------------------------------")
	log.Warn("Referring to accounts by order in the keystore folder is dangerous!")
	log.Warn("This functionality is deprecated and will be removed in the future!")
	log.Warn("Please use explicit addresses! (can search via `geth account list`)")
	log.Warn("-------------------------------------------------------------------")

	accs := ks.Accounts()
	if len(accs) <= index {
		return accounts.Account{}, fmt.Errorf("index %d higher than number of accounts %d", index, len(accs))
	}
	return accs[index], nil
}

// setEtherbase retrieves the etherbase either from the directly specified
// command line flags or from the keystore if CLI indexed.
func setEtherbase(ctx *cli.Context, ks *keystore.KeyStore, cfg *eth.Config) {
	// Extract the current etherbase, new flag overriding legacy one
	var etherbase string
	if ctx.GlobalIsSet(LegacyMinerEtherbaseFlag.Name) {
		etherbase = ctx.GlobalString(LegacyMinerEtherbaseFlag.Name)
		log.Warn("The flag --etherbase is deprecated and will be removed in the future, please use --miner.etherbase")

	}
	if ctx.GlobalIsSet(MinerEtherbaseFlag.Name) {
		etherbase = ctx.GlobalString(MinerEtherbaseFlag.Name)
	}
	// Convert the etherbase into an address and configure it
	if etherbase != "" {
		if ks != nil {
			account, err := MakeAddress(ks, etherbase)
			if err != nil {
				Fatalf("Invalid miner etherbase: %v", err)
			}
			cfg.Miner.Etherbase = account.Address
		} else {
			Fatalf("No etherbase configured")
		}
	}
}

// MakePasswordList reads password lines from the file specified by the global --password flag.
func MakePasswordList(ctx *cli.Context) []string {
	path := ctx.GlobalString(PasswordFileFlag.Name)
	if path == "" {
		return nil
	}
	text, err := ioutil.ReadFile(path)
	if err != nil {
		Fatalf("Failed to read password file: %v", err)
	}
	lines := strings.Split(string(text), "\n")
	// Sanitise DOS line endings.
	for i := range lines {
		lines[i] = strings.TrimRight(lines[i], "\r")
	}
	return lines
}

func SetP2PConfig(ctx *cli.Context, cfg *p2p.Config) {
	setNodeKey(ctx, cfg)
	setNAT(ctx, cfg)
	setListenAddress(ctx, cfg)
	setBootstrapNodes(ctx, cfg)
	setBootstrapNodesV5(ctx, cfg)

	lightClient := ctx.GlobalString(SyncModeFlag.Name) == "light"
	lightServer := (ctx.GlobalInt(LegacyLightServFlag.Name) != 0 || ctx.GlobalInt(LightServeFlag.Name) != 0)

	lightPeers := ctx.GlobalInt(LegacyLightPeersFlag.Name)
	if ctx.GlobalIsSet(LightMaxPeersFlag.Name) {
		lightPeers = ctx.GlobalInt(LightMaxPeersFlag.Name)
	}
	if lightClient && !ctx.GlobalIsSet(LegacyLightPeersFlag.Name) && !ctx.GlobalIsSet(LightMaxPeersFlag.Name) {
		// dynamic default - for clients we use 1/10th of the default for servers
		lightPeers /= 10
	}

	if ctx.GlobalIsSet(MaxPeersFlag.Name) {
		cfg.MaxPeers = ctx.GlobalInt(MaxPeersFlag.Name)
		if lightServer && !ctx.GlobalIsSet(LegacyLightPeersFlag.Name) && !ctx.GlobalIsSet(LightMaxPeersFlag.Name) {
			cfg.MaxPeers += lightPeers
		}
	} else {
		if lightServer {
			cfg.MaxPeers += lightPeers
		}
		if lightClient && (ctx.GlobalIsSet(LegacyLightPeersFlag.Name) || ctx.GlobalIsSet(LightMaxPeersFlag.Name)) && cfg.MaxPeers < lightPeers {
			cfg.MaxPeers = lightPeers
		}
	}
	if !(lightClient || lightServer) {
		lightPeers = 0
	}
	ethPeers := cfg.MaxPeers - lightPeers
	if lightClient {
		ethPeers = 0
	}
	log.Info("Maximum peer count", "ETH", ethPeers, "LES", lightPeers, "total", cfg.MaxPeers)

	if ctx.GlobalIsSet(MaxPendingPeersFlag.Name) {
		cfg.MaxPendingPeers = ctx.GlobalInt(MaxPendingPeersFlag.Name)
	}
	if ctx.GlobalIsSet(NoDiscoverFlag.Name) || lightClient {
		cfg.NoDiscovery = true
	}

	// if we're running a light client or server, force enable the v5 peer discovery
	// unless it is explicitly disabled with --nodiscover note that explicitly specifying
	// --v5disc overrides --nodiscover, in which case the later only disables v4 discovery
	forceV5Discovery := (lightClient || lightServer) && !ctx.GlobalBool(NoDiscoverFlag.Name)
	if ctx.GlobalIsSet(DiscoveryV5Flag.Name) {
		cfg.DiscoveryV5 = ctx.GlobalBool(DiscoveryV5Flag.Name)
	} else if forceV5Discovery {
		cfg.DiscoveryV5 = true
	}

	if netrestrict := ctx.GlobalString(NetrestrictFlag.Name); netrestrict != "" {
		list, err := netutil.ParseNetlist(netrestrict)
		if err != nil {
			Fatalf("Option %q: %v", NetrestrictFlag.Name, err)
		}
		cfg.NetRestrict = list
	}

	if ctx.GlobalBool(DeveloperFlag.Name) {
		// --dev mode can't use p2p networking.
		cfg.MaxPeers = 0
		cfg.ListenAddr = ":0"
		cfg.NoDiscovery = true
		cfg.DiscoveryV5 = false
	}
}

// SetNodeConfig applies node-related command line flags to the config.
func SetNodeConfig(ctx *cli.Context, cfg *node.Config) {
	SetP2PConfig(ctx, &cfg.P2P)
	setIPC(ctx, cfg)
	setHTTP(ctx, cfg)
	setGraphQL(ctx, cfg)
	setWS(ctx, cfg)
	setNodeUserIdent(ctx, cfg)
	setDataDir(ctx, cfg)
	setSmartCard(ctx, cfg)

	if ctx.GlobalIsSet(ExternalSignerFlag.Name) {
		cfg.ExternalSigner = ctx.GlobalString(ExternalSignerFlag.Name)
	}

	if ctx.GlobalIsSet(KeyStoreDirFlag.Name) {
		cfg.KeyStoreDir = ctx.GlobalString(KeyStoreDirFlag.Name)
	}
	if ctx.GlobalIsSet(LightKDFFlag.Name) {
		cfg.UseLightweightKDF = ctx.GlobalBool(LightKDFFlag.Name)
	}
	if ctx.GlobalIsSet(NoUSBFlag.Name) {
		cfg.NoUSB = ctx.GlobalBool(NoUSBFlag.Name)
	}
	if ctx.GlobalIsSet(InsecureUnlockAllowedFlag.Name) {
		cfg.InsecureUnlockAllowed = ctx.GlobalBool(InsecureUnlockAllowedFlag.Name)
	}

	// Quorum
	if ctx.GlobalIsSet(EnableNodePermissionFlag.Name) {
		cfg.EnableNodePermission = ctx.GlobalBool(EnableNodePermissionFlag.Name)
	}

}

func setSmartCard(ctx *cli.Context, cfg *node.Config) {
	// Skip enabling smartcards if no path is set
	path := ctx.GlobalString(SmartCardDaemonPathFlag.Name)
	if path == "" {
		return
	}
	// Sanity check that the smartcard path is valid
	fi, err := os.Stat(path)
	if err != nil {
		log.Info("Smartcard socket not found, disabling", "err", err)
		return
	}
	if fi.Mode()&os.ModeType != os.ModeSocket {
		log.Error("Invalid smartcard daemon path", "path", path, "type", fi.Mode().String())
		return
	}
	// Smartcard daemon path exists and is a socket, enable it
	cfg.SmartCardDaemonPath = path
}

func setDataDir(ctx *cli.Context, cfg *node.Config) {
	switch {
	case ctx.GlobalIsSet(DataDirFlag.Name):
		cfg.DataDir = ctx.GlobalString(DataDirFlag.Name)
	case ctx.GlobalBool(DeveloperFlag.Name):
		cfg.DataDir = "" // unless explicitly requested, use memory databases
	case (ctx.GlobalBool(LegacyTestnetFlag.Name) || ctx.GlobalBool(RopstenFlag.Name)) && cfg.DataDir == node.DefaultDataDir():
		// Maintain compatibility with older Geth configurations storing the
		// Ropsten database in `testnet` instead of `ropsten`.
		legacyPath := filepath.Join(node.DefaultDataDir(), "testnet")
		if _, err := os.Stat(legacyPath); !os.IsNotExist(err) {
			log.Warn("Using the deprecated `testnet` datadir. Future versions will store the Ropsten chain in `ropsten`.")
			cfg.DataDir = legacyPath
		} else {
			cfg.DataDir = filepath.Join(node.DefaultDataDir(), "ropsten")
		}
	case ctx.GlobalBool(RinkebyFlag.Name) && cfg.DataDir == node.DefaultDataDir():
		cfg.DataDir = filepath.Join(node.DefaultDataDir(), "rinkeby")
	case ctx.GlobalBool(GoerliFlag.Name) && cfg.DataDir == node.DefaultDataDir():
		cfg.DataDir = filepath.Join(node.DefaultDataDir(), "goerli")
	case ctx.GlobalBool(YoloV1Flag.Name) && cfg.DataDir == node.DefaultDataDir():
		cfg.DataDir = filepath.Join(node.DefaultDataDir(), "yolo-v1")
	}
	if err := SetPlugins(ctx, cfg); err != nil {
		Fatalf(err.Error())
	}
}

// Quorum
//
// Read plugin settings from --plugins flag. Overwrite settings defined in --config if any
func SetPlugins(ctx *cli.Context, cfg *node.Config) error {
	if ctx.GlobalIsSet(PluginSettingsFlag.Name) {
		// validate flag combination
		if ctx.GlobalBool(PluginSkipVerifyFlag.Name) && ctx.GlobalBool(PluginLocalVerifyFlag.Name) {
			return fmt.Errorf("only --%s or --%s must be set", PluginSkipVerifyFlag.Name, PluginLocalVerifyFlag.Name)
		}
		if !ctx.GlobalBool(PluginLocalVerifyFlag.Name) && ctx.GlobalIsSet(PluginPublicKeyFlag.Name) {
			return fmt.Errorf("--%s is required for setting --%s", PluginLocalVerifyFlag.Name, PluginPublicKeyFlag.Name)
		}
		pluginSettingsURL, err := url.Parse(ctx.GlobalString(PluginSettingsFlag.Name))
		if err != nil {
			return fmt.Errorf("plugins: Invalid URL for --%s due to %s", PluginSettingsFlag.Name, err)
		}
		var pluginSettings plugin.Settings
		r, err := urlReader(pluginSettingsURL)
		if err != nil {
			return fmt.Errorf("plugins: unable to create reader due to %s", err)
		}
		defer func() {
			_ = r.Close()
		}()
		if err := json.NewDecoder(r).Decode(&pluginSettings); err != nil {
			return fmt.Errorf("plugins: unable to parse settings due to %s", err)
		}
		pluginSettings.SetDefaults()
		cfg.Plugins = &pluginSettings
	}
	return nil
}

func urlReader(u *url.URL) (io.ReadCloser, error) {
	s := u.Scheme
	switch s {
	case "file":
		return os.Open(filepath.Join(u.Host, u.Path))
	}
	return nil, fmt.Errorf("unsupported scheme %s", s)
}

func setGPO(ctx *cli.Context, cfg *gasprice.Config, light bool) {
	// If we are running the light client, apply another group
	// settings for gas oracle.
	if light {
		cfg.Blocks = eth.DefaultLightGPOConfig.Blocks
		cfg.Percentile = eth.DefaultLightGPOConfig.Percentile
	}
	if ctx.GlobalIsSet(LegacyGpoBlocksFlag.Name) {
		cfg.Blocks = ctx.GlobalInt(LegacyGpoBlocksFlag.Name)
		log.Warn("The flag --gpoblocks is deprecated and will be removed in the future, please use --gpo.blocks")
	}
	if ctx.GlobalIsSet(GpoBlocksFlag.Name) {
		cfg.Blocks = ctx.GlobalInt(GpoBlocksFlag.Name)
	}
	if ctx.GlobalIsSet(LegacyGpoPercentileFlag.Name) {
		cfg.Percentile = ctx.GlobalInt(LegacyGpoPercentileFlag.Name)
		log.Warn("The flag --gpopercentile is deprecated and will be removed in the future, please use --gpo.percentile")
	}
	if ctx.GlobalIsSet(GpoPercentileFlag.Name) {
		cfg.Percentile = ctx.GlobalInt(GpoPercentileFlag.Name)
	}
}

func setTxPool(ctx *cli.Context, cfg *core.TxPoolConfig) {
	if ctx.GlobalIsSet(TxPoolLocalsFlag.Name) {
		locals := strings.Split(ctx.GlobalString(TxPoolLocalsFlag.Name), ",")
		for _, account := range locals {
			if trimmed := strings.TrimSpace(account); !common.IsHexAddress(trimmed) {
				Fatalf("Invalid account in --txpool.locals: %s", trimmed)
			} else {
				cfg.Locals = append(cfg.Locals, common.HexToAddress(account))
			}
		}
	}
	if ctx.GlobalIsSet(TxPoolNoLocalsFlag.Name) {
		cfg.NoLocals = ctx.GlobalBool(TxPoolNoLocalsFlag.Name)
	}
	if ctx.GlobalIsSet(TxPoolJournalFlag.Name) {
		cfg.Journal = ctx.GlobalString(TxPoolJournalFlag.Name)
	}
	if ctx.GlobalIsSet(TxPoolRejournalFlag.Name) {
		cfg.Rejournal = ctx.GlobalDuration(TxPoolRejournalFlag.Name)
	}
	if ctx.GlobalIsSet(TxPoolPriceLimitFlag.Name) {
		cfg.PriceLimit = ctx.GlobalUint64(TxPoolPriceLimitFlag.Name)
	}
	if ctx.GlobalIsSet(TxPoolPriceBumpFlag.Name) {
		cfg.PriceBump = ctx.GlobalUint64(TxPoolPriceBumpFlag.Name)
	}
	if ctx.GlobalIsSet(TxPoolAccountSlotsFlag.Name) {
		cfg.AccountSlots = ctx.GlobalUint64(TxPoolAccountSlotsFlag.Name)
	}
	if ctx.GlobalIsSet(TxPoolGlobalSlotsFlag.Name) {
		cfg.GlobalSlots = ctx.GlobalUint64(TxPoolGlobalSlotsFlag.Name)
	}
	if ctx.GlobalIsSet(TxPoolAccountQueueFlag.Name) {
		cfg.AccountQueue = ctx.GlobalUint64(TxPoolAccountQueueFlag.Name)
	}
	if ctx.GlobalIsSet(TxPoolGlobalQueueFlag.Name) {
		cfg.GlobalQueue = ctx.GlobalUint64(TxPoolGlobalQueueFlag.Name)
	}
	if ctx.GlobalIsSet(TxPoolLifetimeFlag.Name) {
		cfg.Lifetime = ctx.GlobalDuration(TxPoolLifetimeFlag.Name)
	}
}

func setEthash(ctx *cli.Context, cfg *eth.Config) {
	if ctx.GlobalIsSet(EthashCacheDirFlag.Name) {
		cfg.Ethash.CacheDir = ctx.GlobalString(EthashCacheDirFlag.Name)
	}
	if ctx.GlobalIsSet(EthashDatasetDirFlag.Name) {
		cfg.Ethash.DatasetDir = ctx.GlobalString(EthashDatasetDirFlag.Name)
	}
	if ctx.GlobalIsSet(EthashCachesInMemoryFlag.Name) {
		cfg.Ethash.CachesInMem = ctx.GlobalInt(EthashCachesInMemoryFlag.Name)
	}
	if ctx.GlobalIsSet(EthashCachesOnDiskFlag.Name) {
		cfg.Ethash.CachesOnDisk = ctx.GlobalInt(EthashCachesOnDiskFlag.Name)
	}
	if ctx.GlobalIsSet(EthashCachesLockMmapFlag.Name) {
		cfg.Ethash.CachesLockMmap = ctx.GlobalBool(EthashCachesLockMmapFlag.Name)
	}
	if ctx.GlobalIsSet(EthashDatasetsInMemoryFlag.Name) {
		cfg.Ethash.DatasetsInMem = ctx.GlobalInt(EthashDatasetsInMemoryFlag.Name)
	}
	if ctx.GlobalIsSet(EthashDatasetsOnDiskFlag.Name) {
		cfg.Ethash.DatasetsOnDisk = ctx.GlobalInt(EthashDatasetsOnDiskFlag.Name)
	}
	if ctx.GlobalIsSet(EthashDatasetsLockMmapFlag.Name) {
		cfg.Ethash.DatasetsLockMmap = ctx.GlobalBool(EthashDatasetsLockMmapFlag.Name)
	}
}

func setMiner(ctx *cli.Context, cfg *miner.Config) {
	if ctx.GlobalIsSet(MinerNotifyFlag.Name) {
		cfg.Notify = strings.Split(ctx.GlobalString(MinerNotifyFlag.Name), ",")
	}
	if ctx.GlobalIsSet(LegacyMinerExtraDataFlag.Name) {
		cfg.ExtraData = []byte(ctx.GlobalString(LegacyMinerExtraDataFlag.Name))
		log.Warn("The flag --extradata is deprecated and will be removed in the future, please use --miner.extradata")
	}
	if ctx.GlobalIsSet(MinerExtraDataFlag.Name) {
		cfg.ExtraData = []byte(ctx.GlobalString(MinerExtraDataFlag.Name))
	}
	if ctx.GlobalIsSet(LegacyMinerGasTargetFlag.Name) {
		cfg.GasFloor = ctx.GlobalUint64(LegacyMinerGasTargetFlag.Name)
		log.Warn("The flag --targetgaslimit is deprecated and will be removed in the future, please use --miner.gastarget")
	}
	if ctx.GlobalIsSet(MinerGasTargetFlag.Name) {
		cfg.GasFloor = ctx.GlobalUint64(MinerGasTargetFlag.Name)
	}
	if ctx.GlobalIsSet(MinerGasLimitFlag.Name) {
		cfg.GasCeil = ctx.GlobalUint64(MinerGasLimitFlag.Name)
	}
	if ctx.GlobalIsSet(LegacyMinerGasPriceFlag.Name) {
		cfg.GasPrice = GlobalBig(ctx, LegacyMinerGasPriceFlag.Name)
		log.Warn("The flag --gasprice is deprecated and will be removed in the future, please use --miner.gasprice")
	}
	if ctx.GlobalIsSet(MinerGasPriceFlag.Name) {
		cfg.GasPrice = GlobalBig(ctx, MinerGasPriceFlag.Name)
	}
	if ctx.GlobalIsSet(MinerRecommitIntervalFlag.Name) {
		cfg.Recommit = ctx.GlobalDuration(MinerRecommitIntervalFlag.Name)
	}
	if ctx.GlobalIsSet(MinerNoVerfiyFlag.Name) {
		cfg.Noverify = ctx.GlobalBool(MinerNoVerfiyFlag.Name)
	}
	if ctx.GlobalIsSet(AllowedFutureBlockTimeFlag.Name) {
		cfg.AllowedFutureBlockTime = ctx.GlobalUint64(AllowedFutureBlockTimeFlag.Name) //Quorum
	}
}

func setWhitelist(ctx *cli.Context, cfg *eth.Config) {
	whitelist := ctx.GlobalString(WhitelistFlag.Name)
	if whitelist == "" {
		return
	}
	cfg.Whitelist = make(map[uint64]common.Hash)
	for _, entry := range strings.Split(whitelist, ",") {
		parts := strings.Split(entry, "=")
		if len(parts) != 2 {
			Fatalf("Invalid whitelist entry: %s", entry)
		}
		number, err := strconv.ParseUint(parts[0], 0, 64)
		if err != nil {
			Fatalf("Invalid whitelist block number %s: %v", parts[0], err)
		}
		var hash common.Hash
		if err = hash.UnmarshalText([]byte(parts[1])); err != nil {
			Fatalf("Invalid whitelist hash %s: %v", parts[1], err)
		}
		cfg.Whitelist[number] = hash
	}
}

// Quorum
func setIstanbul(ctx *cli.Context, cfg *eth.Config) {
	if ctx.GlobalIsSet(IstanbulRequestTimeoutFlag.Name) {
		cfg.Istanbul.RequestTimeout = ctx.GlobalUint64(IstanbulRequestTimeoutFlag.Name)
	}
	if ctx.GlobalIsSet(IstanbulBlockPeriodFlag.Name) {
		cfg.Istanbul.BlockPeriod = ctx.GlobalUint64(IstanbulBlockPeriodFlag.Name)
	}
}

func setRaft(ctx *cli.Context, cfg *eth.Config) {
	cfg.RaftMode = ctx.GlobalBool(RaftModeFlag.Name)
}

func setQuorumConfig(ctx *cli.Context, cfg *eth.Config) {
	cfg.EVMCallTimeOut = time.Duration(ctx.GlobalInt(EVMCallTimeOutFlag.Name)) * time.Second
	cfg.EnableMultitenancy = ctx.GlobalBool(MultitenancyFlag.Name)
	setIstanbul(ctx, cfg)
	setRaft(ctx, cfg)
}

// CheckExclusive verifies that only a single instance of the provided flags was
// set by the user. Each flag might optionally be followed by a string type to
// specialize it further.
func CheckExclusive(ctx *cli.Context, args ...interface{}) {
	set := make([]string, 0, 1)
	for i := 0; i < len(args); i++ {
		// Make sure the next argument is a flag and skip if not set
		flag, ok := args[i].(cli.Flag)
		if !ok {
			panic(fmt.Sprintf("invalid argument, not cli.Flag type: %T", args[i]))
		}
		// Check if next arg extends current and expand its name if so
		name := flag.GetName()

		if i+1 < len(args) {
			switch option := args[i+1].(type) {
			case string:
				// Extended flag check, make sure value set doesn't conflict with passed in option
				if ctx.GlobalString(flag.GetName()) == option {
					name += "=" + option
					set = append(set, "--"+name)
				}
				// shift arguments and continue
				i++
				continue

			case cli.Flag:
			default:
				panic(fmt.Sprintf("invalid argument, not cli.Flag or string extension: %T", args[i+1]))
			}
		}
		// Mark the flag if it's set
		if ctx.GlobalIsSet(flag.GetName()) {
			set = append(set, "--"+name)
		}
	}
	if len(set) > 1 {
		Fatalf("Flags %v can't be used at the same time", strings.Join(set, ", "))
	}
}

// SetShhConfig applies shh-related command line flags to the config.
func SetShhConfig(ctx *cli.Context, stack *node.Node, cfg *whisper.Config) {
	if ctx.GlobalIsSet(WhisperMaxMessageSizeFlag.Name) {
		cfg.MaxMessageSize = uint32(ctx.GlobalUint(WhisperMaxMessageSizeFlag.Name))
	}
	if ctx.GlobalIsSet(WhisperMinPOWFlag.Name) {
		cfg.MinimumAcceptedPOW = ctx.GlobalFloat64(WhisperMinPOWFlag.Name)
	}
	if ctx.GlobalIsSet(WhisperRestrictConnectionBetweenLightClientsFlag.Name) {
		cfg.RestrictConnectionBetweenLightClients = true
	}
}

// SetEthConfig applies eth-related command line flags to the config.
func SetEthConfig(ctx *cli.Context, stack *node.Node, cfg *eth.Config) {
	// Avoid conflicting network flags
	CheckExclusive(ctx, DeveloperFlag, LegacyTestnetFlag, RopstenFlag, RinkebyFlag, GoerliFlag, YoloV1Flag)
	CheckExclusive(ctx, LegacyLightServFlag, LightServeFlag, SyncModeFlag, "light")
	CheckExclusive(ctx, DeveloperFlag, ExternalSignerFlag) // Can't use both ephemeral unlocked and external signer
	CheckExclusive(ctx, GCModeFlag, "archive", TxLookupLimitFlag)
	// todo(rjl493456442) make it available for les server
	// Ancient tx indices pruning is not available for les server now
	// since light client relies on the server for transaction status query.
	CheckExclusive(ctx, LegacyLightServFlag, LightServeFlag, TxLookupLimitFlag)
	var ks *keystore.KeyStore
	if keystores := stack.AccountManager().Backends(keystore.KeyStoreType); len(keystores) > 0 {
		ks = keystores[0].(*keystore.KeyStore)
	}
	setEtherbase(ctx, ks, cfg)
	setGPO(ctx, &cfg.GPO, ctx.GlobalString(SyncModeFlag.Name) == "light")
	setTxPool(ctx, &cfg.TxPool)
	setEthash(ctx, cfg)
	setMiner(ctx, &cfg.Miner)
	setWhitelist(ctx, cfg)
	setLes(ctx, cfg)

	// Quorum
	setQuorumConfig(ctx, cfg)

	if ctx.GlobalIsSet(SyncModeFlag.Name) {
		cfg.SyncMode = *GlobalTextMarshaler(ctx, SyncModeFlag.Name).(*downloader.SyncMode)
	}
	if ctx.GlobalIsSet(NetworkIdFlag.Name) {
		cfg.NetworkId = ctx.GlobalUint64(NetworkIdFlag.Name)
	}
	if ctx.GlobalIsSet(CacheFlag.Name) || ctx.GlobalIsSet(CacheDatabaseFlag.Name) {
		cfg.DatabaseCache = ctx.GlobalInt(CacheFlag.Name) * ctx.GlobalInt(CacheDatabaseFlag.Name) / 100
	}
	cfg.DatabaseHandles = makeDatabaseHandles()
	if ctx.GlobalIsSet(AncientFlag.Name) {
		cfg.DatabaseFreezer = ctx.GlobalString(AncientFlag.Name)
	}

	if gcmode := ctx.GlobalString(GCModeFlag.Name); gcmode != "full" && gcmode != "archive" {
		Fatalf("--%s must be either 'full' or 'archive'", GCModeFlag.Name)
	}
	if ctx.GlobalIsSet(GCModeFlag.Name) {
		cfg.NoPruning = ctx.GlobalString(GCModeFlag.Name) == "archive"
	}
	if ctx.GlobalIsSet(CacheNoPrefetchFlag.Name) {
		cfg.NoPrefetch = ctx.GlobalBool(CacheNoPrefetchFlag.Name)
	}
	if ctx.GlobalIsSet(TxLookupLimitFlag.Name) {
		cfg.TxLookupLimit = ctx.GlobalUint64(TxLookupLimitFlag.Name)
	}
	if ctx.GlobalIsSet(CacheFlag.Name) || ctx.GlobalIsSet(CacheTrieFlag.Name) {
		cfg.TrieCleanCache = ctx.GlobalInt(CacheFlag.Name) * ctx.GlobalInt(CacheTrieFlag.Name) / 100
	}
	if ctx.GlobalIsSet(CacheTrieJournalFlag.Name) {
		cfg.TrieCleanCacheJournal = ctx.GlobalString(CacheTrieJournalFlag.Name)
	}
	if ctx.GlobalIsSet(CacheTrieRejournalFlag.Name) {
		cfg.TrieCleanCacheRejournal = ctx.GlobalDuration(CacheTrieRejournalFlag.Name)
	}
	if ctx.GlobalIsSet(CacheFlag.Name) || ctx.GlobalIsSet(CacheGCFlag.Name) {
		cfg.TrieDirtyCache = ctx.GlobalInt(CacheFlag.Name) * ctx.GlobalInt(CacheGCFlag.Name) / 100
	}
	if ctx.GlobalIsSet(CacheFlag.Name) || ctx.GlobalIsSet(CacheSnapshotFlag.Name) {
		cfg.SnapshotCache = ctx.GlobalInt(CacheFlag.Name) * ctx.GlobalInt(CacheSnapshotFlag.Name) / 100
	}
	if !ctx.GlobalIsSet(SnapshotFlag.Name) {
		cfg.TrieCleanCache += cfg.SnapshotCache
		cfg.SnapshotCache = 0 // Disabled
	}
	if ctx.GlobalIsSet(DocRootFlag.Name) {
		cfg.DocRoot = ctx.GlobalString(DocRootFlag.Name)
	}
	if ctx.GlobalIsSet(VMEnableDebugFlag.Name) {
		// TODO(fjl): force-enable this in --dev mode
		cfg.EnablePreimageRecording = ctx.GlobalBool(VMEnableDebugFlag.Name)
	}

	if ctx.GlobalIsSet(EWASMInterpreterFlag.Name) {
		cfg.EWASMInterpreter = ctx.GlobalString(EWASMInterpreterFlag.Name)
	}

	if ctx.GlobalIsSet(EVMInterpreterFlag.Name) {
		cfg.EVMInterpreter = ctx.GlobalString(EVMInterpreterFlag.Name)
	}
	if ctx.GlobalIsSet(RPCGlobalGasCap.Name) {
		cfg.RPCGasCap = ctx.GlobalUint64(RPCGlobalGasCap.Name)
	}
	if cfg.RPCGasCap != 0 {
		log.Info("Set global gas cap", "cap", cfg.RPCGasCap)
	} else {
		log.Info("Global gas cap disabled")
	}
	if ctx.GlobalIsSet(RPCGlobalTxFeeCap.Name) {
		cfg.RPCTxFeeCap = ctx.GlobalFloat64(RPCGlobalTxFeeCap.Name)
	}
	if ctx.GlobalIsSet(DNSDiscoveryFlag.Name) {
		urls := ctx.GlobalString(DNSDiscoveryFlag.Name)
		if urls == "" {
			cfg.DiscoveryURLs = []string{}
		} else {
			cfg.DiscoveryURLs = splitAndTrim(urls)
		}
	}

	// set immutability threshold in config
	params.SetQuorumImmutabilityThreshold(ctx.GlobalInt(QuorumImmutabilityThreshold.Name))

	// Override any default configs for hard coded networks.
	switch {
	case ctx.GlobalBool(LegacyTestnetFlag.Name) || ctx.GlobalBool(RopstenFlag.Name):
		if !ctx.GlobalIsSet(NetworkIdFlag.Name) {
			cfg.NetworkId = 3
		}
		cfg.Genesis = core.DefaultRopstenGenesisBlock()
		setDNSDiscoveryDefaults(cfg, params.RopstenGenesisHash)
	case ctx.GlobalBool(RinkebyFlag.Name):
		if !ctx.GlobalIsSet(NetworkIdFlag.Name) {
			cfg.NetworkId = 4
		}
		cfg.Genesis = core.DefaultRinkebyGenesisBlock()
		setDNSDiscoveryDefaults(cfg, params.RinkebyGenesisHash)
	case ctx.GlobalBool(GoerliFlag.Name):
		if !ctx.GlobalIsSet(NetworkIdFlag.Name) {
			cfg.NetworkId = 5
		}
		cfg.Genesis = core.DefaultGoerliGenesisBlock()
		setDNSDiscoveryDefaults(cfg, params.GoerliGenesisHash)
	case ctx.GlobalBool(YoloV1Flag.Name):
		if !ctx.GlobalIsSet(NetworkIdFlag.Name) {
			cfg.NetworkId = 133519467574833 // "yolov1"
		}
		cfg.Genesis = core.DefaultYoloV1GenesisBlock()
	case ctx.GlobalBool(DeveloperFlag.Name):
		if !ctx.GlobalIsSet(NetworkIdFlag.Name) {
			cfg.NetworkId = 1337
		}
		// Create new developer account or reuse existing one
		var (
			developer  accounts.Account
			passphrase string
			err        error
		)
		if list := MakePasswordList(ctx); len(list) > 0 {
			// Just take the first value. Although the function returns a possible multiple values and
			// some usages iterate through them as attempts, that doesn't make sense in this setting,
			// when we're definitely concerned with only one account.
			passphrase = list[0]
		}
		// setEtherbase has been called above, configuring the miner address from command line flags.
		if cfg.Miner.Etherbase != (common.Address{}) {
			developer = accounts.Account{Address: cfg.Miner.Etherbase}
		} else if accs := ks.Accounts(); len(accs) > 0 {
			developer = ks.Accounts()[0]
		} else {
			developer, err = ks.NewAccount(passphrase)
			if err != nil {
				Fatalf("Failed to create developer account: %v", err)
			}
		}
		if err := ks.Unlock(developer, passphrase); err != nil {
			Fatalf("Failed to unlock developer account: %v", err)
		}
		log.Info("Using developer account", "address", developer.Address)

		// Create a new developer genesis block or reuse existing one
		cfg.Genesis = core.DeveloperGenesisBlock(uint64(ctx.GlobalInt(DeveloperPeriodFlag.Name)), developer.Address)
		if ctx.GlobalIsSet(DataDirFlag.Name) {
			// Check if we have an already initialized chain and fall back to
			// that if so. Otherwise we need to generate a new genesis spec.
			chaindb := MakeChainDatabase(ctx, stack)
			if rawdb.ReadCanonicalHash(chaindb, 0) != (common.Hash{}) {
				cfg.Genesis = nil // fallback to db content
			}
			chaindb.Close()
		}
		if !ctx.GlobalIsSet(MinerGasPriceFlag.Name) && !ctx.GlobalIsSet(LegacyMinerGasPriceFlag.Name) {
			cfg.Miner.GasPrice = big.NewInt(1)
		}
	default:
		if cfg.NetworkId == 1 {
			setDNSDiscoveryDefaults(cfg, params.MainnetGenesisHash)
		}
	}
}

// setDNSDiscoveryDefaults configures DNS discovery with the given URL if
// no URLs are set.
func setDNSDiscoveryDefaults(cfg *eth.Config, genesis common.Hash) {
	if cfg.DiscoveryURLs != nil {
		return // already set through flags/config
	}

	protocol := "all"
	if cfg.SyncMode == downloader.LightSync {
		protocol = "les"
	}
	if url := params.KnownDNSNetwork(genesis, protocol); url != "" {
		cfg.DiscoveryURLs = []string{url}
	}
}

// RegisterEthService adds an Ethereum client to the stack.
<<<<<<< HEAD
func RegisterEthService(stack *node.Node, cfg *eth.Config) ethapi.Backend {
=======
func RegisterEthService(stack *node.Node, cfg *eth.Config) chan *eth.Ethereum {
	// Quorum: raft service listens to this channel to get Ethereum backend
	nodeChan := make(chan *eth.Ethereum, 1)
	var err error
>>>>>>> 007479de
	if cfg.SyncMode == downloader.LightSync {
		backend, err := les.New(stack, cfg)
		if err != nil {
			Fatalf("Failed to register the Ethereum service: %v", err)
		}
		return backend.ApiBackend
	} else {
		backend, err := eth.New(stack, cfg)
		if err != nil {
			Fatalf("Failed to register the Ethereum service: %v", err)
		}
		if cfg.LightServ > 0 {
			_, err := les.NewLesServer(stack, backend, cfg)
			if err != nil {
				Fatalf("Failed to create the LES server: %v", err)
			}
<<<<<<< HEAD
		}
		return backend.APIBackend
=======
			nodeChan <- fullNode
			return fullNode, err
		})
	}
	if err != nil {
		Fatalf("Failed to register the Ethereum service: %v", err)
>>>>>>> 007479de
	}

	return nodeChan
}

// RegisterShhService configures Whisper and adds it to the given node.
func RegisterShhService(stack *node.Node, cfg *whisper.Config) {
	if _, err := whisper.New(stack, cfg); err != nil {
		Fatalf("Failed to register the Whisper service: %v", err)
	}
}

// RegisterEthStatsService configures the Ethereum Stats daemon and adds it to
// the given node.
func RegisterEthStatsService(stack *node.Node, backend ethapi.Backend, url string) {
	if err := ethstats.New(stack, backend, backend.Engine(), url); err != nil {
		Fatalf("Failed to register the Ethereum Stats service: %v", err)
	}
}

// RegisterGraphQLService is a utility function to construct a new service and register it against a node.
func RegisterGraphQLService(stack *node.Node, backend ethapi.Backend, cfg node.Config) {
	if err := graphql.New(stack, backend, cfg.GraphQLCors, cfg.GraphQLVirtualHosts); err != nil {
		Fatalf("Failed to register the GraphQL service: %v", err)
	}
}

// Quorum
//
// Register plugin manager as a service in geth
func RegisterPluginService(stack *node.Node, cfg *node.Config, skipVerify bool, localVerify bool, publicKey string) {
	if err := cfg.ResolvePluginBaseDir(); err != nil {
		Fatalf("plugins: unable to resolve plugin base dir due to %s", err)
	}
	if err := stack.Register(func(ctx *node.ServiceContext) (node.Service, error) {
		return plugin.NewPluginManager(cfg.UserIdent, cfg.Plugins, skipVerify, localVerify, publicKey)
	}); err != nil {
		Fatalf("plugins: Failed to register the Plugins service: %v", err)
	}
}

// Configure smart-contract-based permissioning service
func RegisterPermissionService(stack *node.Node, useDns bool) {
	if err := stack.Register(func(sctx *node.ServiceContext) (node.Service, error) {
		permissionConfig, err := types.ParsePermissionConfig(stack.DataDir())
		if err != nil {
			return nil, fmt.Errorf("loading of %s failed due to %v", params.PERMISSION_MODEL_CONFIG, err)
		}
		// start the permissions management service
		pc, err := permission.NewQuorumPermissionCtrl(stack, &permissionConfig, useDns)
		if err != nil {
			return nil, fmt.Errorf("failed to load the permission contracts as given in %s due to %v", params.PERMISSION_MODEL_CONFIG, err)
		}
		return pc, nil
	}); err != nil {
		Fatalf("Failed to register the permission service: %v", err)
	}
	log.Info("permission service registered")
}

func RegisterRaftService(stack *node.Node, ctx *cli.Context, nodeCfg *node.Config, ethChan chan *eth.Ethereum) {
	blockTimeMillis := ctx.GlobalInt(RaftBlockTimeFlag.Name)
	datadir := ctx.GlobalString(DataDirFlag.Name)
	joinExistingId := ctx.GlobalInt(RaftJoinExistingFlag.Name)
	useDns := ctx.GlobalBool(RaftDNSEnabledFlag.Name)
	raftPort := uint16(ctx.GlobalInt(RaftPortFlag.Name))

	if err := stack.Register(func(ctx *node.ServiceContext) (node.Service, error) {
		privkey := nodeCfg.NodeKey()
		strId := enode.PubkeyToIDV4(&privkey.PublicKey).String()
		blockTimeNanos := time.Duration(blockTimeMillis) * time.Millisecond
		peers := nodeCfg.StaticNodes()

		var myId uint16
		var joinExisting bool

		if joinExistingId > 0 {
			myId = uint16(joinExistingId)
			joinExisting = true
		} else if len(peers) == 0 {
			Fatalf("Raft-based consensus requires either (1) an initial peers list (in static-nodes.json) including this enode hash (%v), or (2) the flag --raftjoinexisting RAFT_ID, where RAFT_ID has been issued by an existing cluster member calling `raft.addPeer(ENODE_ID)` with an enode ID containing this node's enode hash.", strId)
		} else {
			peerIds := make([]string, len(peers))

			for peerIdx, peer := range peers {
				if !peer.HasRaftPort() {
					Fatalf("raftport querystring parameter not specified in static-node enode ID: %v. please check your static-nodes.json file.", peer.String())
				}

				peerId := peer.ID().String()
				peerIds[peerIdx] = peerId
				if peerId == strId {
					myId = uint16(peerIdx) + 1
				}
			}

			if myId == 0 {
				Fatalf("failed to find local enode ID (%v) amongst peer IDs: %v", strId, peerIds)
			}
		}

		ethereum := <-ethChan
		ethChan <- ethereum
		return raft.New(ctx, ethereum.BlockChain().Config(), myId, raftPort, joinExisting, blockTimeNanos, ethereum, peers, datadir, useDns)
	}); err != nil {
		Fatalf("Failed to register the Raft service: %v", err)
	}
	log.Info("raft service registered")
}

func RegisterExtensionService(stack *node.Node, ethChan chan *eth.Ethereum) {
	registerFunc := func(ctx *node.ServiceContext) (node.Service, error) {
		factory, err := extension.NewServicesFactory(stack, private.P, <-ethChan)
		if err != nil {
			return nil, err
		}
		return factory.BackendService(), nil
	}
	if err := stack.Register(registerFunc); err != nil {
		Fatalf("Failed to register the Extension service: %v", err)
	}
}

func SetupMetrics(ctx *cli.Context) {
	if metrics.Enabled {
		log.Info("Enabling metrics collection")

		var (
			enableExport = ctx.GlobalBool(MetricsEnableInfluxDBFlag.Name)
			endpoint     = ctx.GlobalString(MetricsInfluxDBEndpointFlag.Name)
			database     = ctx.GlobalString(MetricsInfluxDBDatabaseFlag.Name)
			username     = ctx.GlobalString(MetricsInfluxDBUsernameFlag.Name)
			password     = ctx.GlobalString(MetricsInfluxDBPasswordFlag.Name)
		)

		if enableExport {
			tagsMap := SplitTagsFlag(ctx.GlobalString(MetricsInfluxDBTagsFlag.Name))

			log.Info("Enabling metrics export to InfluxDB")

			go influxdb.InfluxDBWithTags(metrics.DefaultRegistry, 10*time.Second, endpoint, database, username, password, "geth.", tagsMap)
		}

		if ctx.GlobalIsSet(MetricsHTTPFlag.Name) {
			address := fmt.Sprintf("%s:%d", ctx.GlobalString(MetricsHTTPFlag.Name), ctx.GlobalInt(MetricsPortFlag.Name))
			log.Info("Enabling stand-alone metrics HTTP endpoint", "address", address)
			exp.Setup(address)
		}
	}
}

func SplitTagsFlag(tagsFlag string) map[string]string {
	tags := strings.Split(tagsFlag, ",")
	tagsMap := map[string]string{}

	for _, t := range tags {
		if t != "" {
			kv := strings.Split(t, "=")

			if len(kv) == 2 {
				tagsMap[kv[0]] = kv[1]
			}
		}
	}

	return tagsMap
}

// MakeChainDatabase open an LevelDB using the flags passed to the client and will hard crash if it fails.
func MakeChainDatabase(ctx *cli.Context, stack *node.Node) ethdb.Database {
	var (
		cache   = ctx.GlobalInt(CacheFlag.Name) * ctx.GlobalInt(CacheDatabaseFlag.Name) / 100
		handles = makeDatabaseHandles()

		err     error
		chainDb ethdb.Database
	)
	if ctx.GlobalString(SyncModeFlag.Name) == "light" {
		name := "lightchaindata"
		chainDb, err = stack.OpenDatabase(name, cache, handles, "")
	} else {
		name := "chaindata"
		chainDb, err = stack.OpenDatabaseWithFreezer(name, cache, handles, ctx.GlobalString(AncientFlag.Name), "")
	}
	if err != nil {
		Fatalf("Could not open database: %v", err)
	}
	return chainDb
}

func MakeGenesis(ctx *cli.Context) *core.Genesis {
	var genesis *core.Genesis
	switch {
	case ctx.GlobalBool(LegacyTestnetFlag.Name) || ctx.GlobalBool(RopstenFlag.Name):
		genesis = core.DefaultRopstenGenesisBlock()
	case ctx.GlobalBool(RinkebyFlag.Name):
		genesis = core.DefaultRinkebyGenesisBlock()
	case ctx.GlobalBool(GoerliFlag.Name):
		genesis = core.DefaultGoerliGenesisBlock()
	case ctx.GlobalBool(YoloV1Flag.Name):
		genesis = core.DefaultYoloV1GenesisBlock()
	case ctx.GlobalBool(DeveloperFlag.Name):
		Fatalf("Developer chains are ephemeral")
	}
	return genesis
}

// MakeChain creates a chain manager from set command line flags.
func MakeChain(ctx *cli.Context, stack *node.Node, readOnly bool, useExist bool) (chain *core.BlockChain, chainDb ethdb.Database) {
	var (
		config *params.ChainConfig
		err    error
	)
	chainDb = MakeChainDatabase(ctx, stack)

	if useExist {
		stored := rawdb.ReadCanonicalHash(chainDb, 0)
		if (stored == common.Hash{}) {
			Fatalf("No existing genesis")
		}
		config = rawdb.ReadChainConfig(chainDb, stored)
	} else {
		config, _, err = core.SetupGenesisBlock(chainDb, MakeGenesis(ctx))
		if err != nil {
			Fatalf("%v", err)
		}
	}

	var engine consensus.Engine
	if config.Clique != nil {
		engine = clique.New(config.Clique, chainDb)
	} else if config.Istanbul != nil {
		// for IBFT
		istanbulConfig := istanbul.DefaultConfig
		if config.Istanbul.Epoch != 0 {
			istanbulConfig.Epoch = config.Istanbul.Epoch
		}
		istanbulConfig.ProposerPolicy = istanbul.ProposerPolicy(config.Istanbul.ProposerPolicy)
		istanbulConfig.Ceil2Nby3Block = config.Istanbul.Ceil2Nby3Block
		engine = istanbulBackend.New(istanbulConfig, stack.GetNodeKey(), chainDb)
	} else if config.IsQuorum {
		// for Raft
		engine = ethash.NewFullFaker()
	} else {
		engine = ethash.NewFaker()
		if !ctx.GlobalBool(FakePoWFlag.Name) {
			engine = ethash.New(ethash.Config{
				CacheDir:         stack.ResolvePath(eth.DefaultConfig.Ethash.CacheDir),
				CachesInMem:      eth.DefaultConfig.Ethash.CachesInMem,
				CachesOnDisk:     eth.DefaultConfig.Ethash.CachesOnDisk,
				CachesLockMmap:   eth.DefaultConfig.Ethash.CachesLockMmap,
				DatasetDir:       stack.ResolvePath(eth.DefaultConfig.Ethash.DatasetDir),
				DatasetsInMem:    eth.DefaultConfig.Ethash.DatasetsInMem,
				DatasetsOnDisk:   eth.DefaultConfig.Ethash.DatasetsOnDisk,
				DatasetsLockMmap: eth.DefaultConfig.Ethash.DatasetsLockMmap,
			}, nil, false)
		}
	}
	if gcmode := ctx.GlobalString(GCModeFlag.Name); gcmode != "full" && gcmode != "archive" {
		Fatalf("--%s must be either 'full' or 'archive'", GCModeFlag.Name)
	}
	cache := &core.CacheConfig{
		TrieCleanLimit:      eth.DefaultConfig.TrieCleanCache,
		TrieCleanNoPrefetch: ctx.GlobalBool(CacheNoPrefetchFlag.Name),
		TrieDirtyLimit:      eth.DefaultConfig.TrieDirtyCache,
		TrieDirtyDisabled:   ctx.GlobalString(GCModeFlag.Name) == "archive",
		TrieTimeLimit:       eth.DefaultConfig.TrieTimeout,
		SnapshotLimit:       eth.DefaultConfig.SnapshotCache,
	}
	if !ctx.GlobalIsSet(SnapshotFlag.Name) {
		cache.SnapshotLimit = 0 // Disabled
	}
	if ctx.GlobalIsSet(CacheFlag.Name) || ctx.GlobalIsSet(CacheTrieFlag.Name) {
		cache.TrieCleanLimit = ctx.GlobalInt(CacheFlag.Name) * ctx.GlobalInt(CacheTrieFlag.Name) / 100
	}
	if ctx.GlobalIsSet(CacheFlag.Name) || ctx.GlobalIsSet(CacheGCFlag.Name) {
		cache.TrieDirtyLimit = ctx.GlobalInt(CacheFlag.Name) * ctx.GlobalInt(CacheGCFlag.Name) / 100
	}
	vmcfg := vm.Config{EnablePreimageRecording: ctx.GlobalBool(VMEnableDebugFlag.Name)}
	var limit *uint64
	if ctx.GlobalIsSet(TxLookupLimitFlag.Name) && !readOnly {
		l := ctx.GlobalUint64(TxLookupLimitFlag.Name)
		limit = &l
	}
	chain, err = core.NewBlockChain(chainDb, cache, config, engine, vmcfg, nil, limit)
	if err != nil {
		Fatalf("Can't create BlockChain: %v", err)
	}
	return chain, chainDb
}

// MakeConsolePreloads retrieves the absolute paths for the console JavaScript
// scripts to preload before starting.
func MakeConsolePreloads(ctx *cli.Context) []string {
	// Skip preloading if there's nothing to preload
	if ctx.GlobalString(PreloadJSFlag.Name) == "" {
		return nil
	}
	// Otherwise resolve absolute paths and return them
	var preloads []string

	assets := ctx.GlobalString(JSpathFlag.Name)
	for _, file := range strings.Split(ctx.GlobalString(PreloadJSFlag.Name), ",") {
		preloads = append(preloads, common.AbsolutePath(assets, strings.TrimSpace(file)))
	}
	return preloads
}

// MigrateFlags sets the global flag from a local flag when it's set.
// This is a temporary function used for migrating old command/flags to the
// new format.
//
// e.g. geth account new --keystore /tmp/mykeystore --lightkdf
//
// is equivalent after calling this method with:
//
// geth --keystore /tmp/mykeystore --lightkdf account new
//
// This allows the use of the existing configuration functionality.
// When all flags are migrated this function can be removed and the existing
// configuration functionality must be changed that is uses local flags
func MigrateFlags(action func(ctx *cli.Context) error) func(*cli.Context) error {
	return func(ctx *cli.Context) error {
		for _, name := range ctx.FlagNames() {
			if ctx.IsSet(name) {
				ctx.GlobalSet(name, ctx.String(name))
			}
		}
		return action(ctx)
	}
}<|MERGE_RESOLUTION|>--- conflicted
+++ resolved
@@ -19,11 +19,8 @@
 
 import (
 	"crypto/ecdsa"
-<<<<<<< HEAD
-=======
 	"encoding/json"
 	"errors"
->>>>>>> 007479de
 	"fmt"
 	"io"
 	"io/ioutil"
@@ -73,15 +70,12 @@
 	"github.com/ethereum/go-ethereum/p2p/nat"
 	"github.com/ethereum/go-ethereum/p2p/netutil"
 	"github.com/ethereum/go-ethereum/params"
-<<<<<<< HEAD
-=======
 	"github.com/ethereum/go-ethereum/permission"
 	"github.com/ethereum/go-ethereum/permission/core/types"
 	"github.com/ethereum/go-ethereum/plugin"
 	"github.com/ethereum/go-ethereum/private"
 	"github.com/ethereum/go-ethereum/raft"
 	"github.com/ethereum/go-ethereum/rpc"
->>>>>>> 007479de
 	whisper "github.com/ethereum/go-ethereum/whisper/whisperv6"
 	pcsclite "github.com/gballet/go-libpcsclite"
 	"gopkg.in/urfave/cli.v1"
@@ -1944,14 +1938,10 @@
 }
 
 // RegisterEthService adds an Ethereum client to the stack.
-<<<<<<< HEAD
-func RegisterEthService(stack *node.Node, cfg *eth.Config) ethapi.Backend {
-=======
-func RegisterEthService(stack *node.Node, cfg *eth.Config) chan *eth.Ethereum {
+func RegisterEthService(stack *node.Node, cfg *eth.Config) ethapi.Backend { // TODO ricardolyn: chan *eth.Ethereum {
+	// TODO ricadolyn: what do we do about the channel?
 	// Quorum: raft service listens to this channel to get Ethereum backend
-	nodeChan := make(chan *eth.Ethereum, 1)
-	var err error
->>>>>>> 007479de
+	//nodeChan := make(chan *eth.Ethereum, 1)
 	if cfg.SyncMode == downloader.LightSync {
 		backend, err := les.New(stack, cfg)
 		if err != nil {
@@ -1968,20 +1958,11 @@
 			if err != nil {
 				Fatalf("Failed to create the LES server: %v", err)
 			}
-<<<<<<< HEAD
-		}
+		}
+		// TODO ricadolyn: what do we do about the channel?
+		//nodeChan <- backend
 		return backend.APIBackend
-=======
-			nodeChan <- fullNode
-			return fullNode, err
-		})
-	}
-	if err != nil {
-		Fatalf("Failed to register the Ethereum service: %v", err)
->>>>>>> 007479de
-	}
-
-	return nodeChan
+	}
 }
 
 // RegisterShhService configures Whisper and adds it to the given node.
