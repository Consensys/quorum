// Copyright 2015 The go-ethereum Authors
// This file is part of go-ethereum.
//
// go-ethereum is free software: you can redistribute it and/or modify
// it under the terms of the GNU General Public License as published by
// the Free Software Foundation, either version 3 of the License, or
// (at your option) any later version.
//
// go-ethereum is distributed in the hope that it will be useful,
// but WITHOUT ANY WARRANTY; without even the implied warranty of
// MERCHANTABILITY or FITNESS FOR A PARTICULAR PURPOSE. See the
// GNU General Public License for more details.
//
// You should have received a copy of the GNU General Public License
// along with go-ethereum. If not, see <http://www.gnu.org/licenses/>.

// Package utils contains internal helper functions for go-ethereum commands.
package utils

import (
	"crypto/ecdsa"
	"fmt"
	"io/ioutil"
	"math/big"
	"os"
	"path/filepath"
	"runtime"
	"strconv"
	"strings"

	"github.com/ethereum/go-ethereum/accounts"
	"github.com/ethereum/go-ethereum/accounts/keystore"
	"github.com/ethereum/go-ethereum/common"
	"github.com/ethereum/go-ethereum/common/fdlimit"
	"github.com/ethereum/go-ethereum/consensus"
	"github.com/ethereum/go-ethereum/consensus/clique"
	"github.com/ethereum/go-ethereum/consensus/ethash"
	"github.com/ethereum/go-ethereum/core"
	"github.com/ethereum/go-ethereum/core/state"
	"github.com/ethereum/go-ethereum/core/vm"
	"github.com/ethereum/go-ethereum/crypto"
	"github.com/ethereum/go-ethereum/dashboard"
	"github.com/ethereum/go-ethereum/eth"
	"github.com/ethereum/go-ethereum/eth/downloader"
	"github.com/ethereum/go-ethereum/eth/gasprice"
	"github.com/ethereum/go-ethereum/ethdb"
	"github.com/ethereum/go-ethereum/ethstats"
	"github.com/ethereum/go-ethereum/les"
	"github.com/ethereum/go-ethereum/log"
	"github.com/ethereum/go-ethereum/metrics"
	"github.com/ethereum/go-ethereum/metrics/influxdb"
	"github.com/ethereum/go-ethereum/node"
	"github.com/ethereum/go-ethereum/p2p"
	"github.com/ethereum/go-ethereum/p2p/discover"
	"github.com/ethereum/go-ethereum/p2p/discv5"
	"github.com/ethereum/go-ethereum/p2p/nat"
	"github.com/ethereum/go-ethereum/p2p/netutil"
	"github.com/ethereum/go-ethereum/params"
	whisper "github.com/ethereum/go-ethereum/whisper/whisperv6"
	"gopkg.in/urfave/cli.v1"
	"time"
)

var (
	CommandHelpTemplate = `{{.cmd.Name}}{{if .cmd.Subcommands}} command{{end}}{{if .cmd.Flags}} [command options]{{end}} [arguments...]
{{if .cmd.Description}}{{.cmd.Description}}
{{end}}{{if .cmd.Subcommands}}
SUBCOMMANDS:
	{{range .cmd.Subcommands}}{{.Name}}{{with .ShortName}}, {{.}}{{end}}{{ "\t" }}{{.Usage}}
	{{end}}{{end}}{{if .categorizedFlags}}
{{range $idx, $categorized := .categorizedFlags}}{{$categorized.Name}} OPTIONS:
{{range $categorized.Flags}}{{"\t"}}{{.}}
{{end}}
{{end}}{{end}}`
)

func init() {
	cli.AppHelpTemplate = `{{.Name}} {{if .Flags}}[global options] {{end}}command{{if .Flags}} [command options]{{end}} [arguments...]

VERSION:
   {{.Version}}

COMMANDS:
   {{range .Commands}}{{.Name}}{{with .ShortName}}, {{.}}{{end}}{{ "\t" }}{{.Usage}}
   {{end}}{{if .Flags}}
GLOBAL OPTIONS:
   {{range .Flags}}{{.}}
   {{end}}{{end}}
`

	cli.CommandHelpTemplate = CommandHelpTemplate
}

// NewApp creates an app with sane defaults.
func NewApp(gitCommit, usage string) *cli.App {
	app := cli.NewApp()
	app.Name = filepath.Base(os.Args[0])
	app.Author = ""
	//app.Authors = nil
	app.Email = ""
	app.Version = params.Version
	if len(gitCommit) >= 8 {
		app.Version += "-" + gitCommit[:8]
	}
	app.Usage = usage
	return app
}

// These are all the command line flags we support.
// If you add to this list, please remember to include the
// flag in the appropriate command definition.
//
// The flags are defined here so their names and help texts
// are the same for all commands.

var (
	// General settings
	DataDirFlag = DirectoryFlag{
		Name:  "datadir",
		Usage: "Data directory for the databases and keystore",
		Value: DirectoryString{node.DefaultDataDir()},
	}
	KeyStoreDirFlag = DirectoryFlag{
		Name:  "keystore",
		Usage: "Directory for the keystore (default = inside the datadir)",
	}
	NoUSBFlag = cli.BoolFlag{
		Name:  "nousb",
		Usage: "Disables monitoring for and managing USB hardware wallets",
	}
	NetworkIdFlag = cli.Uint64Flag{
		Name:  "networkid",
		Usage: "Network identifier (integer, 1=Frontier, 2=Morden (disused), 3=Ropsten, 4=Rinkeby, 5=Ottoman)",
		Value: eth.DefaultConfig.NetworkId,
	}
	TestnetFlag = cli.BoolFlag{
		Name:  "testnet",
		Usage: "Ropsten network: pre-configured proof-of-work test network",
	}
	RinkebyFlag = cli.BoolFlag{
		Name:  "rinkeby",
		Usage: "Rinkeby network: pre-configured proof-of-authority test network",
	}
	OttomanFlag = cli.BoolFlag{
		Name:  "ottoman",
		Usage: "Ottoman network: pre-configured istanbul bft test network",
	}
	DeveloperFlag = cli.BoolFlag{
		Name:  "dev",
		Usage: "Ephemeral proof-of-authority network with a pre-funded developer account, mining enabled",
	}
	DeveloperPeriodFlag = cli.IntFlag{
		Name:  "dev.period",
		Usage: "Block period to use in developer mode (0 = mine only if transaction pending)",
	}
	IdentityFlag = cli.StringFlag{
		Name:  "identity",
		Usage: "Custom node name",
	}
	DocRootFlag = DirectoryFlag{
		Name:  "docroot",
		Usage: "Document Root for HTTPClient file scheme",
		Value: DirectoryString{homeDir()},
	}
	FastSyncFlag = cli.BoolFlag{
		Name:  "fast",
		Usage: "Enable fast syncing through state downloads (replaced by --syncmode)",
	}
	LightModeFlag = cli.BoolFlag{
		Name:  "light",
		Usage: "Enable light client mode (replaced by --syncmode)",
	}
	defaultSyncMode = eth.DefaultConfig.SyncMode
	SyncModeFlag    = TextMarshalerFlag{
		Name:  "syncmode",
		Usage: `Blockchain sync mode ("fast", "full", or "light")`,
		Value: &defaultSyncMode,
	}
	GCModeFlag = cli.StringFlag{
		Name:  "gcmode",
		Usage: `Blockchain garbage collection mode ("full", "archive")`,
		Value: "full",
	}
	LightServFlag = cli.IntFlag{
		Name:  "lightserv",
		Usage: "Maximum percentage of time allowed for serving LES requests (0-90)",
		Value: 0,
	}
	LightPeersFlag = cli.IntFlag{
		Name:  "lightpeers",
		Usage: "Maximum number of LES client peers",
		Value: eth.DefaultConfig.LightPeers,
	}
	LightKDFFlag = cli.BoolFlag{
		Name:  "lightkdf",
		Usage: "Reduce key-derivation RAM & CPU usage at some expense of KDF strength",
	}
	// Dashboard settings
	DashboardEnabledFlag = cli.BoolFlag{
		Name:  "dashboard",
		Usage: "Enable the dashboard",
	}
	DashboardAddrFlag = cli.StringFlag{
		Name:  "dashboard.addr",
		Usage: "Dashboard listening interface",
		Value: dashboard.DefaultConfig.Host,
	}
	DashboardPortFlag = cli.IntFlag{
		Name:  "dashboard.host",
		Usage: "Dashboard listening port",
		Value: dashboard.DefaultConfig.Port,
	}
	DashboardRefreshFlag = cli.DurationFlag{
		Name:  "dashboard.refresh",
		Usage: "Dashboard metrics collection refresh rate",
		Value: dashboard.DefaultConfig.Refresh,
	}
	// Ethash settings
	EthashCacheDirFlag = DirectoryFlag{
		Name:  "ethash.cachedir",
		Usage: "Directory to store the ethash verification caches (default = inside the datadir)",
	}
	EthashCachesInMemoryFlag = cli.IntFlag{
		Name:  "ethash.cachesinmem",
		Usage: "Number of recent ethash caches to keep in memory (16MB each)",
		Value: eth.DefaultConfig.Ethash.CachesInMem,
	}
	EthashCachesOnDiskFlag = cli.IntFlag{
		Name:  "ethash.cachesondisk",
		Usage: "Number of recent ethash caches to keep on disk (16MB each)",
		Value: eth.DefaultConfig.Ethash.CachesOnDisk,
	}
	EthashDatasetDirFlag = DirectoryFlag{
		Name:  "ethash.dagdir",
		Usage: "Directory to store the ethash mining DAGs (default = inside home folder)",
		Value: DirectoryString{eth.DefaultConfig.Ethash.DatasetDir},
	}
	EthashDatasetsInMemoryFlag = cli.IntFlag{
		Name:  "ethash.dagsinmem",
		Usage: "Number of recent ethash mining DAGs to keep in memory (1+GB each)",
		Value: eth.DefaultConfig.Ethash.DatasetsInMem,
	}
	EthashDatasetsOnDiskFlag = cli.IntFlag{
		Name:  "ethash.dagsondisk",
		Usage: "Number of recent ethash mining DAGs to keep on disk (1+GB each)",
		Value: eth.DefaultConfig.Ethash.DatasetsOnDisk,
	}
	// Transaction pool settings
	TxPoolNoLocalsFlag = cli.BoolFlag{
		Name:  "txpool.nolocals",
		Usage: "Disables price exemptions for locally submitted transactions",
	}
	TxPoolJournalFlag = cli.StringFlag{
		Name:  "txpool.journal",
		Usage: "Disk journal for local transaction to survive node restarts",
		Value: core.DefaultTxPoolConfig.Journal,
	}
	TxPoolRejournalFlag = cli.DurationFlag{
		Name:  "txpool.rejournal",
		Usage: "Time interval to regenerate the local transaction journal",
		Value: core.DefaultTxPoolConfig.Rejournal,
	}
	TxPoolPriceLimitFlag = cli.Uint64Flag{
		Name:  "txpool.pricelimit",
		Usage: "Minimum gas price limit to enforce for acceptance into the pool",
		Value: eth.DefaultConfig.TxPool.PriceLimit,
	}
	TxPoolPriceBumpFlag = cli.Uint64Flag{
		Name:  "txpool.pricebump",
		Usage: "Price bump percentage to replace an already existing transaction",
		Value: eth.DefaultConfig.TxPool.PriceBump,
	}
	TxPoolAccountSlotsFlag = cli.Uint64Flag{
		Name:  "txpool.accountslots",
		Usage: "Minimum number of executable transaction slots guaranteed per account",
		Value: eth.DefaultConfig.TxPool.AccountSlots,
	}
	TxPoolGlobalSlotsFlag = cli.Uint64Flag{
		Name:  "txpool.globalslots",
		Usage: "Maximum number of executable transaction slots for all accounts",
		Value: eth.DefaultConfig.TxPool.GlobalSlots,
	}
	TxPoolAccountQueueFlag = cli.Uint64Flag{
		Name:  "txpool.accountqueue",
		Usage: "Maximum number of non-executable transaction slots permitted per account",
		Value: eth.DefaultConfig.TxPool.AccountQueue,
	}
	TxPoolGlobalQueueFlag = cli.Uint64Flag{
		Name:  "txpool.globalqueue",
		Usage: "Maximum number of non-executable transaction slots for all accounts",
		Value: eth.DefaultConfig.TxPool.GlobalQueue,
	}
	TxPoolLifetimeFlag = cli.DurationFlag{
		Name:  "txpool.lifetime",
		Usage: "Maximum amount of time non-executable transaction are queued",
		Value: eth.DefaultConfig.TxPool.Lifetime,
	}
	// Performance tuning settings
	CacheFlag = cli.IntFlag{
		Name:  "cache",
		Usage: "Megabytes of memory allocated to internal caching",
		Value: 1024,
	}
	CacheDatabaseFlag = cli.IntFlag{
		Name:  "cache.database",
		Usage: "Percentage of cache memory allowance to use for database io",
		Value: 75,
	}
	CacheGCFlag = cli.IntFlag{
		Name:  "cache.gc",
		Usage: "Percentage of cache memory allowance to use for trie pruning",
		Value: 25,
	}
	TrieCacheGenFlag = cli.IntFlag{
		Name:  "trie-cache-gens",
		Usage: "Number of trie node generations to keep in memory",
		Value: int(state.MaxTrieCacheGen),
	}
	// Miner settings
	MiningEnabledFlag = cli.BoolFlag{
		Name:  "mine",
		Usage: "Enable mining",
	}
	MinerThreadsFlag = cli.IntFlag{
		Name:  "minerthreads",
		Usage: "Number of CPU threads to use for mining",
		Value: runtime.NumCPU(),
	}
	TargetGasLimitFlag = cli.Uint64Flag{
		Name:  "targetgaslimit",
		Usage: "Target gas limit sets the artificial target gas floor for the blocks to mine",
		Value: params.GenesisGasLimit,
	}
	EtherbaseFlag = cli.StringFlag{
		Name:  "etherbase",
		Usage: "Public address for block mining rewards (default = first account created)",
		Value: "0",
	}
	GasPriceFlag = BigFlag{
		Name:  "gasprice",
		Usage: "Minimal gas price to accept for mining a transactions",
		Value: eth.DefaultConfig.GasPrice,
	}
	ExtraDataFlag = cli.StringFlag{
		Name:  "extradata",
		Usage: "Block extra data set by the miner (default = client version)",
	}
	// Account settings
	UnlockedAccountFlag = cli.StringFlag{
		Name:  "unlock",
		Usage: "Comma separated list of accounts to unlock",
		Value: "",
	}
	PasswordFileFlag = cli.StringFlag{
		Name:  "password",
		Usage: "Password file to use for non-interactive password input",
		Value: "",
	}

	VMEnableDebugFlag = cli.BoolFlag{
		Name:  "vmdebug",
		Usage: "Record information useful for VM and contract debugging",
	}
	// Logging and debug settings
	EthStatsURLFlag = cli.StringFlag{
		Name:  "ethstats",
		Usage: "Reporting URL of a ethstats service (nodename:secret@host:port)",
	}
	FakePoWFlag = cli.BoolFlag{
		Name:  "fakepow",
		Usage: "Disables proof-of-work verification",
	}
	NoCompactionFlag = cli.BoolFlag{
		Name:  "nocompaction",
		Usage: "Disables db compaction after import",
	}
	// RPC settings
	RPCEnabledFlag = cli.BoolFlag{
		Name:  "rpc",
		Usage: "Enable the HTTP-RPC server",
	}
	RPCListenAddrFlag = cli.StringFlag{
		Name:  "rpcaddr",
		Usage: "HTTP-RPC server listening interface",
		Value: node.DefaultHTTPHost,
	}
	RPCPortFlag = cli.IntFlag{
		Name:  "rpcport",
		Usage: "HTTP-RPC server listening port",
		Value: node.DefaultHTTPPort,
	}
	RPCCORSDomainFlag = cli.StringFlag{
		Name:  "rpccorsdomain",
		Usage: "Comma separated list of domains from which to accept cross origin requests (browser enforced)",
		Value: "",
	}
	RPCVirtualHostsFlag = cli.StringFlag{
		Name:  "rpcvhosts",
		Usage: "Comma separated list of virtual hostnames from which to accept requests (server enforced). Accepts '*' wildcard.",
		Value: strings.Join(node.DefaultConfig.HTTPVirtualHosts, ","),
	}
	RPCApiFlag = cli.StringFlag{
		Name:  "rpcapi",
		Usage: "API's offered over the HTTP-RPC interface",
		Value: "",
	}
	IPCDisabledFlag = cli.BoolFlag{
		Name:  "ipcdisable",
		Usage: "Disable the IPC-RPC server",
	}
	IPCPathFlag = DirectoryFlag{
		Name:  "ipcpath",
		Usage: "Filename for IPC socket/pipe within the datadir (explicit paths escape it)",
	}
	WSEnabledFlag = cli.BoolFlag{
		Name:  "ws",
		Usage: "Enable the WS-RPC server",
	}
	WSListenAddrFlag = cli.StringFlag{
		Name:  "wsaddr",
		Usage: "WS-RPC server listening interface",
		Value: node.DefaultWSHost,
	}
	WSPortFlag = cli.IntFlag{
		Name:  "wsport",
		Usage: "WS-RPC server listening port",
		Value: node.DefaultWSPort,
	}
	WSApiFlag = cli.StringFlag{
		Name:  "wsapi",
		Usage: "API's offered over the WS-RPC interface",
		Value: "",
	}
	WSAllowedOriginsFlag = cli.StringFlag{
		Name:  "wsorigins",
		Usage: "Origins from which to accept websockets requests",
		Value: "",
	}
	ExecFlag = cli.StringFlag{
		Name:  "exec",
		Usage: "Execute JavaScript statement",
	}
	PreloadJSFlag = cli.StringFlag{
		Name:  "preload",
		Usage: "Comma separated list of JavaScript files to preload into the console",
	}

	// Network Settings
	MaxPeersFlag = cli.IntFlag{
		Name:  "maxpeers",
		Usage: "Maximum number of network peers (network disabled if set to 0)",
		Value: 25,
	}
	MaxPendingPeersFlag = cli.IntFlag{
		Name:  "maxpendpeers",
		Usage: "Maximum number of pending connection attempts (defaults used if set to 0)",
		Value: 0,
	}
	ListenPortFlag = cli.IntFlag{
		Name:  "port",
		Usage: "Network listening port",
		Value: 30303,
	}
	BootnodesFlag = cli.StringFlag{
		Name:  "bootnodes",
		Usage: "Comma separated enode URLs for P2P discovery bootstrap (set v4+v5 instead for light servers)",
		Value: "",
	}
	BootnodesV4Flag = cli.StringFlag{
		Name:  "bootnodesv4",
		Usage: "Comma separated enode URLs for P2P v4 discovery bootstrap (light server, full nodes)",
		Value: "",
	}
	BootnodesV5Flag = cli.StringFlag{
		Name:  "bootnodesv5",
		Usage: "Comma separated enode URLs for P2P v5 discovery bootstrap (light server, light nodes)",
		Value: "",
	}
	NodeKeyFileFlag = cli.StringFlag{
		Name:  "nodekey",
		Usage: "P2P node key file",
	}
	NodeKeyHexFlag = cli.StringFlag{
		Name:  "nodekeyhex",
		Usage: "P2P node key as hex (for testing)",
	}
	NATFlag = cli.StringFlag{
		Name:  "nat",
		Usage: "NAT port mapping mechanism (any|none|upnp|pmp|extip:<IP>)",
		Value: "any",
	}
	NoDiscoverFlag = cli.BoolFlag{
		Name:  "nodiscover",
		Usage: "Disables the peer discovery mechanism (manual peer addition)",
	}
	DiscoveryV5Flag = cli.BoolFlag{
		Name:  "v5disc",
		Usage: "Enables the experimental RLPx V5 (Topic Discovery) mechanism",
	}
	NetrestrictFlag = cli.StringFlag{
		Name:  "netrestrict",
		Usage: "Restricts network communication to the given IP networks (CIDR masks)",
	}

	// ATM the url is left to the user and deployment to
	JSpathFlag = cli.StringFlag{
		Name:  "jspath",
		Usage: "JavaScript root path for `loadScript`",
		Value: ".",
	}

	// Gas price oracle settings
	GpoBlocksFlag = cli.IntFlag{
		Name:  "gpoblocks",
		Usage: "Number of recent blocks to check for gas prices",
		Value: eth.DefaultConfig.GPO.Blocks,
	}
	GpoPercentileFlag = cli.IntFlag{
		Name:  "gpopercentile",
		Usage: "Suggested gas price is the given percentile of a set of recent transaction gas prices",
		Value: eth.DefaultConfig.GPO.Percentile,
	}
	WhisperEnabledFlag = cli.BoolFlag{
		Name:  "shh",
		Usage: "Enable Whisper",
	}
	WhisperMaxMessageSizeFlag = cli.IntFlag{
		Name:  "shh.maxmessagesize",
		Usage: "Max message size accepted",
		Value: int(whisper.DefaultMaxMessageSize),
	}
	WhisperMinPOWFlag = cli.Float64Flag{
		Name:  "shh.pow",
		Usage: "Minimum POW accepted",
		Value: whisper.DefaultMinimumPoW,
	}

	// Raft flags
	RaftModeFlag = cli.BoolFlag{
		Name:  "raft",
		Usage: "If enabled, uses Raft instead of Quorum Chain for consensus",
	}
	RaftBlockTimeFlag = cli.IntFlag{
		Name:  "raftblocktime",
		Usage: "Amount of time between raft block creations in milliseconds",
		Value: 50,
	}
	RaftJoinExistingFlag = cli.IntFlag{
		Name:  "raftjoinexisting",
		Usage: "The raft ID to assume when joining an pre-existing cluster",
		Value: 0,
	}
	EmitCheckpointsFlag = cli.BoolFlag{
		Name:  "emitcheckpoints",
		Usage: "If enabled, emit specially formatted logging checkpoints",
	}
	RaftPortFlag = cli.IntFlag{
		Name:  "raftport",
		Usage: "The port to bind for the raft transport",
		Value: 50400,
	}

	// Quorum
	EnableNodePermissionFlag = cli.BoolFlag{
		Name:  "permissioned",
		Usage: "If enabled, the node will allow only a defined list of nodes to connect",
	}

	// Istanbul settings
	IstanbulRequestTimeoutFlag = cli.Uint64Flag{
		Name:  "istanbul.requesttimeout",
		Usage: "Timeout for each Istanbul round in milliseconds",
		Value: eth.DefaultConfig.Istanbul.RequestTimeout,
	}
	IstanbulBlockPeriodFlag = cli.Uint64Flag{
		Name:  "istanbul.blockperiod",
		Usage: "Default minimum difference between two consecutive block's timestamps in seconds",
		Value: eth.DefaultConfig.Istanbul.BlockPeriod,
	}

	// Metrics flags
	MetricsEnabledFlag = cli.BoolFlag{
		Name:  metrics.MetricsEnabledFlag,
		Usage: "Enable metrics collection and reporting",
	}
	MetricsEnableInfluxDBFlag = cli.BoolFlag{
		Name:  "metrics.influxdb",
		Usage: "Enable metrics export/push to an external InfluxDB database",
	}
	MetricsInfluxDBEndpointFlag = cli.StringFlag{
		Name:  "metrics.influxdb.endpoint",
		Usage: "InfluxDB API endpoint to report metrics to",
		Value: "http://localhost:8086",
	}
	MetricsInfluxDBDatabaseFlag = cli.StringFlag{
		Name:  "metrics.influxdb.database",
		Usage: "InfluxDB database name to push reported metrics to",
		Value: "geth",
	}
	MetricsInfluxDBUsernameFlag = cli.StringFlag{
		Name:  "metrics.influxdb.username",
		Usage: "Username to authorize access to the database",
		Value: "test",
	}
	MetricsInfluxDBPasswordFlag = cli.StringFlag{
		Name:  "metrics.influxdb.password",
		Usage: "Password to authorize access to the database",
		Value: "test",
	}
	// The `host` tag is part of every measurement sent to InfluxDB. Queries on tags are faster in InfluxDB.
	// It is used so that we can group all nodes and average a measurement across all of them, but also so
	// that we can select a specific node and inspect its measurements.
	// https://docs.influxdata.com/influxdb/v1.4/concepts/key_concepts/#tag-key
	MetricsInfluxDBHostTagFlag = cli.StringFlag{
		Name:  "metrics.influxdb.host.tag",
		Usage: "InfluxDB `host` tag attached to all measurements",
		Value: "localhost",
	}
)

// MakeDataDir retrieves the currently requested data directory, terminating
// if none (or the empty string) is specified. If the node is starting a testnet,
// the a subdirectory of the specified datadir will be used.
func MakeDataDir(ctx *cli.Context) string {
	if path := ctx.GlobalString(DataDirFlag.Name); path != "" {
		if ctx.GlobalBool(TestnetFlag.Name) {
			return filepath.Join(path, "testnet")
		}
		if ctx.GlobalBool(RinkebyFlag.Name) {
			return filepath.Join(path, "rinkeby")
		}
		if ctx.GlobalBool(OttomanFlag.Name) {
			return filepath.Join(path, "ottoman")
		}
		return path
	}
	Fatalf("Cannot determine default data directory, please set manually (--datadir)")
	return ""
}

// setNodeKey creates a node key from set command line flags, either loading it
// from a file or as a specified hex value. If neither flags were provided, this
// method returns nil and an emphemeral key is to be generated.
func setNodeKey(ctx *cli.Context, cfg *p2p.Config) {
	var (
		hex  = ctx.GlobalString(NodeKeyHexFlag.Name)
		file = ctx.GlobalString(NodeKeyFileFlag.Name)
		key  *ecdsa.PrivateKey
		err  error
	)
	switch {
	case file != "" && hex != "":
		Fatalf("Options %q and %q are mutually exclusive", NodeKeyFileFlag.Name, NodeKeyHexFlag.Name)
	case file != "":
		if key, err = crypto.LoadECDSA(file); err != nil {
			Fatalf("Option %q: %v", NodeKeyFileFlag.Name, err)
		}
		cfg.PrivateKey = key
	case hex != "":
		if key, err = crypto.HexToECDSA(hex); err != nil {
			Fatalf("Option %q: %v", NodeKeyHexFlag.Name, err)
		}
		cfg.PrivateKey = key
	}
}

// setNodeUserIdent creates the user identifier from CLI flags.
func setNodeUserIdent(ctx *cli.Context, cfg *node.Config) {
	if identity := ctx.GlobalString(IdentityFlag.Name); len(identity) > 0 {
		cfg.UserIdent = identity
	}
}

// setBootstrapNodes creates a list of bootstrap nodes from the command line
// flags, reverting to pre-configured ones if none have been specified.
func setBootstrapNodes(ctx *cli.Context, cfg *p2p.Config) {
	urls := params.MainnetBootnodes
	switch {
	case ctx.GlobalIsSet(BootnodesFlag.Name) || ctx.GlobalIsSet(BootnodesV4Flag.Name):
		if ctx.GlobalIsSet(BootnodesV4Flag.Name) {
			urls = strings.Split(ctx.GlobalString(BootnodesV4Flag.Name), ",")
		} else {
			urls = strings.Split(ctx.GlobalString(BootnodesFlag.Name), ",")
		}
	case ctx.GlobalBool(TestnetFlag.Name):
		urls = params.TestnetBootnodes
	case ctx.GlobalBool(RinkebyFlag.Name):
		urls = params.RinkebyBootnodes
	case ctx.GlobalBool(OttomanFlag.Name):
		urls = params.OttomanBootnodes
	case cfg.BootstrapNodes != nil:
		return // already set, don't apply defaults.
	}

	cfg.BootstrapNodes = make([]*discover.Node, 0, len(urls))
	for _, url := range urls {
		node, err := discover.ParseNode(url)
		if err != nil {
			log.Error("Bootstrap URL invalid", "enode", url, "err", err)
			continue
		}
		cfg.BootstrapNodes = append(cfg.BootstrapNodes, node)
	}
}

// setBootstrapNodesV5 creates a list of bootstrap nodes from the command line
// flags, reverting to pre-configured ones if none have been specified.
func setBootstrapNodesV5(ctx *cli.Context, cfg *p2p.Config) {
	urls := params.DiscoveryV5Bootnodes
	switch {
	case ctx.GlobalIsSet(BootnodesFlag.Name) || ctx.GlobalIsSet(BootnodesV5Flag.Name):
		if ctx.GlobalIsSet(BootnodesV5Flag.Name) {
			urls = strings.Split(ctx.GlobalString(BootnodesV5Flag.Name), ",")
		} else {
			urls = strings.Split(ctx.GlobalString(BootnodesFlag.Name), ",")
		}
	case ctx.GlobalBool(RinkebyFlag.Name):
		urls = params.RinkebyBootnodes
	case cfg.BootstrapNodesV5 != nil:
		return // already set, don't apply defaults.
	}

	cfg.BootstrapNodesV5 = make([]*discv5.Node, 0, len(urls))
	for _, url := range urls {
		node, err := discv5.ParseNode(url)
		if err != nil {
			log.Error("Bootstrap URL invalid", "enode", url, "err", err)
			continue
		}
		cfg.BootstrapNodesV5 = append(cfg.BootstrapNodesV5, node)
	}
}

// setListenAddress creates a TCP listening address string from set command
// line flags.
func setListenAddress(ctx *cli.Context, cfg *p2p.Config) {
	if ctx.GlobalIsSet(ListenPortFlag.Name) {
		cfg.ListenAddr = fmt.Sprintf(":%d", ctx.GlobalInt(ListenPortFlag.Name))
	}
}

// setNAT creates a port mapper from command line flags.
func setNAT(ctx *cli.Context, cfg *p2p.Config) {
	if ctx.GlobalIsSet(NATFlag.Name) {
		natif, err := nat.Parse(ctx.GlobalString(NATFlag.Name))
		if err != nil {
			Fatalf("Option %s: %v", NATFlag.Name, err)
		}
		cfg.NAT = natif
	}
}

// splitAndTrim splits input separated by a comma
// and trims excessive white space from the substrings.
func splitAndTrim(input string) []string {
	result := strings.Split(input, ",")
	for i, r := range result {
		result[i] = strings.TrimSpace(r)
	}
	return result
}

// setHTTP creates the HTTP RPC listener interface string from the set
// command line flags, returning empty if the HTTP endpoint is disabled.
func setHTTP(ctx *cli.Context, cfg *node.Config) {
	if ctx.GlobalBool(RPCEnabledFlag.Name) && cfg.HTTPHost == "" {
		cfg.HTTPHost = "127.0.0.1"
		if ctx.GlobalIsSet(RPCListenAddrFlag.Name) {
			cfg.HTTPHost = ctx.GlobalString(RPCListenAddrFlag.Name)
		}
	}

	if ctx.GlobalIsSet(RPCPortFlag.Name) {
		cfg.HTTPPort = ctx.GlobalInt(RPCPortFlag.Name)
	}
	if ctx.GlobalIsSet(RPCCORSDomainFlag.Name) {
		cfg.HTTPCors = splitAndTrim(ctx.GlobalString(RPCCORSDomainFlag.Name))
	}
	if ctx.GlobalIsSet(RPCApiFlag.Name) {
		cfg.HTTPModules = splitAndTrim(ctx.GlobalString(RPCApiFlag.Name))
	}
	if ctx.GlobalIsSet(RPCVirtualHostsFlag.Name) {
		cfg.HTTPVirtualHosts = splitAndTrim(ctx.GlobalString(RPCVirtualHostsFlag.Name))
	}
}

// setWS creates the WebSocket RPC listener interface string from the set
// command line flags, returning empty if the HTTP endpoint is disabled.
func setWS(ctx *cli.Context, cfg *node.Config) {
	if ctx.GlobalBool(WSEnabledFlag.Name) && cfg.WSHost == "" {
		cfg.WSHost = "127.0.0.1"
		if ctx.GlobalIsSet(WSListenAddrFlag.Name) {
			cfg.WSHost = ctx.GlobalString(WSListenAddrFlag.Name)
		}
	}

	if ctx.GlobalIsSet(WSPortFlag.Name) {
		cfg.WSPort = ctx.GlobalInt(WSPortFlag.Name)
	}
	if ctx.GlobalIsSet(WSAllowedOriginsFlag.Name) {
		cfg.WSOrigins = splitAndTrim(ctx.GlobalString(WSAllowedOriginsFlag.Name))
	}
	if ctx.GlobalIsSet(WSApiFlag.Name) {
		cfg.WSModules = splitAndTrim(ctx.GlobalString(WSApiFlag.Name))
	}
}

// setIPC creates an IPC path configuration from the set command line flags,
// returning an empty string if IPC was explicitly disabled, or the set path.
func setIPC(ctx *cli.Context, cfg *node.Config) {
	checkExclusive(ctx, IPCDisabledFlag, IPCPathFlag)
	switch {
	case ctx.GlobalBool(IPCDisabledFlag.Name):
		cfg.IPCPath = ""
	case ctx.GlobalIsSet(IPCPathFlag.Name):
		cfg.IPCPath = ctx.GlobalString(IPCPathFlag.Name)
	}
}

// makeDatabaseHandles raises out the number of allowed file handles per process
// for Geth and returns half of the allowance to assign to the database.
func makeDatabaseHandles() int {
<<<<<<< HEAD
	limit, err := fdlimit.Current()
	if err != nil {
		Fatalf("Failed to retrieve file descriptor allowance: %v", err)
	}
	if limit < 4096 {
		if err := fdlimit.Raise(4096); err != nil {
			Fatalf("Failed to raise file descriptor allowance: %v", err)
		}
	}
	if limit > 4096 { // cap database file descriptors even if more is available
		limit = 4096
=======
	limit, err := fdlimit.Maximum()
	if err != nil {
		Fatalf("Failed to retrieve file descriptor allowance: %v", err)
	}
	if err := fdlimit.Raise(uint64(limit)); err != nil {
		Fatalf("Failed to raise file descriptor allowance: %v", err)
>>>>>>> 7cabca6c
	}
	return limit / 2 // Leave half for networking and other stuff
}

// MakeAddress converts an account specified directly as a hex encoded string or
// a key index in the key store to an internal account representation.
func MakeAddress(ks *keystore.KeyStore, account string) (accounts.Account, error) {
	// If the specified account is a valid address, return it
	if common.IsHexAddress(account) {
		return accounts.Account{Address: common.HexToAddress(account)}, nil
	}
	// Otherwise try to interpret the account as a keystore index
	index, err := strconv.Atoi(account)
	if err != nil || index < 0 {
		return accounts.Account{}, fmt.Errorf("invalid account address or index %q", account)
	}
	log.Warn("-------------------------------------------------------------------")
	log.Warn("Referring to accounts by order in the keystore folder is dangerous!")
	log.Warn("This functionality is deprecated and will be removed in the future!")
	log.Warn("Please use explicit addresses! (can search via `geth account list`)")
	log.Warn("-------------------------------------------------------------------")

	accs := ks.Accounts()
	if len(accs) <= index {
		return accounts.Account{}, fmt.Errorf("index %d higher than number of accounts %d", index, len(accs))
	}
	return accs[index], nil
}

// setEtherbase retrieves the etherbase either from the directly specified
// command line flags or from the keystore if CLI indexed.
func setEtherbase(ctx *cli.Context, ks *keystore.KeyStore, cfg *eth.Config) {
	if ctx.GlobalIsSet(EtherbaseFlag.Name) {
		account, err := MakeAddress(ks, ctx.GlobalString(EtherbaseFlag.Name))
		if err != nil {
			Fatalf("Option %q: %v", EtherbaseFlag.Name, err)
		}
		cfg.Etherbase = account.Address
	}
}

// MakePasswordList reads password lines from the file specified by the global --password flag.
func MakePasswordList(ctx *cli.Context) []string {
	path := ctx.GlobalString(PasswordFileFlag.Name)
	if path == "" {
		return nil
	}
	text, err := ioutil.ReadFile(path)
	if err != nil {
		Fatalf("Failed to read password file: %v", err)
	}
	lines := strings.Split(string(text), "\n")
	// Sanitise DOS line endings.
	for i := range lines {
		lines[i] = strings.TrimRight(lines[i], "\r")
	}
	return lines
}

func SetP2PConfig(ctx *cli.Context, cfg *p2p.Config) {
	setNodeKey(ctx, cfg)
	setNAT(ctx, cfg)
	setListenAddress(ctx, cfg)
	setBootstrapNodes(ctx, cfg)
	setBootstrapNodesV5(ctx, cfg)

	lightClient := ctx.GlobalBool(LightModeFlag.Name) || ctx.GlobalString(SyncModeFlag.Name) == "light"
	lightServer := ctx.GlobalInt(LightServFlag.Name) != 0
	lightPeers := ctx.GlobalInt(LightPeersFlag.Name)

	if ctx.GlobalIsSet(MaxPeersFlag.Name) {
		cfg.MaxPeers = ctx.GlobalInt(MaxPeersFlag.Name)
		if lightServer && !ctx.GlobalIsSet(LightPeersFlag.Name) {
			cfg.MaxPeers += lightPeers
		}
	} else {
		if lightServer {
			cfg.MaxPeers += lightPeers
		}
		if lightClient && ctx.GlobalIsSet(LightPeersFlag.Name) && cfg.MaxPeers < lightPeers {
			cfg.MaxPeers = lightPeers
		}
	}
	if !(lightClient || lightServer) {
		lightPeers = 0
	}
	ethPeers := cfg.MaxPeers - lightPeers
	if lightClient {
		ethPeers = 0
	}
	log.Info("Maximum peer count", "ETH", ethPeers, "LES", lightPeers, "total", cfg.MaxPeers)

	if ctx.GlobalIsSet(MaxPendingPeersFlag.Name) {
		cfg.MaxPendingPeers = ctx.GlobalInt(MaxPendingPeersFlag.Name)
	}
	if ctx.GlobalIsSet(NoDiscoverFlag.Name) || lightClient {
		cfg.NoDiscovery = true
	}

	// if we're running a light client or server, force enable the v5 peer discovery
	// unless it is explicitly disabled with --nodiscover note that explicitly specifying
	// --v5disc overrides --nodiscover, in which case the later only disables v4 discovery
	forceV5Discovery := (lightClient || lightServer) && !ctx.GlobalBool(NoDiscoverFlag.Name)
	if ctx.GlobalIsSet(DiscoveryV5Flag.Name) {
		cfg.DiscoveryV5 = ctx.GlobalBool(DiscoveryV5Flag.Name)
	} else if forceV5Discovery {
		cfg.DiscoveryV5 = true
	}

	if netrestrict := ctx.GlobalString(NetrestrictFlag.Name); netrestrict != "" {
		list, err := netutil.ParseNetlist(netrestrict)
		if err != nil {
			Fatalf("Option %q: %v", NetrestrictFlag.Name, err)
		}
		cfg.NetRestrict = list
	}

	if ctx.GlobalBool(DeveloperFlag.Name) {
		// --dev mode can't use p2p networking.
		cfg.MaxPeers = 0
		cfg.ListenAddr = ":0"
		cfg.NoDiscovery = true
		cfg.DiscoveryV5 = false
	}
}

// SetNodeConfig applies node-related command line flags to the config.
func SetNodeConfig(ctx *cli.Context, cfg *node.Config) {
	SetP2PConfig(ctx, &cfg.P2P)
	setIPC(ctx, cfg)
	setHTTP(ctx, cfg)
	setWS(ctx, cfg)
	setNodeUserIdent(ctx, cfg)

	cfg.EnableNodePermission = ctx.GlobalBool(EnableNodePermissionFlag.Name)

	switch {
	case ctx.GlobalIsSet(DataDirFlag.Name):
		cfg.DataDir = ctx.GlobalString(DataDirFlag.Name)
	case ctx.GlobalBool(DeveloperFlag.Name):
		cfg.DataDir = "" // unless explicitly requested, use memory databases
	case ctx.GlobalBool(TestnetFlag.Name):
		cfg.DataDir = filepath.Join(node.DefaultDataDir(), "testnet")
	case ctx.GlobalBool(RinkebyFlag.Name):
		cfg.DataDir = filepath.Join(node.DefaultDataDir(), "rinkeby")
	case ctx.GlobalBool(OttomanFlag.Name):
		cfg.DataDir = filepath.Join(node.DefaultDataDir(), "ottoman")
	}

	if ctx.GlobalIsSet(KeyStoreDirFlag.Name) {
		cfg.KeyStoreDir = ctx.GlobalString(KeyStoreDirFlag.Name)
	}
	if ctx.GlobalIsSet(LightKDFFlag.Name) {
		cfg.UseLightweightKDF = ctx.GlobalBool(LightKDFFlag.Name)
	}
	if ctx.GlobalIsSet(NoUSBFlag.Name) {
		cfg.NoUSB = ctx.GlobalBool(NoUSBFlag.Name)
	}
}

func setGPO(ctx *cli.Context, cfg *gasprice.Config) {
	if ctx.GlobalIsSet(GpoBlocksFlag.Name) {
		cfg.Blocks = ctx.GlobalInt(GpoBlocksFlag.Name)
	}
	if ctx.GlobalIsSet(GpoPercentileFlag.Name) {
		cfg.Percentile = ctx.GlobalInt(GpoPercentileFlag.Name)
	}
}

func setTxPool(ctx *cli.Context, cfg *core.TxPoolConfig) {
	if ctx.GlobalIsSet(TxPoolNoLocalsFlag.Name) {
		cfg.NoLocals = ctx.GlobalBool(TxPoolNoLocalsFlag.Name)
	}
	if ctx.GlobalIsSet(TxPoolJournalFlag.Name) {
		cfg.Journal = ctx.GlobalString(TxPoolJournalFlag.Name)
	}
	if ctx.GlobalIsSet(TxPoolRejournalFlag.Name) {
		cfg.Rejournal = ctx.GlobalDuration(TxPoolRejournalFlag.Name)
	}
	if ctx.GlobalIsSet(TxPoolPriceLimitFlag.Name) {
		cfg.PriceLimit = ctx.GlobalUint64(TxPoolPriceLimitFlag.Name)
	}
	if ctx.GlobalIsSet(TxPoolPriceBumpFlag.Name) {
		cfg.PriceBump = ctx.GlobalUint64(TxPoolPriceBumpFlag.Name)
	}
	if ctx.GlobalIsSet(TxPoolAccountSlotsFlag.Name) {
		cfg.AccountSlots = ctx.GlobalUint64(TxPoolAccountSlotsFlag.Name)
	}
	if ctx.GlobalIsSet(TxPoolGlobalSlotsFlag.Name) {
		cfg.GlobalSlots = ctx.GlobalUint64(TxPoolGlobalSlotsFlag.Name)
	}
	if ctx.GlobalIsSet(TxPoolAccountQueueFlag.Name) {
		cfg.AccountQueue = ctx.GlobalUint64(TxPoolAccountQueueFlag.Name)
	}
	if ctx.GlobalIsSet(TxPoolGlobalQueueFlag.Name) {
		cfg.GlobalQueue = ctx.GlobalUint64(TxPoolGlobalQueueFlag.Name)
	}
	if ctx.GlobalIsSet(TxPoolLifetimeFlag.Name) {
		cfg.Lifetime = ctx.GlobalDuration(TxPoolLifetimeFlag.Name)
	}
}

func setEthash(ctx *cli.Context, cfg *eth.Config) {
	if ctx.GlobalIsSet(EthashCacheDirFlag.Name) {
		cfg.Ethash.CacheDir = ctx.GlobalString(EthashCacheDirFlag.Name)
	}
	if ctx.GlobalIsSet(EthashDatasetDirFlag.Name) {
		cfg.Ethash.DatasetDir = ctx.GlobalString(EthashDatasetDirFlag.Name)
	}
	if ctx.GlobalIsSet(EthashCachesInMemoryFlag.Name) {
		cfg.Ethash.CachesInMem = ctx.GlobalInt(EthashCachesInMemoryFlag.Name)
	}
	if ctx.GlobalIsSet(EthashCachesOnDiskFlag.Name) {
		cfg.Ethash.CachesOnDisk = ctx.GlobalInt(EthashCachesOnDiskFlag.Name)
	}
	if ctx.GlobalIsSet(EthashDatasetsInMemoryFlag.Name) {
		cfg.Ethash.DatasetsInMem = ctx.GlobalInt(EthashDatasetsInMemoryFlag.Name)
	}
	if ctx.GlobalIsSet(EthashDatasetsOnDiskFlag.Name) {
		cfg.Ethash.DatasetsOnDisk = ctx.GlobalInt(EthashDatasetsOnDiskFlag.Name)
	}
}

func setIstanbul(ctx *cli.Context, cfg *eth.Config) {
	if ctx.GlobalIsSet(IstanbulRequestTimeoutFlag.Name) {
		cfg.Istanbul.RequestTimeout = ctx.GlobalUint64(IstanbulRequestTimeoutFlag.Name)
	}
	if ctx.GlobalIsSet(IstanbulBlockPeriodFlag.Name) {
		cfg.Istanbul.BlockPeriod = ctx.GlobalUint64(IstanbulBlockPeriodFlag.Name)
	}
}

func checkExclusive(ctx *cli.Context, args ...interface{}) {
	set := make([]string, 0, 1)
	for i := 0; i < len(args); i++ {
		// Make sure the next argument is a flag and skip if not set
		flag, ok := args[i].(cli.Flag)
		if !ok {
			panic(fmt.Sprintf("invalid argument, not cli.Flag type: %T", args[i]))
		}
		// Check if next arg extends current and expand its name if so
		name := flag.GetName()

		if i+1 < len(args) {
			switch option := args[i+1].(type) {
			case string:
				// Extended flag, expand the name and shift the arguments
				if ctx.GlobalString(flag.GetName()) == option {
					name += "=" + option
				}
				i++

			case cli.Flag:
			default:
				panic(fmt.Sprintf("invalid argument, not cli.Flag or string extension: %T", args[i+1]))
			}
		}
		// Mark the flag if it's set
		if ctx.GlobalIsSet(flag.GetName()) {
			set = append(set, "--"+name)
		}
	}
	if len(set) > 1 {
		Fatalf("Flags %v can't be used at the same time", strings.Join(set, ", "))
	}
}

// SetShhConfig applies shh-related command line flags to the config.
func SetShhConfig(ctx *cli.Context, stack *node.Node, cfg *whisper.Config) {
	if ctx.GlobalIsSet(WhisperMaxMessageSizeFlag.Name) {
		cfg.MaxMessageSize = uint32(ctx.GlobalUint(WhisperMaxMessageSizeFlag.Name))
	}
	if ctx.GlobalIsSet(WhisperMinPOWFlag.Name) {
		cfg.MinimumAcceptedPOW = ctx.GlobalFloat64(WhisperMinPOWFlag.Name)
	}
}

// SetEthConfig applies eth-related command line flags to the config.
func SetEthConfig(ctx *cli.Context, stack *node.Node, cfg *eth.Config) {
	// Avoid conflicting network flags
	checkExclusive(ctx, DeveloperFlag, TestnetFlag, RinkebyFlag, OttomanFlag)
	checkExclusive(ctx, FastSyncFlag, LightModeFlag, SyncModeFlag)
	checkExclusive(ctx, LightServFlag, LightModeFlag)
	checkExclusive(ctx, LightServFlag, SyncModeFlag, "light")

	ks := stack.AccountManager().Backends(keystore.KeyStoreType)[0].(*keystore.KeyStore)
	setEtherbase(ctx, ks, cfg)
	setGPO(ctx, &cfg.GPO)
	setTxPool(ctx, &cfg.TxPool)
	setEthash(ctx, cfg)
	setIstanbul(ctx, cfg)

	switch {
	case ctx.GlobalIsSet(SyncModeFlag.Name):
		cfg.SyncMode = *GlobalTextMarshaler(ctx, SyncModeFlag.Name).(*downloader.SyncMode)
	case ctx.GlobalBool(FastSyncFlag.Name):
		cfg.SyncMode = downloader.FastSync
	case ctx.GlobalBool(LightModeFlag.Name):
		cfg.SyncMode = downloader.LightSync
	}
	if ctx.GlobalIsSet(LightServFlag.Name) {
		cfg.LightServ = ctx.GlobalInt(LightServFlag.Name)
	}
	if ctx.GlobalIsSet(LightPeersFlag.Name) {
		cfg.LightPeers = ctx.GlobalInt(LightPeersFlag.Name)
	}
	if ctx.GlobalIsSet(NetworkIdFlag.Name) {
		cfg.NetworkId = ctx.GlobalUint64(NetworkIdFlag.Name)
	}

	if ctx.GlobalIsSet(CacheFlag.Name) || ctx.GlobalIsSet(CacheDatabaseFlag.Name) {
		cfg.DatabaseCache = ctx.GlobalInt(CacheFlag.Name) * ctx.GlobalInt(CacheDatabaseFlag.Name) / 100
	}
	cfg.DatabaseHandles = makeDatabaseHandles()

	if gcmode := ctx.GlobalString(GCModeFlag.Name); gcmode != "full" && gcmode != "archive" {
		Fatalf("--%s must be either 'full' or 'archive'", GCModeFlag.Name)
	}
	cfg.NoPruning = ctx.GlobalString(GCModeFlag.Name) == "archive"

	if ctx.GlobalIsSet(CacheFlag.Name) || ctx.GlobalIsSet(CacheGCFlag.Name) {
		cfg.TrieCache = ctx.GlobalInt(CacheFlag.Name) * ctx.GlobalInt(CacheGCFlag.Name) / 100
	}
	if ctx.GlobalIsSet(MinerThreadsFlag.Name) {
		cfg.MinerThreads = ctx.GlobalInt(MinerThreadsFlag.Name)
	}
	if ctx.GlobalIsSet(DocRootFlag.Name) {
		cfg.DocRoot = ctx.GlobalString(DocRootFlag.Name)
	}
	if ctx.GlobalIsSet(ExtraDataFlag.Name) {
		cfg.ExtraData = []byte(ctx.GlobalString(ExtraDataFlag.Name))
	}
	if ctx.GlobalIsSet(GasPriceFlag.Name) {
		cfg.GasPrice = GlobalBig(ctx, GasPriceFlag.Name)
	}
	if ctx.GlobalIsSet(VMEnableDebugFlag.Name) {
		// TODO(fjl): force-enable this in --dev mode
		cfg.EnablePreimageRecording = ctx.GlobalBool(VMEnableDebugFlag.Name)
	}

	// Override any default configs for hard coded networks.
	switch {
	case ctx.GlobalBool(TestnetFlag.Name):
		if !ctx.GlobalIsSet(NetworkIdFlag.Name) {
			cfg.NetworkId = 3
		}
		cfg.Genesis = core.DefaultTestnetGenesisBlock()
	case ctx.GlobalBool(RinkebyFlag.Name):
		if !ctx.GlobalIsSet(NetworkIdFlag.Name) {
			cfg.NetworkId = 4
		}
		cfg.Genesis = core.DefaultRinkebyGenesisBlock()
	case ctx.GlobalBool(OttomanFlag.Name):
		if !ctx.GlobalIsSet(NetworkIdFlag.Name) {
			cfg.NetworkId = 5
		}
		cfg.Genesis = core.DefaultOttomanGenesisBlock()
	case ctx.GlobalBool(DeveloperFlag.Name):
		if !ctx.GlobalIsSet(NetworkIdFlag.Name) {
			cfg.NetworkId = 1337
		}
		// Create new developer account or reuse existing one
		var (
			developer accounts.Account
			err       error
		)
		if accs := ks.Accounts(); len(accs) > 0 {
			developer = ks.Accounts()[0]
		} else {
			developer, err = ks.NewAccount("")
			if err != nil {
				Fatalf("Failed to create developer account: %v", err)
			}
		}
		if err := ks.Unlock(developer, ""); err != nil {
			Fatalf("Failed to unlock developer account: %v", err)
		}
		log.Info("Using developer account", "address", developer.Address)

		cfg.Genesis = core.DeveloperGenesisBlock(uint64(ctx.GlobalInt(DeveloperPeriodFlag.Name)), developer.Address)
		if !ctx.GlobalIsSet(GasPriceFlag.Name) {
			cfg.GasPrice = big.NewInt(1)
		}
	}
	// TODO(fjl): move trie cache generations into config
	if gen := ctx.GlobalInt(TrieCacheGenFlag.Name); gen > 0 {
		state.MaxTrieCacheGen = uint16(gen)
	}
}

// SetDashboardConfig applies dashboard related command line flags to the config.
func SetDashboardConfig(ctx *cli.Context, cfg *dashboard.Config) {
	cfg.Host = ctx.GlobalString(DashboardAddrFlag.Name)
	cfg.Port = ctx.GlobalInt(DashboardPortFlag.Name)
	cfg.Refresh = ctx.GlobalDuration(DashboardRefreshFlag.Name)
}

// RegisterEthService adds an Ethereum client to the stack.
func RegisterEthService(stack *node.Node, cfg *eth.Config) <-chan *eth.Ethereum {
	nodeChan := make(chan *eth.Ethereum, 1)
	var err error
	if cfg.SyncMode == downloader.LightSync {
		err = stack.Register(func(ctx *node.ServiceContext) (node.Service, error) {
			return les.New(ctx, cfg)
		})
	} else {
		err = stack.Register(func(ctx *node.ServiceContext) (node.Service, error) {
			fullNode, err := eth.New(ctx, cfg)
			if fullNode != nil && cfg.LightServ > 0 {
				ls, _ := les.NewLesServer(fullNode, cfg)
				fullNode.AddLesServer(ls)
			}
			nodeChan <- fullNode
			return fullNode, err
		})
	}
	if err != nil {
		Fatalf("Failed to register the Ethereum service: %v", err)
	}

	return nodeChan
}

// RegisterDashboardService adds a dashboard to the stack.
func RegisterDashboardService(stack *node.Node, cfg *dashboard.Config, commit string) {
	stack.Register(func(ctx *node.ServiceContext) (node.Service, error) {
		return dashboard.New(cfg, commit)
	})
}

// RegisterShhService configures Whisper and adds it to the given node.
func RegisterShhService(stack *node.Node, cfg *whisper.Config) {
	if err := stack.Register(func(n *node.ServiceContext) (node.Service, error) {
		return whisper.New(cfg), nil
	}); err != nil {
		Fatalf("Failed to register the Whisper service: %v", err)
	}
}

// RegisterEthStatsService configures the Ethereum Stats daemon and adds it to
// th egiven node.
func RegisterEthStatsService(stack *node.Node, url string) {
	if err := stack.Register(func(ctx *node.ServiceContext) (node.Service, error) {
		// Retrieve both eth and les services
		var ethServ *eth.Ethereum
		ctx.Service(&ethServ)

		var lesServ *les.LightEthereum
		ctx.Service(&lesServ)

		return ethstats.New(url, ethServ, lesServ)
	}); err != nil {
		Fatalf("Failed to register the Ethereum Stats service: %v", err)
	}
}

// SetupNetwork configures the system for either the main net or some test network.
func SetupNetwork(ctx *cli.Context) {
	// TODO(fjl): move target gas limit into config
	params.TargetGasLimit = ctx.GlobalUint64(TargetGasLimitFlag.Name)
}

func SetupMetrics(ctx *cli.Context) {
	if metrics.Enabled {
		log.Info("Enabling metrics collection")
		var (
			enableExport = ctx.GlobalBool(MetricsEnableInfluxDBFlag.Name)
			endpoint     = ctx.GlobalString(MetricsInfluxDBEndpointFlag.Name)
			database     = ctx.GlobalString(MetricsInfluxDBDatabaseFlag.Name)
			username     = ctx.GlobalString(MetricsInfluxDBUsernameFlag.Name)
			password     = ctx.GlobalString(MetricsInfluxDBPasswordFlag.Name)
			hosttag      = ctx.GlobalString(MetricsInfluxDBHostTagFlag.Name)
		)

		if enableExport {
			log.Info("Enabling metrics export to InfluxDB")
			go influxdb.InfluxDBWithTags(metrics.DefaultRegistry, 10*time.Second, endpoint, database, username, password, "geth.", map[string]string{
				"host": hosttag,
			})
		}
	}
}

// MakeChainDatabase open an LevelDB using the flags passed to the client and will hard crash if it fails.
func MakeChainDatabase(ctx *cli.Context, stack *node.Node) ethdb.Database {
	var (
		cache   = ctx.GlobalInt(CacheFlag.Name) * ctx.GlobalInt(CacheDatabaseFlag.Name) / 100
		handles = makeDatabaseHandles()
	)
	name := "chaindata"
	if ctx.GlobalBool(LightModeFlag.Name) {
		name = "lightchaindata"
	}
	chainDb, err := stack.OpenDatabase(name, cache, handles)
	if err != nil {
		Fatalf("Could not open database: %v", err)
	}
	return chainDb
}

func MakeGenesis(ctx *cli.Context) *core.Genesis {
	var genesis *core.Genesis
	switch {
	case ctx.GlobalBool(TestnetFlag.Name):
		genesis = core.DefaultTestnetGenesisBlock()
	case ctx.GlobalBool(RinkebyFlag.Name):
		genesis = core.DefaultRinkebyGenesisBlock()
	case ctx.GlobalBool(OttomanFlag.Name):
		genesis = core.DefaultOttomanGenesisBlock()
	case ctx.GlobalBool(DeveloperFlag.Name):
		Fatalf("Developer chains are ephemeral")
	}
	return genesis
}

// MakeChain creates a chain manager from set command line flags.
func MakeChain(ctx *cli.Context, stack *node.Node) (chain *core.BlockChain, chainDb ethdb.Database) {
	var err error
	chainDb = MakeChainDatabase(ctx, stack)

	config, _, err := core.SetupGenesisBlock(chainDb, MakeGenesis(ctx))
	if err != nil {
		Fatalf("%v", err)
	}
	var engine consensus.Engine
	if config.Clique != nil {
		engine = clique.New(config.Clique, chainDb)
	} else {
		engine = ethash.NewFaker()
		if !ctx.GlobalBool(FakePoWFlag.Name) {
			engine = ethash.New(ethash.Config{
				CacheDir:       stack.ResolvePath(eth.DefaultConfig.Ethash.CacheDir),
				CachesInMem:    eth.DefaultConfig.Ethash.CachesInMem,
				CachesOnDisk:   eth.DefaultConfig.Ethash.CachesOnDisk,
				DatasetDir:     stack.ResolvePath(eth.DefaultConfig.Ethash.DatasetDir),
				DatasetsInMem:  eth.DefaultConfig.Ethash.DatasetsInMem,
				DatasetsOnDisk: eth.DefaultConfig.Ethash.DatasetsOnDisk,
			})
		}
	}
	if gcmode := ctx.GlobalString(GCModeFlag.Name); gcmode != "full" && gcmode != "archive" {
		Fatalf("--%s must be either 'full' or 'archive'", GCModeFlag.Name)
	}
	cache := &core.CacheConfig{
		Disabled:      ctx.GlobalString(GCModeFlag.Name) == "archive",
		TrieNodeLimit: eth.DefaultConfig.TrieCache,
		TrieTimeLimit: eth.DefaultConfig.TrieTimeout,
	}
	if ctx.GlobalIsSet(CacheFlag.Name) || ctx.GlobalIsSet(CacheGCFlag.Name) {
		cache.TrieNodeLimit = ctx.GlobalInt(CacheFlag.Name) * ctx.GlobalInt(CacheGCFlag.Name) / 100
	}
	vmcfg := vm.Config{EnablePreimageRecording: ctx.GlobalBool(VMEnableDebugFlag.Name)}
	chain, err = core.NewBlockChain(chainDb, cache, config, engine, vmcfg)
	if err != nil {
		Fatalf("Can't create BlockChain: %v", err)
	}
	return chain, chainDb
}

// MakeConsolePreloads retrieves the absolute paths for the console JavaScript
// scripts to preload before starting.
func MakeConsolePreloads(ctx *cli.Context) []string {
	// Skip preloading if there's nothing to preload
	if ctx.GlobalString(PreloadJSFlag.Name) == "" {
		return nil
	}
	// Otherwise resolve absolute paths and return them
	preloads := []string{}

	assets := ctx.GlobalString(JSpathFlag.Name)
	for _, file := range strings.Split(ctx.GlobalString(PreloadJSFlag.Name), ",") {
		preloads = append(preloads, common.AbsolutePath(assets, strings.TrimSpace(file)))
	}
	return preloads
}

// MigrateFlags sets the global flag from a local flag when it's set.
// This is a temporary function used for migrating old command/flags to the
// new format.
//
// e.g. geth account new --keystore /tmp/mykeystore --lightkdf
//
// is equivalent after calling this method with:
//
// geth --keystore /tmp/mykeystore --lightkdf account new
//
// This allows the use of the existing configuration functionality.
// When all flags are migrated this function can be removed and the existing
// configuration functionality must be changed that is uses local flags
func MigrateFlags(action func(ctx *cli.Context) error) func(*cli.Context) error {
	return func(ctx *cli.Context) error {
		for _, name := range ctx.FlagNames() {
			if ctx.IsSet(name) {
				ctx.GlobalSet(name, ctx.String(name))
			}
		}
		return action(ctx)
	}
}<|MERGE_RESOLUTION|>--- conflicted
+++ resolved
@@ -820,7 +820,6 @@
 // makeDatabaseHandles raises out the number of allowed file handles per process
 // for Geth and returns half of the allowance to assign to the database.
 func makeDatabaseHandles() int {
-<<<<<<< HEAD
 	limit, err := fdlimit.Current()
 	if err != nil {
 		Fatalf("Failed to retrieve file descriptor allowance: %v", err)
@@ -832,14 +831,6 @@
 	}
 	if limit > 4096 { // cap database file descriptors even if more is available
 		limit = 4096
-=======
-	limit, err := fdlimit.Maximum()
-	if err != nil {
-		Fatalf("Failed to retrieve file descriptor allowance: %v", err)
-	}
-	if err := fdlimit.Raise(uint64(limit)); err != nil {
-		Fatalf("Failed to raise file descriptor allowance: %v", err)
->>>>>>> 7cabca6c
 	}
 	return limit / 2 // Leave half for networking and other stuff
 }
