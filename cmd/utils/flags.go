--- conflicted
+++ resolved
@@ -429,15 +429,9 @@
 		Name:  "cache.noprefetch",
 		Usage: "Disable heuristic state prefetch during block import (less CPU and disk IO, more time waiting for data)",
 	}
-<<<<<<< HEAD
 	CachePreimagesFlag = cli.BoolFlag{
 		Name:  "cache.preimages",
 		Usage: "Enable recording the SHA3/keccak preimages of trie keys",
-=======
-	CachePreimagesFlag = cli.BoolTFlag{
-		Name:  "cache.preimages",
-		Usage: "Enable recording the SHA3/keccak preimages of trie keys (default: true)",
->>>>>>> 155bcdb4
 	}
 	// Miner settings
 	MiningEnabledFlag = cli.BoolFlag{
@@ -876,12 +870,12 @@
 	IstanbulRequestTimeoutFlag = cli.Uint64Flag{
 		Name:  "istanbul.requesttimeout",
 		Usage: "Timeout for each Istanbul round in milliseconds",
-		Value: eth.DefaultConfig.Istanbul.RequestTimeout,
+		Value: ethconfig.Defaults.Istanbul.RequestTimeout,
 	}
 	IstanbulBlockPeriodFlag = cli.Uint64Flag{
 		Name:  "istanbul.blockperiod",
 		Usage: "Default minimum difference between two consecutive block's timestamps in seconds",
-		Value: eth.DefaultConfig.Istanbul.BlockPeriod,
+		Value: ethconfig.Defaults.Istanbul.BlockPeriod,
 	}
 	// Multitenancy setting
 	MultitenancyFlag = cli.BoolFlag{
@@ -899,7 +893,7 @@
 	PrivateCacheTrieJournalFlag = cli.StringFlag{
 		Name:  "private.cache.trie.journal",
 		Usage: "Disk journal directory for private trie cache to survive node restarts",
-		Value: eth.DefaultConfig.PrivateTrieCleanCacheJournal,
+		Value: ethconfig.Defaults.PrivateTrieCleanCacheJournal,
 	}
 
 	QuorumEnablePrivacyMarker = cli.BoolFlag{
@@ -1337,11 +1331,7 @@
 	setBootstrapNodesV5(ctx, cfg)
 
 	lightClient := ctx.GlobalString(SyncModeFlag.Name) == "light"
-<<<<<<< HEAD
 	lightServer := (ctx.GlobalInt(LightServeFlag.Name) != 0)
-=======
-	lightServer := ctx.GlobalInt(LegacyLightServFlag.Name) != 0 || ctx.GlobalInt(LightServeFlag.Name) != 0
->>>>>>> 155bcdb4
 
 	lightPeers := ctx.GlobalInt(LightMaxPeersFlag.Name)
 	if lightClient && !ctx.GlobalIsSet(LightMaxPeersFlag.Name) {
@@ -1661,11 +1651,6 @@
 	}
 }
 
-<<<<<<< HEAD
-func setWhitelist(ctx *cli.Context, cfg *ethconfig.Config) {
-	whitelist := ctx.GlobalString(WhitelistFlag.Name)
-	if whitelist == "" {
-=======
 func setAuthorizationList(ctx *cli.Context, cfg *eth.Config) {
 	authorizationList := ctx.GlobalString(AuthorizationListFlag.Name)
 	if authorizationList == "" {
@@ -1675,7 +1660,6 @@
 		}
 	}
 	if authorizationList == "" {
->>>>>>> 155bcdb4
 		return
 	}
 	cfg.AuthorizationList = make(map[uint64]common.Hash)
@@ -1879,11 +1863,7 @@
 		cfg.RPCTxFeeCap = ctx.GlobalFloat64(RPCGlobalTxFeeCapFlag.Name)
 	}
 	if ctx.GlobalIsSet(NoDiscoverFlag.Name) {
-<<<<<<< HEAD
 		cfg.EthDiscoveryURLs, cfg.SnapDiscoveryURLs = []string{}, []string{}
-=======
-		cfg.DiscoveryURLs = []string{}
->>>>>>> 155bcdb4
 	} else if ctx.GlobalIsSet(DNSDiscoveryFlag.Name) {
 		urls := ctx.GlobalString(DNSDiscoveryFlag.Name)
 		if urls == "" {
@@ -1892,13 +1872,10 @@
 			cfg.EthDiscoveryURLs = SplitAndTrim(urls)
 		}
 	}
-<<<<<<< HEAD
-=======
 
 	// set immutability threshold in config
 	params.SetQuorumImmutabilityThreshold(ctx.GlobalInt(QuorumImmutabilityThreshold.Name))
 
->>>>>>> 155bcdb4
 	// Override any default configs for hard coded networks.
 	switch {
 	case ctx.GlobalBool(MainnetFlag.Name):
@@ -2004,23 +1981,15 @@
 }
 
 // RegisterEthService adds an Ethereum client to the stack.
-<<<<<<< HEAD
-func RegisterEthService(stack *node.Node, cfg *ethconfig.Config) ethapi.Backend {
-=======
 // Quorum => returns also the ethereum service which is used by the raft service
-func RegisterEthService(stack *node.Node, cfg *eth.Config) (ethapi.Backend, *eth.Ethereum) {
->>>>>>> 155bcdb4
+func RegisterEthService(stack *node.Node, cfg *ethconfig.Config) (ethapi.Backend, *eth.Ethereum) {
 	if cfg.SyncMode == downloader.LightSync {
 		backend, err := les.New(stack, cfg)
 		if err != nil {
 			Fatalf("Failed to register the Ethereum service: %v", err)
 		}
-<<<<<<< HEAD
 		stack.RegisterAPIs(tracers.APIs(backend.ApiBackend))
-		return backend.ApiBackend
-=======
 		return backend.ApiBackend, nil
->>>>>>> 155bcdb4
 	}
 	backend, err := eth.New(stack, cfg)
 	if err != nil {
@@ -2032,12 +2001,8 @@
 			Fatalf("Failed to create the LES server: %v", err)
 		}
 	}
-<<<<<<< HEAD
 	stack.RegisterAPIs(tracers.APIs(backend.APIBackend))
-	return backend.APIBackend
-=======
 	return backend.APIBackend, backend
->>>>>>> 155bcdb4
 }
 
 // RegisterEthStatsService configures the Ethereum Stats daemon and adds it to
@@ -2288,13 +2253,8 @@
 		TrieCleanNoPrefetch: ctx.GlobalBool(CacheNoPrefetchFlag.Name),
 		TrieDirtyLimit:      ethconfig.Defaults.TrieDirtyCache,
 		TrieDirtyDisabled:   ctx.GlobalString(GCModeFlag.Name) == "archive",
-<<<<<<< HEAD
 		TrieTimeLimit:       ethconfig.Defaults.TrieTimeout,
 		SnapshotLimit:       ethconfig.Defaults.SnapshotCache,
-=======
-		TrieTimeLimit:       eth.DefaultConfig.TrieTimeout,
-		SnapshotLimit:       eth.DefaultConfig.SnapshotCache,
->>>>>>> 155bcdb4
 		Preimages:           ctx.GlobalBool(CachePreimagesFlag.Name),
 	}
 	if cache.TrieDirtyDisabled && !cache.Preimages {
