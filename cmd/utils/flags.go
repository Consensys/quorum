--- conflicted
+++ resolved
@@ -801,13 +801,10 @@
 		Usage: "External EVM configuration (default = built-in interpreter)",
 		Value: "",
 	}
-<<<<<<< HEAD
-=======
 	CatalystFlag = cli.BoolFlag{
 		Name:  "catalyst",
 		Usage: "Catalyst mode (eth2 integration testing)",
 	}
->>>>>>> 8d2b8b5e
 
 	// Quorum - added configurable call timeout for execution of calls
 	EVMCallTimeOutFlag = cli.IntFlag{
@@ -1640,52 +1637,7 @@
 		cfg.RaftLogDir = ctx.GlobalString(RaftLogDirFlag.Name)
 	} else {
 		cfg.RaftLogDir = cfg.DataDir
-<<<<<<< HEAD
-	}
-}
-
-// Quorum
-//
-// Read plugin settings from --plugins flag. Overwrite settings defined in --config if any
-func SetPlugins(ctx *cli.Context, cfg *node.Config) error {
-	if ctx.GlobalIsSet(PluginSettingsFlag.Name) {
-		// validate flag combination
-		if ctx.GlobalBool(PluginSkipVerifyFlag.Name) && ctx.GlobalBool(PluginLocalVerifyFlag.Name) {
-			return fmt.Errorf("only --%s or --%s must be set", PluginSkipVerifyFlag.Name, PluginLocalVerifyFlag.Name)
-		}
-		if !ctx.GlobalBool(PluginLocalVerifyFlag.Name) && ctx.GlobalIsSet(PluginPublicKeyFlag.Name) {
-			return fmt.Errorf("--%s is required for setting --%s", PluginLocalVerifyFlag.Name, PluginPublicKeyFlag.Name)
-		}
-		pluginSettingsURL, err := url.Parse(ctx.GlobalString(PluginSettingsFlag.Name))
-		if err != nil {
-			return fmt.Errorf("plugins: Invalid URL for --%s due to %s", PluginSettingsFlag.Name, err)
-		}
-		var pluginSettings plugin.Settings
-		r, err := urlReader(pluginSettingsURL)
-		if err != nil {
-			return fmt.Errorf("plugins: unable to create reader due to %s", err)
-		}
-		defer func() {
-			_ = r.Close()
-		}()
-		if err := json.NewDecoder(r).Decode(&pluginSettings); err != nil {
-			return fmt.Errorf("plugins: unable to parse settings due to %s", err)
-		}
-		pluginSettings.SetDefaults()
-		cfg.Plugins = &pluginSettings
-=======
->>>>>>> 8d2b8b5e
-	}
-	return nil
-}
-
-func urlReader(u *url.URL) (io.ReadCloser, error) {
-	s := u.Scheme
-	switch s {
-	case "file":
-		return os.Open(filepath.Join(u.Host, u.Path))
-	}
-	return nil, fmt.Errorf("unsupported scheme %s", s)
+	}
 }
 
 // Quorum
@@ -2295,25 +2247,14 @@
 	}
 	if url := params.KnownDNSNetwork(genesis, protocol); url != "" {
 		cfg.EthDiscoveryURLs = []string{url}
-<<<<<<< HEAD
-	}
-	if cfg.SyncMode == downloader.SnapSync {
-		if url := params.KnownDNSNetwork(genesis, "snap"); url != "" {
-			cfg.SnapDiscoveryURLs = []string{url}
-		}
-=======
 		cfg.SnapDiscoveryURLs = cfg.EthDiscoveryURLs
->>>>>>> 8d2b8b5e
 	}
 }
 
 // RegisterEthService adds an Ethereum client to the stack.
 // Quorum => returns also the ethereum service which is used by the raft service
-<<<<<<< HEAD
-=======
 // The second return value is the full node instance, which may be nil if the
 // node is running as a light client.
->>>>>>> 8d2b8b5e
 func RegisterEthService(stack *node.Node, cfg *ethconfig.Config) (ethapi.Backend, *eth.Ethereum) {
 	if cfg.SyncMode == downloader.LightSync {
 		backend, err := les.New(stack, cfg)
@@ -2536,10 +2477,6 @@
 	return genesis
 }
 
-<<<<<<< HEAD
-// MakeChain creates a chain manager from set command line flags.
-=======
->>>>>>> 8d2b8b5e
 func MakeChain(ctx *cli.Context, stack *node.Node, useExist bool) (chain *core.BlockChain, chainDb ethdb.Database) {
 	var err error
 	var config *params.ChainConfig
