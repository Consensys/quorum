// Copyright 2015 The go-ethereum Authors
// This file is part of go-ethereum.
//
// go-ethereum is free software: you can redistribute it and/or modify
// it under the terms of the GNU General Public License as published by
// the Free Software Foundation, either version 3 of the License, or
// (at your option) any later version.
//
// go-ethereum is distributed in the hope that it will be useful,
// but WITHOUT ANY WARRANTY; without even the implied warranty of
// MERCHANTABILITY or FITNESS FOR A PARTICULAR PURPOSE. See the
// GNU General Public License for more details.
//
// You should have received a copy of the GNU General Public License
// along with go-ethereum. If not, see <http://www.gnu.org/licenses/>.

// Package utils contains internal helper functions for go-ethereum commands.
package utils

import (
	"crypto/ecdsa"
	"errors"
	"fmt"
	"io/ioutil"
	"math/big"
	"os"
	"path/filepath"
	"strconv"
	"strings"
	"time"

	"github.com/ethereum/go-ethereum/accounts"
	"github.com/ethereum/go-ethereum/accounts/keystore"
	"github.com/ethereum/go-ethereum/common"
	"github.com/ethereum/go-ethereum/common/fdlimit"
	"github.com/ethereum/go-ethereum/consensus"
	"github.com/ethereum/go-ethereum/consensus/clique"
	"github.com/ethereum/go-ethereum/consensus/ethash"
	"github.com/ethereum/go-ethereum/core"
	"github.com/ethereum/go-ethereum/core/vm"
	"github.com/ethereum/go-ethereum/crypto"
	"github.com/ethereum/go-ethereum/dashboard"
	"github.com/ethereum/go-ethereum/eth"
	"github.com/ethereum/go-ethereum/eth/downloader"
	"github.com/ethereum/go-ethereum/eth/gasprice"
	"github.com/ethereum/go-ethereum/ethdb"
	"github.com/ethereum/go-ethereum/ethstats"
	"github.com/ethereum/go-ethereum/graphql"
	"github.com/ethereum/go-ethereum/les"
	"github.com/ethereum/go-ethereum/log"
	"github.com/ethereum/go-ethereum/metrics"
	"github.com/ethereum/go-ethereum/metrics/influxdb"
	"github.com/ethereum/go-ethereum/miner"
	"github.com/ethereum/go-ethereum/node"
	"github.com/ethereum/go-ethereum/p2p"
	"github.com/ethereum/go-ethereum/p2p/discv5"
	"github.com/ethereum/go-ethereum/p2p/enode"
	"github.com/ethereum/go-ethereum/p2p/nat"
	"github.com/ethereum/go-ethereum/p2p/netutil"
	"github.com/ethereum/go-ethereum/params"
	"github.com/ethereum/go-ethereum/rpc"
	whisper "github.com/ethereum/go-ethereum/whisper/whisperv6"
<<<<<<< HEAD
=======
	pcsclite "github.com/gballet/go-libpcsclite"
>>>>>>> 52f24617
	cli "gopkg.in/urfave/cli.v1"
)

var (
	CommandHelpTemplate = `{{.cmd.Name}}{{if .cmd.Subcommands}} command{{end}}{{if .cmd.Flags}} [command options]{{end}} [arguments...]
{{if .cmd.Description}}{{.cmd.Description}}
{{end}}{{if .cmd.Subcommands}}
SUBCOMMANDS:
	{{range .cmd.Subcommands}}{{.Name}}{{with .ShortName}}, {{.}}{{end}}{{ "\t" }}{{.Usage}}
	{{end}}{{end}}{{if .categorizedFlags}}
{{range $idx, $categorized := .categorizedFlags}}{{$categorized.Name}} OPTIONS:
{{range $categorized.Flags}}{{"\t"}}{{.}}
{{end}}
{{end}}{{end}}`
)

func init() {
	cli.AppHelpTemplate = `{{.Name}} {{if .Flags}}[global options] {{end}}command{{if .Flags}} [command options]{{end}} [arguments...]

VERSION:
   {{.Version}}

COMMANDS:
   {{range .Commands}}{{.Name}}{{with .ShortName}}, {{.}}{{end}}{{ "\t" }}{{.Usage}}
   {{end}}{{if .Flags}}
GLOBAL OPTIONS:
   {{range .Flags}}{{.}}
   {{end}}{{end}}
`

	cli.CommandHelpTemplate = CommandHelpTemplate
}

// NewApp creates an app with sane defaults.
func NewApp(gitCommit, gitDate, usage string) *cli.App {
	app := cli.NewApp()
	app.Name = filepath.Base(os.Args[0])
	app.Author = ""
	app.Email = ""
	app.Version = params.VersionWithCommit(gitCommit, gitDate)
	app.Usage = usage
	return app
}

// These are all the command line flags we support.
// If you add to this list, please remember to include the
// flag in the appropriate command definition.
//
// The flags are defined here so their names and help texts
// are the same for all commands.

var (
	// General settings
	DataDirFlag = DirectoryFlag{
		Name:  "datadir",
		Usage: "Data directory for the databases and keystore",
		Value: DirectoryString{node.DefaultDataDir()},
	}
	AncientFlag = DirectoryFlag{
		Name:  "datadir.ancient",
		Usage: "Data directory for ancient chain segments (default = inside chaindata)",
	}
	KeyStoreDirFlag = DirectoryFlag{
		Name:  "keystore",
		Usage: "Directory for the keystore (default = inside the datadir)",
	}
	NoUSBFlag = cli.BoolFlag{
		Name:  "nousb",
		Usage: "Disables monitoring for and managing USB hardware wallets",
	}
	SmartCardDaemonPathFlag = cli.StringFlag{
		Name:  "pcscdpath",
		Usage: "Path to the smartcard daemon (pcscd) socket file",
		Value: pcsclite.PCSCDSockName,
	}
	NetworkIdFlag = cli.Uint64Flag{
		Name:  "networkid",
		Usage: "Network identifier (integer, 1=Frontier, 2=Morden (disused), 3=Ropsten, 4=Rinkeby, 5=Ottoman)",
		Value: eth.DefaultConfig.NetworkId,
	}
	TestnetFlag = cli.BoolFlag{
		Name:  "testnet",
		Usage: "Ropsten network: pre-configured proof-of-work test network",
	}
	RinkebyFlag = cli.BoolFlag{
		Name:  "rinkeby",
		Usage: "Rinkeby network: pre-configured proof-of-authority test network",
	}
	GoerliFlag = cli.BoolFlag{
		Name:  "goerli",
		Usage: "Görli network: pre-configured proof-of-authority test network",
<<<<<<< HEAD
	}
	ConstantinopleOverrideFlag = cli.Uint64Flag{
		Name:  "override.constantinople",
		Usage: "Manually specify constantinople fork-block, overriding the bundled setting",
=======
>>>>>>> 52f24617
	}
	DeveloperFlag = cli.BoolFlag{
		Name:  "dev",
		Usage: "Ephemeral proof-of-authority network with a pre-funded developer account, mining enabled",
	}
	DeveloperPeriodFlag = cli.IntFlag{
		Name:  "dev.period",
		Usage: "Block period to use in developer mode (0 = mine only if transaction pending)",
	}
	IdentityFlag = cli.StringFlag{
		Name:  "identity",
		Usage: "Custom node name",
	}
	DocRootFlag = DirectoryFlag{
		Name:  "docroot",
		Usage: "Document Root for HTTPClient file scheme",
		Value: DirectoryString{homeDir()},
	}
	ExitWhenSyncedFlag = cli.BoolFlag{
		Name:  "exitwhensynced",
		Usage: "Exits after block synchronisation completes",
	}
	IterativeOutputFlag = cli.BoolFlag{
		Name:  "iterative",
		Usage: "Print streaming JSON iteratively, delimited by newlines",
	}
	ExcludeStorageFlag = cli.BoolFlag{
		Name:  "nostorage",
		Usage: "Exclude storage entries (save db lookups)",
	}
	IncludeIncompletesFlag = cli.BoolFlag{
		Name:  "incompletes",
		Usage: "Include accounts for which we don't have the address (missing preimage)",
	}
	ExcludeCodeFlag = cli.BoolFlag{
		Name:  "nocode",
		Usage: "Exclude contract code (save db lookups)",
	}
	defaultSyncMode = eth.DefaultConfig.SyncMode
	SyncModeFlag    = TextMarshalerFlag{
		Name:  "syncmode",
		Usage: `Blockchain sync mode ("fast", "full", or "light")`,
		Value: &defaultSyncMode,
	}
	GCModeFlag = cli.StringFlag{
		Name:  "gcmode",
		Usage: `Blockchain garbage collection mode ("full", "archive")`,
		Value: "full",
	}
	LightKDFFlag = cli.BoolFlag{
		Name:  "lightkdf",
		Usage: "Reduce key-derivation RAM & CPU usage at some expense of KDF strength",
	}
	WhitelistFlag = cli.StringFlag{
		Name:  "whitelist",
		Usage: "Comma separated block number-to-hash mappings to enforce (<number>=<hash>)",
	}
	// Light server and client settings
	LightLegacyServFlag = cli.IntFlag{ // Deprecated in favor of light.serve, remove in 2021
		Name:  "lightserv",
		Usage: "Maximum percentage of time allowed for serving LES requests (deprecated, use --light.serve)",
		Value: eth.DefaultConfig.LightServ,
	}
	LightServeFlag = cli.IntFlag{
		Name:  "light.serve",
		Usage: "Maximum percentage of time allowed for serving LES requests (multi-threaded processing allows values over 100)",
		Value: eth.DefaultConfig.LightServ,
	}
	LightIngressFlag = cli.IntFlag{
		Name:  "light.ingress",
		Usage: "Incoming bandwidth limit for serving light clients (kilobytes/sec, 0 = unlimited)",
		Value: eth.DefaultConfig.LightIngress,
	}
	LightEgressFlag = cli.IntFlag{
		Name:  "light.egress",
		Usage: "Outgoing bandwidth limit for serving light clients (kilobytes/sec, 0 = unlimited)",
		Value: eth.DefaultConfig.LightEgress,
	}
	LightLegacyPeersFlag = cli.IntFlag{ // Deprecated in favor of light.maxpeers, remove in 2021
		Name:  "lightpeers",
		Usage: "Maximum number of light clients to serve, or light servers to attach to  (deprecated, use --light.maxpeers)",
		Value: eth.DefaultConfig.LightPeers,
	}
	LightMaxPeersFlag = cli.IntFlag{
		Name:  "light.maxpeers",
		Usage: "Maximum number of light clients to serve, or light servers to attach to",
		Value: eth.DefaultConfig.LightPeers,
	}
	UltraLightServersFlag = cli.StringFlag{
		Name:  "ulc.servers",
		Usage: "List of trusted ultra-light servers",
		Value: strings.Join(eth.DefaultConfig.UltraLightServers, ","),
	}
	UltraLightFractionFlag = cli.IntFlag{
		Name:  "ulc.fraction",
		Usage: "Minimum % of trusted ultra-light servers required to announce a new head",
		Value: eth.DefaultConfig.UltraLightFraction,
	}
	UltraLightOnlyAnnounceFlag = cli.BoolFlag{
		Name:  "ulc.onlyannounce",
		Usage: "Ultra light server sends announcements only",
	}
	// Dashboard settings
	DashboardEnabledFlag = cli.BoolFlag{
		Name:  "dashboard",
		Usage: "Enable the dashboard",
	}
	DashboardAddrFlag = cli.StringFlag{
		Name:  "dashboard.addr",
		Usage: "Dashboard listening interface",
		Value: dashboard.DefaultConfig.Host,
	}
	DashboardPortFlag = cli.IntFlag{
		Name:  "dashboard.host",
		Usage: "Dashboard listening port",
		Value: dashboard.DefaultConfig.Port,
	}
	DashboardRefreshFlag = cli.DurationFlag{
		Name:  "dashboard.refresh",
		Usage: "Dashboard metrics collection refresh rate",
		Value: dashboard.DefaultConfig.Refresh,
	}
	// Ethash settings
	EthashCacheDirFlag = DirectoryFlag{
		Name:  "ethash.cachedir",
		Usage: "Directory to store the ethash verification caches (default = inside the datadir)",
	}
	EthashCachesInMemoryFlag = cli.IntFlag{
		Name:  "ethash.cachesinmem",
		Usage: "Number of recent ethash caches to keep in memory (16MB each)",
		Value: eth.DefaultConfig.Ethash.CachesInMem,
	}
	EthashCachesOnDiskFlag = cli.IntFlag{
		Name:  "ethash.cachesondisk",
		Usage: "Number of recent ethash caches to keep on disk (16MB each)",
		Value: eth.DefaultConfig.Ethash.CachesOnDisk,
	}
	EthashDatasetDirFlag = DirectoryFlag{
		Name:  "ethash.dagdir",
		Usage: "Directory to store the ethash mining DAGs (default = inside home folder)",
		Value: DirectoryString{eth.DefaultConfig.Ethash.DatasetDir},
	}
	EthashDatasetsInMemoryFlag = cli.IntFlag{
		Name:  "ethash.dagsinmem",
		Usage: "Number of recent ethash mining DAGs to keep in memory (1+GB each)",
		Value: eth.DefaultConfig.Ethash.DatasetsInMem,
	}
	EthashDatasetsOnDiskFlag = cli.IntFlag{
		Name:  "ethash.dagsondisk",
		Usage: "Number of recent ethash mining DAGs to keep on disk (1+GB each)",
		Value: eth.DefaultConfig.Ethash.DatasetsOnDisk,
	}
	// Transaction pool settings
	TxPoolLocalsFlag = cli.StringFlag{
		Name:  "txpool.locals",
		Usage: "Comma separated accounts to treat as locals (no flush, priority inclusion)",
	}
	TxPoolNoLocalsFlag = cli.BoolFlag{
		Name:  "txpool.nolocals",
		Usage: "Disables price exemptions for locally submitted transactions",
	}
	TxPoolJournalFlag = cli.StringFlag{
		Name:  "txpool.journal",
		Usage: "Disk journal for local transaction to survive node restarts",
		Value: core.DefaultTxPoolConfig.Journal,
	}
	TxPoolRejournalFlag = cli.DurationFlag{
		Name:  "txpool.rejournal",
		Usage: "Time interval to regenerate the local transaction journal",
		Value: core.DefaultTxPoolConfig.Rejournal,
	}
	TxPoolPriceLimitFlag = cli.Uint64Flag{
		Name:  "txpool.pricelimit",
		Usage: "Minimum gas price limit to enforce for acceptance into the pool",
		Value: eth.DefaultConfig.TxPool.PriceLimit,
	}
	TxPoolPriceBumpFlag = cli.Uint64Flag{
		Name:  "txpool.pricebump",
		Usage: "Price bump percentage to replace an already existing transaction",
		Value: eth.DefaultConfig.TxPool.PriceBump,
	}
	TxPoolAccountSlotsFlag = cli.Uint64Flag{
		Name:  "txpool.accountslots",
		Usage: "Minimum number of executable transaction slots guaranteed per account",
		Value: eth.DefaultConfig.TxPool.AccountSlots,
	}
	TxPoolGlobalSlotsFlag = cli.Uint64Flag{
		Name:  "txpool.globalslots",
		Usage: "Maximum number of executable transaction slots for all accounts",
		Value: eth.DefaultConfig.TxPool.GlobalSlots,
	}
	TxPoolAccountQueueFlag = cli.Uint64Flag{
		Name:  "txpool.accountqueue",
		Usage: "Maximum number of non-executable transaction slots permitted per account",
		Value: eth.DefaultConfig.TxPool.AccountQueue,
	}
	TxPoolGlobalQueueFlag = cli.Uint64Flag{
		Name:  "txpool.globalqueue",
		Usage: "Maximum number of non-executable transaction slots for all accounts",
		Value: eth.DefaultConfig.TxPool.GlobalQueue,
	}
	TxPoolLifetimeFlag = cli.DurationFlag{
		Name:  "txpool.lifetime",
		Usage: "Maximum amount of time non-executable transaction are queued",
		Value: eth.DefaultConfig.TxPool.Lifetime,
	}
	// Performance tuning settings
	CacheFlag = cli.IntFlag{
		Name:  "cache",
		Usage: "Megabytes of memory allocated to internal caching (default = 4096 mainnet full node, 128 light mode)",
		Value: 1024,
	}
	CacheDatabaseFlag = cli.IntFlag{
		Name:  "cache.database",
		Usage: "Percentage of cache memory allowance to use for database io",
		Value: 50,
	}
	CacheTrieFlag = cli.IntFlag{
		Name:  "cache.trie",
		Usage: "Percentage of cache memory allowance to use for trie caching (default = 25% full mode, 50% archive mode)",
		Value: 25,
	}
	CacheGCFlag = cli.IntFlag{
		Name:  "cache.gc",
		Usage: "Percentage of cache memory allowance to use for trie pruning (default = 25% full mode, 0% archive mode)",
		Value: 25,
	}
	CacheNoPrefetchFlag = cli.BoolFlag{
		Name:  "cache.noprefetch",
		Usage: "Disable heuristic state prefetch during block import (less CPU and disk IO, more time waiting for data)",
	}
	// Miner settings
	MiningEnabledFlag = cli.BoolFlag{
		Name:  "mine",
		Usage: "Enable mining",
	}
	MinerThreadsFlag = cli.IntFlag{
		Name:  "miner.threads",
		Usage: "Number of CPU threads to use for mining",
		Value: 0,
	}
	MinerLegacyThreadsFlag = cli.IntFlag{
		Name:  "minerthreads",
		Usage: "Number of CPU threads to use for mining (deprecated, use --miner.threads)",
		Value: 0,
	}
	MinerNotifyFlag = cli.StringFlag{
		Name:  "miner.notify",
		Usage: "Comma separated HTTP URL list to notify of new work packages",
	}
	MinerGasTargetFlag = cli.Uint64Flag{
		Name:  "miner.gastarget",
		Usage: "Target gas floor for mined blocks",
		Value: eth.DefaultConfig.Miner.GasFloor,
	}
	MinerLegacyGasTargetFlag = cli.Uint64Flag{
		Name:  "targetgaslimit",
		Usage: "Target gas floor for mined blocks (deprecated, use --miner.gastarget)",
		Value: eth.DefaultConfig.Miner.GasFloor,
	}
	MinerGasLimitFlag = cli.Uint64Flag{
		Name:  "miner.gaslimit",
		Usage: "Target gas ceiling for mined blocks",
		Value: eth.DefaultConfig.Miner.GasCeil,
	}
	MinerGasPriceFlag = BigFlag{
		Name:  "miner.gasprice",
		Usage: "Minimum gas price for mining a transaction",
		Value: eth.DefaultConfig.Miner.GasPrice,
	}
	MinerLegacyGasPriceFlag = BigFlag{
		Name:  "gasprice",
		Usage: "Minimum gas price for mining a transaction (deprecated, use --miner.gasprice)",
		Value: eth.DefaultConfig.Miner.GasPrice,
	}
	MinerEtherbaseFlag = cli.StringFlag{
		Name:  "miner.etherbase",
		Usage: "Public address for block mining rewards (default = first account)",
		Value: "0",
	}
	MinerLegacyEtherbaseFlag = cli.StringFlag{
		Name:  "etherbase",
		Usage: "Public address for block mining rewards (default = first account, deprecated, use --miner.etherbase)",
		Value: "0",
	}
	MinerExtraDataFlag = cli.StringFlag{
		Name:  "miner.extradata",
		Usage: "Block extra data set by the miner (default = client version)",
	}
	MinerLegacyExtraDataFlag = cli.StringFlag{
		Name:  "extradata",
		Usage: "Block extra data set by the miner (default = client version, deprecated, use --miner.extradata)",
	}
	MinerRecommitIntervalFlag = cli.DurationFlag{
		Name:  "miner.recommit",
		Usage: "Time interval to recreate the block being mined",
		Value: eth.DefaultConfig.Miner.Recommit,
	}
	MinerNoVerfiyFlag = cli.BoolFlag{
		Name:  "miner.noverify",
		Usage: "Disable remote sealing verification",
	}
	// Account settings
	UnlockedAccountFlag = cli.StringFlag{
		Name:  "unlock",
		Usage: "Comma separated list of accounts to unlock",
		Value: "",
	}
	PasswordFileFlag = cli.StringFlag{
		Name:  "password",
		Usage: "Password file to use for non-interactive password input",
		Value: "",
	}
	ExternalSignerFlag = cli.StringFlag{
		Name:  "signer",
		Usage: "External signer (url or path to ipc file)",
		Value: "",
	}
	VMEnableDebugFlag = cli.BoolFlag{
		Name:  "vmdebug",
		Usage: "Record information useful for VM and contract debugging",
	}
<<<<<<< HEAD
=======
	InsecureUnlockAllowedFlag = cli.BoolFlag{
		Name:  "allow-insecure-unlock",
		Usage: "Allow insecure account unlocking when account-related RPCs are exposed by http",
	}
>>>>>>> 52f24617
	RPCGlobalGasCap = cli.Uint64Flag{
		Name:  "rpc.gascap",
		Usage: "Sets a cap on gas that can be used in eth_call/estimateGas",
	}
	// Logging and debug settings
	EthStatsURLFlag = cli.StringFlag{
		Name:  "ethstats",
		Usage: "Reporting URL of a ethstats service (nodename:secret@host:port)",
	}
	FakePoWFlag = cli.BoolFlag{
		Name:  "fakepow",
		Usage: "Disables proof-of-work verification",
	}
	NoCompactionFlag = cli.BoolFlag{
		Name:  "nocompaction",
		Usage: "Disables db compaction after import",
	}
	// RPC settings
	IPCDisabledFlag = cli.BoolFlag{
		Name:  "ipcdisable",
		Usage: "Disable the IPC-RPC server",
	}
	IPCPathFlag = DirectoryFlag{
		Name:  "ipcpath",
		Usage: "Filename for IPC socket/pipe within the datadir (explicit paths escape it)",
	}
	RPCEnabledFlag = cli.BoolFlag{
		Name:  "rpc",
		Usage: "Enable the HTTP-RPC server",
	}
	RPCListenAddrFlag = cli.StringFlag{
		Name:  "rpcaddr",
		Usage: "HTTP-RPC server listening interface",
		Value: node.DefaultHTTPHost,
	}
	RPCPortFlag = cli.IntFlag{
		Name:  "rpcport",
		Usage: "HTTP-RPC server listening port",
		Value: node.DefaultHTTPPort,
	}
	RPCCORSDomainFlag = cli.StringFlag{
		Name:  "rpccorsdomain",
		Usage: "Comma separated list of domains from which to accept cross origin requests (browser enforced)",
		Value: "",
	}
	RPCVirtualHostsFlag = cli.StringFlag{
		Name:  "rpcvhosts",
		Usage: "Comma separated list of virtual hostnames from which to accept requests (server enforced). Accepts '*' wildcard.",
		Value: strings.Join(node.DefaultConfig.HTTPVirtualHosts, ","),
	}
	RPCApiFlag = cli.StringFlag{
		Name:  "rpcapi",
		Usage: "API's offered over the HTTP-RPC interface",
		Value: "",
	}
	WSEnabledFlag = cli.BoolFlag{
		Name:  "ws",
		Usage: "Enable the WS-RPC server",
	}
	WSListenAddrFlag = cli.StringFlag{
		Name:  "wsaddr",
		Usage: "WS-RPC server listening interface",
		Value: node.DefaultWSHost,
	}
	WSPortFlag = cli.IntFlag{
		Name:  "wsport",
		Usage: "WS-RPC server listening port",
		Value: node.DefaultWSPort,
	}
	WSApiFlag = cli.StringFlag{
		Name:  "wsapi",
		Usage: "API's offered over the WS-RPC interface",
		Value: "",
	}
	WSAllowedOriginsFlag = cli.StringFlag{
		Name:  "wsorigins",
		Usage: "Origins from which to accept websockets requests",
		Value: "",
	}
	GraphQLEnabledFlag = cli.BoolFlag{
		Name:  "graphql",
		Usage: "Enable the GraphQL server",
	}
	GraphQLListenAddrFlag = cli.StringFlag{
		Name:  "graphql.addr",
		Usage: "GraphQL server listening interface",
		Value: node.DefaultGraphQLHost,
	}
	GraphQLPortFlag = cli.IntFlag{
		Name:  "graphql.port",
		Usage: "GraphQL server listening port",
		Value: node.DefaultGraphQLPort,
	}
	GraphQLCORSDomainFlag = cli.StringFlag{
		Name:  "graphql.corsdomain",
		Usage: "Comma separated list of domains from which to accept cross origin requests (browser enforced)",
		Value: "",
	}
	GraphQLVirtualHostsFlag = cli.StringFlag{
		Name:  "graphql.vhosts",
		Usage: "Comma separated list of virtual hostnames from which to accept requests (server enforced). Accepts '*' wildcard.",
		Value: strings.Join(node.DefaultConfig.GraphQLVirtualHosts, ","),
	}
	ExecFlag = cli.StringFlag{
		Name:  "exec",
		Usage: "Execute JavaScript statement",
	}
	PreloadJSFlag = cli.StringFlag{
		Name:  "preload",
		Usage: "Comma separated list of JavaScript files to preload into the console",
	}

	// Network Settings
	MaxPeersFlag = cli.IntFlag{
		Name:  "maxpeers",
		Usage: "Maximum number of network peers (network disabled if set to 0)",
		Value: node.DefaultConfig.P2P.MaxPeers,
	}
	MaxPendingPeersFlag = cli.IntFlag{
		Name:  "maxpendpeers",
		Usage: "Maximum number of pending connection attempts (defaults used if set to 0)",
		Value: node.DefaultConfig.P2P.MaxPendingPeers,
	}
	ListenPortFlag = cli.IntFlag{
		Name:  "port",
		Usage: "Network listening port",
		Value: 30303,
	}
	BootnodesFlag = cli.StringFlag{
		Name:  "bootnodes",
		Usage: "Comma separated enode URLs for P2P discovery bootstrap (set v4+v5 instead for light servers)",
		Value: "",
	}
	BootnodesV4Flag = cli.StringFlag{
		Name:  "bootnodesv4",
		Usage: "Comma separated enode URLs for P2P v4 discovery bootstrap (light server, full nodes)",
		Value: "",
	}
	BootnodesV5Flag = cli.StringFlag{
		Name:  "bootnodesv5",
		Usage: "Comma separated enode URLs for P2P v5 discovery bootstrap (light server, light nodes)",
		Value: "",
	}
	NodeKeyFileFlag = cli.StringFlag{
		Name:  "nodekey",
		Usage: "P2P node key file",
	}
	NodeKeyHexFlag = cli.StringFlag{
		Name:  "nodekeyhex",
		Usage: "P2P node key as hex (for testing)",
	}
	NATFlag = cli.StringFlag{
		Name:  "nat",
		Usage: "NAT port mapping mechanism (any|none|upnp|pmp|extip:<IP>)",
		Value: "any",
	}
	NoDiscoverFlag = cli.BoolFlag{
		Name:  "nodiscover",
		Usage: "Disables the peer discovery mechanism (manual peer addition)",
	}
	DiscoveryV5Flag = cli.BoolFlag{
		Name:  "v5disc",
		Usage: "Enables the experimental RLPx V5 (Topic Discovery) mechanism",
	}
	NetrestrictFlag = cli.StringFlag{
		Name:  "netrestrict",
		Usage: "Restricts network communication to the given IP networks (CIDR masks)",
	}

	// ATM the url is left to the user and deployment to
	JSpathFlag = cli.StringFlag{
		Name:  "jspath",
		Usage: "JavaScript root path for `loadScript`",
		Value: ".",
	}

	// Gas price oracle settings
	GpoBlocksFlag = cli.IntFlag{
		Name:  "gpoblocks",
		Usage: "Number of recent blocks to check for gas prices",
		Value: eth.DefaultConfig.GPO.Blocks,
	}
	GpoPercentileFlag = cli.IntFlag{
		Name:  "gpopercentile",
		Usage: "Suggested gas price is the given percentile of a set of recent transaction gas prices",
		Value: eth.DefaultConfig.GPO.Percentile,
	}
	WhisperEnabledFlag = cli.BoolFlag{
		Name:  "shh",
		Usage: "Enable Whisper",
	}
	WhisperMaxMessageSizeFlag = cli.IntFlag{
		Name:  "shh.maxmessagesize",
		Usage: "Max message size accepted",
		Value: int(whisper.DefaultMaxMessageSize),
	}
	WhisperMinPOWFlag = cli.Float64Flag{
		Name:  "shh.pow",
		Usage: "Minimum POW accepted",
		Value: whisper.DefaultMinimumPoW,
	}
	WhisperRestrictConnectionBetweenLightClientsFlag = cli.BoolFlag{
		Name:  "shh.restrict-light",
		Usage: "Restrict connection between two whisper light clients",
	}

	// Raft flags
	RaftModeFlag = cli.BoolFlag{
		Name:  "raft",
		Usage: "If enabled, uses Raft instead of Quorum Chain for consensus",
	}
	RaftBlockTimeFlag = cli.IntFlag{
		Name:  "raftblocktime",
		Usage: "Amount of time between raft block creations in milliseconds",
		Value: 50,
	}
	RaftJoinExistingFlag = cli.IntFlag{
		Name:  "raftjoinexisting",
		Usage: "The raft ID to assume when joining an pre-existing cluster",
		Value: 0,
	}
	EmitCheckpointsFlag = cli.BoolFlag{
		Name:  "emitcheckpoints",
		Usage: "If enabled, emit specially formatted logging checkpoints",
	}
	RaftPortFlag = cli.IntFlag{
		Name:  "raftport",
		Usage: "The port to bind for the raft transport",
		Value: 50400,
	}

	// Quorum
	EnableNodePermissionFlag = cli.BoolFlag{
		Name:  "permissioned",
		Usage: "If enabled, the node will allow only a defined list of nodes to connect",
	}

	// Istanbul settings
	IstanbulRequestTimeoutFlag = cli.Uint64Flag{
		Name:  "istanbul.requesttimeout",
		Usage: "Timeout for each Istanbul round in milliseconds",
		Value: eth.DefaultConfig.Istanbul.RequestTimeout,
	}
	IstanbulBlockPeriodFlag = cli.Uint64Flag{
		Name:  "istanbul.blockperiod",
		Usage: "Default minimum difference between two consecutive block's timestamps in seconds",
		Value: eth.DefaultConfig.Istanbul.BlockPeriod,
	}

	// Metrics flags
	MetricsEnabledFlag = cli.BoolFlag{
		Name:  "metrics",
		Usage: "Enable metrics collection and reporting",
	}
	MetricsEnabledExpensiveFlag = cli.BoolFlag{
		Name:  "metrics.expensive",
		Usage: "Enable expensive metrics collection and reporting",
	}
	MetricsEnableInfluxDBFlag = cli.BoolFlag{
		Name:  "metrics.influxdb",
		Usage: "Enable metrics export/push to an external InfluxDB database",
	}
	MetricsInfluxDBEndpointFlag = cli.StringFlag{
		Name:  "metrics.influxdb.endpoint",
		Usage: "InfluxDB API endpoint to report metrics to",
		Value: "http://localhost:8086",
	}
	MetricsInfluxDBDatabaseFlag = cli.StringFlag{
		Name:  "metrics.influxdb.database",
		Usage: "InfluxDB database name to push reported metrics to",
		Value: "geth",
	}
	MetricsInfluxDBUsernameFlag = cli.StringFlag{
		Name:  "metrics.influxdb.username",
		Usage: "Username to authorize access to the database",
		Value: "test",
	}
	MetricsInfluxDBPasswordFlag = cli.StringFlag{
		Name:  "metrics.influxdb.password",
		Usage: "Password to authorize access to the database",
		Value: "test",
	}
	// Tags are part of every measurement sent to InfluxDB. Queries on tags are faster in InfluxDB.
	// For example `host` tag could be used so that we can group all nodes and average a measurement
	// across all of them, but also so that we can select a specific node and inspect its measurements.
	// https://docs.influxdata.com/influxdb/v1.4/concepts/key_concepts/#tag-key
	MetricsInfluxDBTagsFlag = cli.StringFlag{
		Name:  "metrics.influxdb.tags",
		Usage: "Comma-separated InfluxDB tags (key/values) attached to all measurements",
		Value: "host=localhost",
	}

	EWASMInterpreterFlag = cli.StringFlag{
		Name:  "vm.ewasm",
		Usage: "External ewasm configuration (default = built-in interpreter)",
		Value: "",
	}
	EVMInterpreterFlag = cli.StringFlag{
		Name:  "vm.evm",
		Usage: "External EVM configuration (default = built-in interpreter)",
		Value: "",
	}
)

// MakeDataDir retrieves the currently requested data directory, terminating
// if none (or the empty string) is specified. If the node is starting a testnet,
// the a subdirectory of the specified datadir will be used.
func MakeDataDir(ctx *cli.Context) string {
	if path := ctx.GlobalString(DataDirFlag.Name); path != "" {
		if ctx.GlobalBool(TestnetFlag.Name) {
			return filepath.Join(path, "testnet")
		}
		if ctx.GlobalBool(RinkebyFlag.Name) {
			return filepath.Join(path, "rinkeby")
		}
		if ctx.GlobalBool(GoerliFlag.Name) {
			return filepath.Join(path, "goerli")
		}
		return path
	}
	Fatalf("Cannot determine default data directory, please set manually (--datadir)")
	return ""
}

// setNodeKey creates a node key from set command line flags, either loading it
// from a file or as a specified hex value. If neither flags were provided, this
// method returns nil and an emphemeral key is to be generated.
func setNodeKey(ctx *cli.Context, cfg *p2p.Config) {
	var (
		hex  = ctx.GlobalString(NodeKeyHexFlag.Name)
		file = ctx.GlobalString(NodeKeyFileFlag.Name)
		key  *ecdsa.PrivateKey
		err  error
	)
	switch {
	case file != "" && hex != "":
		Fatalf("Options %q and %q are mutually exclusive", NodeKeyFileFlag.Name, NodeKeyHexFlag.Name)
	case file != "":
		if key, err = crypto.LoadECDSA(file); err != nil {
			Fatalf("Option %q: %v", NodeKeyFileFlag.Name, err)
		}
		cfg.PrivateKey = key
	case hex != "":
		if key, err = crypto.HexToECDSA(hex); err != nil {
			Fatalf("Option %q: %v", NodeKeyHexFlag.Name, err)
		}
		cfg.PrivateKey = key
	}
}

// setNodeUserIdent creates the user identifier from CLI flags.
func setNodeUserIdent(ctx *cli.Context, cfg *node.Config) {
	if identity := ctx.GlobalString(IdentityFlag.Name); len(identity) > 0 {
		cfg.UserIdent = identity
	}
}

// setBootstrapNodes creates a list of bootstrap nodes from the command line
// flags, reverting to pre-configured ones if none have been specified.
func setBootstrapNodes(ctx *cli.Context, cfg *p2p.Config) {
	urls := params.MainnetBootnodes
	switch {
	case ctx.GlobalIsSet(BootnodesFlag.Name) || ctx.GlobalIsSet(BootnodesV4Flag.Name):
		if ctx.GlobalIsSet(BootnodesV4Flag.Name) {
			urls = strings.Split(ctx.GlobalString(BootnodesV4Flag.Name), ",")
		} else {
			urls = strings.Split(ctx.GlobalString(BootnodesFlag.Name), ",")
		}
	case ctx.GlobalBool(TestnetFlag.Name):
		urls = params.TestnetBootnodes
	case ctx.GlobalBool(RinkebyFlag.Name):
		urls = params.RinkebyBootnodes
	case ctx.GlobalBool(GoerliFlag.Name):
		urls = params.GoerliBootnodes
	case cfg.BootstrapNodes != nil:
		return // already set, don't apply defaults.
	}

	cfg.BootstrapNodes = make([]*enode.Node, 0, len(urls))
	for _, url := range urls {
		if url != "" {
			node, err := enode.Parse(enode.ValidSchemes, url)
			if err != nil {
				log.Crit("Bootstrap URL invalid", "enode", url, "err", err)
				continue
			}
			cfg.BootstrapNodes = append(cfg.BootstrapNodes, node)
		}
	}
}

// setBootstrapNodesV5 creates a list of bootstrap nodes from the command line
// flags, reverting to pre-configured ones if none have been specified.
func setBootstrapNodesV5(ctx *cli.Context, cfg *p2p.Config) {
	urls := params.DiscoveryV5Bootnodes
	switch {
	case ctx.GlobalIsSet(BootnodesFlag.Name) || ctx.GlobalIsSet(BootnodesV5Flag.Name):
		if ctx.GlobalIsSet(BootnodesV5Flag.Name) {
			urls = strings.Split(ctx.GlobalString(BootnodesV5Flag.Name), ",")
		} else {
			urls = strings.Split(ctx.GlobalString(BootnodesFlag.Name), ",")
		}
	case ctx.GlobalBool(RinkebyFlag.Name):
		urls = params.RinkebyBootnodes
	case ctx.GlobalBool(GoerliFlag.Name):
		urls = params.GoerliBootnodes
	case cfg.BootstrapNodesV5 != nil:
		return // already set, don't apply defaults.
	}

	cfg.BootstrapNodesV5 = make([]*discv5.Node, 0, len(urls))
	for _, url := range urls {
		if url != "" {
			node, err := discv5.ParseNode(url)
			if err != nil {
				log.Error("Bootstrap URL invalid", "enode", url, "err", err)
				continue
			}
			cfg.BootstrapNodesV5 = append(cfg.BootstrapNodesV5, node)
		}
	}
}

// setListenAddress creates a TCP listening address string from set command
// line flags.
func setListenAddress(ctx *cli.Context, cfg *p2p.Config) {
	if ctx.GlobalIsSet(ListenPortFlag.Name) {
		cfg.ListenAddr = fmt.Sprintf(":%d", ctx.GlobalInt(ListenPortFlag.Name))
	}
}

// setNAT creates a port mapper from command line flags.
func setNAT(ctx *cli.Context, cfg *p2p.Config) {
	if ctx.GlobalIsSet(NATFlag.Name) {
		natif, err := nat.Parse(ctx.GlobalString(NATFlag.Name))
		if err != nil {
			Fatalf("Option %s: %v", NATFlag.Name, err)
		}
		cfg.NAT = natif
	}
}

// splitAndTrim splits input separated by a comma
// and trims excessive white space from the substrings.
func splitAndTrim(input string) []string {
	result := strings.Split(input, ",")
	for i, r := range result {
		result[i] = strings.TrimSpace(r)
	}
	return result
}

// setHTTP creates the HTTP RPC listener interface string from the set
// command line flags, returning empty if the HTTP endpoint is disabled.
func setHTTP(ctx *cli.Context, cfg *node.Config) {
	if ctx.GlobalBool(RPCEnabledFlag.Name) && cfg.HTTPHost == "" {
		cfg.HTTPHost = "127.0.0.1"
		if ctx.GlobalIsSet(RPCListenAddrFlag.Name) {
			cfg.HTTPHost = ctx.GlobalString(RPCListenAddrFlag.Name)
		}
	}
	if ctx.GlobalIsSet(RPCPortFlag.Name) {
		cfg.HTTPPort = ctx.GlobalInt(RPCPortFlag.Name)
	}
	if ctx.GlobalIsSet(RPCCORSDomainFlag.Name) {
		cfg.HTTPCors = splitAndTrim(ctx.GlobalString(RPCCORSDomainFlag.Name))
	}
	if ctx.GlobalIsSet(RPCApiFlag.Name) {
		cfg.HTTPModules = splitAndTrim(ctx.GlobalString(RPCApiFlag.Name))
	}
	if ctx.GlobalIsSet(RPCVirtualHostsFlag.Name) {
		cfg.HTTPVirtualHosts = splitAndTrim(ctx.GlobalString(RPCVirtualHostsFlag.Name))
	}
}

// setGraphQL creates the GraphQL listener interface string from the set
// command line flags, returning empty if the GraphQL endpoint is disabled.
func setGraphQL(ctx *cli.Context, cfg *node.Config) {
	if ctx.GlobalBool(GraphQLEnabledFlag.Name) && cfg.GraphQLHost == "" {
		cfg.GraphQLHost = "127.0.0.1"
		if ctx.GlobalIsSet(GraphQLListenAddrFlag.Name) {
			cfg.GraphQLHost = ctx.GlobalString(GraphQLListenAddrFlag.Name)
		}
	}
	cfg.GraphQLPort = ctx.GlobalInt(GraphQLPortFlag.Name)
	if ctx.GlobalIsSet(GraphQLCORSDomainFlag.Name) {
		cfg.GraphQLCors = splitAndTrim(ctx.GlobalString(GraphQLCORSDomainFlag.Name))
	}
	if ctx.GlobalIsSet(GraphQLVirtualHostsFlag.Name) {
		cfg.GraphQLVirtualHosts = splitAndTrim(ctx.GlobalString(GraphQLVirtualHostsFlag.Name))
	}
}

// setWS creates the WebSocket RPC listener interface string from the set
// command line flags, returning empty if the HTTP endpoint is disabled.
func setWS(ctx *cli.Context, cfg *node.Config) {
	if ctx.GlobalBool(WSEnabledFlag.Name) && cfg.WSHost == "" {
		cfg.WSHost = "127.0.0.1"
		if ctx.GlobalIsSet(WSListenAddrFlag.Name) {
			cfg.WSHost = ctx.GlobalString(WSListenAddrFlag.Name)
		}
	}
	if ctx.GlobalIsSet(WSPortFlag.Name) {
		cfg.WSPort = ctx.GlobalInt(WSPortFlag.Name)
	}
	if ctx.GlobalIsSet(WSAllowedOriginsFlag.Name) {
		cfg.WSOrigins = splitAndTrim(ctx.GlobalString(WSAllowedOriginsFlag.Name))
	}
	if ctx.GlobalIsSet(WSApiFlag.Name) {
		cfg.WSModules = splitAndTrim(ctx.GlobalString(WSApiFlag.Name))
	}
}

// setIPC creates an IPC path configuration from the set command line flags,
// returning an empty string if IPC was explicitly disabled, or the set path.
func setIPC(ctx *cli.Context, cfg *node.Config) {
	CheckExclusive(ctx, IPCDisabledFlag, IPCPathFlag)
	switch {
	case ctx.GlobalBool(IPCDisabledFlag.Name):
		cfg.IPCPath = ""
	case ctx.GlobalIsSet(IPCPathFlag.Name):
		cfg.IPCPath = ctx.GlobalString(IPCPathFlag.Name)
	}
}

// setLes configures the les server and ultra light client settings from the command line flags.
func setLes(ctx *cli.Context, cfg *eth.Config) {
	if ctx.GlobalIsSet(LightLegacyServFlag.Name) {
		cfg.LightServ = ctx.GlobalInt(LightLegacyServFlag.Name)
	}
	if ctx.GlobalIsSet(LightServeFlag.Name) {
		cfg.LightServ = ctx.GlobalInt(LightServeFlag.Name)
	}
	if ctx.GlobalIsSet(LightIngressFlag.Name) {
		cfg.LightIngress = ctx.GlobalInt(LightIngressFlag.Name)
	}
	if ctx.GlobalIsSet(LightEgressFlag.Name) {
		cfg.LightEgress = ctx.GlobalInt(LightEgressFlag.Name)
	}
	if ctx.GlobalIsSet(LightLegacyPeersFlag.Name) {
		cfg.LightPeers = ctx.GlobalInt(LightLegacyPeersFlag.Name)
	}
	if ctx.GlobalIsSet(LightMaxPeersFlag.Name) {
		cfg.LightPeers = ctx.GlobalInt(LightMaxPeersFlag.Name)
	}
	if ctx.GlobalIsSet(UltraLightServersFlag.Name) {
		cfg.UltraLightServers = strings.Split(ctx.GlobalString(UltraLightServersFlag.Name), ",")
	}
	if ctx.GlobalIsSet(UltraLightFractionFlag.Name) {
		cfg.UltraLightFraction = ctx.GlobalInt(UltraLightFractionFlag.Name)
	}
	if cfg.UltraLightFraction <= 0 && cfg.UltraLightFraction > 100 {
		log.Error("Ultra light fraction is invalid", "had", cfg.UltraLightFraction, "updated", eth.DefaultConfig.UltraLightFraction)
		cfg.UltraLightFraction = eth.DefaultConfig.UltraLightFraction
	}
	if ctx.GlobalIsSet(UltraLightOnlyAnnounceFlag.Name) {
		cfg.UltraLightOnlyAnnounce = ctx.GlobalBool(UltraLightOnlyAnnounceFlag.Name)
	}
}

// makeDatabaseHandles raises out the number of allowed file handles per process
// for Geth and returns half of the allowance to assign to the database.
func makeDatabaseHandles() int {
	limit, err := fdlimit.Maximum()
	if err != nil {
		Fatalf("Failed to retrieve file descriptor allowance: %v", err)
	}
	raised, err := fdlimit.Raise(uint64(limit))
	if err != nil {
		Fatalf("Failed to raise file descriptor allowance: %v", err)
	}
	return int(raised / 2) // Leave half for networking and other stuff
}

// MakeAddress converts an account specified directly as a hex encoded string or
// a key index in the key store to an internal account representation.
func MakeAddress(ks *keystore.KeyStore, account string) (accounts.Account, error) {
	// If the specified account is a valid address, return it
	if common.IsHexAddress(account) {
		return accounts.Account{Address: common.HexToAddress(account)}, nil
	}
	// Otherwise try to interpret the account as a keystore index
	index, err := strconv.Atoi(account)
	if err != nil || index < 0 {
		return accounts.Account{}, fmt.Errorf("invalid account address or index %q", account)
	}
	log.Warn("-------------------------------------------------------------------")
	log.Warn("Referring to accounts by order in the keystore folder is dangerous!")
	log.Warn("This functionality is deprecated and will be removed in the future!")
	log.Warn("Please use explicit addresses! (can search via `geth account list`)")
	log.Warn("-------------------------------------------------------------------")

	accs := ks.Accounts()
	if len(accs) <= index {
		return accounts.Account{}, fmt.Errorf("index %d higher than number of accounts %d", index, len(accs))
	}
	return accs[index], nil
}

// setEtherbase retrieves the etherbase either from the directly specified
// command line flags or from the keystore if CLI indexed.
func setEtherbase(ctx *cli.Context, ks *keystore.KeyStore, cfg *eth.Config) {
	// Extract the current etherbase, new flag overriding legacy one
	var etherbase string
	if ctx.GlobalIsSet(MinerLegacyEtherbaseFlag.Name) {
		etherbase = ctx.GlobalString(MinerLegacyEtherbaseFlag.Name)
	}
	if ctx.GlobalIsSet(MinerEtherbaseFlag.Name) {
		etherbase = ctx.GlobalString(MinerEtherbaseFlag.Name)
	}
	// Convert the etherbase into an address and configure it
	if etherbase != "" {
		if ks != nil {
			account, err := MakeAddress(ks, etherbase)
			if err != nil {
				Fatalf("Invalid miner etherbase: %v", err)
			}
			cfg.Miner.Etherbase = account.Address
		} else {
			Fatalf("No etherbase configured")
		}
	}
}

// MakePasswordList reads password lines from the file specified by the global --password flag.
func MakePasswordList(ctx *cli.Context) []string {
	path := ctx.GlobalString(PasswordFileFlag.Name)
	if path == "" {
		return nil
	}
	text, err := ioutil.ReadFile(path)
	if err != nil {
		Fatalf("Failed to read password file: %v", err)
	}
	lines := strings.Split(string(text), "\n")
	// Sanitise DOS line endings.
	for i := range lines {
		lines[i] = strings.TrimRight(lines[i], "\r")
	}
	return lines
}

func SetP2PConfig(ctx *cli.Context, cfg *p2p.Config) {
	setNodeKey(ctx, cfg)
	setNAT(ctx, cfg)
	setListenAddress(ctx, cfg)
	setBootstrapNodes(ctx, cfg)
	setBootstrapNodesV5(ctx, cfg)

	lightClient := ctx.GlobalString(SyncModeFlag.Name) == "light"
	lightServer := (ctx.GlobalInt(LightLegacyServFlag.Name) != 0 || ctx.GlobalInt(LightServeFlag.Name) != 0)

	lightPeers := ctx.GlobalInt(LightLegacyPeersFlag.Name)
	if ctx.GlobalIsSet(LightMaxPeersFlag.Name) {
		lightPeers = ctx.GlobalInt(LightMaxPeersFlag.Name)
	}
	if ctx.GlobalIsSet(MaxPeersFlag.Name) {
		cfg.MaxPeers = ctx.GlobalInt(MaxPeersFlag.Name)
		if lightServer && !ctx.GlobalIsSet(LightLegacyPeersFlag.Name) && !ctx.GlobalIsSet(LightMaxPeersFlag.Name) {
			cfg.MaxPeers += lightPeers
		}
	} else {
		if lightServer {
			cfg.MaxPeers += lightPeers
		}
		if lightClient && (ctx.GlobalIsSet(LightLegacyPeersFlag.Name) || ctx.GlobalIsSet(LightMaxPeersFlag.Name)) && cfg.MaxPeers < lightPeers {
			cfg.MaxPeers = lightPeers
		}
	}
	if !(lightClient || lightServer) {
		lightPeers = 0
	}
	ethPeers := cfg.MaxPeers - lightPeers
	if lightClient {
		ethPeers = 0
	}
	log.Info("Maximum peer count", "ETH", ethPeers, "LES", lightPeers, "total", cfg.MaxPeers)

	if ctx.GlobalIsSet(MaxPendingPeersFlag.Name) {
		cfg.MaxPendingPeers = ctx.GlobalInt(MaxPendingPeersFlag.Name)
	}
	if ctx.GlobalIsSet(NoDiscoverFlag.Name) || lightClient {
		cfg.NoDiscovery = true
	}

	// if we're running a light client or server, force enable the v5 peer discovery
	// unless it is explicitly disabled with --nodiscover note that explicitly specifying
	// --v5disc overrides --nodiscover, in which case the later only disables v4 discovery
	forceV5Discovery := (lightClient || lightServer) && !ctx.GlobalBool(NoDiscoverFlag.Name)
	if ctx.GlobalIsSet(DiscoveryV5Flag.Name) {
		cfg.DiscoveryV5 = ctx.GlobalBool(DiscoveryV5Flag.Name)
	} else if forceV5Discovery {
		cfg.DiscoveryV5 = true
	}

	if netrestrict := ctx.GlobalString(NetrestrictFlag.Name); netrestrict != "" {
		list, err := netutil.ParseNetlist(netrestrict)
		if err != nil {
			Fatalf("Option %q: %v", NetrestrictFlag.Name, err)
		}
		cfg.NetRestrict = list
	}

	if ctx.GlobalBool(DeveloperFlag.Name) {
		// --dev mode can't use p2p networking.
		cfg.MaxPeers = 0
		cfg.ListenAddr = ":0"
		cfg.NoDiscovery = true
		cfg.DiscoveryV5 = false
	}
}

// SetNodeConfig applies node-related command line flags to the config.
func SetNodeConfig(ctx *cli.Context, cfg *node.Config) {
	SetP2PConfig(ctx, &cfg.P2P)
	setIPC(ctx, cfg)
	setHTTP(ctx, cfg)
	setGraphQL(ctx, cfg)
	setWS(ctx, cfg)
	setNodeUserIdent(ctx, cfg)
	setDataDir(ctx, cfg)
	setSmartCard(ctx, cfg)

	if ctx.GlobalIsSet(ExternalSignerFlag.Name) {
		cfg.ExternalSigner = ctx.GlobalString(ExternalSignerFlag.Name)
	}

	cfg.EnableNodePermission = ctx.GlobalBool(EnableNodePermissionFlag.Name)

	if ctx.GlobalIsSet(KeyStoreDirFlag.Name) {
		cfg.KeyStoreDir = ctx.GlobalString(KeyStoreDirFlag.Name)
	}
	if ctx.GlobalIsSet(LightKDFFlag.Name) {
		cfg.UseLightweightKDF = ctx.GlobalBool(LightKDFFlag.Name)
	}
	if ctx.GlobalIsSet(NoUSBFlag.Name) {
		cfg.NoUSB = ctx.GlobalBool(NoUSBFlag.Name)
	}
	if ctx.GlobalIsSet(InsecureUnlockAllowedFlag.Name) {
		cfg.InsecureUnlockAllowed = ctx.GlobalBool(InsecureUnlockAllowedFlag.Name)
	}
}

func setSmartCard(ctx *cli.Context, cfg *node.Config) {
	// Skip enabling smartcards if no path is set
	path := ctx.GlobalString(SmartCardDaemonPathFlag.Name)
	if path == "" {
		return
	}
	// Sanity check that the smartcard path is valid
	fi, err := os.Stat(path)
	if err != nil {
		log.Info("Smartcard socket not found, disabling", "err", err)
		return
	}
	if fi.Mode()&os.ModeType != os.ModeSocket {
		log.Error("Invalid smartcard daemon path", "path", path, "type", fi.Mode().String())
		return
	}
	// Smartcard daemon path exists and is a socket, enable it
	cfg.SmartCardDaemonPath = path
}

func setDataDir(ctx *cli.Context, cfg *node.Config) {
	switch {
	case ctx.GlobalIsSet(DataDirFlag.Name):
		cfg.DataDir = ctx.GlobalString(DataDirFlag.Name)
	case ctx.GlobalBool(DeveloperFlag.Name):
		cfg.DataDir = "" // unless explicitly requested, use memory databases
	case ctx.GlobalBool(TestnetFlag.Name):
		cfg.DataDir = filepath.Join(node.DefaultDataDir(), "testnet")
	case ctx.GlobalBool(RinkebyFlag.Name):
		cfg.DataDir = filepath.Join(node.DefaultDataDir(), "rinkeby")
	case ctx.GlobalBool(GoerliFlag.Name):
		cfg.DataDir = filepath.Join(node.DefaultDataDir(), "goerli")
	}
}

func setGPO(ctx *cli.Context, cfg *gasprice.Config) {
	if ctx.GlobalIsSet(GpoBlocksFlag.Name) {
		cfg.Blocks = ctx.GlobalInt(GpoBlocksFlag.Name)
	}
	if ctx.GlobalIsSet(GpoPercentileFlag.Name) {
		cfg.Percentile = ctx.GlobalInt(GpoPercentileFlag.Name)
	}
}

func setTxPool(ctx *cli.Context, cfg *core.TxPoolConfig) {
	if ctx.GlobalIsSet(TxPoolLocalsFlag.Name) {
		locals := strings.Split(ctx.GlobalString(TxPoolLocalsFlag.Name), ",")
		for _, account := range locals {
			if trimmed := strings.TrimSpace(account); !common.IsHexAddress(trimmed) {
				Fatalf("Invalid account in --txpool.locals: %s", trimmed)
			} else {
				cfg.Locals = append(cfg.Locals, common.HexToAddress(account))
			}
		}
	}
	if ctx.GlobalIsSet(TxPoolNoLocalsFlag.Name) {
		cfg.NoLocals = ctx.GlobalBool(TxPoolNoLocalsFlag.Name)
	}
	if ctx.GlobalIsSet(TxPoolJournalFlag.Name) {
		cfg.Journal = ctx.GlobalString(TxPoolJournalFlag.Name)
	}
	if ctx.GlobalIsSet(TxPoolRejournalFlag.Name) {
		cfg.Rejournal = ctx.GlobalDuration(TxPoolRejournalFlag.Name)
	}
	if ctx.GlobalIsSet(TxPoolPriceLimitFlag.Name) {
		cfg.PriceLimit = ctx.GlobalUint64(TxPoolPriceLimitFlag.Name)
	}
	if ctx.GlobalIsSet(TxPoolPriceBumpFlag.Name) {
		cfg.PriceBump = ctx.GlobalUint64(TxPoolPriceBumpFlag.Name)
	}
	if ctx.GlobalIsSet(TxPoolAccountSlotsFlag.Name) {
		cfg.AccountSlots = ctx.GlobalUint64(TxPoolAccountSlotsFlag.Name)
	}
	if ctx.GlobalIsSet(TxPoolGlobalSlotsFlag.Name) {
		cfg.GlobalSlots = ctx.GlobalUint64(TxPoolGlobalSlotsFlag.Name)
	}
	if ctx.GlobalIsSet(TxPoolAccountQueueFlag.Name) {
		cfg.AccountQueue = ctx.GlobalUint64(TxPoolAccountQueueFlag.Name)
	}
	if ctx.GlobalIsSet(TxPoolGlobalQueueFlag.Name) {
		cfg.GlobalQueue = ctx.GlobalUint64(TxPoolGlobalQueueFlag.Name)
	}
	if ctx.GlobalIsSet(TxPoolLifetimeFlag.Name) {
		cfg.Lifetime = ctx.GlobalDuration(TxPoolLifetimeFlag.Name)
	}
}

func setEthash(ctx *cli.Context, cfg *eth.Config) {
	if ctx.GlobalIsSet(EthashCacheDirFlag.Name) {
		cfg.Ethash.CacheDir = ctx.GlobalString(EthashCacheDirFlag.Name)
	}
	if ctx.GlobalIsSet(EthashDatasetDirFlag.Name) {
		cfg.Ethash.DatasetDir = ctx.GlobalString(EthashDatasetDirFlag.Name)
	}
	if ctx.GlobalIsSet(EthashCachesInMemoryFlag.Name) {
		cfg.Ethash.CachesInMem = ctx.GlobalInt(EthashCachesInMemoryFlag.Name)
	}
	if ctx.GlobalIsSet(EthashCachesOnDiskFlag.Name) {
		cfg.Ethash.CachesOnDisk = ctx.GlobalInt(EthashCachesOnDiskFlag.Name)
	}
	if ctx.GlobalIsSet(EthashDatasetsInMemoryFlag.Name) {
		cfg.Ethash.DatasetsInMem = ctx.GlobalInt(EthashDatasetsInMemoryFlag.Name)
	}
	if ctx.GlobalIsSet(EthashDatasetsOnDiskFlag.Name) {
		cfg.Ethash.DatasetsOnDisk = ctx.GlobalInt(EthashDatasetsOnDiskFlag.Name)
	}
}

<<<<<<< HEAD
func setIstanbul(ctx *cli.Context, cfg *eth.Config) {
	if ctx.GlobalIsSet(IstanbulRequestTimeoutFlag.Name) {
		cfg.Istanbul.RequestTimeout = ctx.GlobalUint64(IstanbulRequestTimeoutFlag.Name)
	}
	if ctx.GlobalIsSet(IstanbulBlockPeriodFlag.Name) {
		cfg.Istanbul.BlockPeriod = ctx.GlobalUint64(IstanbulBlockPeriodFlag.Name)
=======
func setMiner(ctx *cli.Context, cfg *miner.Config) {
	if ctx.GlobalIsSet(MinerNotifyFlag.Name) {
		cfg.Notify = strings.Split(ctx.GlobalString(MinerNotifyFlag.Name), ",")
	}
	if ctx.GlobalIsSet(MinerLegacyExtraDataFlag.Name) {
		cfg.ExtraData = []byte(ctx.GlobalString(MinerLegacyExtraDataFlag.Name))
	}
	if ctx.GlobalIsSet(MinerExtraDataFlag.Name) {
		cfg.ExtraData = []byte(ctx.GlobalString(MinerExtraDataFlag.Name))
	}
	if ctx.GlobalIsSet(MinerLegacyGasTargetFlag.Name) {
		cfg.GasFloor = ctx.GlobalUint64(MinerLegacyGasTargetFlag.Name)
	}
	if ctx.GlobalIsSet(MinerGasTargetFlag.Name) {
		cfg.GasFloor = ctx.GlobalUint64(MinerGasTargetFlag.Name)
	}
	if ctx.GlobalIsSet(MinerGasLimitFlag.Name) {
		cfg.GasCeil = ctx.GlobalUint64(MinerGasLimitFlag.Name)
	}
	if ctx.GlobalIsSet(MinerLegacyGasPriceFlag.Name) {
		cfg.GasPrice = GlobalBig(ctx, MinerLegacyGasPriceFlag.Name)
	}
	if ctx.GlobalIsSet(MinerGasPriceFlag.Name) {
		cfg.GasPrice = GlobalBig(ctx, MinerGasPriceFlag.Name)
	}
	if ctx.GlobalIsSet(MinerRecommitIntervalFlag.Name) {
		cfg.Recommit = ctx.Duration(MinerRecommitIntervalFlag.Name)
	}
	if ctx.GlobalIsSet(MinerNoVerfiyFlag.Name) {
		cfg.Noverify = ctx.Bool(MinerNoVerfiyFlag.Name)
>>>>>>> 52f24617
	}
}

func setWhitelist(ctx *cli.Context, cfg *eth.Config) {
	whitelist := ctx.GlobalString(WhitelistFlag.Name)
	if whitelist == "" {
		return
	}
	cfg.Whitelist = make(map[uint64]common.Hash)
	for _, entry := range strings.Split(whitelist, ",") {
		parts := strings.Split(entry, "=")
		if len(parts) != 2 {
			Fatalf("Invalid whitelist entry: %s", entry)
		}
		number, err := strconv.ParseUint(parts[0], 0, 64)
		if err != nil {
			Fatalf("Invalid whitelist block number %s: %v", parts[0], err)
		}
		var hash common.Hash
		if err = hash.UnmarshalText([]byte(parts[1])); err != nil {
			Fatalf("Invalid whitelist hash %s: %v", parts[1], err)
		}
		cfg.Whitelist[number] = hash
	}
}

// CheckExclusive verifies that only a single instance of the provided flags was
// set by the user. Each flag might optionally be followed by a string type to
// specialize it further.
func CheckExclusive(ctx *cli.Context, args ...interface{}) {
	set := make([]string, 0, 1)
	for i := 0; i < len(args); i++ {
		// Make sure the next argument is a flag and skip if not set
		flag, ok := args[i].(cli.Flag)
		if !ok {
			panic(fmt.Sprintf("invalid argument, not cli.Flag type: %T", args[i]))
		}
		// Check if next arg extends current and expand its name if so
		name := flag.GetName()

		if i+1 < len(args) {
			switch option := args[i+1].(type) {
			case string:
				// Extended flag check, make sure value set doesn't conflict with passed in option
				if ctx.GlobalString(flag.GetName()) == option {
					name += "=" + option
					set = append(set, "--"+name)
				}
				// shift arguments and continue
				i++
				continue

			case cli.Flag:
			default:
				panic(fmt.Sprintf("invalid argument, not cli.Flag or string extension: %T", args[i+1]))
			}
		}
		// Mark the flag if it's set
		if ctx.GlobalIsSet(flag.GetName()) {
			set = append(set, "--"+name)
		}
	}
	if len(set) > 1 {
		Fatalf("Flags %v can't be used at the same time", strings.Join(set, ", "))
	}
}

// SetShhConfig applies shh-related command line flags to the config.
func SetShhConfig(ctx *cli.Context, stack *node.Node, cfg *whisper.Config) {
	if ctx.GlobalIsSet(WhisperMaxMessageSizeFlag.Name) {
		cfg.MaxMessageSize = uint32(ctx.GlobalUint(WhisperMaxMessageSizeFlag.Name))
	}
	if ctx.GlobalIsSet(WhisperMinPOWFlag.Name) {
		cfg.MinimumAcceptedPOW = ctx.GlobalFloat64(WhisperMinPOWFlag.Name)
	}
	if ctx.GlobalIsSet(WhisperRestrictConnectionBetweenLightClientsFlag.Name) {
		cfg.RestrictConnectionBetweenLightClients = true
	}
}

// SetEthConfig applies eth-related command line flags to the config.
func SetEthConfig(ctx *cli.Context, stack *node.Node, cfg *eth.Config) {
	// Avoid conflicting network flags
<<<<<<< HEAD
	checkExclusive(ctx, DeveloperFlag, TestnetFlag, RinkebyFlag, GoerliFlag)
	checkExclusive(ctx, LightServFlag, SyncModeFlag, "light")
=======
	CheckExclusive(ctx, DeveloperFlag, TestnetFlag, RinkebyFlag, GoerliFlag)
	CheckExclusive(ctx, LightLegacyServFlag, LightServeFlag, SyncModeFlag, "light")
	CheckExclusive(ctx, DeveloperFlag, ExternalSignerFlag) // Can't use both ephemeral unlocked and external signer
>>>>>>> 52f24617

	var ks *keystore.KeyStore
	if keystores := stack.AccountManager().Backends(keystore.KeyStoreType); len(keystores) > 0 {
		ks = keystores[0].(*keystore.KeyStore)
	}
	setEtherbase(ctx, ks, cfg)
	setGPO(ctx, &cfg.GPO)
	setTxPool(ctx, &cfg.TxPool)
	setEthash(ctx, cfg)
	setMiner(ctx, &cfg.Miner)
	setWhitelist(ctx, cfg)
<<<<<<< HEAD
	setIstanbul(ctx, cfg)
=======
	setLes(ctx, cfg)
>>>>>>> 52f24617

	if ctx.GlobalIsSet(SyncModeFlag.Name) {
		cfg.SyncMode = *GlobalTextMarshaler(ctx, SyncModeFlag.Name).(*downloader.SyncMode)
	}
	if ctx.GlobalIsSet(NetworkIdFlag.Name) {
		cfg.NetworkId = ctx.GlobalUint64(NetworkIdFlag.Name)
	}
	if ctx.GlobalIsSet(CacheFlag.Name) || ctx.GlobalIsSet(CacheDatabaseFlag.Name) {
		cfg.DatabaseCache = ctx.GlobalInt(CacheFlag.Name) * ctx.GlobalInt(CacheDatabaseFlag.Name) / 100
	}
	cfg.DatabaseHandles = makeDatabaseHandles()
	if ctx.GlobalIsSet(AncientFlag.Name) {
		cfg.DatabaseFreezer = ctx.GlobalString(AncientFlag.Name)
	}

	if gcmode := ctx.GlobalString(GCModeFlag.Name); gcmode != "full" && gcmode != "archive" {
		Fatalf("--%s must be either 'full' or 'archive'", GCModeFlag.Name)
	}
	cfg.NoPruning = ctx.GlobalString(GCModeFlag.Name) == "archive"
	cfg.NoPrefetch = ctx.GlobalBool(CacheNoPrefetchFlag.Name)

	if ctx.GlobalIsSet(CacheFlag.Name) || ctx.GlobalIsSet(CacheTrieFlag.Name) {
		cfg.TrieCleanCache = ctx.GlobalInt(CacheFlag.Name) * ctx.GlobalInt(CacheTrieFlag.Name) / 100
	}
	if ctx.GlobalIsSet(CacheFlag.Name) || ctx.GlobalIsSet(CacheGCFlag.Name) {
		cfg.TrieDirtyCache = ctx.GlobalInt(CacheFlag.Name) * ctx.GlobalInt(CacheGCFlag.Name) / 100
	}
	if ctx.GlobalIsSet(DocRootFlag.Name) {
		cfg.DocRoot = ctx.GlobalString(DocRootFlag.Name)
	}
	if ctx.GlobalIsSet(VMEnableDebugFlag.Name) {
		// TODO(fjl): force-enable this in --dev mode
		cfg.EnablePreimageRecording = ctx.GlobalBool(VMEnableDebugFlag.Name)
	}

	if ctx.GlobalIsSet(EWASMInterpreterFlag.Name) {
		cfg.EWASMInterpreter = ctx.GlobalString(EWASMInterpreterFlag.Name)
	}

	if ctx.GlobalIsSet(EVMInterpreterFlag.Name) {
		cfg.EVMInterpreter = ctx.GlobalString(EVMInterpreterFlag.Name)
	}
	if ctx.GlobalIsSet(RPCGlobalGasCap.Name) {
		cfg.RPCGasCap = new(big.Int).SetUint64(ctx.GlobalUint64(RPCGlobalGasCap.Name))
	}

	// Override any default configs for hard coded networks.
	switch {
	case ctx.GlobalBool(TestnetFlag.Name):
		if !ctx.GlobalIsSet(NetworkIdFlag.Name) {
			cfg.NetworkId = 3
		}
		cfg.Genesis = core.DefaultTestnetGenesisBlock()
	case ctx.GlobalBool(RinkebyFlag.Name):
		if !ctx.GlobalIsSet(NetworkIdFlag.Name) {
			cfg.NetworkId = 4
		}
		cfg.Genesis = core.DefaultRinkebyGenesisBlock()
	case ctx.GlobalBool(GoerliFlag.Name):
		if !ctx.GlobalIsSet(NetworkIdFlag.Name) {
			cfg.NetworkId = 5
		}
		cfg.Genesis = core.DefaultGoerliGenesisBlock()
	case ctx.GlobalBool(DeveloperFlag.Name):
		if !ctx.GlobalIsSet(NetworkIdFlag.Name) {
			cfg.NetworkId = 1337
		}
		// Create new developer account or reuse existing one
		var (
			developer accounts.Account
			err       error
		)
		if accs := ks.Accounts(); len(accs) > 0 {
			developer = ks.Accounts()[0]
		} else {
			developer, err = ks.NewAccount("")
			if err != nil {
				Fatalf("Failed to create developer account: %v", err)
			}
		}
		if err := ks.Unlock(developer, ""); err != nil {
			Fatalf("Failed to unlock developer account: %v", err)
		}
		log.Info("Using developer account", "address", developer.Address)

		cfg.Genesis = core.DeveloperGenesisBlock(uint64(ctx.GlobalInt(DeveloperPeriodFlag.Name)), developer.Address)
		if !ctx.GlobalIsSet(MinerGasPriceFlag.Name) && !ctx.GlobalIsSet(MinerLegacyGasPriceFlag.Name) {
			cfg.Miner.GasPrice = big.NewInt(1)
		}
	}
}

// SetDashboardConfig applies dashboard related command line flags to the config.
func SetDashboardConfig(ctx *cli.Context, cfg *dashboard.Config) {
	cfg.Host = ctx.GlobalString(DashboardAddrFlag.Name)
	cfg.Port = ctx.GlobalInt(DashboardPortFlag.Name)
	cfg.Refresh = ctx.GlobalDuration(DashboardRefreshFlag.Name)
}

// RegisterEthService adds an Ethereum client to the stack.
func RegisterEthService(stack *node.Node, cfg *eth.Config) <-chan *eth.Ethereum {
	nodeChan := make(chan *eth.Ethereum, 1)
	var err error
	if cfg.SyncMode == downloader.LightSync {
		err = stack.Register(func(ctx *node.ServiceContext) (node.Service, error) {
			return les.New(ctx, cfg)
		})
	} else {
		err = stack.Register(func(ctx *node.ServiceContext) (node.Service, error) {
			fullNode, err := eth.New(ctx, cfg)
			if fullNode != nil && cfg.LightServ > 0 {
				ls, _ := les.NewLesServer(fullNode, cfg)
				fullNode.AddLesServer(ls)
			}
			nodeChan <- fullNode
			return fullNode, err
		})
	}
	if err != nil {
		Fatalf("Failed to register the Ethereum service: %v", err)
	}

	return nodeChan
}

// RegisterDashboardService adds a dashboard to the stack.
func RegisterDashboardService(stack *node.Node, cfg *dashboard.Config, commit string) {
	stack.Register(func(ctx *node.ServiceContext) (node.Service, error) {
		return dashboard.New(cfg, commit, ctx.ResolvePath("logs")), nil
	})
}

// RegisterShhService configures Whisper and adds it to the given node.
func RegisterShhService(stack *node.Node, cfg *whisper.Config) {
	if err := stack.Register(func(n *node.ServiceContext) (node.Service, error) {
		return whisper.New(cfg), nil
	}); err != nil {
		Fatalf("Failed to register the Whisper service: %v", err)
	}
}

// RegisterEthStatsService configures the Ethereum Stats daemon and adds it to
// the given node.
func RegisterEthStatsService(stack *node.Node, url string) {
	if err := stack.Register(func(ctx *node.ServiceContext) (node.Service, error) {
		// Retrieve both eth and les services
		var ethServ *eth.Ethereum
		ctx.Service(&ethServ)

		var lesServ *les.LightEthereum
		ctx.Service(&lesServ)

		// Let ethstats use whichever is not nil
		return ethstats.New(url, ethServ, lesServ)
	}); err != nil {
		Fatalf("Failed to register the Ethereum Stats service: %v", err)
	}
}

// RegisterGraphQLService is a utility function to construct a new service and register it against a node.
func RegisterGraphQLService(stack *node.Node, endpoint string, cors, vhosts []string, timeouts rpc.HTTPTimeouts) {
	if err := stack.Register(func(ctx *node.ServiceContext) (node.Service, error) {
		// Try to construct the GraphQL service backed by a full node
		var ethServ *eth.Ethereum
		if err := ctx.Service(&ethServ); err == nil {
			return graphql.New(ethServ.APIBackend, endpoint, cors, vhosts, timeouts)
		}
		// Try to construct the GraphQL service backed by a light node
		var lesServ *les.LightEthereum
		if err := ctx.Service(&lesServ); err == nil {
			return graphql.New(lesServ.ApiBackend, endpoint, cors, vhosts, timeouts)
		}
		// Well, this should not have happened, bail out
		return nil, errors.New("no Ethereum service")
	}); err != nil {
		Fatalf("Failed to register the GraphQL service: %v", err)
	}
}

func SetupMetrics(ctx *cli.Context) {
	if metrics.Enabled {
		log.Info("Enabling metrics collection")
		var (
			enableExport = ctx.GlobalBool(MetricsEnableInfluxDBFlag.Name)
			endpoint     = ctx.GlobalString(MetricsInfluxDBEndpointFlag.Name)
			database     = ctx.GlobalString(MetricsInfluxDBDatabaseFlag.Name)
			username     = ctx.GlobalString(MetricsInfluxDBUsernameFlag.Name)
			password     = ctx.GlobalString(MetricsInfluxDBPasswordFlag.Name)
		)

		if enableExport {
			tagsMap := SplitTagsFlag(ctx.GlobalString(MetricsInfluxDBTagsFlag.Name))

			log.Info("Enabling metrics export to InfluxDB")

			go influxdb.InfluxDBWithTags(metrics.DefaultRegistry, 10*time.Second, endpoint, database, username, password, "geth.", tagsMap)
		}
	}
}

func SplitTagsFlag(tagsFlag string) map[string]string {
<<<<<<< HEAD

=======
>>>>>>> 52f24617
	tags := strings.Split(tagsFlag, ",")
	tagsMap := map[string]string{}

	for _, t := range tags {
		if t != "" {
			kv := strings.Split(t, "=")

			if len(kv) == 2 {
				tagsMap[kv[0]] = kv[1]
			}
		}
	}

	return tagsMap
}

// MakeChainDatabase open an LevelDB using the flags passed to the client and will hard crash if it fails.
func MakeChainDatabase(ctx *cli.Context, stack *node.Node) ethdb.Database {
	var (
		cache   = ctx.GlobalInt(CacheFlag.Name) * ctx.GlobalInt(CacheDatabaseFlag.Name) / 100
		handles = makeDatabaseHandles()
	)
	name := "chaindata"
	if ctx.GlobalString(SyncModeFlag.Name) == "light" {
		name = "lightchaindata"
	}
	chainDb, err := stack.OpenDatabaseWithFreezer(name, cache, handles, ctx.GlobalString(AncientFlag.Name), "")
	if err != nil {
		Fatalf("Could not open database: %v", err)
	}
	return chainDb
}

func MakeGenesis(ctx *cli.Context) *core.Genesis {
	var genesis *core.Genesis
	switch {
	case ctx.GlobalBool(TestnetFlag.Name):
		genesis = core.DefaultTestnetGenesisBlock()
	case ctx.GlobalBool(RinkebyFlag.Name):
		genesis = core.DefaultRinkebyGenesisBlock()
	case ctx.GlobalBool(GoerliFlag.Name):
		genesis = core.DefaultGoerliGenesisBlock()
	case ctx.GlobalBool(DeveloperFlag.Name):
		Fatalf("Developer chains are ephemeral")
	}
	return genesis
}

// MakeChain creates a chain manager from set command line flags.
func MakeChain(ctx *cli.Context, stack *node.Node) (chain *core.BlockChain, chainDb ethdb.Database) {
	var err error
	chainDb = MakeChainDatabase(ctx, stack)
	config, _, err := core.SetupGenesisBlock(chainDb, MakeGenesis(ctx))
	if err != nil {
		Fatalf("%v", err)
	}
	var engine consensus.Engine
	if config.Clique != nil {
		engine = clique.New(config.Clique, chainDb)
	} else {
		engine = ethash.NewFaker()
		if !ctx.GlobalBool(FakePoWFlag.Name) {
			engine = ethash.New(ethash.Config{
				CacheDir:       stack.ResolvePath(eth.DefaultConfig.Ethash.CacheDir),
				CachesInMem:    eth.DefaultConfig.Ethash.CachesInMem,
				CachesOnDisk:   eth.DefaultConfig.Ethash.CachesOnDisk,
				DatasetDir:     stack.ResolvePath(eth.DefaultConfig.Ethash.DatasetDir),
				DatasetsInMem:  eth.DefaultConfig.Ethash.DatasetsInMem,
				DatasetsOnDisk: eth.DefaultConfig.Ethash.DatasetsOnDisk,
			}, nil, false)
		}
	}
	if gcmode := ctx.GlobalString(GCModeFlag.Name); gcmode != "full" && gcmode != "archive" {
		Fatalf("--%s must be either 'full' or 'archive'", GCModeFlag.Name)
	}
	cache := &core.CacheConfig{
		TrieCleanLimit:      eth.DefaultConfig.TrieCleanCache,
		TrieCleanNoPrefetch: ctx.GlobalBool(CacheNoPrefetchFlag.Name),
		TrieDirtyLimit:      eth.DefaultConfig.TrieDirtyCache,
		TrieDirtyDisabled:   ctx.GlobalString(GCModeFlag.Name) == "archive",
		TrieTimeLimit:       eth.DefaultConfig.TrieTimeout,
	}
	if ctx.GlobalIsSet(CacheFlag.Name) || ctx.GlobalIsSet(CacheTrieFlag.Name) {
		cache.TrieCleanLimit = ctx.GlobalInt(CacheFlag.Name) * ctx.GlobalInt(CacheTrieFlag.Name) / 100
	}
	if ctx.GlobalIsSet(CacheFlag.Name) || ctx.GlobalIsSet(CacheGCFlag.Name) {
		cache.TrieDirtyLimit = ctx.GlobalInt(CacheFlag.Name) * ctx.GlobalInt(CacheGCFlag.Name) / 100
	}
	vmcfg := vm.Config{EnablePreimageRecording: ctx.GlobalBool(VMEnableDebugFlag.Name)}
	chain, err = core.NewBlockChain(chainDb, cache, config, engine, vmcfg, nil)
	if err != nil {
		Fatalf("Can't create BlockChain: %v", err)
	}
	return chain, chainDb
}

// MakeConsolePreloads retrieves the absolute paths for the console JavaScript
// scripts to preload before starting.
func MakeConsolePreloads(ctx *cli.Context) []string {
	// Skip preloading if there's nothing to preload
	if ctx.GlobalString(PreloadJSFlag.Name) == "" {
		return nil
	}
	// Otherwise resolve absolute paths and return them
	var preloads []string

	assets := ctx.GlobalString(JSpathFlag.Name)
	for _, file := range strings.Split(ctx.GlobalString(PreloadJSFlag.Name), ",") {
		preloads = append(preloads, common.AbsolutePath(assets, strings.TrimSpace(file)))
	}
	return preloads
}

// MigrateFlags sets the global flag from a local flag when it's set.
// This is a temporary function used for migrating old command/flags to the
// new format.
//
// e.g. geth account new --keystore /tmp/mykeystore --lightkdf
//
// is equivalent after calling this method with:
//
// geth --keystore /tmp/mykeystore --lightkdf account new
//
// This allows the use of the existing configuration functionality.
// When all flags are migrated this function can be removed and the existing
// configuration functionality must be changed that is uses local flags
func MigrateFlags(action func(ctx *cli.Context) error) func(*cli.Context) error {
	return func(ctx *cli.Context) error {
		for _, name := range ctx.FlagNames() {
			if ctx.IsSet(name) {
				ctx.GlobalSet(name, ctx.String(name))
			}
		}
		return action(ctx)
	}
}<|MERGE_RESOLUTION|>--- conflicted
+++ resolved
@@ -60,10 +60,7 @@
 	"github.com/ethereum/go-ethereum/params"
 	"github.com/ethereum/go-ethereum/rpc"
 	whisper "github.com/ethereum/go-ethereum/whisper/whisperv6"
-<<<<<<< HEAD
-=======
 	pcsclite "github.com/gballet/go-libpcsclite"
->>>>>>> 52f24617
 	cli "gopkg.in/urfave/cli.v1"
 )
 
@@ -155,13 +152,6 @@
 	GoerliFlag = cli.BoolFlag{
 		Name:  "goerli",
 		Usage: "Görli network: pre-configured proof-of-authority test network",
-<<<<<<< HEAD
-	}
-	ConstantinopleOverrideFlag = cli.Uint64Flag{
-		Name:  "override.constantinople",
-		Usage: "Manually specify constantinople fork-block, overriding the bundled setting",
-=======
->>>>>>> 52f24617
 	}
 	DeveloperFlag = cli.BoolFlag{
 		Name:  "dev",
@@ -484,13 +474,10 @@
 		Name:  "vmdebug",
 		Usage: "Record information useful for VM and contract debugging",
 	}
-<<<<<<< HEAD
-=======
 	InsecureUnlockAllowedFlag = cli.BoolFlag{
 		Name:  "allow-insecure-unlock",
 		Usage: "Allow insecure account unlocking when account-related RPCs are exposed by http",
 	}
->>>>>>> 52f24617
 	RPCGlobalGasCap = cli.Uint64Flag{
 		Name:  "rpc.gascap",
 		Usage: "Sets a cap on gas that can be used in eth_call/estimateGas",
@@ -1342,14 +1329,15 @@
 	}
 }
 
-<<<<<<< HEAD
 func setIstanbul(ctx *cli.Context, cfg *eth.Config) {
 	if ctx.GlobalIsSet(IstanbulRequestTimeoutFlag.Name) {
 		cfg.Istanbul.RequestTimeout = ctx.GlobalUint64(IstanbulRequestTimeoutFlag.Name)
 	}
 	if ctx.GlobalIsSet(IstanbulBlockPeriodFlag.Name) {
 		cfg.Istanbul.BlockPeriod = ctx.GlobalUint64(IstanbulBlockPeriodFlag.Name)
-=======
+	}
+}
+
 func setMiner(ctx *cli.Context, cfg *miner.Config) {
 	if ctx.GlobalIsSet(MinerNotifyFlag.Name) {
 		cfg.Notify = strings.Split(ctx.GlobalString(MinerNotifyFlag.Name), ",")
@@ -1380,7 +1368,6 @@
 	}
 	if ctx.GlobalIsSet(MinerNoVerfiyFlag.Name) {
 		cfg.Noverify = ctx.Bool(MinerNoVerfiyFlag.Name)
->>>>>>> 52f24617
 	}
 }
 
@@ -1464,14 +1451,9 @@
 // SetEthConfig applies eth-related command line flags to the config.
 func SetEthConfig(ctx *cli.Context, stack *node.Node, cfg *eth.Config) {
 	// Avoid conflicting network flags
-<<<<<<< HEAD
-	checkExclusive(ctx, DeveloperFlag, TestnetFlag, RinkebyFlag, GoerliFlag)
-	checkExclusive(ctx, LightServFlag, SyncModeFlag, "light")
-=======
 	CheckExclusive(ctx, DeveloperFlag, TestnetFlag, RinkebyFlag, GoerliFlag)
 	CheckExclusive(ctx, LightLegacyServFlag, LightServeFlag, SyncModeFlag, "light")
 	CheckExclusive(ctx, DeveloperFlag, ExternalSignerFlag) // Can't use both ephemeral unlocked and external signer
->>>>>>> 52f24617
 
 	var ks *keystore.KeyStore
 	if keystores := stack.AccountManager().Backends(keystore.KeyStoreType); len(keystores) > 0 {
@@ -1483,11 +1465,8 @@
 	setEthash(ctx, cfg)
 	setMiner(ctx, &cfg.Miner)
 	setWhitelist(ctx, cfg)
-<<<<<<< HEAD
 	setIstanbul(ctx, cfg)
-=======
 	setLes(ctx, cfg)
->>>>>>> 52f24617
 
 	if ctx.GlobalIsSet(SyncModeFlag.Name) {
 		cfg.SyncMode = *GlobalTextMarshaler(ctx, SyncModeFlag.Name).(*downloader.SyncMode)
@@ -1689,10 +1668,6 @@
 }
 
 func SplitTagsFlag(tagsFlag string) map[string]string {
-<<<<<<< HEAD
-
-=======
->>>>>>> 52f24617
 	tags := strings.Split(tagsFlag, ",")
 	tagsMap := map[string]string{}
 
