// Copyright 2015 The go-ethereum Authors
// This file is part of go-ethereum.
//
// go-ethereum is free software: you can redistribute it and/or modify
// it under the terms of the GNU General Public License as published by
// the Free Software Foundation, either version 3 of the License, or
// (at your option) any later version.
//
// go-ethereum is distributed in the hope that it will be useful,
// but WITHOUT ANY WARRANTY; without even the implied warranty of
// MERCHANTABILITY or FITNESS FOR A PARTICULAR PURPOSE. See the
// GNU General Public License for more details.
//
// You should have received a copy of the GNU General Public License
// along with go-ethereum. If not, see <http://www.gnu.org/licenses/>.

// Package utils contains internal helper functions for go-ethereum commands.
package utils

import (
	"crypto/ecdsa"
	"encoding/json"
	"fmt"
	"io"
	"io/ioutil"
	"math"
	"math/big"
	"net/url"
	"os"
	"path/filepath"
	godebug "runtime/debug"
	"strconv"
	"strings"
	"text/tabwriter"
	"text/template"
	"time"

	"github.com/ethereum/go-ethereum/accounts"
	"github.com/ethereum/go-ethereum/accounts/keystore"
	"github.com/ethereum/go-ethereum/common"
	"github.com/ethereum/go-ethereum/common/fdlimit"
	http2 "github.com/ethereum/go-ethereum/common/http"
	"github.com/ethereum/go-ethereum/consensus"
	"github.com/ethereum/go-ethereum/consensus/clique"
	"github.com/ethereum/go-ethereum/consensus/ethash"
	"github.com/ethereum/go-ethereum/consensus/istanbul"
	istanbulBackend "github.com/ethereum/go-ethereum/consensus/istanbul/backend"
	"github.com/ethereum/go-ethereum/core"
	"github.com/ethereum/go-ethereum/core/rawdb"
	"github.com/ethereum/go-ethereum/core/vm"
	"github.com/ethereum/go-ethereum/crypto"
	"github.com/ethereum/go-ethereum/eth"
	"github.com/ethereum/go-ethereum/eth/downloader"
	"github.com/ethereum/go-ethereum/eth/ethconfig"
	"github.com/ethereum/go-ethereum/eth/gasprice"
	"github.com/ethereum/go-ethereum/eth/tracers"
	"github.com/ethereum/go-ethereum/ethclient"
	"github.com/ethereum/go-ethereum/ethdb"
	"github.com/ethereum/go-ethereum/ethstats"
	"github.com/ethereum/go-ethereum/extension"
	"github.com/ethereum/go-ethereum/graphql"
	"github.com/ethereum/go-ethereum/internal/ethapi"
	"github.com/ethereum/go-ethereum/internal/flags"
	"github.com/ethereum/go-ethereum/les"
	"github.com/ethereum/go-ethereum/log"
	"github.com/ethereum/go-ethereum/metrics"
	"github.com/ethereum/go-ethereum/metrics/exp"
	"github.com/ethereum/go-ethereum/metrics/influxdb"
	"github.com/ethereum/go-ethereum/miner"
	"github.com/ethereum/go-ethereum/node"
	"github.com/ethereum/go-ethereum/p2p"
	"github.com/ethereum/go-ethereum/p2p/enode"
	"github.com/ethereum/go-ethereum/p2p/nat"
	"github.com/ethereum/go-ethereum/p2p/netutil"
	"github.com/ethereum/go-ethereum/params"
	"github.com/ethereum/go-ethereum/permission"
	"github.com/ethereum/go-ethereum/permission/core/types"
	"github.com/ethereum/go-ethereum/plugin"
	"github.com/ethereum/go-ethereum/private"
	"github.com/ethereum/go-ethereum/raft"
	pcsclite "github.com/gballet/go-libpcsclite"
	gopsutil "github.com/shirou/gopsutil/mem"
	"gopkg.in/urfave/cli.v1"
)

func init() {
	cli.AppHelpTemplate = `{{.Name}} {{if .Flags}}[global options] {{end}}command{{if .Flags}} [command options]{{end}} [arguments...]

VERSION:
   {{.Version}}

COMMANDS:
   {{range .Commands}}{{.Name}}{{with .ShortName}}, {{.}}{{end}}{{ "\t" }}{{.Usage}}
   {{end}}{{if .Flags}}
GLOBAL OPTIONS:
   {{range .Flags}}{{.}}
   {{end}}{{end}}
`
	cli.CommandHelpTemplate = flags.CommandHelpTemplate
	cli.HelpPrinter = printHelp
}

func printHelp(out io.Writer, templ string, data interface{}) {
	funcMap := template.FuncMap{"join": strings.Join}
	t := template.Must(template.New("help").Funcs(funcMap).Parse(templ))
	w := tabwriter.NewWriter(out, 38, 8, 2, ' ', 0)
	err := t.Execute(w, data)
	if err != nil {
		panic(err)
	}
	w.Flush()
}

// These are all the command line flags we support.
// If you add to this list, please remember to include the
// flag in the appropriate command definition.
//
// The flags are defined here so their names and help texts
// are the same for all commands.

var (
	// General settings
	DataDirFlag = DirectoryFlag{
		Name:  "datadir",
		Usage: "Data directory for the databases and keystore",
		Value: DirectoryString(node.DefaultDataDir()),
	}
	RaftLogDirFlag = DirectoryFlag{
		Name:  "raftlogdir",
		Usage: "Raft log directory for the raft-state, raft-snap and raft-wal folders",
		Value: DirectoryString(node.DefaultDataDir()),
	}
	AncientFlag = DirectoryFlag{
		Name:  "datadir.ancient",
		Usage: "Data directory for ancient chain segments (default = inside chaindata)",
	}
	MinFreeDiskSpaceFlag = DirectoryFlag{
		Name:  "datadir.minfreedisk",
		Usage: "Minimum free disk space in MB, once reached triggers auto shut down (default = --cache.gc converted to MB, 0 = disabled)",
	}
	KeyStoreDirFlag = DirectoryFlag{
		Name:  "keystore",
		Usage: "Directory for the keystore (default = inside the datadir)",
	}
	NoUSBFlag = cli.BoolFlag{
		Name:  "nousb",
		Usage: "Disables monitoring for and managing USB hardware wallets (deprecated)",
	}
	USBFlag = cli.BoolFlag{
		Name:  "usb",
		Usage: "Enable monitoring and management of USB hardware wallets",
	}
	SmartCardDaemonPathFlag = cli.StringFlag{
		Name:  "pcscdpath",
		Usage: "Path to the smartcard daemon (pcscd) socket file",
		Value: pcsclite.PCSCDSockName,
	}
	NetworkIdFlag = cli.Uint64Flag{
		Name:  "networkid",
		Usage: "Explicitly set network id (integer)(For testnets: use --ropsten, --rinkeby, --goerli instead)",
		Value: ethconfig.Defaults.NetworkId,
	}
	MainnetFlag = cli.BoolFlag{
		Name:  "mainnet",
		Usage: "Ethereum mainnet",
	}
	GoerliFlag = cli.BoolFlag{
		Name:  "goerli",
		Usage: "Görli network: pre-configured proof-of-authority test network",
	}
	YoloV3Flag = cli.BoolFlag{
		Name:  "yolov3",
		Usage: "YOLOv3 network: pre-configured proof-of-authority shortlived test network.",
	}
	RinkebyFlag = cli.BoolFlag{
		Name:  "rinkeby",
		Usage: "Rinkeby network: pre-configured proof-of-authority test network",
	}
	RopstenFlag = cli.BoolFlag{
		Name:  "ropsten",
		Usage: "Ropsten network: pre-configured proof-of-work test network",
	}
	DeveloperFlag = cli.BoolFlag{
		Name:  "dev",
		Usage: "Ephemeral proof-of-authority network with a pre-funded developer account, mining enabled",
	}
	DeveloperPeriodFlag = cli.IntFlag{
		Name:  "dev.period",
		Usage: "Block period to use in developer mode (0 = mine only if transaction pending)",
	}
	IdentityFlag = cli.StringFlag{
		Name:  "identity",
		Usage: "Custom node name",
	}
	DocRootFlag = DirectoryFlag{
		Name:  "docroot",
		Usage: "Document Root for HTTPClient file scheme",
		Value: DirectoryString(HomeDir()),
	}
	ExitWhenSyncedFlag = cli.BoolFlag{
		Name:  "exitwhensynced",
		Usage: "Exits after block synchronisation completes",
	}
	IterativeOutputFlag = cli.BoolFlag{
		Name:  "iterative",
		Usage: "Print streaming JSON iteratively, delimited by newlines",
	}
	ExcludeStorageFlag = cli.BoolFlag{
		Name:  "nostorage",
		Usage: "Exclude storage entries (save db lookups)",
	}
	IncludeIncompletesFlag = cli.BoolFlag{
		Name:  "incompletes",
		Usage: "Include accounts for which we don't have the address (missing preimage)",
	}
	ExcludeCodeFlag = cli.BoolFlag{
		Name:  "nocode",
		Usage: "Exclude contract code (save db lookups)",
	}
	defaultSyncMode = ethconfig.Defaults.SyncMode
	SyncModeFlag    = TextMarshalerFlag{
		Name:  "syncmode",
		Usage: `Blockchain sync mode ("fast", "full", "snap" or "light")`,
		Value: &defaultSyncMode,
	}
	GCModeFlag = cli.StringFlag{
		Name:  "gcmode",
		Usage: `Blockchain garbage collection mode ("full", "archive")`,
		Value: "full",
	}
	SnapshotFlag = cli.BoolTFlag{
		Name:  "snapshot",
		Usage: `Enables snapshot-database mode (default = enable)`,
	}
	TxLookupLimitFlag = cli.Uint64Flag{
		Name:  "txlookuplimit",
		Usage: "Number of recent blocks to maintain transactions index for (default = about one year, 0 = entire chain)",
		Value: ethconfig.Defaults.TxLookupLimit,
	}
	LightKDFFlag = cli.BoolFlag{
		Name:  "lightkdf",
		Usage: "Reduce key-derivation RAM & CPU usage at some expense of KDF strength",
	}
	DeprecatedAuthorizationListFlag = cli.StringFlag{
		Name:  "whitelist",
		Usage: "[DEPRECATED: will be replaced by 'authorizationlist'] Comma separated block number-to-hash mappings to authorize (<number>=<hash>)",
	}
	AuthorizationListFlag = cli.StringFlag{
		Name:  "authorizationlist",
		Usage: "Comma separated block number-to-hash mappings to authorize (<number>=<hash>)",
	}
	BloomFilterSizeFlag = cli.Uint64Flag{
		Name:  "bloomfilter.size",
		Usage: "Megabytes of memory allocated to bloom-filter for pruning",
		Value: 2048,
	}
	OverrideBerlinFlag = cli.Uint64Flag{
		Name:  "override.berlin",
		Usage: "Manually specify Berlin fork-block, overriding the bundled setting",
	}
	// Light server and client settings
	LightServeFlag = cli.IntFlag{
		Name:  "light.serve",
		Usage: "Maximum percentage of time allowed for serving LES requests (multi-threaded processing allows values over 100)",
		Value: ethconfig.Defaults.LightServ,
	}
	LightIngressFlag = cli.IntFlag{
		Name:  "light.ingress",
		Usage: "Incoming bandwidth limit for serving light clients (kilobytes/sec, 0 = unlimited)",
		Value: ethconfig.Defaults.LightIngress,
	}
	LightEgressFlag = cli.IntFlag{
		Name:  "light.egress",
		Usage: "Outgoing bandwidth limit for serving light clients (kilobytes/sec, 0 = unlimited)",
		Value: ethconfig.Defaults.LightEgress,
	}
	LightMaxPeersFlag = cli.IntFlag{
		Name:  "light.maxpeers",
		Usage: "Maximum number of light clients to serve, or light servers to attach to",
		Value: ethconfig.Defaults.LightPeers,
	}
	UltraLightServersFlag = cli.StringFlag{
		Name:  "ulc.servers",
		Usage: "List of trusted ultra-light servers",
		Value: strings.Join(ethconfig.Defaults.UltraLightServers, ","),
	}
	UltraLightFractionFlag = cli.IntFlag{
		Name:  "ulc.fraction",
		Usage: "Minimum % of trusted ultra-light servers required to announce a new head",
		Value: ethconfig.Defaults.UltraLightFraction,
	}
	UltraLightOnlyAnnounceFlag = cli.BoolFlag{
		Name:  "ulc.onlyannounce",
		Usage: "Ultra light server sends announcements only",
	}
	LightNoPruneFlag = cli.BoolFlag{
		Name:  "light.nopruning",
		Usage: "Disable ancient light chain data pruning",
	}
	LightNoSyncServeFlag = cli.BoolFlag{
		Name:  "light.nosyncserve",
		Usage: "Enables serving light clients before syncing",
	}
	// Ethash settings
	EthashCacheDirFlag = DirectoryFlag{
		Name:  "ethash.cachedir",
		Usage: "Directory to store the ethash verification caches (default = inside the datadir)",
	}
	EthashCachesInMemoryFlag = cli.IntFlag{
		Name:  "ethash.cachesinmem",
		Usage: "Number of recent ethash caches to keep in memory (16MB each)",
		Value: ethconfig.Defaults.Ethash.CachesInMem,
	}
	EthashCachesOnDiskFlag = cli.IntFlag{
		Name:  "ethash.cachesondisk",
		Usage: "Number of recent ethash caches to keep on disk (16MB each)",
		Value: ethconfig.Defaults.Ethash.CachesOnDisk,
	}
	EthashCachesLockMmapFlag = cli.BoolFlag{
		Name:  "ethash.cacheslockmmap",
		Usage: "Lock memory maps of recent ethash caches",
	}
	EthashDatasetDirFlag = DirectoryFlag{
		Name:  "ethash.dagdir",
		Usage: "Directory to store the ethash mining DAGs",
		Value: DirectoryString(ethconfig.Defaults.Ethash.DatasetDir),
	}
	EthashDatasetsInMemoryFlag = cli.IntFlag{
		Name:  "ethash.dagsinmem",
		Usage: "Number of recent ethash mining DAGs to keep in memory (1+GB each)",
		Value: ethconfig.Defaults.Ethash.DatasetsInMem,
	}
	EthashDatasetsOnDiskFlag = cli.IntFlag{
		Name:  "ethash.dagsondisk",
		Usage: "Number of recent ethash mining DAGs to keep on disk (1+GB each)",
		Value: ethconfig.Defaults.Ethash.DatasetsOnDisk,
	}
	EthashDatasetsLockMmapFlag = cli.BoolFlag{
		Name:  "ethash.dagslockmmap",
		Usage: "Lock memory maps for recent ethash mining DAGs",
	}
	// Transaction pool settings
	TxPoolLocalsFlag = cli.StringFlag{
		Name:  "txpool.locals",
		Usage: "Comma separated accounts to treat as locals (no flush, priority inclusion)",
	}
	TxPoolNoLocalsFlag = cli.BoolFlag{
		Name:  "txpool.nolocals",
		Usage: "Disables price exemptions for locally submitted transactions",
	}
	TxPoolJournalFlag = cli.StringFlag{
		Name:  "txpool.journal",
		Usage: "Disk journal for local transaction to survive node restarts",
		Value: core.DefaultTxPoolConfig.Journal,
	}
	TxPoolRejournalFlag = cli.DurationFlag{
		Name:  "txpool.rejournal",
		Usage: "Time interval to regenerate the local transaction journal",
		Value: core.DefaultTxPoolConfig.Rejournal,
	}
	TxPoolPriceLimitFlag = cli.Uint64Flag{
		Name:  "txpool.pricelimit",
		Usage: "Minimum gas price limit to enforce for acceptance into the pool",
		Value: ethconfig.Defaults.TxPool.PriceLimit,
	}
	TxPoolPriceBumpFlag = cli.Uint64Flag{
		Name:  "txpool.pricebump",
		Usage: "Price bump percentage to replace an already existing transaction",
		Value: ethconfig.Defaults.TxPool.PriceBump,
	}
	TxPoolAccountSlotsFlag = cli.Uint64Flag{
		Name:  "txpool.accountslots",
		Usage: "Minimum number of executable transaction slots guaranteed per account",
		Value: ethconfig.Defaults.TxPool.AccountSlots,
	}
	TxPoolGlobalSlotsFlag = cli.Uint64Flag{
		Name:  "txpool.globalslots",
		Usage: "Maximum number of executable transaction slots for all accounts",
		Value: ethconfig.Defaults.TxPool.GlobalSlots,
	}
	TxPoolAccountQueueFlag = cli.Uint64Flag{
		Name:  "txpool.accountqueue",
		Usage: "Maximum number of non-executable transaction slots permitted per account",
		Value: ethconfig.Defaults.TxPool.AccountQueue,
	}
	TxPoolGlobalQueueFlag = cli.Uint64Flag{
		Name:  "txpool.globalqueue",
		Usage: "Maximum number of non-executable transaction slots for all accounts",
		Value: ethconfig.Defaults.TxPool.GlobalQueue,
	}
	TxPoolLifetimeFlag = cli.DurationFlag{
		Name:  "txpool.lifetime",
		Usage: "Maximum amount of time non-executable transaction are queued",
		Value: ethconfig.Defaults.TxPool.Lifetime,
	}
	// Performance tuning settings
	CacheFlag = cli.IntFlag{
		Name:  "cache",
		Usage: "Megabytes of memory allocated to internal caching (default = 4096 mainnet full node, 128 light mode)",
		Value: 1024,
	}
	CacheDatabaseFlag = cli.IntFlag{
		Name:  "cache.database",
		Usage: "Percentage of cache memory allowance to use for database io",
		Value: 50,
	}
	CacheTrieFlag = cli.IntFlag{
		Name:  "cache.trie",
		Usage: "Percentage of cache memory allowance to use for trie caching (default = 15% full mode, 30% archive mode)",
		Value: 15,
	}
	CacheTrieJournalFlag = cli.StringFlag{
		Name:  "cache.trie.journal",
		Usage: "Disk journal directory for trie cache to survive node restarts",
		Value: ethconfig.Defaults.TrieCleanCacheJournal,
	}
	CacheTrieRejournalFlag = cli.DurationFlag{
		Name:  "cache.trie.rejournal",
		Usage: "Time interval to regenerate the trie cache journal",
		Value: ethconfig.Defaults.TrieCleanCacheRejournal,
	}
	CacheGCFlag = cli.IntFlag{
		Name:  "cache.gc",
		Usage: "Percentage of cache memory allowance to use for trie pruning (default = 25% full mode, 0% archive mode)",
		Value: 25,
	}
	CacheSnapshotFlag = cli.IntFlag{
		Name:  "cache.snapshot",
		Usage: "Percentage of cache memory allowance to use for snapshot caching (default = 10% full mode, 20% archive mode)",
		Value: 10,
	}
	CacheNoPrefetchFlag = cli.BoolFlag{
		Name:  "cache.noprefetch",
		Usage: "Disable heuristic state prefetch during block import (less CPU and disk IO, more time waiting for data)",
	}
	CachePreimagesFlag = cli.BoolFlag{
		Name:  "cache.preimages",
		Usage: "Enable recording the SHA3/keccak preimages of trie keys",
	}
	// Miner settings
	MiningEnabledFlag = cli.BoolFlag{
		Name:  "mine",
		Usage: "Enable mining",
	}
	MinerThreadsFlag = cli.IntFlag{
		Name:  "miner.threads",
		Usage: "Number of CPU threads to use for mining",
		Value: 0,
	}
	MinerNotifyFlag = cli.StringFlag{
		Name:  "miner.notify",
		Usage: "Comma separated HTTP URL list to notify of new work packages",
	}
	MinerNotifyFullFlag = cli.BoolFlag{
		Name:  "miner.notify.full",
		Usage: "Notify with pending block headers instead of work packages",
	}
	MinerGasTargetFlag = cli.Uint64Flag{
		Name:  "miner.gastarget",
		Usage: "Target gas floor for mined blocks",
		Value: ethconfig.Defaults.Miner.GasFloor,
	}
	MinerGasLimitFlag = cli.Uint64Flag{
		Name:  "miner.gaslimit",
		Usage: "Target gas ceiling for mined blocks",
		Value: ethconfig.Defaults.Miner.GasCeil,
	}
	MinerGasPriceFlag = BigFlag{
		Name:  "miner.gasprice",
		Usage: "Minimum gas price for mining a transaction",
		Value: ethconfig.Defaults.Miner.GasPrice,
	}
	MinerEtherbaseFlag = cli.StringFlag{
		Name:  "miner.etherbase",
		Usage: "Public address for block mining rewards (default = first account)",
		Value: "0",
	}
	MinerExtraDataFlag = cli.StringFlag{
		Name:  "miner.extradata",
		Usage: "Block extra data set by the miner (default = client version)",
	}
	MinerRecommitIntervalFlag = cli.DurationFlag{
		Name:  "miner.recommit",
		Usage: "Time interval to recreate the block being mined",
		Value: ethconfig.Defaults.Miner.Recommit,
	}
	MinerNoVerfiyFlag = cli.BoolFlag{
		Name:  "miner.noverify",
		Usage: "Disable remote sealing verification",
	}
	// Account settings
	UnlockedAccountFlag = cli.StringFlag{
		Name:  "unlock",
		Usage: "Comma separated list of accounts to unlock",
		Value: "",
	}
	PasswordFileFlag = cli.StringFlag{
		Name:  "password",
		Usage: "Password file to use for non-interactive password input",
		Value: "",
	}
	ExternalSignerFlag = cli.StringFlag{
		Name:  "signer",
		Usage: "External signer (url or path to ipc file)",
		Value: "",
	}
	VMEnableDebugFlag = cli.BoolFlag{
		Name:  "vmdebug",
		Usage: "Record information useful for VM and contract debugging",
	}
	InsecureUnlockAllowedFlag = cli.BoolFlag{
		Name:  "allow-insecure-unlock",
		Usage: "Allow insecure account unlocking when account-related RPCs are exposed by http",
	}
	RPCGlobalGasCapFlag = cli.Uint64Flag{
		Name:  "rpc.gascap",
		Usage: "Sets a cap on gas that can be used in eth_call/estimateGas (0=infinite)",
		Value: ethconfig.Defaults.RPCGasCap,
	}
	RPCGlobalTxFeeCapFlag = cli.Float64Flag{
		Name:  "rpc.txfeecap",
		Usage: "Sets a cap on transaction fee (in ether) that can be sent via the RPC APIs (0 = no cap)",
		Value: ethconfig.Defaults.RPCTxFeeCap,
	}
	// Logging and debug settings
	EthStatsURLFlag = cli.StringFlag{
		Name:  "ethstats",
		Usage: "Reporting URL of a ethstats service (nodename:secret@host:port)",
	}
	FakePoWFlag = cli.BoolFlag{
		Name:  "fakepow",
		Usage: "Disables proof-of-work verification",
	}
	NoCompactionFlag = cli.BoolFlag{
		Name:  "nocompaction",
		Usage: "Disables db compaction after import",
	}
<<<<<<< HEAD
=======

	// Quorum
>>>>>>> 9c76ee9a
	// RPC Client Settings
	RPCClientToken = cli.StringFlag{
		Name:  "rpcclitoken",
		Usage: "RPC Client access token",
	}
	RPCClientTLSCert = cli.StringFlag{
		Name:  "rpcclitls.cert",
		Usage: "Server's TLS certificate PEM file on connection by client",
	}
	RPCClientTLSCaCert = cli.StringFlag{
		Name:  "rpcclitls.cacert",
		Usage: "CA certificate PEM file for provided server's TLS certificate on connection by client",
	}
	RPCClientTLSCipherSuites = cli.StringFlag{
		Name:  "rpcclitls.ciphersuites",
		Usage: "Customize supported cipher suites when using TLS connection. Value is a comma-separated cipher suite string",
	}
	RPCClientTLSInsecureSkipVerify = cli.BoolFlag{
		Name:  "rpcclitls.insecureskipverify",
		Usage: "Disable verification of server's TLS certificate on connection by client",
	}
<<<<<<< HEAD
=======
	// End Quorum

>>>>>>> 9c76ee9a
	// RPC settings
	IPCDisabledFlag = cli.BoolFlag{
		Name:  "ipcdisable",
		Usage: "Disable the IPC-RPC server",
	}
	IPCPathFlag = DirectoryFlag{
		Name:  "ipcpath",
		Usage: "Filename for IPC socket/pipe within the datadir (explicit paths escape it)",
	}
	HTTPEnabledFlag = cli.BoolFlag{
		Name:  "http",
		Usage: "Enable the HTTP-RPC server",
	}
	HTTPListenAddrFlag = cli.StringFlag{
		Name:  "http.addr",
		Usage: "HTTP-RPC server listening interface",
		Value: node.DefaultHTTPHost,
	}
	HTTPPortFlag = cli.IntFlag{
		Name:  "http.port",
		Usage: "HTTP-RPC server listening port",
		Value: node.DefaultHTTPPort,
	}
	HTTPCORSDomainFlag = cli.StringFlag{
		Name:  "http.corsdomain",
		Usage: "Comma separated list of domains from which to accept cross origin requests (browser enforced)",
		Value: "",
	}
	HTTPVirtualHostsFlag = cli.StringFlag{
		Name:  "http.vhosts",
		Usage: "Comma separated list of virtual hostnames from which to accept requests (server enforced). Accepts '*' wildcard.",
		Value: strings.Join(node.DefaultConfig.HTTPVirtualHosts, ","),
	}
	HTTPApiFlag = cli.StringFlag{
		Name:  "http.api",
		Usage: "API's offered over the HTTP-RPC interface",
		Value: "",
	}
	HTTPPathPrefixFlag = cli.StringFlag{
		Name:  "http.rpcprefix",
		Usage: "HTTP path path prefix on which JSON-RPC is served. Use '/' to serve on all paths.",
		Value: "",
	}
	GraphQLEnabledFlag = cli.BoolFlag{
		Name:  "graphql",
		Usage: "Enable GraphQL on the HTTP-RPC server. Note that GraphQL can only be started if an HTTP server is started as well.",
	}
	GraphQLCORSDomainFlag = cli.StringFlag{
		Name:  "graphql.corsdomain",
		Usage: "Comma separated list of domains from which to accept cross origin requests (browser enforced)",
		Value: "",
	}
	GraphQLVirtualHostsFlag = cli.StringFlag{
		Name:  "graphql.vhosts",
		Usage: "Comma separated list of virtual hostnames from which to accept requests (server enforced). Accepts '*' wildcard.",
		Value: strings.Join(node.DefaultConfig.GraphQLVirtualHosts, ","),
	}
	WSEnabledFlag = cli.BoolFlag{
		Name:  "ws",
		Usage: "Enable the WS-RPC server",
	}
	WSListenAddrFlag = cli.StringFlag{
		Name:  "ws.addr",
		Usage: "WS-RPC server listening interface",
		Value: node.DefaultWSHost,
	}
	WSPortFlag = cli.IntFlag{
		Name:  "ws.port",
		Usage: "WS-RPC server listening port",
		Value: node.DefaultWSPort,
	}
	WSApiFlag = cli.StringFlag{
		Name:  "ws.api",
		Usage: "API's offered over the WS-RPC interface",
		Value: "",
	}
	WSAllowedOriginsFlag = cli.StringFlag{
		Name:  "ws.origins",
		Usage: "Origins from which to accept websockets requests",
		Value: "",
	}
	WSPathPrefixFlag = cli.StringFlag{
		Name:  "ws.rpcprefix",
		Usage: "HTTP path prefix on which JSON-RPC is served. Use '/' to serve on all paths.",
		Value: "",
	}
	ExecFlag = cli.StringFlag{
		Name:  "exec",
		Usage: "Execute JavaScript statement",
	}
	PreloadJSFlag = cli.StringFlag{
		Name:  "preload",
		Usage: "Comma separated list of JavaScript files to preload into the console",
	}
	AllowUnprotectedTxs = cli.BoolFlag{
		Name:  "rpc.allow-unprotected-txs",
		Usage: "Allow for unprotected (non EIP155 signed) transactions to be submitted via RPC",
	}

	// Network Settings
	MaxPeersFlag = cli.IntFlag{
		Name:  "maxpeers",
		Usage: "Maximum number of network peers (network disabled if set to 0)",
		Value: node.DefaultConfig.P2P.MaxPeers,
	}
	MaxPendingPeersFlag = cli.IntFlag{
		Name:  "maxpendpeers",
		Usage: "Maximum number of pending connection attempts (defaults used if set to 0)",
		Value: node.DefaultConfig.P2P.MaxPendingPeers,
	}
	ListenPortFlag = cli.IntFlag{
		Name:  "port",
		Usage: "Network listening port",
		Value: 30303,
	}
	BootnodesFlag = cli.StringFlag{
		Name:  "bootnodes",
		Usage: "Comma separated enode URLs for P2P discovery bootstrap",
		Value: "",
	}
	NodeKeyFileFlag = cli.StringFlag{
		Name:  "nodekey",
		Usage: "P2P node key file",
	}
	NodeKeyHexFlag = cli.StringFlag{
		Name:  "nodekeyhex",
		Usage: "P2P node key as hex (for testing)",
	}
	NATFlag = cli.StringFlag{
		Name:  "nat",
		Usage: "NAT port mapping mechanism (any|none|upnp|pmp|extip:<IP>)",
		Value: "any",
	}
	NoDiscoverFlag = cli.BoolFlag{
		Name:  "nodiscover",
		Usage: "Disables the peer discovery mechanism (manual peer addition)",
	}
	DiscoveryV5Flag = cli.BoolFlag{
		Name:  "v5disc",
		Usage: "Enables the experimental RLPx V5 (Topic Discovery) mechanism",
	}
	NetrestrictFlag = cli.StringFlag{
		Name:  "netrestrict",
		Usage: "Restricts network communication to the given IP networks (CIDR masks)",
	}
	DNSDiscoveryFlag = cli.StringFlag{
		Name:  "discovery.dns",
		Usage: "Sets DNS discovery entry points (use \"\" to disable DNS)",
	}

	// ATM the url is left to the user and deployment to
	JSpathFlag = cli.StringFlag{
		Name:  "jspath",
		Usage: "JavaScript root path for `loadScript`",
		Value: ".",
	}

	// Gas price oracle settings
	GpoBlocksFlag = cli.IntFlag{
		Name:  "gpo.blocks",
		Usage: "Number of recent blocks to check for gas prices",
		Value: ethconfig.Defaults.GPO.Blocks,
	}
	GpoPercentileFlag = cli.IntFlag{
		Name:  "gpo.percentile",
		Usage: "Suggested gas price is the given percentile of a set of recent transaction gas prices",
		Value: ethconfig.Defaults.GPO.Percentile,
	}
	GpoMaxGasPriceFlag = cli.Int64Flag{
		Name:  "gpo.maxprice",
		Usage: "Maximum gas price will be recommended by gpo",
		Value: ethconfig.Defaults.GPO.MaxPrice.Int64(),
	}

	// Metrics flags
	MetricsEnabledFlag = cli.BoolFlag{
		Name:  "metrics",
		Usage: "Enable metrics collection and reporting",
	}
	MetricsEnabledExpensiveFlag = cli.BoolFlag{
		Name:  "metrics.expensive",
		Usage: "Enable expensive metrics collection and reporting",
	}

	// MetricsHTTPFlag defines the endpoint for a stand-alone metrics HTTP endpoint.
	// Since the pprof service enables sensitive/vulnerable behavior, this allows a user
	// to enable a public-OK metrics endpoint without having to worry about ALSO exposing
	// other profiling behavior or information.
	MetricsHTTPFlag = cli.StringFlag{
		Name:  "metrics.addr",
		Usage: "Enable stand-alone metrics HTTP server listening interface",
		Value: metrics.DefaultConfig.HTTP,
	}
	MetricsPortFlag = cli.IntFlag{
		Name:  "metrics.port",
		Usage: "Metrics HTTP server listening port",
		Value: metrics.DefaultConfig.Port,
	}
	MetricsEnableInfluxDBFlag = cli.BoolFlag{
		Name:  "metrics.influxdb",
		Usage: "Enable metrics export/push to an external InfluxDB database",
	}
	MetricsInfluxDBEndpointFlag = cli.StringFlag{
		Name:  "metrics.influxdb.endpoint",
		Usage: "InfluxDB API endpoint to report metrics to",
		Value: metrics.DefaultConfig.InfluxDBEndpoint,
	}
	MetricsInfluxDBDatabaseFlag = cli.StringFlag{
		Name:  "metrics.influxdb.database",
		Usage: "InfluxDB database name to push reported metrics to",
		Value: metrics.DefaultConfig.InfluxDBDatabase,
	}
	MetricsInfluxDBUsernameFlag = cli.StringFlag{
		Name:  "metrics.influxdb.username",
		Usage: "Username to authorize access to the database",
		Value: metrics.DefaultConfig.InfluxDBUsername,
	}
	MetricsInfluxDBPasswordFlag = cli.StringFlag{
		Name:  "metrics.influxdb.password",
		Usage: "Password to authorize access to the database",
		Value: metrics.DefaultConfig.InfluxDBPassword,
	}
	// Tags are part of every measurement sent to InfluxDB. Queries on tags are faster in InfluxDB.
	// For example `host` tag could be used so that we can group all nodes and average a measurement
	// across all of them, but also so that we can select a specific node and inspect its measurements.
	// https://docs.influxdata.com/influxdb/v1.4/concepts/key_concepts/#tag-key
	MetricsInfluxDBTagsFlag = cli.StringFlag{
		Name:  "metrics.influxdb.tags",
		Usage: "Comma-separated InfluxDB tags (key/values) attached to all measurements",
		Value: metrics.DefaultConfig.InfluxDBTags,
	}
	EWASMInterpreterFlag = cli.StringFlag{
		Name:  "vm.ewasm",
		Usage: "External ewasm configuration (default = built-in interpreter)",
		Value: "",
	}
	EVMInterpreterFlag = cli.StringFlag{
		Name:  "vm.evm",
		Usage: "External EVM configuration (default = built-in interpreter)",
		Value: "",
	}

	// Quorum - added configurable call timeout for execution of calls
	EVMCallTimeOutFlag = cli.IntFlag{
		Name:  "vm.calltimeout",
		Usage: "Timeout duration in seconds for message call execution without creating a transaction. Value 0 means no timeout.",
		Value: 5,
	}

	// Quorum
	// immutability threshold which can be passed as a parameter at geth start
	QuorumImmutabilityThreshold = cli.IntFlag{
		Name:  "immutabilitythreshold",
		Usage: "overrides the default immutability threshold for Quorum nodes. Its the threshold beyond which block data will be moved to ancient db",
		Value: 3162240,
	}
	// Raft flags
	RaftModeFlag = cli.BoolFlag{
		Name:  "raft",
		Usage: "If enabled, uses Raft instead of Quorum Chain for consensus",
	}
	RaftBlockTimeFlag = cli.IntFlag{
		Name:  "raftblocktime",
		Usage: "Amount of time between raft block creations in milliseconds",
		Value: 50,
	}
	RaftJoinExistingFlag = cli.IntFlag{
		Name:  "raftjoinexisting",
		Usage: "The raft ID to assume when joining an pre-existing cluster",
		Value: 0,
	}

	EmitCheckpointsFlag = cli.BoolFlag{
		Name:  "emitcheckpoints",
		Usage: "If enabled, emit specially formatted logging checkpoints",
	}
	RaftPortFlag = cli.IntFlag{
		Name:  "raftport",
		Usage: "The port to bind for the raft transport",
		Value: 50400,
	}
	RaftDNSEnabledFlag = cli.BoolFlag{
		Name:  "raftdnsenable",
		Usage: "Enable DNS resolution of peers",
	}

	// Permission
	EnableNodePermissionFlag = cli.BoolFlag{
		Name:  "permissioned",
		Usage: "If enabled, the node will allow only a defined list of nodes to connect",
	}
	AllowedFutureBlockTimeFlag = cli.Uint64Flag{
		Name:  "allowedfutureblocktime",
		Usage: "Max time (in seconds) from current time allowed for blocks, before they're considered future blocks",
		Value: 0,
	}
	// Plugins settings
	PluginSettingsFlag = cli.StringFlag{
		Name:  "plugins",
		Usage: "The URI of configuration which describes plugins being used. E.g.: file:///opt/geth/plugins.json",
	}
	PluginLocalVerifyFlag = cli.BoolFlag{
		Name:  "plugins.localverify",
		Usage: "If enabled, verify plugin integrity from local file system. This requires plugin signature file and PGP public key file to be available",
	}
	PluginPublicKeyFlag = cli.StringFlag{
		Name:  "plugins.publickey",
		Usage: fmt.Sprintf("The URI of PGP public key for local plugin verification. E.g.: file:///opt/geth/pubkey.pgp.asc. This flag is only valid if --%s is set (default = file:///<pluginBaseDir>/%s)", PluginLocalVerifyFlag.Name, plugin.DefaultPublicKeyFile),
	}
	PluginSkipVerifyFlag = cli.BoolFlag{
		Name:  "plugins.skipverify",
		Usage: "If enabled, plugin integrity is NOT verified",
	}
	// account plugin flags
	AccountPluginNewAccountConfigFlag = cli.StringFlag{
		Name:  "plugins.account.config",
		Usage: "Value will be passed to an account plugin if being used.  See the account plugin implementation's documentation for further details",
	}
	// Istanbul settings
	IstanbulRequestTimeoutFlag = cli.Uint64Flag{
		Name:  "istanbul.requesttimeout",
		Usage: "[Deprecated] Timeout for each Istanbul round in milliseconds",
		Value: ethconfig.Defaults.Istanbul.RequestTimeout,
	}
	IstanbulBlockPeriodFlag = cli.Uint64Flag{
		Name:  "istanbul.blockperiod",
		Usage: "[Deprecated] Default minimum difference between two consecutive block's timestamps in seconds",
		Value: ethconfig.Defaults.Istanbul.BlockPeriod,
	}
	// Multitenancy setting
	MultitenancyFlag = cli.BoolFlag{
		Name:  "multitenancy",
		Usage: "Enable multitenancy support for this node. This requires RPC Security Plugin to also be configured.",
	}

	// Revert Reason
	RevertReasonFlag = cli.BoolFlag{
		Name:  "revertreason",
		Usage: "Enable saving revert reason in the transaction receipts for this node.",
	}

	QuorumEnablePrivateTrieCache = cli.BoolFlag{
		Name:  "privatetriecache.enable",
		Usage: "Enable use of private trie cache for this node.",
	}

	QuorumEnablePrivacyMarker = cli.BoolFlag{
		Name:  "privacymarker.enable",
		Usage: "Enable use of privacy marker transactions (PMT) for this node.",
	}

	// Quorum Private Transaction Manager connection options
	QuorumPTMUnixSocketFlag = DirectoryFlag{
		Name:  "ptm.socket",
		Usage: "Path to the ipc file when using unix domain socket for the private transaction manager connection",
	}
	QuorumPTMUrlFlag = cli.StringFlag{
		Name:  "ptm.url",
		Usage: "URL when using http connection to private transaction manager",
	}
	QuorumPTMTimeoutFlag = cli.UintFlag{
		Name:  "ptm.timeout",
		Usage: "Timeout (seconds) for the private transaction manager connection. Zero value means timeout disabled.",
		Value: http2.DefaultConfig.Timeout,
	}
	QuorumPTMDialTimeoutFlag = cli.UintFlag{
		Name:  "ptm.dialtimeout",
		Usage: "Dial timeout (seconds) for the private transaction manager connection. Zero value means timeout disabled.",
		Value: http2.DefaultConfig.DialTimeout,
	}
	QuorumPTMHttpIdleTimeoutFlag = cli.UintFlag{
		Name:  "ptm.http.idletimeout",
		Usage: "Idle timeout (seconds) for the private transaction manager connection. Zero value means timeout disabled.",
		Value: http2.DefaultConfig.HttpIdleConnTimeout,
	}
	QuorumPTMHttpWriteBufferSizeFlag = cli.IntFlag{
		Name:  "ptm.http.writebuffersize",
		Usage: "Size of the write buffer (bytes) for the private transaction manager connection. Zero value uses http.Transport default.",
		Value: 0,
	}
	QuorumPTMHttpReadBufferSizeFlag = cli.IntFlag{
		Name:  "ptm.http.readbuffersize",
		Usage: "Size of the read buffer (bytes) for the private transaction manager connection. Zero value uses http.Transport default.",
		Value: 0,
	}
	QuorumPTMTlsModeFlag = cli.StringFlag{
		Name:  "ptm.tls.mode",
		Usage: `If "off" then TLS disabled (default). If "strict" then will use TLS for http connection to private transaction manager`,
	}
	QuorumPTMTlsRootCaFlag = DirectoryFlag{
		Name:  "ptm.tls.rootca",
		Usage: "Path to file containing root CA certificate for TLS connection to private transaction manager (defaults to host's certificates)",
	}
	QuorumPTMTlsClientCertFlag = DirectoryFlag{
		Name:  "ptm.tls.clientcert",
		Usage: "Path to file containing client certificate (or chain of certs) for TLS connection to private transaction manager",
	}
	QuorumPTMTlsClientKeyFlag = DirectoryFlag{
		Name:  "ptm.tls.clientkey",
		Usage: "Path to file containing client's private key for TLS connection to private transaction manager",
	}
	QuorumPTMTlsInsecureSkipVerify = cli.BoolFlag{
		Name:  "ptm.tls.insecureskipverify",
		Usage: "Disable verification of server's TLS certificate on connection to private transaction manager",
	}
	QuorumLightServerFlag = cli.BoolFlag{
		Name:  "qlight.server",
		Usage: "If enabled, the quorum light P2P protocol is started in addition to the other P2P protocols",
	}
	QuorumLightServerP2PListenPortFlag = cli.IntFlag{
		Name:  "qlight.server.p2p.port",
		Usage: "QLight Network listening port",
		Value: 30305,
	}
	QuorumLightServerP2PMaxPeersFlag = cli.IntFlag{
		Name:  "qlight.server.p2p.maxpeers",
		Usage: "Maximum number of qlight peers",
		Value: 10,
	}
	QuorumLightServerP2PNetrestrictFlag = cli.StringFlag{
		Name:  "qlight.server.p2p.netrestrict",
		Usage: "Restricts network communication to the given IP networks (CIDR masks)",
	}
	QuorumLightServerP2PPermissioningFlag = cli.BoolFlag{
		Name:  "qlight.server.p2p.permissioning",
		Usage: "If enabled, the qlight peers are checked against a permissioned list and a disallowed list.",
	}
	QuorumLightServerP2PPermissioningPrefixFlag = cli.StringFlag{
		Name:  "qlight.server.p2p.permissioning.prefix",
		Usage: "The prefix for the permissioned-nodes.json and disallowed-nodes.json files.",
	}
	QuorumLightClientFlag = cli.BoolFlag{
		Name:  "qlight.client",
		Usage: "If enabled, the quorum light client P2P protocol is started (only)",
	}
	QuorumLightClientPSIFlag = cli.StringFlag{
		Name:  "qlight.client.psi",
		Usage: "The PSI this client will use to connect to a server node.",
	}
	QuorumLightClientTokenEnabledFlag = cli.BoolFlag{
		Name:  "qlight.client.token.enabled",
		Usage: "Whether the client uses a token when connecting to the qlight server.",
	}
	QuorumLightClientTokenValueFlag = cli.StringFlag{
		Name:  "qlight.client.token.value",
		Usage: "The token this client will use to connect to a server node.",
	}
	QuorumLightClientTokenManagementFlag = cli.StringFlag{
		Name:  "qlight.client.token.management",
		Usage: "The mechanism used to refresh the token. Possible values: none (developer mode)/external (new token must be injected via the qlight RPC API)/client-security-plugin (the client security plugin must be deployed/configured).",
	}
	QuorumLightClientRPCTLSFlag = cli.BoolFlag{
		Name:  "qlight.client.rpc.tls",
		Usage: "If enabled, the quorum light client RPC connection will be configured to use TLS",
	}
	QuorumLightClientRPCTLSInsecureSkipVerifyFlag = cli.BoolFlag{
		Name:  "qlight.client.rpc.tls.insecureskipverify",
		Usage: "If enabled, the quorum light client RPC connection skips TLS verification",
	}
	QuorumLightClientRPCTLSCACertFlag = cli.StringFlag{
		Name:  "qlight.client.rpc.tls.cacert",
		Usage: "The quorum light client RPC client certificate authority.",
	}
	QuorumLightClientRPCTLSCertFlag = cli.StringFlag{
		Name:  "qlight.client.rpc.tls.cert",
		Usage: "The quorum light client RPC client certificate.",
	}
	QuorumLightClientRPCTLSKeyFlag = cli.StringFlag{
		Name:  "qlight.client.rpc.tls.key",
		Usage: "The quorum light client RPC client certificate private key.",
	}
	QuorumLightClientServerNodeFlag = cli.StringFlag{
		Name:  "qlight.client.serverNode",
		Usage: "The node ID of the target server node",
	}
	QuorumLightClientServerNodeRPCFlag = cli.StringFlag{
		Name:  "qlight.client.serverNodeRPC",
		Usage: "The RPC URL of the target server node",
	}
	QuorumLightTLSFlag = cli.BoolFlag{
		Name:  "qlight.tls",
		Usage: "If enabled, the quorum light client P2P protocol will use tls",
	}
	QuorumLightTLSCertFlag = cli.StringFlag{
		Name:  "qlight.tls.cert",
		Usage: "The certificate file to use for the qlight P2P connection",
	}
	QuorumLightTLSKeyFlag = cli.StringFlag{
		Name:  "qlight.tls.key",
		Usage: "The key file to use for the qlight P2P connection",
	}
	QuorumLightTLSCACertsFlag = cli.StringFlag{
		Name:  "qlight.tls.cacerts",
		Usage: "The certificate authorities file to use for validating P2P connection",
	}
	QuorumLightTLSClientAuthFlag = cli.IntFlag{
		Name:  "qlight.tls.clientauth",
		Usage: "The way the client is authenticated. Possible values: 0=NoClientCert(default) 1=RequestClientCert 2=RequireAnyClientCert 3=VerifyClientCertIfGiven 4=RequireAndVerifyClientCert",
		Value: 0,
	}
	QuorumLightTLSCipherSuitesFlag = cli.StringFlag{
		Name:  "qlight.tls.ciphersuites",
		Usage: "The cipher suites to use for the qlight P2P connection",
	}
)

// MakeDataDir retrieves the currently requested data directory, terminating
// if none (or the empty string) is specified. If the node is starting a testnet,
// then a subdirectory of the specified datadir will be used.
func MakeDataDir(ctx *cli.Context) string {
	if path := ctx.GlobalString(DataDirFlag.Name); path != "" {
		if ctx.GlobalBool(RopstenFlag.Name) {
			// Maintain compatibility with older Geth configurations storing the
			// Ropsten database in `testnet` instead of `ropsten`.
			return filepath.Join(path, "ropsten")
		}
		if ctx.GlobalBool(RinkebyFlag.Name) {
			return filepath.Join(path, "rinkeby")
		}
		if ctx.GlobalBool(GoerliFlag.Name) {
			return filepath.Join(path, "goerli")
		}
		if ctx.GlobalBool(YoloV3Flag.Name) {
			return filepath.Join(path, "yolo-v3")
		}
		return path
	}
	Fatalf("Cannot determine default data directory, please set manually (--datadir)")
	return ""
}

// setNodeKey creates a node key from set command line flags, either loading it
// from a file or as a specified hex value. If neither flags were provided, this
// method returns nil and an emphemeral key is to be generated.
func setNodeKey(ctx *cli.Context, cfg *p2p.Config) {
	var (
		hex  = ctx.GlobalString(NodeKeyHexFlag.Name)
		file = ctx.GlobalString(NodeKeyFileFlag.Name)
		key  *ecdsa.PrivateKey
		err  error
	)
	switch {
	case file != "" && hex != "":
		Fatalf("Options %q and %q are mutually exclusive", NodeKeyFileFlag.Name, NodeKeyHexFlag.Name)
	case file != "":
		if key, err = crypto.LoadECDSA(file); err != nil {
			Fatalf("Option %q: %v", NodeKeyFileFlag.Name, err)
		}
		cfg.PrivateKey = key
	case hex != "":
		if key, err = crypto.HexToECDSA(hex); err != nil {
			Fatalf("Option %q: %v", NodeKeyHexFlag.Name, err)
		}
		cfg.PrivateKey = key
	}
}

// setNodeUserIdent creates the user identifier from CLI flags.
func setNodeUserIdent(ctx *cli.Context, cfg *node.Config) {
	if identity := ctx.GlobalString(IdentityFlag.Name); len(identity) > 0 {
		cfg.UserIdent = identity
	}
}

// setBootstrapNodes creates a list of bootstrap nodes from the command line
// flags, reverting to pre-configured ones if none have been specified.
func setBootstrapNodes(ctx *cli.Context, cfg *p2p.Config) {
	urls := params.MainnetBootnodes
	switch {
	case ctx.GlobalIsSet(BootnodesFlag.Name):
		urls = SplitAndTrim(ctx.GlobalString(BootnodesFlag.Name))
	case ctx.GlobalBool(RopstenFlag.Name):
		urls = params.RopstenBootnodes
	case ctx.GlobalBool(RinkebyFlag.Name):
		urls = params.RinkebyBootnodes
	case ctx.GlobalBool(GoerliFlag.Name):
		urls = params.GoerliBootnodes
	case ctx.GlobalBool(YoloV3Flag.Name):
		urls = params.YoloV3Bootnodes
	case cfg.BootstrapNodes != nil:
		return // already set, don't apply defaults.
	}

	cfg.BootstrapNodes = make([]*enode.Node, 0, len(urls))
	for _, url := range urls {
		if url != "" {
			node, err := enode.Parse(enode.ValidSchemes, url)
			if err != nil {
				log.Crit("Bootstrap URL invalid", "enode", url, "err", err)
				continue
			}
			cfg.BootstrapNodes = append(cfg.BootstrapNodes, node)
		}
	}
}

// setBootstrapNodesV5 creates a list of bootstrap nodes from the command line
// flags, reverting to pre-configured ones if none have been specified.
func setBootstrapNodesV5(ctx *cli.Context, cfg *p2p.Config) {
	urls := params.V5Bootnodes
	switch {
	case ctx.GlobalIsSet(BootnodesFlag.Name):
		urls = SplitAndTrim(ctx.GlobalString(BootnodesFlag.Name))
	case cfg.BootstrapNodesV5 != nil:
		return // already set, don't apply defaults.
	}

	cfg.BootstrapNodesV5 = make([]*enode.Node, 0, len(urls))
	for _, url := range urls {
		if url != "" {
			node, err := enode.Parse(enode.ValidSchemes, url)
			if err != nil {
				log.Error("Bootstrap URL invalid", "enode", url, "err", err)
				continue
			}
			cfg.BootstrapNodesV5 = append(cfg.BootstrapNodesV5, node)
		}
	}
}

// setListenAddress creates a TCP listening address string from set command
// line flags.
func setListenAddress(ctx *cli.Context, cfg *p2p.Config) {
	if ctx.GlobalIsSet(ListenPortFlag.Name) {
		cfg.ListenAddr = fmt.Sprintf(":%d", ctx.GlobalInt(ListenPortFlag.Name))
	}
}

// setNAT creates a port mapper from command line flags.
func setNAT(ctx *cli.Context, cfg *p2p.Config) {
	if ctx.GlobalIsSet(NATFlag.Name) {
		natif, err := nat.Parse(ctx.GlobalString(NATFlag.Name))
		if err != nil {
			Fatalf("Option %s: %v", NATFlag.Name, err)
		}
		cfg.NAT = natif
	}
}

// SplitAndTrim splits input separated by a comma
// and trims excessive white space from the substrings.
func SplitAndTrim(input string) (ret []string) {
	l := strings.Split(input, ",")
	for _, r := range l {
		if r = strings.TrimSpace(r); r != "" {
			ret = append(ret, r)
		}
	}
	return ret
}

// setHTTP creates the HTTP RPC listener interface string from the set
// command line flags, returning empty if the HTTP endpoint is disabled.
func setHTTP(ctx *cli.Context, cfg *node.Config) {
	if ctx.GlobalBool(LegacyRPCEnabledFlag.Name) && cfg.HTTPHost == "" {
		log.Warn("The flag --rpc is deprecated and will be removed June 2021, please use --http")
		cfg.HTTPHost = "127.0.0.1"
		if ctx.GlobalIsSet(LegacyRPCListenAddrFlag.Name) {
			cfg.HTTPHost = ctx.GlobalString(LegacyRPCListenAddrFlag.Name)
			log.Warn("The flag --rpcaddr is deprecated and will be removed June 2021, please use --http.addr")
		}
	}
	if ctx.GlobalBool(HTTPEnabledFlag.Name) && cfg.HTTPHost == "" {
		cfg.HTTPHost = "127.0.0.1"
		if ctx.GlobalIsSet(HTTPListenAddrFlag.Name) {
			cfg.HTTPHost = ctx.GlobalString(HTTPListenAddrFlag.Name)
		}
	}

	if ctx.GlobalIsSet(LegacyRPCPortFlag.Name) {
		cfg.HTTPPort = ctx.GlobalInt(LegacyRPCPortFlag.Name)
		log.Warn("The flag --rpcport is deprecated and will be removed June 2021, please use --http.port")
	}
	if ctx.GlobalIsSet(HTTPPortFlag.Name) {
		cfg.HTTPPort = ctx.GlobalInt(HTTPPortFlag.Name)
	}

	if ctx.GlobalIsSet(LegacyRPCCORSDomainFlag.Name) {
		cfg.HTTPCors = SplitAndTrim(ctx.GlobalString(LegacyRPCCORSDomainFlag.Name))
		log.Warn("The flag --rpccorsdomain is deprecated and will be removed June 2021, please use --http.corsdomain")
	}
	if ctx.GlobalIsSet(HTTPCORSDomainFlag.Name) {
		cfg.HTTPCors = SplitAndTrim(ctx.GlobalString(HTTPCORSDomainFlag.Name))
	}

	if ctx.GlobalIsSet(LegacyRPCApiFlag.Name) {
		cfg.HTTPModules = SplitAndTrim(ctx.GlobalString(LegacyRPCApiFlag.Name))
		log.Warn("The flag --rpcapi is deprecated and will be removed June 2021, please use --http.api")
	}
	if ctx.GlobalIsSet(HTTPApiFlag.Name) {
		cfg.HTTPModules = SplitAndTrim(ctx.GlobalString(HTTPApiFlag.Name))
	}

	if ctx.GlobalIsSet(LegacyRPCVirtualHostsFlag.Name) {
		cfg.HTTPVirtualHosts = SplitAndTrim(ctx.GlobalString(LegacyRPCVirtualHostsFlag.Name))
		log.Warn("The flag --rpcvhosts is deprecated and will be removed June 2021, please use --http.vhosts")
	}
	if ctx.GlobalIsSet(HTTPVirtualHostsFlag.Name) {
		cfg.HTTPVirtualHosts = SplitAndTrim(ctx.GlobalString(HTTPVirtualHostsFlag.Name))
	}

	if ctx.GlobalIsSet(HTTPPathPrefixFlag.Name) {
		cfg.HTTPPathPrefix = ctx.GlobalString(HTTPPathPrefixFlag.Name)
	}
	if ctx.GlobalIsSet(AllowUnprotectedTxs.Name) {
		cfg.AllowUnprotectedTxs = ctx.GlobalBool(AllowUnprotectedTxs.Name)
	}
}

// setGraphQL creates the GraphQL listener interface string from the set
// command line flags, returning empty if the GraphQL endpoint is disabled.
func setGraphQL(ctx *cli.Context, cfg *node.Config) {
	if ctx.GlobalIsSet(GraphQLCORSDomainFlag.Name) {
		cfg.GraphQLCors = SplitAndTrim(ctx.GlobalString(GraphQLCORSDomainFlag.Name))
	}
	if ctx.GlobalIsSet(GraphQLVirtualHostsFlag.Name) {
		cfg.GraphQLVirtualHosts = SplitAndTrim(ctx.GlobalString(GraphQLVirtualHostsFlag.Name))
	}
}

// setWS creates the WebSocket RPC listener interface string from the set
// command line flags, returning empty if the HTTP endpoint is disabled.
func setWS(ctx *cli.Context, cfg *node.Config) {
	if ctx.GlobalBool(WSEnabledFlag.Name) && cfg.WSHost == "" {
		cfg.WSHost = "127.0.0.1"
		if ctx.GlobalIsSet(WSListenAddrFlag.Name) {
			cfg.WSHost = ctx.GlobalString(WSListenAddrFlag.Name)
		}
	}
	if ctx.GlobalIsSet(WSPortFlag.Name) {
		cfg.WSPort = ctx.GlobalInt(WSPortFlag.Name)
	}

	if ctx.GlobalIsSet(WSAllowedOriginsFlag.Name) {
		cfg.WSOrigins = SplitAndTrim(ctx.GlobalString(WSAllowedOriginsFlag.Name))
	}

	if ctx.GlobalIsSet(WSApiFlag.Name) {
		cfg.WSModules = SplitAndTrim(ctx.GlobalString(WSApiFlag.Name))
	}

	if ctx.GlobalIsSet(WSPathPrefixFlag.Name) {
		cfg.WSPathPrefix = ctx.GlobalString(WSPathPrefixFlag.Name)
	}
}

// setIPC creates an IPC path configuration from the set command line flags,
// returning an empty string if IPC was explicitly disabled, or the set path.
func setIPC(ctx *cli.Context, cfg *node.Config) {
	CheckExclusive(ctx, IPCDisabledFlag, IPCPathFlag)
	switch {
	case ctx.GlobalBool(IPCDisabledFlag.Name):
		cfg.IPCPath = ""
	case ctx.GlobalIsSet(IPCPathFlag.Name):
		cfg.IPCPath = ctx.GlobalString(IPCPathFlag.Name)
	}
}

// setLes configures the les server and ultra light client settings from the command line flags.
func setLes(ctx *cli.Context, cfg *ethconfig.Config) {
	if ctx.GlobalIsSet(LightServeFlag.Name) {
		cfg.LightServ = ctx.GlobalInt(LightServeFlag.Name)
	}
	if ctx.GlobalIsSet(LightIngressFlag.Name) {
		cfg.LightIngress = ctx.GlobalInt(LightIngressFlag.Name)
	}
	if ctx.GlobalIsSet(LightEgressFlag.Name) {
		cfg.LightEgress = ctx.GlobalInt(LightEgressFlag.Name)
	}
	if ctx.GlobalIsSet(LightMaxPeersFlag.Name) {
		cfg.LightPeers = ctx.GlobalInt(LightMaxPeersFlag.Name)
	}
	if ctx.GlobalIsSet(UltraLightServersFlag.Name) {
		cfg.UltraLightServers = strings.Split(ctx.GlobalString(UltraLightServersFlag.Name), ",")
	}
	if ctx.GlobalIsSet(UltraLightFractionFlag.Name) {
		cfg.UltraLightFraction = ctx.GlobalInt(UltraLightFractionFlag.Name)
	}
	if cfg.UltraLightFraction <= 0 && cfg.UltraLightFraction > 100 {
		log.Error("Ultra light fraction is invalid", "had", cfg.UltraLightFraction, "updated", ethconfig.Defaults.UltraLightFraction)
		cfg.UltraLightFraction = ethconfig.Defaults.UltraLightFraction
	}
	if ctx.GlobalIsSet(UltraLightOnlyAnnounceFlag.Name) {
		cfg.UltraLightOnlyAnnounce = ctx.GlobalBool(UltraLightOnlyAnnounceFlag.Name)
	}
	if ctx.GlobalIsSet(LightNoPruneFlag.Name) {
		cfg.LightNoPrune = ctx.GlobalBool(LightNoPruneFlag.Name)
	}
	if ctx.GlobalIsSet(LightNoSyncServeFlag.Name) {
		cfg.LightNoSyncServe = ctx.GlobalBool(LightNoSyncServeFlag.Name)
	}
}

// MakeDatabaseHandles raises out the number of allowed file handles per process
// for Geth and returns half of the allowance to assign to the database.
func MakeDatabaseHandles() int {
	limit, err := fdlimit.Maximum()
	if err != nil {
		Fatalf("Failed to retrieve file descriptor allowance: %v", err)
	}
	raised, err := fdlimit.Raise(uint64(limit))
	if err != nil {
		Fatalf("Failed to raise file descriptor allowance: %v", err)
	}
	return int(raised / 2) // Leave half for networking and other stuff
}

// MakeAddress converts an account specified directly as a hex encoded string or
// a key index in the key store to an internal account representation.
func MakeAddress(ks *keystore.KeyStore, account string) (accounts.Account, error) {
	// If the specified account is a valid address, return it
	if common.IsHexAddress(account) {
		return accounts.Account{Address: common.HexToAddress(account)}, nil
	}
	// Otherwise try to interpret the account as a keystore index
	index, err := strconv.Atoi(account)
	if err != nil || index < 0 {
		return accounts.Account{}, fmt.Errorf("invalid account address or index %q", account)
	}
	log.Warn("-------------------------------------------------------------------")
	log.Warn("Referring to accounts by order in the keystore folder is dangerous!")
	log.Warn("This functionality is deprecated and will be removed in the future!")
	log.Warn("Please use explicit addresses! (can search via `geth account list`)")
	log.Warn("-------------------------------------------------------------------")

	accs := ks.Accounts()
	if len(accs) <= index {
		return accounts.Account{}, fmt.Errorf("index %d higher than number of accounts %d", index, len(accs))
	}
	return accs[index], nil
}

// setEtherbase retrieves the etherbase either from the directly specified
// command line flags or from the keystore if CLI indexed.
func setEtherbase(ctx *cli.Context, ks *keystore.KeyStore, cfg *ethconfig.Config) {
	// Extract the current etherbase
	var etherbase string
	if ctx.GlobalIsSet(MinerEtherbaseFlag.Name) {
		etherbase = ctx.GlobalString(MinerEtherbaseFlag.Name)
	}
	// Convert the etherbase into an address and configure it
	if etherbase != "" {
		if ks != nil {
			account, err := MakeAddress(ks, etherbase)
			if err != nil {
				Fatalf("Invalid miner etherbase: %v", err)
			}
			cfg.Miner.Etherbase = account.Address
		} else {
			Fatalf("No etherbase configured")
		}
	}
}

// MakePasswordList reads password lines from the file specified by the global --password flag.
func MakePasswordList(ctx *cli.Context) []string {
	path := ctx.GlobalString(PasswordFileFlag.Name)
	if path == "" {
		return nil
	}
	text, err := ioutil.ReadFile(path)
	if err != nil {
		Fatalf("Failed to read password file: %v", err)
	}
	lines := strings.Split(string(text), "\n")
	// Sanitise DOS line endings.
	for i := range lines {
		lines[i] = strings.TrimRight(lines[i], "\r")
	}
	return lines
}

func SetP2PConfig(ctx *cli.Context, cfg *p2p.Config) {
	setNodeKey(ctx, cfg)
	setNAT(ctx, cfg)
	setListenAddress(ctx, cfg)
	setBootstrapNodes(ctx, cfg)
	setBootstrapNodesV5(ctx, cfg)

	lightClient := ctx.GlobalString(SyncModeFlag.Name) == "light"
	lightServer := (ctx.GlobalInt(LightServeFlag.Name) != 0)

	lightPeers := ctx.GlobalInt(LightMaxPeersFlag.Name)
	if lightClient && !ctx.GlobalIsSet(LightMaxPeersFlag.Name) {
		// dynamic default - for clients we use 1/10th of the default for servers
		lightPeers /= 10
	}

	if ctx.GlobalIsSet(MaxPeersFlag.Name) {
		cfg.MaxPeers = ctx.GlobalInt(MaxPeersFlag.Name)
		if lightServer && !ctx.GlobalIsSet(LightMaxPeersFlag.Name) {
			cfg.MaxPeers += lightPeers
		}
	} else {
		if lightServer {
			cfg.MaxPeers += lightPeers
		}
		if lightClient && ctx.GlobalIsSet(LightMaxPeersFlag.Name) && cfg.MaxPeers < lightPeers {
			cfg.MaxPeers = lightPeers
		}
	}
	if !(lightClient || lightServer) {
		lightPeers = 0
	}
	ethPeers := cfg.MaxPeers - lightPeers
	if lightClient {
		ethPeers = 0
	}
	log.Info("Maximum peer count", "ETH", ethPeers, "LES", lightPeers, "total", cfg.MaxPeers)

	if ctx.GlobalIsSet(MaxPendingPeersFlag.Name) {
		cfg.MaxPendingPeers = ctx.GlobalInt(MaxPendingPeersFlag.Name)
	}
	if ctx.GlobalIsSet(NoDiscoverFlag.Name) || lightClient {
		cfg.NoDiscovery = true
	}

	// if we're running a light client or server, force enable the v5 peer discovery
	// unless it is explicitly disabled with --nodiscover note that explicitly specifying
	// --v5disc overrides --nodiscover, in which case the later only disables v4 discovery
	forceV5Discovery := (lightClient || lightServer) && !ctx.GlobalBool(NoDiscoverFlag.Name)
	if ctx.GlobalIsSet(DiscoveryV5Flag.Name) {
		cfg.DiscoveryV5 = ctx.GlobalBool(DiscoveryV5Flag.Name)
	} else if forceV5Discovery {
		cfg.DiscoveryV5 = true
	}

	if netrestrict := ctx.GlobalString(NetrestrictFlag.Name); netrestrict != "" {
		list, err := netutil.ParseNetlist(netrestrict)
		if err != nil {
			Fatalf("Option %q: %v", NetrestrictFlag.Name, err)
		}
		cfg.NetRestrict = list
	}

	if ctx.GlobalBool(DeveloperFlag.Name) {
		// --dev mode can't use p2p networking.
		cfg.MaxPeers = 0
		cfg.ListenAddr = ":0"
		cfg.NoDiscovery = true
		cfg.DiscoveryV5 = false
	}
}

func SetQP2PConfig(ctx *cli.Context, cfg *p2p.Config) {
	setNodeKey(ctx, cfg)
	//setNAT(ctx, cfg)
	cfg.NAT = nil
	if ctx.GlobalIsSet(QuorumLightServerP2PListenPortFlag.Name) {
		cfg.ListenAddr = fmt.Sprintf(":%d", ctx.GlobalInt(QuorumLightServerP2PListenPortFlag.Name))
	}

	cfg.EnableNodePermission = ctx.GlobalIsSet(QuorumLightServerP2PPermissioningFlag.Name)

	cfg.MaxPeers = 10
	if ctx.GlobalIsSet(QuorumLightServerP2PMaxPeersFlag.Name) {
		cfg.MaxPeers = ctx.GlobalInt(QuorumLightServerP2PMaxPeersFlag.Name)
	}

	if netrestrict := ctx.GlobalString(QuorumLightServerP2PNetrestrictFlag.Name); netrestrict != "" {
		list, err := netutil.ParseNetlist(netrestrict)
		if err != nil {
			Fatalf("Option %q: %v", QuorumLightServerP2PNetrestrictFlag.Name, err)
		}
		cfg.NetRestrict = list
	}

	cfg.MaxPendingPeers = 0
	cfg.NoDiscovery = true
	cfg.DiscoveryV5 = false
	cfg.NoDial = true
}

// SetNodeConfig applies node-related command line flags to the config.
func SetNodeConfig(ctx *cli.Context, cfg *node.Config) {
	SetP2PConfig(ctx, &cfg.P2P)
	if cfg.QP2P != nil {
		SetQP2PConfig(ctx, cfg.QP2P)
	}
	setIPC(ctx, cfg)
	setHTTP(ctx, cfg)
	setGraphQL(ctx, cfg)
	setWS(ctx, cfg)
	setNodeUserIdent(ctx, cfg)
	setDataDir(ctx, cfg)
	setRaftLogDir(ctx, cfg)
	setSmartCard(ctx, cfg)

	if ctx.GlobalIsSet(ExternalSignerFlag.Name) {
		cfg.ExternalSigner = ctx.GlobalString(ExternalSignerFlag.Name)
	}

	if ctx.GlobalIsSet(KeyStoreDirFlag.Name) {
		cfg.KeyStoreDir = ctx.GlobalString(KeyStoreDirFlag.Name)
	}
	if ctx.GlobalIsSet(LightKDFFlag.Name) {
		cfg.UseLightweightKDF = ctx.GlobalBool(LightKDFFlag.Name)
	}
	if ctx.GlobalIsSet(NoUSBFlag.Name) || cfg.NoUSB {
		log.Warn("Option nousb is deprecated and USB is deactivated by default. Use --usb to enable")
	}
	if ctx.GlobalIsSet(USBFlag.Name) {
		cfg.USB = ctx.GlobalBool(USBFlag.Name)
	}
	if ctx.GlobalIsSet(InsecureUnlockAllowedFlag.Name) {
		cfg.InsecureUnlockAllowed = ctx.GlobalBool(InsecureUnlockAllowedFlag.Name)
	}

	// Quorum
	if ctx.GlobalIsSet(EnableNodePermissionFlag.Name) {
		cfg.EnableNodePermission = ctx.GlobalBool(EnableNodePermissionFlag.Name)
	}
	if ctx.GlobalIsSet(MultitenancyFlag.Name) {
		cfg.EnableMultitenancy = ctx.GlobalBool(MultitenancyFlag.Name)
	}
}

func setSmartCard(ctx *cli.Context, cfg *node.Config) {
	// Skip enabling smartcards if no path is set
	path := ctx.GlobalString(SmartCardDaemonPathFlag.Name)
	if path == "" {
		return
	}
	// Sanity check that the smartcard path is valid
	fi, err := os.Stat(path)
	if err != nil {
		log.Info("Smartcard socket not found, disabling", "err", err)
		return
	}
	if fi.Mode()&os.ModeType != os.ModeSocket {
		log.Error("Invalid smartcard daemon path", "path", path, "type", fi.Mode().String())
		return
	}
	// Smartcard daemon path exists and is a socket, enable it
	cfg.SmartCardDaemonPath = path
}

func setDataDir(ctx *cli.Context, cfg *node.Config) {
	switch {
	case ctx.GlobalIsSet(DataDirFlag.Name):
		cfg.DataDir = ctx.GlobalString(DataDirFlag.Name)
	case ctx.GlobalBool(DeveloperFlag.Name):
		cfg.DataDir = "" // unless explicitly requested, use memory databases
	case ctx.GlobalBool(RopstenFlag.Name) && cfg.DataDir == node.DefaultDataDir():
		// Maintain compatibility with older Geth configurations storing the
		// Ropsten database in `testnet` instead of `ropsten`.
		legacyPath := filepath.Join(node.DefaultDataDir(), "testnet")
		if _, err := os.Stat(legacyPath); !os.IsNotExist(err) {
			log.Warn("Using the deprecated `testnet` datadir. Future versions will store the Ropsten chain in `ropsten`.")
			cfg.DataDir = legacyPath
		} else {
			cfg.DataDir = filepath.Join(node.DefaultDataDir(), "ropsten")
		}

		cfg.DataDir = filepath.Join(node.DefaultDataDir(), "ropsten")
	case ctx.GlobalBool(RinkebyFlag.Name) && cfg.DataDir == node.DefaultDataDir():
		cfg.DataDir = filepath.Join(node.DefaultDataDir(), "rinkeby")
	case ctx.GlobalBool(GoerliFlag.Name) && cfg.DataDir == node.DefaultDataDir():
		cfg.DataDir = filepath.Join(node.DefaultDataDir(), "goerli")
	case ctx.GlobalBool(YoloV3Flag.Name) && cfg.DataDir == node.DefaultDataDir():
		cfg.DataDir = filepath.Join(node.DefaultDataDir(), "yolo-v3")
	}
	if err := SetPlugins(ctx, cfg); err != nil {
		Fatalf(err.Error())
<<<<<<< HEAD
	}
}

func setRaftLogDir(ctx *cli.Context, cfg *node.Config) {
	if ctx.GlobalIsSet(RaftLogDirFlag.Name) {
		cfg.RaftLogDir = ctx.GlobalString(RaftLogDirFlag.Name)
	} else {
		cfg.RaftLogDir = cfg.DataDir
	}
}

=======
	}
}

func setRaftLogDir(ctx *cli.Context, cfg *node.Config) {
	if ctx.GlobalIsSet(RaftLogDirFlag.Name) {
		cfg.RaftLogDir = ctx.GlobalString(RaftLogDirFlag.Name)
	} else {
		cfg.RaftLogDir = cfg.DataDir
	}
}

>>>>>>> 9c76ee9a
// Quorum
//
// Read plugin settings from --plugins flag. Overwrite settings defined in --config if any
func SetPlugins(ctx *cli.Context, cfg *node.Config) error {
	if ctx.GlobalIsSet(PluginSettingsFlag.Name) {
		// validate flag combination
		if ctx.GlobalBool(PluginSkipVerifyFlag.Name) && ctx.GlobalBool(PluginLocalVerifyFlag.Name) {
			return fmt.Errorf("only --%s or --%s must be set", PluginSkipVerifyFlag.Name, PluginLocalVerifyFlag.Name)
		}
		if !ctx.GlobalBool(PluginLocalVerifyFlag.Name) && ctx.GlobalIsSet(PluginPublicKeyFlag.Name) {
			return fmt.Errorf("--%s is required for setting --%s", PluginLocalVerifyFlag.Name, PluginPublicKeyFlag.Name)
		}
		pluginSettingsURL, err := url.Parse(ctx.GlobalString(PluginSettingsFlag.Name))
		if err != nil {
			return fmt.Errorf("plugins: Invalid URL for --%s due to %s", PluginSettingsFlag.Name, err)
		}
		var pluginSettings plugin.Settings
		r, err := urlReader(pluginSettingsURL)
		if err != nil {
			return fmt.Errorf("plugins: unable to create reader due to %s", err)
		}
		defer func() {
			_ = r.Close()
		}()
		if err := json.NewDecoder(r).Decode(&pluginSettings); err != nil {
			return fmt.Errorf("plugins: unable to parse settings due to %s", err)
		}
		pluginSettings.SetDefaults()
		cfg.Plugins = &pluginSettings
	}
	return nil
}

func urlReader(u *url.URL) (io.ReadCloser, error) {
	s := u.Scheme
	switch s {
	case "file":
		return os.Open(filepath.Join(u.Host, u.Path))
	}
	return nil, fmt.Errorf("unsupported scheme %s", s)
}

func setGPO(ctx *cli.Context, cfg *gasprice.Config, light bool) {
	// If we are running the light client, apply another group
	// settings for gas oracle.
	if light {
		cfg.Blocks = ethconfig.LightClientGPO.Blocks
		cfg.Percentile = ethconfig.LightClientGPO.Percentile
	}
	if ctx.GlobalIsSet(GpoBlocksFlag.Name) {
		cfg.Blocks = ctx.GlobalInt(GpoBlocksFlag.Name)
	}
	if ctx.GlobalIsSet(GpoPercentileFlag.Name) {
		cfg.Percentile = ctx.GlobalInt(GpoPercentileFlag.Name)
	}
	if ctx.GlobalIsSet(GpoMaxGasPriceFlag.Name) {
		cfg.MaxPrice = big.NewInt(ctx.GlobalInt64(GpoMaxGasPriceFlag.Name))
	}
}

func setTxPool(ctx *cli.Context, cfg *core.TxPoolConfig) {
	if ctx.GlobalIsSet(TxPoolLocalsFlag.Name) {
		locals := strings.Split(ctx.GlobalString(TxPoolLocalsFlag.Name), ",")
		for _, account := range locals {
			if trimmed := strings.TrimSpace(account); !common.IsHexAddress(trimmed) {
				Fatalf("Invalid account in --txpool.locals: %s", trimmed)
			} else {
				cfg.Locals = append(cfg.Locals, common.HexToAddress(account))
			}
		}
	}
	if ctx.GlobalIsSet(TxPoolNoLocalsFlag.Name) {
		cfg.NoLocals = ctx.GlobalBool(TxPoolNoLocalsFlag.Name)
	}
	if ctx.GlobalIsSet(TxPoolJournalFlag.Name) {
		cfg.Journal = ctx.GlobalString(TxPoolJournalFlag.Name)
	}
	if ctx.GlobalIsSet(TxPoolRejournalFlag.Name) {
		cfg.Rejournal = ctx.GlobalDuration(TxPoolRejournalFlag.Name)
	}
	if ctx.GlobalIsSet(TxPoolPriceLimitFlag.Name) {
		cfg.PriceLimit = ctx.GlobalUint64(TxPoolPriceLimitFlag.Name)
	}
	if ctx.GlobalIsSet(TxPoolPriceBumpFlag.Name) {
		cfg.PriceBump = ctx.GlobalUint64(TxPoolPriceBumpFlag.Name)
	}
	if ctx.GlobalIsSet(TxPoolAccountSlotsFlag.Name) {
		cfg.AccountSlots = ctx.GlobalUint64(TxPoolAccountSlotsFlag.Name)
	}
	if ctx.GlobalIsSet(TxPoolGlobalSlotsFlag.Name) {
		cfg.GlobalSlots = ctx.GlobalUint64(TxPoolGlobalSlotsFlag.Name)
	}
	if ctx.GlobalIsSet(TxPoolAccountQueueFlag.Name) {
		cfg.AccountQueue = ctx.GlobalUint64(TxPoolAccountQueueFlag.Name)
	}
	if ctx.GlobalIsSet(TxPoolGlobalQueueFlag.Name) {
		cfg.GlobalQueue = ctx.GlobalUint64(TxPoolGlobalQueueFlag.Name)
	}
	if ctx.GlobalIsSet(TxPoolLifetimeFlag.Name) {
		cfg.Lifetime = ctx.GlobalDuration(TxPoolLifetimeFlag.Name)
	}
}

func setEthash(ctx *cli.Context, cfg *ethconfig.Config) {
	if ctx.GlobalIsSet(EthashCacheDirFlag.Name) {
		cfg.Ethash.CacheDir = ctx.GlobalString(EthashCacheDirFlag.Name)
	}
	if ctx.GlobalIsSet(EthashDatasetDirFlag.Name) {
		cfg.Ethash.DatasetDir = ctx.GlobalString(EthashDatasetDirFlag.Name)
	}
	if ctx.GlobalIsSet(EthashCachesInMemoryFlag.Name) {
		cfg.Ethash.CachesInMem = ctx.GlobalInt(EthashCachesInMemoryFlag.Name)
	}
	if ctx.GlobalIsSet(EthashCachesOnDiskFlag.Name) {
		cfg.Ethash.CachesOnDisk = ctx.GlobalInt(EthashCachesOnDiskFlag.Name)
	}
	if ctx.GlobalIsSet(EthashCachesLockMmapFlag.Name) {
		cfg.Ethash.CachesLockMmap = ctx.GlobalBool(EthashCachesLockMmapFlag.Name)
	}
	if ctx.GlobalIsSet(EthashDatasetsInMemoryFlag.Name) {
		cfg.Ethash.DatasetsInMem = ctx.GlobalInt(EthashDatasetsInMemoryFlag.Name)
	}
	if ctx.GlobalIsSet(EthashDatasetsOnDiskFlag.Name) {
		cfg.Ethash.DatasetsOnDisk = ctx.GlobalInt(EthashDatasetsOnDiskFlag.Name)
	}
	if ctx.GlobalIsSet(EthashDatasetsLockMmapFlag.Name) {
		cfg.Ethash.DatasetsLockMmap = ctx.GlobalBool(EthashDatasetsLockMmapFlag.Name)
	}
}

func setMiner(ctx *cli.Context, cfg *miner.Config) {
	if ctx.GlobalIsSet(MinerNotifyFlag.Name) {
		cfg.Notify = strings.Split(ctx.GlobalString(MinerNotifyFlag.Name), ",")
	}
	cfg.NotifyFull = ctx.GlobalBool(MinerNotifyFullFlag.Name)
	if ctx.GlobalIsSet(MinerExtraDataFlag.Name) {
		cfg.ExtraData = []byte(ctx.GlobalString(MinerExtraDataFlag.Name))
	}
	if ctx.GlobalIsSet(MinerGasTargetFlag.Name) {
		cfg.GasFloor = ctx.GlobalUint64(MinerGasTargetFlag.Name)
	}
	if ctx.GlobalIsSet(MinerGasLimitFlag.Name) {
		cfg.GasCeil = ctx.GlobalUint64(MinerGasLimitFlag.Name)
	}
	if ctx.GlobalIsSet(MinerGasPriceFlag.Name) {
		cfg.GasPrice = GlobalBig(ctx, MinerGasPriceFlag.Name)
	}
	if ctx.GlobalIsSet(MinerRecommitIntervalFlag.Name) {
		cfg.Recommit = ctx.GlobalDuration(MinerRecommitIntervalFlag.Name)
	}
	if ctx.GlobalIsSet(MinerNoVerfiyFlag.Name) {
		cfg.Noverify = ctx.GlobalBool(MinerNoVerfiyFlag.Name)
	}
	if ctx.GlobalIsSet(AllowedFutureBlockTimeFlag.Name) {
		cfg.AllowedFutureBlockTime = ctx.GlobalUint64(AllowedFutureBlockTimeFlag.Name) //Quorum
	}
}

func setAuthorizationList(ctx *cli.Context, cfg *ethconfig.Config) {
	authorizationList := ctx.GlobalString(AuthorizationListFlag.Name)
	if authorizationList == "" {
		authorizationList = ctx.GlobalString(DeprecatedAuthorizationListFlag.Name)
		if authorizationList != "" {
			log.Warn("The flag --whitelist is deprecated and will be removed in the future, please use --authorizationlist")
		}
	}
	if authorizationList == "" {
		return
	}
	cfg.AuthorizationList = make(map[uint64]common.Hash)
	for _, entry := range strings.Split(authorizationList, ",") {
		parts := strings.Split(entry, "=")
		if len(parts) != 2 {
			Fatalf("Invalid authorized entry: %s", entry)
		}
		number, err := strconv.ParseUint(parts[0], 0, 64)
		if err != nil {
			Fatalf("Invalid authorized block number %s: %v", parts[0], err)
		}
		var hash common.Hash
		if err = hash.UnmarshalText([]byte(parts[1])); err != nil {
			Fatalf("Invalid authorized hash %s: %v", parts[1], err)
		}
		cfg.AuthorizationList[number] = hash
<<<<<<< HEAD
	}
}

// Quorum
func setIstanbul(ctx *cli.Context, cfg *eth.Config) {
	if ctx.GlobalIsSet(IstanbulRequestTimeoutFlag.Name) {
		log.Warn("WARNING: The flag --istanbul.requesttimeout is deprecated and will be removed in the future, please use ibft.requesttimeoutseconds on genesis file")
		cfg.Istanbul.RequestTimeout = ctx.GlobalUint64(IstanbulRequestTimeoutFlag.Name)
	}
	if ctx.GlobalIsSet(IstanbulBlockPeriodFlag.Name) {
		log.Warn("WARNING: The flag --istanbul.blockperiod is deprecated and will be removed in the future, please use ibft.blockperiodseconds on genesis file")
		cfg.Istanbul.BlockPeriod = ctx.GlobalUint64(IstanbulBlockPeriodFlag.Name)
	}
}

=======
	}
}

// Quorum
func setIstanbul(ctx *cli.Context, cfg *eth.Config) {
	if ctx.GlobalIsSet(IstanbulRequestTimeoutFlag.Name) {
		log.Warn("WARNING: The flag --istanbul.requesttimeout is deprecated and will be removed in the future, please use ibft.requesttimeoutseconds on genesis file")
		cfg.Istanbul.RequestTimeout = ctx.GlobalUint64(IstanbulRequestTimeoutFlag.Name)
	}
	if ctx.GlobalIsSet(IstanbulBlockPeriodFlag.Name) {
		log.Warn("WARNING: The flag --istanbul.blockperiod is deprecated and will be removed in the future, please use ibft.blockperiodseconds on genesis file")
		cfg.Istanbul.BlockPeriod = ctx.GlobalUint64(IstanbulBlockPeriodFlag.Name)
	}
}

>>>>>>> 9c76ee9a
func setRaft(ctx *cli.Context, cfg *eth.Config) {
	cfg.RaftMode = ctx.GlobalBool(RaftModeFlag.Name)
}

func setQuorumConfig(ctx *cli.Context, cfg *eth.Config) error {
	cfg.EVMCallTimeOut = time.Duration(ctx.GlobalInt(EVMCallTimeOutFlag.Name)) * time.Second
	cfg.QuorumChainConfig = core.NewQuorumChainConfig(ctx.GlobalBool(MultitenancyFlag.Name),
		ctx.GlobalBool(RevertReasonFlag.Name), ctx.GlobalBool(QuorumEnablePrivacyMarker.Name),
		ctx.GlobalBool(QuorumEnablePrivateTrieCache.Name))
	setIstanbul(ctx, cfg)
	setRaft(ctx, cfg)
	return nil
}

// CheckExclusive verifies that only a single instance of the provided flags was
// set by the user. Each flag might optionally be followed by a string type to
// specialize it further.
func CheckExclusive(ctx *cli.Context, args ...interface{}) {
	set := make([]string, 0, 1)
	for i := 0; i < len(args); i++ {
		// Make sure the next argument is a flag and skip if not set
		flag, ok := args[i].(cli.Flag)
		if !ok {
			panic(fmt.Sprintf("invalid argument, not cli.Flag type: %T", args[i]))
		}
		// Check if next arg extends current and expand its name if so
		name := flag.GetName()

		if i+1 < len(args) {
			switch option := args[i+1].(type) {
			case string:
				// Extended flag check, make sure value set doesn't conflict with passed in option
				if ctx.GlobalString(flag.GetName()) == option {
					name += "=" + option
					set = append(set, "--"+name)
				}
				// shift arguments and continue
				i++
				continue

			case cli.Flag:
			default:
				panic(fmt.Sprintf("invalid argument, not cli.Flag or string extension: %T", args[i+1]))
			}
		}
		// Mark the flag if it's set
		if ctx.GlobalIsSet(flag.GetName()) {
			set = append(set, "--"+name)
		}
	}
	if len(set) > 1 {
		Fatalf("Flags %v can't be used at the same time", strings.Join(set, ", "))
	}
}

func SetQLightConfig(ctx *cli.Context, nodeCfg *node.Config, ethCfg *ethconfig.Config) {
	if ctx.GlobalIsSet(QuorumLightServerFlag.Name) {
		ethCfg.QuorumLightServer = ctx.GlobalBool(QuorumLightServerFlag.Name)
	}

	if ethCfg.QuorumLightServer {
		if nodeCfg.QP2P == nil {
			nodeCfg.QP2P = &p2p.Config{
				ListenAddr:  ":30305",
				MaxPeers:    10,
				NAT:         nil,
				NoDial:      true,
				NoDiscovery: true,
			}
			SetQP2PConfig(ctx, nodeCfg.QP2P)
		}
	} else {
		nodeCfg.QP2P = nil
	}

	ethCfg.QuorumLightClient = &ethconfig.QuorumLightClient{}
	if ctx.GlobalIsSet(QuorumLightClientFlag.Name) {
		ethCfg.QuorumLightClient.Use = ctx.GlobalBool(QuorumLightClientFlag.Name)
	}

	if len(ethCfg.QuorumLightClient.PSI) == 0 {
		ethCfg.QuorumLightClient.PSI = "private"
	}
	if ctx.GlobalIsSet(QuorumLightClientPSIFlag.Name) {
		ethCfg.QuorumLightClient.PSI = ctx.GlobalString(QuorumLightClientPSIFlag.Name)
	}

	if ctx.GlobalIsSet(QuorumLightClientTokenEnabledFlag.Name) {
		ethCfg.QuorumLightClient.TokenEnabled = ctx.GlobalBool(QuorumLightClientTokenEnabledFlag.Name)
	}

	if ctx.GlobalIsSet(QuorumLightClientTokenValueFlag.Name) {
		ethCfg.QuorumLightClient.TokenValue = ctx.GlobalString(QuorumLightClientTokenValueFlag.Name)
	}

	if len(ethCfg.QuorumLightClient.TokenManagement) == 0 {
		ethCfg.QuorumLightClient.TokenManagement = "client-security-plugin"
	}
	if ctx.GlobalIsSet(QuorumLightClientTokenManagementFlag.Name) {
		ethCfg.QuorumLightClient.TokenManagement = ctx.GlobalString(QuorumLightClientTokenManagementFlag.Name)
	}
	if !isValidTokenManagement(ethCfg.QuorumLightClient.TokenManagement) {
		Fatalf("Invalid value specified '%s' for flag '%s'.", ethCfg.QuorumLightClient.TokenManagement, QuorumLightClientTokenManagementFlag.Name)
	}

	if ctx.GlobalIsSet(QuorumLightClientRPCTLSFlag.Name) {
		ethCfg.QuorumLightClient.RPCTLS = ctx.GlobalBool(QuorumLightClientRPCTLSFlag.Name)
	}

	if ctx.GlobalIsSet(QuorumLightClientRPCTLSCACertFlag.Name) {
		ethCfg.QuorumLightClient.RPCTLSCACert = ctx.GlobalString(QuorumLightClientRPCTLSCACertFlag.Name)
	}

	if ctx.GlobalIsSet(QuorumLightClientRPCTLSInsecureSkipVerifyFlag.Name) {
		ethCfg.QuorumLightClient.RPCTLSInsecureSkipVerify = ctx.GlobalBool(QuorumLightClientRPCTLSInsecureSkipVerifyFlag.Name)
	}

	if ctx.GlobalIsSet(QuorumLightClientRPCTLSCertFlag.Name) && ctx.GlobalIsSet(QuorumLightClientRPCTLSKeyFlag.Name) {
		ethCfg.QuorumLightClient.RPCTLSCert = ctx.GlobalString(QuorumLightClientRPCTLSCertFlag.Name)
		ethCfg.QuorumLightClient.RPCTLSKey = ctx.GlobalString(QuorumLightClientRPCTLSKeyFlag.Name)
	} else if ctx.GlobalIsSet(QuorumLightClientRPCTLSCertFlag.Name) {
		Fatalf("'%s' specified without specifying '%s'", QuorumLightClientRPCTLSCertFlag.Name, QuorumLightClientRPCTLSKeyFlag.Name)
	} else if ctx.GlobalIsSet(QuorumLightClientRPCTLSKeyFlag.Name) {
		Fatalf("'%s' specified without specifying '%s'", QuorumLightClientRPCTLSKeyFlag.Name, QuorumLightClientRPCTLSCertFlag.Name)
	}

	if ctx.GlobalIsSet(QuorumLightClientServerNodeRPCFlag.Name) {
		ethCfg.QuorumLightClient.ServerNodeRPC = ctx.GlobalString(QuorumLightClientServerNodeRPCFlag.Name)
	}

	if ctx.GlobalIsSet(QuorumLightClientServerNodeFlag.Name) {
		ethCfg.QuorumLightClient.ServerNode = ctx.GlobalString(QuorumLightClientServerNodeFlag.Name)
		// This is already done in geth/config - before the node.New invocation (at which point the StaticNodes is already copied)
		//stack.Config().P2P.StaticNodes = []*enode.Node{enode.MustParse(ethCfg.QuorumLightClientServerNode)}
	}

	if ethCfg.QuorumLightClient.Enabled() {
		if ctx.GlobalBool(MiningEnabledFlag.Name) {
			Fatalf("QLight clients do not support mining")
		}
		if len(ethCfg.QuorumLightClient.ServerNode) == 0 {
			Fatalf("Please specify the '%s' when running a qlight client.", QuorumLightClientServerNodeFlag.Name)
		}
		if len(ethCfg.QuorumLightClient.ServerNodeRPC) == 0 {
			Fatalf("Please specify the '%s' when running a qlight client.", QuorumLightClientServerNodeRPCFlag.Name)
		}

		nodeCfg.P2P.StaticNodes = []*enode.Node{enode.MustParse(ethCfg.QuorumLightClient.ServerNode)}
		log.Info("The node is configured to run as a qlight client. 'maxpeers' is overridden to `1` and the P2P listener is disabled.")
		nodeCfg.P2P.MaxPeers = 1
		// force the qlight client node to disable the local P2P listener
		nodeCfg.P2P.ListenAddr = ""
	}
}

// SetEthConfig applies eth-related command line flags to the config.
func SetEthConfig(ctx *cli.Context, stack *node.Node, cfg *ethconfig.Config) {
	// Avoid conflicting network flags
	CheckExclusive(ctx, MainnetFlag, DeveloperFlag, RopstenFlag, RinkebyFlag, GoerliFlag, YoloV3Flag)
	CheckExclusive(ctx, LightServeFlag, SyncModeFlag, "light")
	CheckExclusive(ctx, DeveloperFlag, ExternalSignerFlag) // Can't use both ephemeral unlocked and external signer
	if ctx.GlobalString(GCModeFlag.Name) == "archive" && ctx.GlobalUint64(TxLookupLimitFlag.Name) != 0 {
		ctx.GlobalSet(TxLookupLimitFlag.Name, "0")
		log.Warn("Disable transaction unindexing for archive node")
	}
	if ctx.GlobalIsSet(LightServeFlag.Name) && ctx.GlobalUint64(TxLookupLimitFlag.Name) != 0 {
		log.Warn("LES server cannot serve old transaction status and cannot connect below les/4 protocol version if transaction lookup index is limited")
	}
	var ks *keystore.KeyStore
	if keystores := stack.AccountManager().Backends(keystore.KeyStoreType); len(keystores) > 0 {
		ks = keystores[0].(*keystore.KeyStore)
	}
	setEtherbase(ctx, ks, cfg)
	setGPO(ctx, &cfg.GPO, ctx.GlobalString(SyncModeFlag.Name) == "light")
	setTxPool(ctx, &cfg.TxPool)
	setEthash(ctx, cfg)
	setMiner(ctx, &cfg.Miner)
	setAuthorizationList(ctx, cfg)
	setLes(ctx, cfg)

	// Cap the cache allowance and tune the garbage collector
	mem, err := gopsutil.VirtualMemory()
	if err == nil {
		if 32<<(^uintptr(0)>>63) == 32 && mem.Total > 2*1024*1024*1024 {
			log.Warn("Lowering memory allowance on 32bit arch", "available", mem.Total/1024/1024, "addressable", 2*1024)
			mem.Total = 2 * 1024 * 1024 * 1024
		}
		allowance := int(mem.Total / 1024 / 1024 / 3)
		if cache := ctx.GlobalInt(CacheFlag.Name); cache > allowance {
			log.Warn("Sanitizing cache to Go's GC limits", "provided", cache, "updated", allowance)
			ctx.GlobalSet(CacheFlag.Name, strconv.Itoa(allowance))
		}
	}
	// Ensure Go's GC ignores the database cache for trigger percentage
	cache := ctx.GlobalInt(CacheFlag.Name)
	gogc := math.Max(20, math.Min(100, 100/(float64(cache)/1024)))

	log.Debug("Sanitizing Go's GC trigger", "percent", int(gogc))
	godebug.SetGCPercent(int(gogc))

	// Quorum
	err = setQuorumConfig(ctx, cfg)
	if err != nil {
		Fatalf("Quorum configuration has an error: %v", err)
	}

	if ctx.GlobalIsSet(SyncModeFlag.Name) {
		cfg.SyncMode = *GlobalTextMarshaler(ctx, SyncModeFlag.Name).(*downloader.SyncMode)
	}

	// Quorum
	if cfg.QuorumLightClient.Enabled() && cfg.SyncMode != downloader.FullSync {
		Fatalf("Only the 'full' syncmode is supported for the qlight client.")
	}
	// End Quorum

	if ctx.GlobalIsSet(NetworkIdFlag.Name) {
		cfg.NetworkId = ctx.GlobalUint64(NetworkIdFlag.Name)
	}
	if ctx.GlobalIsSet(CacheFlag.Name) || ctx.GlobalIsSet(CacheDatabaseFlag.Name) {
		cfg.DatabaseCache = ctx.GlobalInt(CacheFlag.Name) * ctx.GlobalInt(CacheDatabaseFlag.Name) / 100
	}
	cfg.DatabaseHandles = MakeDatabaseHandles()
	if ctx.GlobalIsSet(AncientFlag.Name) {
		cfg.DatabaseFreezer = ctx.GlobalString(AncientFlag.Name)
	}

	if gcmode := ctx.GlobalString(GCModeFlag.Name); gcmode != "full" && gcmode != "archive" {
		Fatalf("--%s must be either 'full' or 'archive'", GCModeFlag.Name)
	}
	if ctx.GlobalIsSet(GCModeFlag.Name) {
		cfg.NoPruning = ctx.GlobalString(GCModeFlag.Name) == "archive"
	}
	if ctx.GlobalIsSet(CacheNoPrefetchFlag.Name) {
		cfg.NoPrefetch = ctx.GlobalBool(CacheNoPrefetchFlag.Name)
	}
	// Read the value from the flag no matter if it's set or not.
	cfg.Preimages = ctx.GlobalBool(CachePreimagesFlag.Name)
	if true || cfg.NoPruning && !cfg.Preimages { // TODO: Quorum; force preimages for contract extension and dump of states compatibility, until a fix is found
		cfg.Preimages = true
		log.Info("Enabling recording of key preimages since archive mode is used")
	}
	if ctx.GlobalIsSet(TxLookupLimitFlag.Name) {
		cfg.TxLookupLimit = ctx.GlobalUint64(TxLookupLimitFlag.Name)
	}
	if ctx.GlobalIsSet(CacheFlag.Name) || ctx.GlobalIsSet(CacheTrieFlag.Name) {
		cfg.TrieCleanCache = ctx.GlobalInt(CacheFlag.Name) * ctx.GlobalInt(CacheTrieFlag.Name) / 100
	}
	if ctx.GlobalIsSet(CacheTrieJournalFlag.Name) {
		cfg.TrieCleanCacheJournal = ctx.GlobalString(CacheTrieJournalFlag.Name)
	}
	if ctx.GlobalIsSet(CacheTrieRejournalFlag.Name) {
		cfg.TrieCleanCacheRejournal = ctx.GlobalDuration(CacheTrieRejournalFlag.Name)
	}
	if ctx.GlobalIsSet(CacheFlag.Name) || ctx.GlobalIsSet(CacheGCFlag.Name) {
		cfg.TrieDirtyCache = ctx.GlobalInt(CacheFlag.Name) * ctx.GlobalInt(CacheGCFlag.Name) / 100
	}
	if ctx.GlobalIsSet(CacheFlag.Name) || ctx.GlobalIsSet(CacheSnapshotFlag.Name) {
		cfg.SnapshotCache = ctx.GlobalInt(CacheFlag.Name) * ctx.GlobalInt(CacheSnapshotFlag.Name) / 100
	}
	if !ctx.GlobalBool(SnapshotFlag.Name) {
		// If snap-sync is requested, this flag is also required
		if cfg.SyncMode == downloader.SnapSync {
			log.Info("Snap sync requested, enabling --snapshot")
		} else {
			cfg.TrieCleanCache += cfg.SnapshotCache
			cfg.SnapshotCache = 0 // Disabled
		}
	}
	if ctx.GlobalIsSet(DocRootFlag.Name) {
		cfg.DocRoot = ctx.GlobalString(DocRootFlag.Name)
	}
	if ctx.GlobalIsSet(VMEnableDebugFlag.Name) {
		// TODO(fjl): force-enable this in --dev mode
		cfg.EnablePreimageRecording = ctx.GlobalBool(VMEnableDebugFlag.Name)
	}

	if ctx.GlobalIsSet(EWASMInterpreterFlag.Name) {
		cfg.EWASMInterpreter = ctx.GlobalString(EWASMInterpreterFlag.Name)
	}

	if ctx.GlobalIsSet(EVMInterpreterFlag.Name) {
		cfg.EVMInterpreter = ctx.GlobalString(EVMInterpreterFlag.Name)
	}
	if ctx.GlobalIsSet(RPCGlobalGasCapFlag.Name) {
		cfg.RPCGasCap = ctx.GlobalUint64(RPCGlobalGasCapFlag.Name)
	}
	if cfg.RPCGasCap != 0 {
		log.Info("Set global gas cap", "cap", cfg.RPCGasCap)
	} else {
		log.Info("Global gas cap disabled")
	}
	if ctx.GlobalIsSet(RPCGlobalTxFeeCapFlag.Name) {
		cfg.RPCTxFeeCap = ctx.GlobalFloat64(RPCGlobalTxFeeCapFlag.Name)
	}
	if ctx.GlobalIsSet(NoDiscoverFlag.Name) {
		cfg.EthDiscoveryURLs, cfg.SnapDiscoveryURLs = []string{}, []string{}
	} else if ctx.GlobalIsSet(DNSDiscoveryFlag.Name) {
		urls := ctx.GlobalString(DNSDiscoveryFlag.Name)
		if urls == "" {
			cfg.EthDiscoveryURLs = []string{}
		} else {
			cfg.EthDiscoveryURLs = SplitAndTrim(urls)
		}
	}

	// set immutability threshold in config
	params.SetQuorumImmutabilityThreshold(ctx.GlobalInt(QuorumImmutabilityThreshold.Name))

	// Override any default configs for hard coded networks.
	switch {
	case ctx.GlobalBool(MainnetFlag.Name):
		if !ctx.GlobalIsSet(NetworkIdFlag.Name) {
			cfg.NetworkId = 1
		}
		cfg.Genesis = core.DefaultGenesisBlock()
		SetDNSDiscoveryDefaults(cfg, params.MainnetGenesisHash)
	case ctx.GlobalBool(RopstenFlag.Name):
		if !ctx.GlobalIsSet(NetworkIdFlag.Name) {
			cfg.NetworkId = 3
		}
		cfg.Genesis = core.DefaultRopstenGenesisBlock()
		SetDNSDiscoveryDefaults(cfg, params.RopstenGenesisHash)
	case ctx.GlobalBool(RinkebyFlag.Name):
		if !ctx.GlobalIsSet(NetworkIdFlag.Name) {
			cfg.NetworkId = 4
		}
		cfg.Genesis = core.DefaultRinkebyGenesisBlock()
		SetDNSDiscoveryDefaults(cfg, params.RinkebyGenesisHash)
	case ctx.GlobalBool(GoerliFlag.Name):
		if !ctx.GlobalIsSet(NetworkIdFlag.Name) {
			cfg.NetworkId = 5
		}
		cfg.Genesis = core.DefaultGoerliGenesisBlock()
		SetDNSDiscoveryDefaults(cfg, params.GoerliGenesisHash)
	case ctx.GlobalBool(YoloV3Flag.Name):
		if !ctx.GlobalIsSet(NetworkIdFlag.Name) {
			cfg.NetworkId = new(big.Int).SetBytes([]byte("yolov3x")).Uint64() // "yolov3x"
		}
		cfg.Genesis = core.DefaultYoloV3GenesisBlock()
	case ctx.GlobalBool(DeveloperFlag.Name):
		if !ctx.GlobalIsSet(NetworkIdFlag.Name) {
			cfg.NetworkId = 1337
		}
		// Create new developer account or reuse existing one
		var (
			developer  accounts.Account
			passphrase string
			err        error
		)
		if list := MakePasswordList(ctx); len(list) > 0 {
			// Just take the first value. Although the function returns a possible multiple values and
			// some usages iterate through them as attempts, that doesn't make sense in this setting,
			// when we're definitely concerned with only one account.
			passphrase = list[0]
		}
		// setEtherbase has been called above, configuring the miner address from command line flags.
		if cfg.Miner.Etherbase != (common.Address{}) {
			developer = accounts.Account{Address: cfg.Miner.Etherbase}
		} else if accs := ks.Accounts(); len(accs) > 0 {
			developer = ks.Accounts()[0]
		} else {
			developer, err = ks.NewAccount(passphrase)
			if err != nil {
				Fatalf("Failed to create developer account: %v", err)
			}
		}
		if err := ks.Unlock(developer, passphrase); err != nil {
			Fatalf("Failed to unlock developer account: %v", err)
		}
		log.Info("Using developer account", "address", developer.Address)

		// Create a new developer genesis block or reuse existing one
		cfg.Genesis = core.DeveloperGenesisBlock(uint64(ctx.GlobalInt(DeveloperPeriodFlag.Name)), developer.Address)
		if ctx.GlobalIsSet(DataDirFlag.Name) {
			// Check if we have an already initialized chain and fall back to
			// that if so. Otherwise we need to generate a new genesis spec.
			chaindb := MakeChainDatabase(ctx, stack, true)
			if rawdb.ReadCanonicalHash(chaindb, 0) != (common.Hash{}) {
				cfg.Genesis = nil // fallback to db content
			}
			chaindb.Close()
		}
		if !ctx.GlobalIsSet(MinerGasPriceFlag.Name) {
			cfg.Miner.GasPrice = big.NewInt(1)
		}
	default:
		if cfg.NetworkId == 1 {
			SetDNSDiscoveryDefaults(cfg, params.MainnetGenesisHash)
		}
	}
}

// SetDNSDiscoveryDefaults configures DNS discovery with the given URL if
// no URLs are set.
func SetDNSDiscoveryDefaults(cfg *ethconfig.Config, genesis common.Hash) {
	if cfg.EthDiscoveryURLs != nil {
		return // already set through flags/config
	}
	protocol := "all"
	if cfg.SyncMode == downloader.LightSync {
		protocol = "les"
	}
	if url := params.KnownDNSNetwork(genesis, protocol); url != "" {
		cfg.EthDiscoveryURLs = []string{url}
	}
	if cfg.SyncMode == downloader.SnapSync {
		if url := params.KnownDNSNetwork(genesis, "snap"); url != "" {
			cfg.SnapDiscoveryURLs = []string{url}
		}
	}
}

// RegisterEthService adds an Ethereum client to the stack.
// Quorum => returns also the ethereum service which is used by the raft service
func RegisterEthService(stack *node.Node, cfg *ethconfig.Config) (ethapi.Backend, *eth.Ethereum) {
	if cfg.SyncMode == downloader.LightSync {
		backend, err := les.New(stack, cfg)
		if err != nil {
			Fatalf("Failed to register the Ethereum service: %v", err)
		}
		stack.RegisterAPIs(tracers.APIs(backend.ApiBackend))
		return backend.ApiBackend, nil
	}
<<<<<<< HEAD
=======

	// Quorum
	client, err := stack.Attach()
	if err != nil {
		Fatalf("Failed to attach to self: %v", err)
	}
	cfg.Istanbul.Client = ethclient.NewClient(client)
	// End Quorum

>>>>>>> 9c76ee9a
	backend, err := eth.New(stack, cfg)
	if err != nil {
		Fatalf("Failed to register the Ethereum service: %v", err)
	}
	if cfg.LightServ > 0 {
		_, err := les.NewLesServer(stack, backend, cfg)
		if err != nil {
			Fatalf("Failed to create the LES server: %v", err)
		}
	}
	stack.RegisterAPIs(tracers.APIs(backend.APIBackend))
	return backend.APIBackend, backend
}

// RegisterEthStatsService configures the Ethereum Stats daemon and adds it to
// the given node.
func RegisterEthStatsService(stack *node.Node, backend ethapi.Backend, url string) {
	if err := ethstats.New(stack, backend, backend.Engine(), url); err != nil {
		Fatalf("Failed to register the Ethereum Stats service: %v", err)
	}
}

// RegisterGraphQLService is a utility function to construct a new service and register it against a node.
func RegisterGraphQLService(stack *node.Node, backend ethapi.Backend, cfg node.Config) {
	if err := graphql.New(stack, backend, cfg.GraphQLCors, cfg.GraphQLVirtualHosts); err != nil {
		Fatalf("Failed to register the GraphQL service: %v", err)
	}
}

// Quorum
//
// Register plugin manager as a service in geth
func RegisterPluginService(stack *node.Node, cfg *node.Config, skipVerify bool, localVerify bool, publicKey string) {
	// ricardolyn: I can't adapt this Plugin Service construction to the new approach as there are circular dependencies between Node and Plugin
	if err := cfg.ResolvePluginBaseDir(); err != nil {
		Fatalf("plugins: unable to resolve plugin base dir due to %s", err)
	}
	pluginManager, err := plugin.NewPluginManager(cfg.UserIdent, cfg.Plugins, skipVerify, localVerify, publicKey)
	if err != nil {
		Fatalf("plugins: Failed to register the Plugins service: %v", err)
	}
	stack.SetPluginManager(pluginManager)
	stack.RegisterAPIs(pluginManager.APIs())
	stack.RegisterLifecycle(pluginManager)
	log.Info("plugin service registered")
}

// Configure smart-contract-based permissioning service
func RegisterPermissionService(stack *node.Node, useDns bool, chainID *big.Int) {
	permissionConfig, err := types.ParsePermissionConfig(stack.DataDir())
	if err != nil {
		Fatalf("loading of %s failed due to %v", params.PERMISSION_MODEL_CONFIG, err)
	}
	// start the permissions management service
	_, err = permission.NewQuorumPermissionCtrl(stack, &permissionConfig, useDns, chainID)
	if err != nil {
		Fatalf("failed to load the permission contracts as given in %s due to %v", params.PERMISSION_MODEL_CONFIG, err)
	}
	log.Info("permission service registered")
}

func RegisterRaftService(stack *node.Node, ctx *cli.Context, nodeCfg *node.Config, ethService *eth.Ethereum) {
	blockTimeMillis := ctx.GlobalInt(RaftBlockTimeFlag.Name)
	raftLogDir := nodeCfg.RaftLogDir // default value is set either 'datadir' or 'raftlogdir'
	joinExistingId := ctx.GlobalInt(RaftJoinExistingFlag.Name)
	useDns := ctx.GlobalBool(RaftDNSEnabledFlag.Name)
	raftPort := uint16(ctx.GlobalInt(RaftPortFlag.Name))

	privkey := nodeCfg.NodeKey()
	strId := enode.PubkeyToIDV4(&privkey.PublicKey).String()
	blockTimeNanos := time.Duration(blockTimeMillis) * time.Millisecond
	peers := nodeCfg.StaticNodes()

	var myId uint16
	var joinExisting bool

	if joinExistingId > 0 {
		myId = uint16(joinExistingId)
		joinExisting = true
	} else if len(peers) == 0 {
		Fatalf("Raft-based consensus requires either (1) an initial peers list (in static-nodes.json) including this enode hash (%v), or (2) the flag --raftjoinexisting RAFT_ID, where RAFT_ID has been issued by an existing cluster member calling `raft.addPeer(ENODE_ID)` with an enode ID containing this node's enode hash.", strId)
	} else {
		peerIds := make([]string, len(peers))

		for peerIdx, peer := range peers {
			if !peer.HasRaftPort() {
				Fatalf("raftport querystring parameter not specified in static-node enode ID: %v. please check your static-nodes.json file.", peer.String())
			}

			peerId := peer.ID().String()
			peerIds[peerIdx] = peerId
			if peerId == strId {
				myId = uint16(peerIdx) + 1
			}
		}

		if myId == 0 {
			Fatalf("failed to find local enode ID (%v) amongst peer IDs: %v", strId, peerIds)
		}
	}

	_, err := raft.New(stack, ethService.BlockChain().Config(), myId, raftPort, joinExisting, blockTimeNanos, ethService, peers, raftLogDir, useDns)
	if err != nil {
		Fatalf("raft: Failed to register the Raft service: %v", err)
	}

	log.Info("raft service registered")
}

func RegisterExtensionService(stack *node.Node, ethService *eth.Ethereum) {
	_, err := extension.NewServicesFactory(stack, private.P, ethService)
	if err != nil {
		Fatalf("Failed to register the Extension service: %v", err)
	}

	log.Info("extension service registered")
}

func SetupMetrics(ctx *cli.Context) {
	if metrics.Enabled {
		log.Info("Enabling metrics collection")

		var (
			enableExport = ctx.GlobalBool(MetricsEnableInfluxDBFlag.Name)
			endpoint     = ctx.GlobalString(MetricsInfluxDBEndpointFlag.Name)
			database     = ctx.GlobalString(MetricsInfluxDBDatabaseFlag.Name)
			username     = ctx.GlobalString(MetricsInfluxDBUsernameFlag.Name)
			password     = ctx.GlobalString(MetricsInfluxDBPasswordFlag.Name)
		)

		if enableExport {
			tagsMap := SplitTagsFlag(ctx.GlobalString(MetricsInfluxDBTagsFlag.Name))

			log.Info("Enabling metrics export to InfluxDB")

			go influxdb.InfluxDBWithTags(metrics.DefaultRegistry, 10*time.Second, endpoint, database, username, password, "geth.", tagsMap)
		}

		if ctx.GlobalIsSet(MetricsHTTPFlag.Name) {
			address := fmt.Sprintf("%s:%d", ctx.GlobalString(MetricsHTTPFlag.Name), ctx.GlobalInt(MetricsPortFlag.Name))
			log.Info("Enabling stand-alone metrics HTTP endpoint", "address", address)
			exp.Setup(address)
		}
	}
}

func SplitTagsFlag(tagsFlag string) map[string]string {
	tags := strings.Split(tagsFlag, ",")
	tagsMap := map[string]string{}

	for _, t := range tags {
		if t != "" {
			kv := strings.Split(t, "=")

			if len(kv) == 2 {
				tagsMap[kv[0]] = kv[1]
			}
		}
	}

	return tagsMap
}

// MakeChainDatabase open an LevelDB using the flags passed to the client and will hard crash if it fails.
func MakeChainDatabase(ctx *cli.Context, stack *node.Node, readonly bool) ethdb.Database {
	var (
		cache   = ctx.GlobalInt(CacheFlag.Name) * ctx.GlobalInt(CacheDatabaseFlag.Name) / 100
		handles = MakeDatabaseHandles()

		err     error
		chainDb ethdb.Database
	)
	if ctx.GlobalString(SyncModeFlag.Name) == "light" {
		name := "lightchaindata"
		chainDb, err = stack.OpenDatabase(name, cache, handles, "", readonly)
	} else {
		name := "chaindata"
		chainDb, err = stack.OpenDatabaseWithFreezer(name, cache, handles, ctx.GlobalString(AncientFlag.Name), "", readonly)
	}
	if err != nil {
		Fatalf("Could not open database: %v", err)
	}
	return chainDb
}

func MakeGenesis(ctx *cli.Context) *core.Genesis {
	var genesis *core.Genesis
	switch {
	case ctx.GlobalBool(MainnetFlag.Name):
		genesis = core.DefaultGenesisBlock()
	case ctx.GlobalBool(RopstenFlag.Name):
		genesis = core.DefaultRopstenGenesisBlock()
	case ctx.GlobalBool(RinkebyFlag.Name):
		genesis = core.DefaultRinkebyGenesisBlock()
	case ctx.GlobalBool(GoerliFlag.Name):
		genesis = core.DefaultGoerliGenesisBlock()
	case ctx.GlobalBool(YoloV3Flag.Name):
		genesis = core.DefaultYoloV3GenesisBlock()
	case ctx.GlobalBool(DeveloperFlag.Name):
		Fatalf("Developer chains are ephemeral")
	}
	return genesis
}

// MakeChain creates a chain manager from set command line flags.
func MakeChain(ctx *cli.Context, stack *node.Node, useExist bool) (chain *core.BlockChain, chainDb ethdb.Database) {
	var err error
	var config *params.ChainConfig
	chainDb = MakeChainDatabase(ctx, stack, false) // TODO(rjl493456442) support read-only database
	if useExist {
		stored := rawdb.ReadCanonicalHash(chainDb, 0)
		if (stored == common.Hash{}) {
			Fatalf("No existing genesis")
		}
		config = rawdb.ReadChainConfig(chainDb, stored)
	} else {
		config, _, err = core.SetupGenesisBlock(chainDb, MakeGenesis(ctx))
		if err != nil {
			Fatalf("%v", err)
		}
	}

	var engine consensus.Engine

	client, err := stack.Attach()
	if err != nil {
		Fatalf("Failed to attach to self: %v", err)
	}

	if config.Clique != nil {
		engine = clique.New(config.Clique, chainDb)
	} else if config.Istanbul != nil {
		log.Warn("WARNING: The attribute config.istanbul is deprecated and will be removed in the future, please use config.ibft on genesis file")
		// for IBFT
		istanbulConfig := istanbul.DefaultConfig
		if config.Istanbul.Epoch != 0 {
			istanbulConfig.Epoch = config.Istanbul.Epoch
		}
		istanbulConfig.ProposerPolicy = istanbul.NewProposerPolicy(istanbul.ProposerPolicyId(config.Istanbul.ProposerPolicy))
		istanbulConfig.Ceil2Nby3Block = config.Istanbul.Ceil2Nby3Block
		istanbulConfig.TestQBFTBlock = config.Istanbul.TestQBFTBlock
		if config.Transitions != nil && len(config.Transitions) != 0 {
			istanbulConfig.Transitions = config.Transitions
		}
		istanbulConfig.Client = ethclient.NewClient(client)
		engine = istanbulBackend.New(istanbulConfig, stack.GetNodeKey(), chainDb)
	} else if config.IBFT != nil {
		ibftConfig := setBFTConfig(config.IBFT.BFTConfig)
		ibftConfig.TestQBFTBlock = nil
		if config.Transitions != nil && len(config.Transitions) != 0 {
			ibftConfig.Transitions = config.Transitions
		}
		ibftConfig.Client = ethclient.NewClient(client)
		engine = istanbulBackend.New(ibftConfig, stack.GetNodeKey(), chainDb)
	} else if config.QBFT != nil {
		qbftConfig := setBFTConfig(config.QBFT.BFTConfig)
		qbftConfig.TestQBFTBlock = big.NewInt(0)
		if config.Transitions != nil && len(config.Transitions) != 0 {
			qbftConfig.Transitions = config.Transitions
		}
		if config.QBFT.ValidatorContractAddress != (common.Address{}) {
			qbftConfig.ValidatorContract = config.QBFT.ValidatorContractAddress
		}
		qbftConfig.Client = ethclient.NewClient(client)
		engine = istanbulBackend.New(qbftConfig, stack.GetNodeKey(), chainDb)
	} else if config.IsQuorum {
		// for Raft
		engine = ethash.NewFullFaker()
	} else {
		engine = ethash.NewFaker()
		if !ctx.GlobalBool(FakePoWFlag.Name) {
			engine = ethash.New(ethash.Config{
				CacheDir:         stack.ResolvePath(ethconfig.Defaults.Ethash.CacheDir),
				CachesInMem:      ethconfig.Defaults.Ethash.CachesInMem,
				CachesOnDisk:     ethconfig.Defaults.Ethash.CachesOnDisk,
				CachesLockMmap:   ethconfig.Defaults.Ethash.CachesLockMmap,
				DatasetDir:       stack.ResolvePath(ethconfig.Defaults.Ethash.DatasetDir),
				DatasetsInMem:    ethconfig.Defaults.Ethash.DatasetsInMem,
				DatasetsOnDisk:   ethconfig.Defaults.Ethash.DatasetsOnDisk,
				DatasetsLockMmap: ethconfig.Defaults.Ethash.DatasetsLockMmap,
			}, nil, false)
		}
	}
	if gcmode := ctx.GlobalString(GCModeFlag.Name); gcmode != "full" && gcmode != "archive" {
		Fatalf("--%s must be either 'full' or 'archive'", GCModeFlag.Name)
	}
	cache := &core.CacheConfig{
		TrieCleanLimit:      ethconfig.Defaults.TrieCleanCache,
		TrieCleanNoPrefetch: ctx.GlobalBool(CacheNoPrefetchFlag.Name),
		TrieDirtyLimit:      ethconfig.Defaults.TrieDirtyCache,
		TrieDirtyDisabled:   ctx.GlobalString(GCModeFlag.Name) == "archive",
		TrieTimeLimit:       ethconfig.Defaults.TrieTimeout,
		SnapshotLimit:       ethconfig.Defaults.SnapshotCache,
		Preimages:           ctx.GlobalBool(CachePreimagesFlag.Name),
<<<<<<< HEAD
	}
	if true || cache.TrieDirtyDisabled && !cache.Preimages { // TODO: Quorum; force preimages for contract extension and dump of states compatibility, until a fix is found
		cache.Preimages = true
		log.Info("Enabling recording of key preimages since archive mode is used")
	}
=======
	}
	if true || cache.TrieDirtyDisabled && !cache.Preimages { // TODO: Quorum; force preimages for contract extension and dump of states compatibility, until a fix is found
		cache.Preimages = true
		log.Info("Enabling recording of key preimages since archive mode is used")
	}
>>>>>>> 9c76ee9a
	if !ctx.GlobalBool(SnapshotFlag.Name) {
		cache.SnapshotLimit = 0 // Disabled
	}
	if ctx.GlobalIsSet(CacheFlag.Name) || ctx.GlobalIsSet(CacheTrieFlag.Name) {
		cache.TrieCleanLimit = ctx.GlobalInt(CacheFlag.Name) * ctx.GlobalInt(CacheTrieFlag.Name) / 100
	}
	if ctx.GlobalIsSet(CacheFlag.Name) || ctx.GlobalIsSet(CacheGCFlag.Name) {
		cache.TrieDirtyLimit = ctx.GlobalInt(CacheFlag.Name) * ctx.GlobalInt(CacheGCFlag.Name) / 100
	}
	vmcfg := vm.Config{EnablePreimageRecording: ctx.GlobalBool(VMEnableDebugFlag.Name)}

	// Quorum
	var limit *uint64
<<<<<<< HEAD
	if ctx.GlobalIsSet(TxLookupLimitFlag.Name) /* TODO : && !readOnly */ {
		l := ctx.GlobalUint64(TxLookupLimitFlag.Name)
		limit = &l
	}
=======
	if ctx.GlobalIsSet(TxLookupLimitFlag.Name) {
		l := ctx.GlobalUint64(TxLookupLimitFlag.Name)
		limit = &l
	}
	// End Quorum
>>>>>>> 9c76ee9a

	// TODO(rjl493456442) disable snapshot generation/wiping if the chain is read only.
	// Disable transaction indexing/unindexing by default.
	// TODO should multiple private states work with import/export/inspect commands
	chain, err = core.NewBlockChain(chainDb, cache, config, engine, vmcfg, nil, limit, nil)
	if err != nil {
		Fatalf("Can't create BlockChain: %v", err)
	}
	return chain, chainDb
}

func setBFTConfig(bftConfig *params.BFTConfig) *istanbul.Config {
	istanbulConfig := istanbul.DefaultConfig
	if bftConfig.BlockPeriodSeconds != 0 {
		istanbulConfig.BlockPeriod = bftConfig.BlockPeriodSeconds
	}
	if bftConfig.RequestTimeoutSeconds != 0 {
		istanbulConfig.RequestTimeout = bftConfig.RequestTimeoutSeconds * 1000
	}
	if bftConfig.EpochLength != 0 {
		istanbulConfig.Epoch = bftConfig.EpochLength
	}
	if bftConfig.ProposerPolicy != 0 {
		istanbulConfig.ProposerPolicy = istanbul.NewProposerPolicy(istanbul.ProposerPolicyId(bftConfig.ProposerPolicy))
	}
	if bftConfig.Ceil2Nby3Block != nil {
		istanbulConfig.Ceil2Nby3Block = bftConfig.Ceil2Nby3Block
	}
	return istanbulConfig
}

// MakeConsolePreloads retrieves the absolute paths for the console JavaScript
// scripts to preload before starting.
func MakeConsolePreloads(ctx *cli.Context) []string {
	// Skip preloading if there's nothing to preload
	if ctx.GlobalString(PreloadJSFlag.Name) == "" {
		return nil
	}
	// Otherwise resolve absolute paths and return them
	var preloads []string

	for _, file := range strings.Split(ctx.GlobalString(PreloadJSFlag.Name), ",") {
		preloads = append(preloads, strings.TrimSpace(file))
	}
	return preloads
}

// MigrateFlags sets the global flag from a local flag when it's set.
// This is a temporary function used for migrating old command/flags to the
// new format.
//
// e.g. geth account new --keystore /tmp/mykeystore --lightkdf
//
// is equivalent after calling this method with:
//
// geth --keystore /tmp/mykeystore --lightkdf account new
//
// This allows the use of the existing configuration functionality.
// When all flags are migrated this function can be removed and the existing
// configuration functionality must be changed that is uses local flags
func MigrateFlags(action func(ctx *cli.Context) error) func(*cli.Context) error {
	return func(ctx *cli.Context) error {
		for _, name := range ctx.FlagNames() {
			if ctx.IsSet(name) {
				ctx.GlobalSet(name, ctx.String(name))
			}
		}
		return action(ctx)
	}
}

func isValidTokenManagement(value string) bool {
	switch value {
	case
		"none",
		"external",
		"client-security-plugin":
		return true
	}
	return false
}<|MERGE_RESOLUTION|>--- conflicted
+++ resolved
@@ -535,11 +535,8 @@
 		Name:  "nocompaction",
 		Usage: "Disables db compaction after import",
 	}
-<<<<<<< HEAD
-=======
 
 	// Quorum
->>>>>>> 9c76ee9a
 	// RPC Client Settings
 	RPCClientToken = cli.StringFlag{
 		Name:  "rpcclitoken",
@@ -561,11 +558,8 @@
 		Name:  "rpcclitls.insecureskipverify",
 		Usage: "Disable verification of server's TLS certificate on connection by client",
 	}
-<<<<<<< HEAD
-=======
 	// End Quorum
 
->>>>>>> 9c76ee9a
 	// RPC settings
 	IPCDisabledFlag = cli.BoolFlag{
 		Name:  "ipcdisable",
@@ -1630,7 +1624,6 @@
 	}
 	if err := SetPlugins(ctx, cfg); err != nil {
 		Fatalf(err.Error())
-<<<<<<< HEAD
 	}
 }
 
@@ -1642,19 +1635,6 @@
 	}
 }
 
-=======
-	}
-}
-
-func setRaftLogDir(ctx *cli.Context, cfg *node.Config) {
-	if ctx.GlobalIsSet(RaftLogDirFlag.Name) {
-		cfg.RaftLogDir = ctx.GlobalString(RaftLogDirFlag.Name)
-	} else {
-		cfg.RaftLogDir = cfg.DataDir
-	}
-}
-
->>>>>>> 9c76ee9a
 // Quorum
 //
 // Read plugin settings from --plugins flag. Overwrite settings defined in --config if any
@@ -1839,7 +1819,6 @@
 			Fatalf("Invalid authorized hash %s: %v", parts[1], err)
 		}
 		cfg.AuthorizationList[number] = hash
-<<<<<<< HEAD
 	}
 }
 
@@ -1855,23 +1834,6 @@
 	}
 }
 
-=======
-	}
-}
-
-// Quorum
-func setIstanbul(ctx *cli.Context, cfg *eth.Config) {
-	if ctx.GlobalIsSet(IstanbulRequestTimeoutFlag.Name) {
-		log.Warn("WARNING: The flag --istanbul.requesttimeout is deprecated and will be removed in the future, please use ibft.requesttimeoutseconds on genesis file")
-		cfg.Istanbul.RequestTimeout = ctx.GlobalUint64(IstanbulRequestTimeoutFlag.Name)
-	}
-	if ctx.GlobalIsSet(IstanbulBlockPeriodFlag.Name) {
-		log.Warn("WARNING: The flag --istanbul.blockperiod is deprecated and will be removed in the future, please use ibft.blockperiodseconds on genesis file")
-		cfg.Istanbul.BlockPeriod = ctx.GlobalUint64(IstanbulBlockPeriodFlag.Name)
-	}
-}
-
->>>>>>> 9c76ee9a
 func setRaft(ctx *cli.Context, cfg *eth.Config) {
 	cfg.RaftMode = ctx.GlobalBool(RaftModeFlag.Name)
 }
@@ -2296,8 +2258,6 @@
 		stack.RegisterAPIs(tracers.APIs(backend.ApiBackend))
 		return backend.ApiBackend, nil
 	}
-<<<<<<< HEAD
-=======
 
 	// Quorum
 	client, err := stack.Attach()
@@ -2307,7 +2267,6 @@
 	cfg.Istanbul.Client = ethclient.NewClient(client)
 	// End Quorum
 
->>>>>>> 9c76ee9a
 	backend, err := eth.New(stack, cfg)
 	if err != nil {
 		Fatalf("Failed to register the Ethereum service: %v", err)
@@ -2602,19 +2561,11 @@
 		TrieTimeLimit:       ethconfig.Defaults.TrieTimeout,
 		SnapshotLimit:       ethconfig.Defaults.SnapshotCache,
 		Preimages:           ctx.GlobalBool(CachePreimagesFlag.Name),
-<<<<<<< HEAD
 	}
 	if true || cache.TrieDirtyDisabled && !cache.Preimages { // TODO: Quorum; force preimages for contract extension and dump of states compatibility, until a fix is found
 		cache.Preimages = true
 		log.Info("Enabling recording of key preimages since archive mode is used")
 	}
-=======
-	}
-	if true || cache.TrieDirtyDisabled && !cache.Preimages { // TODO: Quorum; force preimages for contract extension and dump of states compatibility, until a fix is found
-		cache.Preimages = true
-		log.Info("Enabling recording of key preimages since archive mode is used")
-	}
->>>>>>> 9c76ee9a
 	if !ctx.GlobalBool(SnapshotFlag.Name) {
 		cache.SnapshotLimit = 0 // Disabled
 	}
@@ -2628,18 +2579,11 @@
 
 	// Quorum
 	var limit *uint64
-<<<<<<< HEAD
-	if ctx.GlobalIsSet(TxLookupLimitFlag.Name) /* TODO : && !readOnly */ {
-		l := ctx.GlobalUint64(TxLookupLimitFlag.Name)
-		limit = &l
-	}
-=======
 	if ctx.GlobalIsSet(TxLookupLimitFlag.Name) {
 		l := ctx.GlobalUint64(TxLookupLimitFlag.Name)
 		limit = &l
 	}
 	// End Quorum
->>>>>>> 9c76ee9a
 
 	// TODO(rjl493456442) disable snapshot generation/wiping if the chain is read only.
 	// Disable transaction indexing/unindexing by default.
