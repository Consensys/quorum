--- conflicted
+++ resolved
@@ -1488,19 +1488,14 @@
 	cfg.NoPruning = ctx.GlobalString(GCModeFlag.Name) == "archive"
 	cfg.NoPrefetch = ctx.GlobalBool(CacheNoPrefetchFlag.Name)
 
-<<<<<<< HEAD
-	if ctx.GlobalIsSet(CacheFlag.Name) || ctx.GlobalIsSet(CacheTrieFlag.Name) {
-		cfg.TrieCleanCache = ctx.GlobalInt(CacheFlag.Name) * ctx.GlobalInt(CacheTrieFlag.Name) / 100
-=======
 	//Quorum - set gcmode=archive for Raft
 	if ctx.GlobalBool(RaftModeFlag.Name) {
 		log.Info("set gcmode=archive for Raft")
 		cfg.NoPruning = true
 	}
 
-	if ctx.GlobalIsSet(CacheFlag.Name) || ctx.GlobalIsSet(CacheGCFlag.Name) {
-		cfg.TrieCache = ctx.GlobalInt(CacheFlag.Name) * ctx.GlobalInt(CacheGCFlag.Name) / 100
->>>>>>> c894c2d7
+	if ctx.GlobalIsSet(CacheFlag.Name) || ctx.GlobalIsSet(CacheTrieFlag.Name) {
+		cfg.TrieCleanCache = ctx.GlobalInt(CacheFlag.Name) * ctx.GlobalInt(CacheTrieFlag.Name) / 100
 	}
 	if ctx.GlobalIsSet(CacheFlag.Name) || ctx.GlobalIsSet(CacheGCFlag.Name) {
 		cfg.TrieDirtyCache = ctx.GlobalInt(CacheFlag.Name) * ctx.GlobalInt(CacheGCFlag.Name) / 100
@@ -1763,7 +1758,7 @@
 	}
 
 	cache := &core.CacheConfig{
-<<<<<<< HEAD
+		Disabled:            trieWriteCacheDisabled,
 		TrieCleanLimit:      eth.DefaultConfig.TrieCleanCache,
 		TrieCleanNoPrefetch: ctx.GlobalBool(CacheNoPrefetchFlag.Name),
 		TrieDirtyLimit:      eth.DefaultConfig.TrieDirtyCache,
@@ -1772,11 +1767,6 @@
 	}
 	if ctx.GlobalIsSet(CacheFlag.Name) || ctx.GlobalIsSet(CacheTrieFlag.Name) {
 		cache.TrieCleanLimit = ctx.GlobalInt(CacheFlag.Name) * ctx.GlobalInt(CacheTrieFlag.Name) / 100
-=======
-		Disabled:      trieWriteCacheDisabled,
-		TrieNodeLimit: eth.DefaultConfig.TrieCache,
-		TrieTimeLimit: eth.DefaultConfig.TrieTimeout,
->>>>>>> c894c2d7
 	}
 	if ctx.GlobalIsSet(CacheFlag.Name) || ctx.GlobalIsSet(CacheGCFlag.Name) {
 		cache.TrieDirtyLimit = ctx.GlobalInt(CacheFlag.Name) * ctx.GlobalInt(CacheGCFlag.Name) / 100
