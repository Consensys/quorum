// Copyright 2014 The go-ethereum Authors
// This file is part of go-ethereum.
//
// go-ethereum is free software: you can redistribute it and/or modify
// it under the terms of the GNU General Public License as published by
// the Free Software Foundation, either version 3 of the License, or
// (at your option) any later version.
//
// go-ethereum is distributed in the hope that it will be useful,
// but WITHOUT ANY WARRANTY; without even the implied warranty of
// MERCHANTABILITY or FITNESS FOR A PARTICULAR PURPOSE. See the
// GNU General Public License for more details.
//
// You should have received a copy of the GNU General Public License
// along with go-ethereum. If not, see <http://www.gnu.org/licenses/>.

// geth is the official command-line client for Ethereum.
package main

import (
	"errors"
	"fmt"
	"math"
	"os"
	godebug "runtime/debug"
	"sort"
	"strconv"
	"strings"
	"time"

	"github.com/elastic/gosigar"
	"github.com/ethereum/go-ethereum/accounts"
	"github.com/ethereum/go-ethereum/accounts/keystore"
	"github.com/ethereum/go-ethereum/cmd/utils"
	"github.com/ethereum/go-ethereum/console"
	"github.com/ethereum/go-ethereum/eth"
	"github.com/ethereum/go-ethereum/ethclient"
	"github.com/ethereum/go-ethereum/internal/debug"
	"github.com/ethereum/go-ethereum/log"
	"github.com/ethereum/go-ethereum/metrics"
	"github.com/ethereum/go-ethereum/node"
	"github.com/ethereum/go-ethereum/permission"
	"gopkg.in/urfave/cli.v1"
)

const (
	clientIdentifier = "geth" // Client identifier to advertise over the network
)

var (
	// Git SHA1 commit hash of the release (set via linker flags)
	gitCommit = ""
	// The app that holds all commands and flags.
	app = utils.NewApp(gitCommit, "the go-ethereum command line interface")
	// flags that configure the node
	nodeFlags = []cli.Flag{
		utils.IdentityFlag,
		utils.UnlockedAccountFlag,
		utils.PasswordFileFlag,
		utils.BootnodesFlag,
		utils.BootnodesV4Flag,
		utils.BootnodesV5Flag,
		utils.DataDirFlag,
		utils.KeyStoreDirFlag,
		utils.NoUSBFlag,
		utils.DashboardEnabledFlag,
		utils.DashboardAddrFlag,
		utils.DashboardPortFlag,
		utils.DashboardRefreshFlag,
		utils.EthashCacheDirFlag,
		utils.EthashCachesInMemoryFlag,
		utils.EthashCachesOnDiskFlag,
		utils.EthashDatasetDirFlag,
		utils.EthashDatasetsInMemoryFlag,
		utils.EthashDatasetsOnDiskFlag,
		utils.TxPoolLocalsFlag,
		utils.TxPoolNoLocalsFlag,
		utils.TxPoolJournalFlag,
		utils.TxPoolRejournalFlag,
		utils.TxPoolPriceLimitFlag,
		utils.TxPoolPriceBumpFlag,
		utils.TxPoolAccountSlotsFlag,
		utils.TxPoolGlobalSlotsFlag,
		utils.TxPoolAccountQueueFlag,
		utils.TxPoolGlobalQueueFlag,
		utils.TxPoolLifetimeFlag,
		utils.SyncModeFlag,
		utils.GCModeFlag,
		utils.LightServFlag,
		utils.LightPeersFlag,
		utils.LightKDFFlag,
		utils.CacheFlag,
		utils.CacheDatabaseFlag,
		utils.CacheGCFlag,
		utils.TrieCacheGenFlag,
		utils.ListenPortFlag,
		utils.MaxPeersFlag,
		utils.MaxPendingPeersFlag,
		utils.MiningEnabledFlag,
		utils.MinerThreadsFlag,
		utils.MinerLegacyThreadsFlag,
		utils.MinerNotifyFlag,
		utils.MinerGasTargetFlag,
		utils.MinerLegacyGasTargetFlag,
		utils.MinerGasLimitFlag,
		utils.MinerGasPriceFlag,
		utils.MinerLegacyGasPriceFlag,
		utils.MinerEtherbaseFlag,
		utils.MinerLegacyEtherbaseFlag,
		utils.MinerExtraDataFlag,
		utils.MinerLegacyExtraDataFlag,
		utils.MinerRecommitIntervalFlag,
		utils.MinerNoVerfiyFlag,
		utils.NATFlag,
		utils.NoDiscoverFlag,
		utils.DiscoveryV5Flag,
		utils.NetrestrictFlag,
		utils.NodeKeyFileFlag,
		utils.NodeKeyHexFlag,
		utils.DeveloperFlag,
		utils.DeveloperPeriodFlag,
		utils.TestnetFlag,
		utils.RinkebyFlag,
		utils.OttomanFlag,
		utils.VMEnableDebugFlag,
		utils.NetworkIdFlag,
		utils.RPCCORSDomainFlag,
		utils.RPCVirtualHostsFlag,
		utils.EthStatsURLFlag,
		utils.MetricsEnabledFlag,
		utils.FakePoWFlag,
		utils.NoCompactionFlag,
		utils.GpoBlocksFlag,
		utils.GpoPercentileFlag,
		utils.EWASMInterpreterFlag,
		utils.EVMInterpreterFlag,
		configFileFlag,
		// Quorum
		utils.EnableNodePermissionFlag,
		utils.RaftModeFlag,
		utils.RaftBlockTimeFlag,
		utils.RaftJoinExistingFlag,
		utils.RaftPortFlag,
		utils.RaftDNSEnabledFlag,
		utils.EmitCheckpointsFlag,
		utils.IstanbulRequestTimeoutFlag,
		utils.IstanbulBlockPeriodFlag,
<<<<<<< HEAD
		utils.IstanbulAllowedFutureBlockTimeFlag,
=======
		utils.PluginSettingsFlag,
		utils.PluginSkipVerifyFlag,
		utils.PluginLocalVerifyFlag,
		utils.PluginPublicKeyFlag,
>>>>>>> 12755995
		// End-Quorum
	}

	rpcFlags = []cli.Flag{
		utils.RPCEnabledFlag,
		utils.RPCListenAddrFlag,
		utils.RPCPortFlag,
		utils.RPCApiFlag,
		utils.WSEnabledFlag,
		utils.WSListenAddrFlag,
		utils.WSPortFlag,
		utils.WSApiFlag,
		utils.WSAllowedOriginsFlag,
		utils.IPCDisabledFlag,
		utils.IPCPathFlag,
	}

	whisperFlags = []cli.Flag{
		utils.WhisperEnabledFlag,
		utils.WhisperMaxMessageSizeFlag,
		utils.WhisperMinPOWFlag,
		utils.WhisperRestrictConnectionBetweenLightClientsFlag,
	}

	metricsFlags = []cli.Flag{
		utils.MetricsEnableInfluxDBFlag,
		utils.MetricsInfluxDBEndpointFlag,
		utils.MetricsInfluxDBDatabaseFlag,
		utils.MetricsInfluxDBUsernameFlag,
		utils.MetricsInfluxDBPasswordFlag,
		utils.MetricsInfluxDBHostTagFlag,
	}
)

func init() {
	// Initialize the CLI app and start Geth
	app.Action = geth
	app.HideVersion = true // we have a command to print the version
	app.Copyright = "Copyright 2013-2018 The go-ethereum Authors"
	app.Commands = []cli.Command{
		// See chaincmd.go:
		initCommand,
		importCommand,
		exportCommand,
		importPreimagesCommand,
		exportPreimagesCommand,
		copydbCommand,
		removedbCommand,
		dumpCommand,
		// See monitorcmd.go:
		monitorCommand,
		// See accountcmd.go:
		accountCommand,
		walletCommand,
		// See consolecmd.go:
		consoleCommand,
		attachCommand,
		javascriptCommand,
		// See misccmd.go:
		makecacheCommand,
		makedagCommand,
		versionCommand,
		bugCommand,
		licenseCommand,
		// See config.go
		dumpConfigCommand,
	}
	sort.Sort(cli.CommandsByName(app.Commands))

	app.Flags = append(app.Flags, nodeFlags...)
	app.Flags = append(app.Flags, rpcFlags...)
	app.Flags = append(app.Flags, consoleFlags...)
	app.Flags = append(app.Flags, debug.Flags...)
	app.Flags = append(app.Flags, whisperFlags...)
	app.Flags = append(app.Flags, metricsFlags...)

	app.Before = func(ctx *cli.Context) error {
		logdir := ""
		if ctx.GlobalBool(utils.DashboardEnabledFlag.Name) {
			logdir = (&node.Config{DataDir: utils.MakeDataDir(ctx)}).ResolvePath("logs")
		}
		if err := debug.Setup(ctx, logdir); err != nil {
			return err
		}
		// Cap the cache allowance and tune the garbage collector
		var mem gosigar.Mem
		if err := mem.Get(); err == nil {
			allowance := int(mem.Total / 1024 / 1024 / 3)
			if cache := ctx.GlobalInt(utils.CacheFlag.Name); cache > allowance {
				log.Warn("Sanitizing cache to Go's GC limits", "provided", cache, "updated", allowance)
				ctx.GlobalSet(utils.CacheFlag.Name, strconv.Itoa(allowance))
			}
		}
		// Ensure Go's GC ignores the database cache for trigger percentage
		cache := ctx.GlobalInt(utils.CacheFlag.Name)
		gogc := math.Max(20, math.Min(100, 100/(float64(cache)/1024)))

		log.Debug("Sanitizing Go's GC trigger", "percent", int(gogc))
		godebug.SetGCPercent(int(gogc))

		// Start metrics export if enabled
		utils.SetupMetrics(ctx)

		// Start system runtime metrics collection
		go metrics.CollectProcessMetrics(3 * time.Second)

		return nil
	}

	app.After = func(ctx *cli.Context) error {
		debug.Exit()
		console.Stdin.Close() // Resets terminal mode.
		return nil
	}
}

func main() {
	if err := app.Run(os.Args); err != nil {
		fmt.Fprintln(os.Stderr, err)
		os.Exit(1)
	}
}

// geth is the main entry point into the system if no special subcommand is ran.
// It creates a default node based on the command line arguments and runs it in
// blocking mode, waiting for it to be shut down.
func geth(ctx *cli.Context) error {
	if args := ctx.Args(); len(args) > 0 {
		return fmt.Errorf("invalid command: %q", args[0])
	}

	if !quorumValidatePrivateTransactionManager() {
		return errors.New("the PRIVATE_CONFIG environment variable must be specified for Quorum")
	}

	node := makeFullNode(ctx)
	startNode(ctx, node)

	// Check if a valid consensus is used
	quorumValidateConsensus(node, ctx.GlobalBool(utils.RaftModeFlag.Name))

	node.Wait()
	return nil
}

// startNode boots up the system node and all registered protocols, after which
// it unlocks any requested accounts, and starts the RPC/IPC interfaces and the
// miner.
func startNode(ctx *cli.Context, stack *node.Node) {
	log.DoEmitCheckpoints = ctx.GlobalBool(utils.EmitCheckpointsFlag.Name)
	debug.Memsize.Add("node", stack)

	// Start up the node itself
	utils.StartNode(stack)

	// Unlock any account specifically requested
	ks := stack.AccountManager().Backends(keystore.KeyStoreType)[0].(*keystore.KeyStore)

	passwords := utils.MakePasswordList(ctx)
	unlocks := strings.Split(ctx.GlobalString(utils.UnlockedAccountFlag.Name), ",")
	for i, account := range unlocks {
		if trimmed := strings.TrimSpace(account); trimmed != "" {
			unlockAccount(ctx, ks, trimmed, i, passwords)
		}
	}
	// Register wallet event handlers to open and auto-derive wallets
	events := make(chan accounts.WalletEvent, 16)
	stack.AccountManager().Subscribe(events)

	go func() {
		// Create a chain state reader for self-derivation
		rpcClient, err := stack.Attach()
		if err != nil {
			utils.Fatalf("Failed to attach to self: %v", err)
		}
		stateReader := ethclient.NewClient(rpcClient)

		// Open any wallets already attached
		for _, wallet := range stack.AccountManager().Wallets() {
			if err := wallet.Open(""); err != nil {
				log.Warn("Failed to open wallet", "url", wallet.URL(), "err", err)
			}
		}
		// Listen for wallet event till termination
		for event := range events {
			switch event.Kind {
			case accounts.WalletArrived:
				if err := event.Wallet.Open(""); err != nil {
					log.Warn("New wallet appeared, failed to open", "url", event.Wallet.URL(), "err", err)
				}
			case accounts.WalletOpened:
				status, _ := event.Wallet.Status()
				log.Info("New wallet appeared", "url", event.Wallet.URL(), "status", status)

				derivationPath := accounts.DefaultBaseDerivationPath
				if event.Wallet.URL().Scheme == "ledger" {
					derivationPath = accounts.DefaultLedgerBaseDerivationPath
				}
				event.Wallet.SelfDerive(derivationPath, stateReader)

			case accounts.WalletDropped:
				log.Info("Old wallet dropped", "url", event.Wallet.URL())
				event.Wallet.Close()
			}
		}
	}()

	// Quorum
	//
	// checking if permissions is enabled and staring the permissions service
	if stack.IsPermissionEnabled() {
		var permissionService *permission.PermissionCtrl
		if err := stack.Service(&permissionService); err != nil {
			utils.Fatalf("Permission service not runnning: %v", err)
		}
		if err := permissionService.AfterStart(); err != nil {
			utils.Fatalf("Permission service post construct failure: %v", err)
		}
	}

	// Start auxiliary services if enabled
	if ctx.GlobalBool(utils.MiningEnabledFlag.Name) || ctx.GlobalBool(utils.DeveloperFlag.Name) {
		// Mining only makes sense if a full Ethereum node is running
		if ctx.GlobalString(utils.SyncModeFlag.Name) == "light" {
			utils.Fatalf("Light clients do not support mining")
		}
		var ethereum *eth.Ethereum
		if err := stack.Service(&ethereum); err != nil {
			utils.Fatalf("Ethereum service not running: %v", err)
		}
		// Set the gas price to the limits from the CLI and start mining
		gasprice := utils.GlobalBig(ctx, utils.MinerLegacyGasPriceFlag.Name)
		if ctx.IsSet(utils.MinerGasPriceFlag.Name) {
			gasprice = utils.GlobalBig(ctx, utils.MinerGasPriceFlag.Name)
		}
		ethereum.TxPool().SetGasPrice(gasprice)

		threads := ctx.GlobalInt(utils.MinerLegacyThreadsFlag.Name)
		if ctx.GlobalIsSet(utils.MinerThreadsFlag.Name) {
			threads = ctx.GlobalInt(utils.MinerThreadsFlag.Name)
		}
		if err := ethereum.StartMining(threads); err != nil {
			utils.Fatalf("Failed to start mining: %v", err)
		}
	}

}<|MERGE_RESOLUTION|>--- conflicted
+++ resolved
@@ -145,14 +145,11 @@
 		utils.EmitCheckpointsFlag,
 		utils.IstanbulRequestTimeoutFlag,
 		utils.IstanbulBlockPeriodFlag,
-<<<<<<< HEAD
 		utils.IstanbulAllowedFutureBlockTimeFlag,
-=======
 		utils.PluginSettingsFlag,
 		utils.PluginSkipVerifyFlag,
 		utils.PluginLocalVerifyFlag,
 		utils.PluginPublicKeyFlag,
->>>>>>> 12755995
 		// End-Quorum
 	}
 
