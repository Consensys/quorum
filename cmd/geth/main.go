// Copyright 2014 The go-ethereum Authors
// This file is part of go-ethereum.
//
// go-ethereum is free software: you can redistribute it and/or modify
// it under the terms of the GNU General Public License as published by
// the Free Software Foundation, either version 3 of the License, or
// (at your option) any later version.
//
// go-ethereum is distributed in the hope that it will be useful,
// but WITHOUT ANY WARRANTY; without even the implied warranty of
// MERCHANTABILITY or FITNESS FOR A PARTICULAR PURPOSE. See the
// GNU General Public License for more details.
//
// You should have received a copy of the GNU General Public License
// along with go-ethereum. If not, see <http://www.gnu.org/licenses/>.

// geth is the official command-line client for Ethereum.
package main

import (
	"errors"
	"fmt"
	"math"
	"os"
	godebug "runtime/debug"
	"sort"
	"strconv"
	"strings"
	"time"

	"github.com/elastic/gosigar"
	"github.com/ethereum/go-ethereum/accounts"
	"github.com/ethereum/go-ethereum/accounts/keystore"
	"github.com/ethereum/go-ethereum/cmd/utils"
	"github.com/ethereum/go-ethereum/console"
	"github.com/ethereum/go-ethereum/eth"
	"github.com/ethereum/go-ethereum/ethclient"
	"github.com/ethereum/go-ethereum/internal/debug"
	"github.com/ethereum/go-ethereum/log"
	"github.com/ethereum/go-ethereum/metrics"
	"github.com/ethereum/go-ethereum/node"
	"github.com/ethereum/go-ethereum/permission"
	"gopkg.in/urfave/cli.v1"
)

const (
	clientIdentifier = "geth" // Client identifier to advertise over the network
)

var (
	// Git SHA1 commit hash of the release (set via linker flags)
	gitCommit = ""
	// The app that holds all commands and flags.
	app = utils.NewApp(gitCommit, "the go-ethereum command line interface")
	// flags that configure the node
	nodeFlags = []cli.Flag{
		utils.IdentityFlag,
		utils.UnlockedAccountFlag,
		utils.PasswordFileFlag,
		utils.BootnodesFlag,
		utils.BootnodesV4Flag,
		utils.BootnodesV5Flag,
		utils.DataDirFlag,
		utils.KeyStoreDirFlag,
		utils.NoUSBFlag,
		utils.DashboardEnabledFlag,
		utils.DashboardAddrFlag,
		utils.DashboardPortFlag,
		utils.DashboardRefreshFlag,
		utils.EthashCacheDirFlag,
		utils.EthashCachesInMemoryFlag,
		utils.EthashCachesOnDiskFlag,
		utils.EthashDatasetDirFlag,
		utils.EthashDatasetsInMemoryFlag,
		utils.EthashDatasetsOnDiskFlag,
		utils.TxPoolLocalsFlag,
		utils.TxPoolNoLocalsFlag,
		utils.TxPoolJournalFlag,
		utils.TxPoolRejournalFlag,
		utils.TxPoolPriceLimitFlag,
		utils.TxPoolPriceBumpFlag,
		utils.TxPoolAccountSlotsFlag,
		utils.TxPoolGlobalSlotsFlag,
		utils.TxPoolAccountQueueFlag,
		utils.TxPoolGlobalQueueFlag,
		utils.TxPoolLifetimeFlag,
		utils.SyncModeFlag,
		utils.GCModeFlag,
		utils.LightServFlag,
		utils.LightPeersFlag,
		utils.LightKDFFlag,
		utils.CacheFlag,
		utils.CacheDatabaseFlag,
		utils.CacheGCFlag,
		utils.TrieCacheGenFlag,
		utils.ListenPortFlag,
		utils.MaxPeersFlag,
		utils.MaxPendingPeersFlag,
		utils.MiningEnabledFlag,
		utils.MinerThreadsFlag,
		utils.MinerLegacyThreadsFlag,
		utils.MinerNotifyFlag,
		utils.MinerGasTargetFlag,
		utils.MinerLegacyGasTargetFlag,
		utils.MinerGasLimitFlag,
		utils.MinerGasPriceFlag,
		utils.MinerLegacyGasPriceFlag,
		utils.MinerEtherbaseFlag,
		utils.MinerLegacyEtherbaseFlag,
		utils.MinerExtraDataFlag,
		utils.MinerLegacyExtraDataFlag,
		utils.MinerRecommitIntervalFlag,
		utils.MinerNoVerfiyFlag,
		utils.NATFlag,
		utils.NoDiscoverFlag,
		utils.DiscoveryV5Flag,
		utils.NetrestrictFlag,
		utils.NodeKeyFileFlag,
		utils.NodeKeyHexFlag,
		utils.DeveloperFlag,
		utils.DeveloperPeriodFlag,
		utils.TestnetFlag,
		utils.RinkebyFlag,
		utils.OttomanFlag,
		utils.VMEnableDebugFlag,
		utils.NetworkIdFlag,
		utils.RPCCORSDomainFlag,
		utils.RPCVirtualHostsFlag,
		utils.EthStatsURLFlag,
		utils.MetricsEnabledFlag,
		utils.FakePoWFlag,
		utils.NoCompactionFlag,
		utils.GpoBlocksFlag,
		utils.GpoPercentileFlag,
		utils.EWASMInterpreterFlag,
		utils.EVMInterpreterFlag,
		configFileFlag,
		// Quorum
		utils.EnableNodePermissionFlag,
		utils.RaftModeFlag,
		utils.RaftBlockTimeFlag,
		utils.RaftJoinExistingFlag,
		utils.RaftPortFlag,
		utils.RaftDNSEnabledFlag,
		utils.EmitCheckpointsFlag,
		utils.IstanbulRequestTimeoutFlag,
		utils.IstanbulBlockPeriodFlag,
<<<<<<< HEAD
		utils.IstanbulAllowedFutureBlockTimeFlag,
=======
		// End-Quorum
>>>>>>> ebd31987
	}

	rpcFlags = []cli.Flag{
		utils.RPCEnabledFlag,
		utils.RPCListenAddrFlag,
		utils.RPCPortFlag,
		utils.RPCApiFlag,
		utils.WSEnabledFlag,
		utils.WSListenAddrFlag,
		utils.WSPortFlag,
		utils.WSApiFlag,
		utils.WSAllowedOriginsFlag,
		utils.IPCDisabledFlag,
		utils.IPCPathFlag,
	}

	whisperFlags = []cli.Flag{
		utils.WhisperEnabledFlag,
		utils.WhisperMaxMessageSizeFlag,
		utils.WhisperMinPOWFlag,
		utils.WhisperRestrictConnectionBetweenLightClientsFlag,
	}

	metricsFlags = []cli.Flag{
		utils.MetricsEnableInfluxDBFlag,
		utils.MetricsInfluxDBEndpointFlag,
		utils.MetricsInfluxDBDatabaseFlag,
		utils.MetricsInfluxDBUsernameFlag,
		utils.MetricsInfluxDBPasswordFlag,
		utils.MetricsInfluxDBHostTagFlag,
	}
)

func init() {
	// Initialize the CLI app and start Geth
	app.Action = geth
	app.HideVersion = true // we have a command to print the version
	app.Copyright = "Copyright 2013-2018 The go-ethereum Authors"
	app.Commands = []cli.Command{
		// See chaincmd.go:
		initCommand,
		importCommand,
		exportCommand,
		importPreimagesCommand,
		exportPreimagesCommand,
		copydbCommand,
		removedbCommand,
		dumpCommand,
		// See monitorcmd.go:
		monitorCommand,
		// See accountcmd.go:
		accountCommand,
		walletCommand,
		// See consolecmd.go:
		consoleCommand,
		attachCommand,
		javascriptCommand,
		// See misccmd.go:
		makecacheCommand,
		makedagCommand,
		versionCommand,
		bugCommand,
		licenseCommand,
		// See config.go
		dumpConfigCommand,
	}
	sort.Sort(cli.CommandsByName(app.Commands))

	app.Flags = append(app.Flags, nodeFlags...)
	app.Flags = append(app.Flags, rpcFlags...)
	app.Flags = append(app.Flags, consoleFlags...)
	app.Flags = append(app.Flags, debug.Flags...)
	app.Flags = append(app.Flags, whisperFlags...)
	app.Flags = append(app.Flags, metricsFlags...)

	app.Before = func(ctx *cli.Context) error {
		logdir := ""
		if ctx.GlobalBool(utils.DashboardEnabledFlag.Name) {
			logdir = (&node.Config{DataDir: utils.MakeDataDir(ctx)}).ResolvePath("logs")
		}
		if err := debug.Setup(ctx, logdir); err != nil {
			return err
		}
		// Cap the cache allowance and tune the garbage collector
		var mem gosigar.Mem
		if err := mem.Get(); err == nil {
			allowance := int(mem.Total / 1024 / 1024 / 3)
			if cache := ctx.GlobalInt(utils.CacheFlag.Name); cache > allowance {
				log.Warn("Sanitizing cache to Go's GC limits", "provided", cache, "updated", allowance)
				ctx.GlobalSet(utils.CacheFlag.Name, strconv.Itoa(allowance))
			}
		}
		// Ensure Go's GC ignores the database cache for trigger percentage
		cache := ctx.GlobalInt(utils.CacheFlag.Name)
		gogc := math.Max(20, math.Min(100, 100/(float64(cache)/1024)))

		log.Debug("Sanitizing Go's GC trigger", "percent", int(gogc))
		godebug.SetGCPercent(int(gogc))

		// Start metrics export if enabled
		utils.SetupMetrics(ctx)

		// Start system runtime metrics collection
		go metrics.CollectProcessMetrics(3 * time.Second)

		return nil
	}

	app.After = func(ctx *cli.Context) error {
		debug.Exit()
		console.Stdin.Close() // Resets terminal mode.
		return nil
	}
}

func main() {
	if err := app.Run(os.Args); err != nil {
		fmt.Fprintln(os.Stderr, err)
		os.Exit(1)
	}
}

// geth is the main entry point into the system if no special subcommand is ran.
// It creates a default node based on the command line arguments and runs it in
// blocking mode, waiting for it to be shut down.
func geth(ctx *cli.Context) error {
	if args := ctx.Args(); len(args) > 0 {
		return fmt.Errorf("invalid command: %q", args[0])
	}

	if !quorumValidatePrivateTransactionManager() {
		return errors.New("the PRIVATE_CONFIG environment variable must be specified for Quorum")
	}

	node := makeFullNode(ctx)
	startNode(ctx, node)

	// Check if a valid consensus is used
	quorumValidateConsensus(node, ctx.GlobalBool(utils.RaftModeFlag.Name))

	node.Wait()
	return nil
}

// startNode boots up the system node and all registered protocols, after which
// it unlocks any requested accounts, and starts the RPC/IPC interfaces and the
// miner.
func startNode(ctx *cli.Context, stack *node.Node) {
	log.DoEmitCheckpoints = ctx.GlobalBool(utils.EmitCheckpointsFlag.Name)
	debug.Memsize.Add("node", stack)

	// Start up the node itself
	utils.StartNode(stack)

	// Unlock any account specifically requested
	ks := stack.AccountManager().Backends(keystore.KeyStoreType)[0].(*keystore.KeyStore)

	passwords := utils.MakePasswordList(ctx)
	unlocks := strings.Split(ctx.GlobalString(utils.UnlockedAccountFlag.Name), ",")
	for i, account := range unlocks {
		if trimmed := strings.TrimSpace(account); trimmed != "" {
			unlockAccount(ctx, ks, trimmed, i, passwords)
		}
	}
	// Register wallet event handlers to open and auto-derive wallets
	events := make(chan accounts.WalletEvent, 16)
	stack.AccountManager().Subscribe(events)

	go func() {
		// Create a chain state reader for self-derivation
		rpcClient, err := stack.Attach()
		if err != nil {
			utils.Fatalf("Failed to attach to self: %v", err)
		}
		stateReader := ethclient.NewClient(rpcClient)

		// Open any wallets already attached
		for _, wallet := range stack.AccountManager().Wallets() {
			if err := wallet.Open(""); err != nil {
				log.Warn("Failed to open wallet", "url", wallet.URL(), "err", err)
			}
		}
		// Listen for wallet event till termination
		for event := range events {
			switch event.Kind {
			case accounts.WalletArrived:
				if err := event.Wallet.Open(""); err != nil {
					log.Warn("New wallet appeared, failed to open", "url", event.Wallet.URL(), "err", err)
				}
			case accounts.WalletOpened:
				status, _ := event.Wallet.Status()
				log.Info("New wallet appeared", "url", event.Wallet.URL(), "status", status)

				derivationPath := accounts.DefaultBaseDerivationPath
				if event.Wallet.URL().Scheme == "ledger" {
					derivationPath = accounts.DefaultLedgerBaseDerivationPath
				}
				event.Wallet.SelfDerive(derivationPath, stateReader)

			case accounts.WalletDropped:
				log.Info("Old wallet dropped", "url", event.Wallet.URL())
				event.Wallet.Close()
			}
		}
	}()

	// Quorum
	//
	// checking if permissions is enabled and staring the permissions service
	if stack.IsPermissionEnabled() {
		var permissionService *permission.PermissionCtrl
		if err := stack.Service(&permissionService); err != nil {
			utils.Fatalf("Permission service not runnning: %v", err)
		}
		if err := permissionService.AfterStart(); err != nil {
			utils.Fatalf("Permission service post construct failure: %v", err)
		}
	}

	// Start auxiliary services if enabled
	if ctx.GlobalBool(utils.MiningEnabledFlag.Name) || ctx.GlobalBool(utils.DeveloperFlag.Name) {
		// Mining only makes sense if a full Ethereum node is running
		if ctx.GlobalString(utils.SyncModeFlag.Name) == "light" {
			utils.Fatalf("Light clients do not support mining")
		}
		var ethereum *eth.Ethereum
		if err := stack.Service(&ethereum); err != nil {
			utils.Fatalf("Ethereum service not running: %v", err)
		}
		// Set the gas price to the limits from the CLI and start mining
		gasprice := utils.GlobalBig(ctx, utils.MinerLegacyGasPriceFlag.Name)
		if ctx.IsSet(utils.MinerGasPriceFlag.Name) {
			gasprice = utils.GlobalBig(ctx, utils.MinerGasPriceFlag.Name)
		}
		ethereum.TxPool().SetGasPrice(gasprice)

		threads := ctx.GlobalInt(utils.MinerLegacyThreadsFlag.Name)
		if ctx.GlobalIsSet(utils.MinerThreadsFlag.Name) {
			threads = ctx.GlobalInt(utils.MinerThreadsFlag.Name)
		}
		if err := ethereum.StartMining(threads); err != nil {
			utils.Fatalf("Failed to start mining: %v", err)
		}
	}

}<|MERGE_RESOLUTION|>--- conflicted
+++ resolved
@@ -145,11 +145,8 @@
 		utils.EmitCheckpointsFlag,
 		utils.IstanbulRequestTimeoutFlag,
 		utils.IstanbulBlockPeriodFlag,
-<<<<<<< HEAD
 		utils.IstanbulAllowedFutureBlockTimeFlag,
-=======
 		// End-Quorum
->>>>>>> ebd31987
 	}
 
 	rpcFlags = []cli.Flag{
