--- conflicted
+++ resolved
@@ -154,10 +154,7 @@
 		utils.EVMInterpreterFlag,
 		utils.MinerNotifyFullFlag,
 		configFileFlag,
-<<<<<<< HEAD
-=======
 		utils.CatalystFlag,
->>>>>>> 8d2b8b5e
 		// Quorum
 		utils.QuorumImmutabilityThreshold,
 		utils.EnableNodePermissionFlag,
