--- conflicted
+++ resolved
@@ -177,10 +177,7 @@
 		utils.WSAllowedOriginsFlag,
 		utils.IPCDisabledFlag,
 		utils.IPCPathFlag,
-<<<<<<< HEAD
-=======
 		utils.InsecureUnlockAllowedFlag,
->>>>>>> 52f24617
 		utils.RPCGlobalGasCap,
 	}
 
