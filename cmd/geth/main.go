--- conflicted
+++ resolved
@@ -108,11 +108,7 @@
 		utils.UltraLightFractionFlag,
 		utils.UltraLightOnlyAnnounceFlag,
 		utils.LightNoSyncServeFlag,
-<<<<<<< HEAD
-		utils.WhitelistFlag,
-=======
 		utils.AuthorizationListFlag,
->>>>>>> 6665a93d
 		utils.BloomFilterSizeFlag,
 		utils.CacheFlag,
 		utils.CacheDatabaseFlag,
@@ -425,8 +421,6 @@
 
 	// Start up the node itself
 	utils.StartNode(ctx, stack)
-<<<<<<< HEAD
-=======
 
 	// Now that the plugin manager has been started we register the account plugin with the corresponding account backend.  All other account management is disabled when using External Signer
 	if !ctx.IsSet(utils.ExternalSignerFlag.Name) && stack.PluginManager().IsEnabled(plugin.AccountPluginInterfaceName) {
@@ -435,7 +429,6 @@
 			log.Error("failed to setup account plugin", "err", err)
 		}
 	}
->>>>>>> 6665a93d
 
 	// Unlock any account specifically requested
 	unlockAccounts(ctx, stack)
