--- conflicted
+++ resolved
@@ -40,11 +40,8 @@
 	"github.com/ethereum/go-ethereum/log"
 	"github.com/ethereum/go-ethereum/metrics"
 	"github.com/ethereum/go-ethereum/node"
-<<<<<<< HEAD
 	"github.com/ethereum/go-ethereum/permission"
 	"github.com/ethereum/go-ethereum/plugin"
-=======
->>>>>>> 991384a7
 	"gopkg.in/urfave/cli.v1"
 )
 
@@ -107,11 +104,7 @@
 		utils.UltraLightFractionFlag,
 		utils.UltraLightOnlyAnnounceFlag,
 		utils.LightNoSyncServeFlag,
-<<<<<<< HEAD
 		utils.AuthorizationListFlag,
-=======
-		utils.WhitelistFlag,
->>>>>>> 991384a7
 		utils.BloomFilterSizeFlag,
 		utils.CacheFlag,
 		utils.CacheDatabaseFlag,
@@ -161,7 +154,7 @@
 		utils.EVMInterpreterFlag,
 		utils.MinerNotifyFullFlag,
 		configFileFlag,
-<<<<<<< HEAD
+		utils.CatalystFlag,
 		// Quorum
 		utils.QuorumImmutabilityThreshold,
 		utils.EnableNodePermissionFlag,
@@ -221,9 +214,6 @@
 		utils.QuorumLightTLSClientAuthFlag,
 		utils.QuorumLightTLSCipherSuitesFlag,
 		// End-Quorum
-=======
-		utils.CatalystFlag,
->>>>>>> 991384a7
 	}
 
 	rpcFlags = []cli.Flag{
@@ -410,7 +400,6 @@
 
 	// Start up the node itself
 	utils.StartNode(ctx, stack)
-<<<<<<< HEAD
 
 	// Now that the plugin manager has been started we register the account plugin with the corresponding account backend.  All other account management is disabled when using External Signer
 	if !ctx.IsSet(utils.ExternalSignerFlag.Name) && stack.PluginManager().IsEnabled(plugin.AccountPluginInterfaceName) {
@@ -419,8 +408,6 @@
 			log.Error("failed to setup account plugin", "err", err)
 		}
 	}
-=======
->>>>>>> 991384a7
 
 	// Unlock any account specifically requested
 	unlockAccounts(ctx, stack)
