// Copyright 2014 The go-ethereum Authors
// This file is part of go-ethereum.
//
// go-ethereum is free software: you can redistribute it and/or modify
// it under the terms of the GNU General Public License as published by
// the Free Software Foundation, either version 3 of the License, or
// (at your option) any later version.
//
// go-ethereum is distributed in the hope that it will be useful,
// but WITHOUT ANY WARRANTY; without even the implied warranty of
// MERCHANTABILITY or FITNESS FOR A PARTICULAR PURPOSE. See the
// GNU General Public License for more details.
//
// You should have received a copy of the GNU General Public License
// along with go-ethereum. If not, see <http://www.gnu.org/licenses/>.

// geth is the official command-line client for Ethereum.
package main

import (
	"fmt"
	"math"
	"os"
	"runtime"
	godebug "runtime/debug"
	"sort"
	"strconv"
	"strings"
	"time"

	"github.com/elastic/gosigar"
	"github.com/ethereum/go-ethereum/accounts"
	"github.com/ethereum/go-ethereum/accounts/keystore"
	"github.com/ethereum/go-ethereum/cmd/utils"
	"github.com/ethereum/go-ethereum/common"
	"github.com/ethereum/go-ethereum/console"
	"github.com/ethereum/go-ethereum/eth"
	"github.com/ethereum/go-ethereum/eth/downloader"
	"github.com/ethereum/go-ethereum/ethclient"
	"github.com/ethereum/go-ethereum/internal/debug"
	"github.com/ethereum/go-ethereum/les"
	"github.com/ethereum/go-ethereum/log"
	"github.com/ethereum/go-ethereum/metrics"
	"github.com/ethereum/go-ethereum/node"
<<<<<<< HEAD
	cli "gopkg.in/urfave/cli.v1"
=======
	"github.com/ethereum/go-ethereum/permission"
	"gopkg.in/urfave/cli.v1"
>>>>>>> 99f7fd67
)

const (
	clientIdentifier = "geth" // Client identifier to advertise over the network
)

var (
	// Git SHA1 commit hash of the release (set via linker flags)
	gitCommit = ""
	gitDate   = ""
	// The app that holds all commands and flags.
	app = utils.NewApp(gitCommit, gitDate, "the go-ethereum command line interface")
	// flags that configure the node
	nodeFlags = []cli.Flag{
		utils.IdentityFlag,
		utils.UnlockedAccountFlag,
		utils.PasswordFileFlag,
		utils.BootnodesFlag,
		utils.BootnodesV4Flag,
		utils.BootnodesV5Flag,
		utils.DataDirFlag,
		utils.AncientFlag,
		utils.KeyStoreDirFlag,
		utils.ExternalSignerFlag,
		utils.NoUSBFlag,
		utils.SmartCardDaemonPathFlag,
		utils.DashboardEnabledFlag,
		utils.DashboardAddrFlag,
		utils.DashboardPortFlag,
		utils.DashboardRefreshFlag,
		utils.EthashCacheDirFlag,
		utils.EthashCachesInMemoryFlag,
		utils.EthashCachesOnDiskFlag,
		utils.EthashDatasetDirFlag,
		utils.EthashDatasetsInMemoryFlag,
		utils.EthashDatasetsOnDiskFlag,
		utils.TxPoolLocalsFlag,
		utils.TxPoolNoLocalsFlag,
		utils.TxPoolJournalFlag,
		utils.TxPoolRejournalFlag,
		utils.TxPoolPriceLimitFlag,
		utils.TxPoolPriceBumpFlag,
		utils.TxPoolAccountSlotsFlag,
		utils.TxPoolGlobalSlotsFlag,
		utils.TxPoolAccountQueueFlag,
		utils.TxPoolGlobalQueueFlag,
		utils.TxPoolLifetimeFlag,
		utils.SyncModeFlag,
		utils.ExitWhenSyncedFlag,
		utils.GCModeFlag,
		utils.LightServeFlag,
		utils.LightLegacyServFlag,
		utils.LightIngressFlag,
		utils.LightEgressFlag,
		utils.LightMaxPeersFlag,
		utils.LightLegacyPeersFlag,
		utils.LightKDFFlag,
		utils.UltraLightServersFlag,
		utils.UltraLightFractionFlag,
		utils.UltraLightOnlyAnnounceFlag,
		utils.WhitelistFlag,
		utils.CacheFlag,
		utils.CacheDatabaseFlag,
		utils.CacheTrieFlag,
		utils.CacheGCFlag,
		utils.CacheNoPrefetchFlag,
		utils.ListenPortFlag,
		utils.MaxPeersFlag,
		utils.MaxPendingPeersFlag,
		utils.MiningEnabledFlag,
		utils.MinerThreadsFlag,
		utils.MinerLegacyThreadsFlag,
		utils.MinerNotifyFlag,
		utils.MinerGasTargetFlag,
		utils.MinerLegacyGasTargetFlag,
		utils.MinerGasLimitFlag,
		utils.MinerGasPriceFlag,
		utils.MinerLegacyGasPriceFlag,
		utils.MinerEtherbaseFlag,
		utils.MinerLegacyEtherbaseFlag,
		utils.MinerExtraDataFlag,
		utils.MinerLegacyExtraDataFlag,
		utils.MinerRecommitIntervalFlag,
		utils.MinerNoVerfiyFlag,
		utils.NATFlag,
		utils.NoDiscoverFlag,
		utils.DiscoveryV5Flag,
		utils.NetrestrictFlag,
		utils.NodeKeyFileFlag,
		utils.NodeKeyHexFlag,
		utils.DeveloperFlag,
		utils.DeveloperPeriodFlag,
		utils.TestnetFlag,
		utils.RinkebyFlag,
		utils.GoerliFlag,
		utils.VMEnableDebugFlag,
		utils.NetworkIdFlag,
		utils.EthStatsURLFlag,
		utils.FakePoWFlag,
		utils.NoCompactionFlag,
		utils.GpoBlocksFlag,
		utils.GpoPercentileFlag,
		utils.EWASMInterpreterFlag,
		utils.EVMInterpreterFlag,
		configFileFlag,
		utils.EnableNodePermissionFlag,
		utils.RaftModeFlag,
		utils.RaftBlockTimeFlag,
		utils.RaftJoinExistingFlag,
		utils.RaftPortFlag,
		utils.EmitCheckpointsFlag,
		utils.IstanbulRequestTimeoutFlag,
		utils.IstanbulBlockPeriodFlag,
	}

	rpcFlags = []cli.Flag{
		utils.RPCEnabledFlag,
		utils.RPCListenAddrFlag,
		utils.RPCPortFlag,
		utils.RPCCORSDomainFlag,
		utils.RPCVirtualHostsFlag,
		utils.GraphQLEnabledFlag,
		utils.GraphQLListenAddrFlag,
		utils.GraphQLPortFlag,
		utils.GraphQLCORSDomainFlag,
		utils.GraphQLVirtualHostsFlag,
		utils.RPCApiFlag,
		utils.WSEnabledFlag,
		utils.WSListenAddrFlag,
		utils.WSPortFlag,
		utils.WSApiFlag,
		utils.WSAllowedOriginsFlag,
		utils.IPCDisabledFlag,
		utils.IPCPathFlag,
		utils.InsecureUnlockAllowedFlag,
		utils.RPCGlobalGasCap,
	}

	whisperFlags = []cli.Flag{
		utils.WhisperEnabledFlag,
		utils.WhisperMaxMessageSizeFlag,
		utils.WhisperMinPOWFlag,
		utils.WhisperRestrictConnectionBetweenLightClientsFlag,
	}

	metricsFlags = []cli.Flag{
		utils.MetricsEnabledFlag,
		utils.MetricsEnabledExpensiveFlag,
		utils.MetricsEnableInfluxDBFlag,
		utils.MetricsInfluxDBEndpointFlag,
		utils.MetricsInfluxDBDatabaseFlag,
		utils.MetricsInfluxDBUsernameFlag,
		utils.MetricsInfluxDBPasswordFlag,
		utils.MetricsInfluxDBTagsFlag,
	}
)

func init() {
	// Initialize the CLI app and start Geth
	app.Action = geth
	app.HideVersion = true // we have a command to print the version
	app.Copyright = "Copyright 2013-2019 The go-ethereum Authors"
	app.Commands = []cli.Command{
		// See chaincmd.go:
		initCommand,
		importCommand,
		exportCommand,
		importPreimagesCommand,
		exportPreimagesCommand,
		copydbCommand,
		removedbCommand,
		dumpCommand,
		inspectCommand,
		// See accountcmd.go:
		accountCommand,
		walletCommand,
		// See consolecmd.go:
		consoleCommand,
		attachCommand,
		javascriptCommand,
		// See misccmd.go:
		makecacheCommand,
		makedagCommand,
		versionCommand,
		licenseCommand,
		// See config.go
		dumpConfigCommand,
		// See retesteth.go
		retestethCommand,
	}
	sort.Sort(cli.CommandsByName(app.Commands))

	app.Flags = append(app.Flags, nodeFlags...)
	app.Flags = append(app.Flags, rpcFlags...)
	app.Flags = append(app.Flags, consoleFlags...)
	app.Flags = append(app.Flags, debug.Flags...)
	app.Flags = append(app.Flags, whisperFlags...)
	app.Flags = append(app.Flags, metricsFlags...)

	app.Before = func(ctx *cli.Context) error {
		logdir := ""
		if ctx.GlobalBool(utils.DashboardEnabledFlag.Name) {
			logdir = (&node.Config{DataDir: utils.MakeDataDir(ctx)}).ResolvePath("logs")
		}
		if err := debug.Setup(ctx, logdir); err != nil {
			return err
		}
		// Quorum: The following piece of code should only be called in `geth console` and `geth` start. It is resolved as part of https://github.com/ethereum/go-ethereum/pull/19911 on the ethereum upstream.
		// If we're a full node on mainnet without --cache specified, bump default cache allowance
		if ctx.GlobalString(utils.SyncModeFlag.Name) != "light" && !ctx.GlobalIsSet(utils.CacheFlag.Name) && !ctx.GlobalIsSet(utils.NetworkIdFlag.Name) {
			// Make sure we're not on any supported preconfigured testnet either
			if !ctx.GlobalIsSet(utils.TestnetFlag.Name) && !ctx.GlobalIsSet(utils.RinkebyFlag.Name) && !ctx.GlobalIsSet(utils.GoerliFlag.Name) {
				// Nope, we're really on mainnet. Bump that cache up!
				//log.Info("Bumping default cache on mainnet", "provided", ctx.GlobalInt(utils.CacheFlag.Name), "updated", 4096)
				ctx.GlobalSet(utils.CacheFlag.Name, strconv.Itoa(4096))
			}
		}
		// If we're running a light client on any network, drop the cache to some meaningfully low amount
		if ctx.GlobalString(utils.SyncModeFlag.Name) == "light" && !ctx.GlobalIsSet(utils.CacheFlag.Name) {
			log.Info("Dropping default light client cache", "provided", ctx.GlobalInt(utils.CacheFlag.Name), "updated", 128)
			ctx.GlobalSet(utils.CacheFlag.Name, strconv.Itoa(128))
		}
		// Cap the cache allowance and tune the garbage collector
		var mem gosigar.Mem
		// Workaround until OpenBSD support lands into gosigar
		// Check https://github.com/elastic/gosigar#supported-platforms
		if runtime.GOOS != "openbsd" {
			if err := mem.Get(); err == nil {
				allowance := int(mem.Total / 1024 / 1024 / 3)
				if cache := ctx.GlobalInt(utils.CacheFlag.Name); cache > allowance {
					log.Warn("Sanitizing cache to Go's GC limits", "provided", cache, "updated", allowance)
					ctx.GlobalSet(utils.CacheFlag.Name, strconv.Itoa(allowance))
				}
			}
		}
		// Ensure Go's GC ignores the database cache for trigger percentage
		cache := ctx.GlobalInt(utils.CacheFlag.Name)
		gogc := math.Max(20, math.Min(100, 100/(float64(cache)/1024)))

		log.Debug("Sanitizing Go's GC trigger", "percent", int(gogc))
		godebug.SetGCPercent(int(gogc))

		// Start metrics export if enabled
		utils.SetupMetrics(ctx)

		// Start system runtime metrics collection
		go metrics.CollectProcessMetrics(3 * time.Second)

		return nil
	}

	app.After = func(ctx *cli.Context) error {
		debug.Exit()
		console.Stdin.Close() // Resets terminal mode.
		return nil
	}
}

func main() {
	if err := app.Run(os.Args); err != nil {
		fmt.Fprintln(os.Stderr, err)
		os.Exit(1)
	}
}

// geth is the main entry point into the system if no special subcommand is ran.
// It creates a default node based on the command line arguments and runs it in
// blocking mode, waiting for it to be shut down.
func geth(ctx *cli.Context) error {
	if args := ctx.Args(); len(args) > 0 {
		return fmt.Errorf("invalid command: %q", args[0])
	}
	node := makeFullNode(ctx)
	defer node.Close()
	startNode(ctx, node)

	// Check if a valid consensus is used
	quorumValidateConsensus(node, ctx.GlobalBool(utils.RaftModeFlag.Name))

	node.Wait()
	return nil
}

// startNode boots up the system node and all registered protocols, after which
// it unlocks any requested accounts, and starts the RPC/IPC interfaces and the
// miner.
func startNode(ctx *cli.Context, stack *node.Node) {
	log.DoEmitCheckpoints = ctx.GlobalBool(utils.EmitCheckpointsFlag.Name)
	debug.Memsize.Add("node", stack)

	// Start up the node itself
	utils.StartNode(stack)

	// Unlock any account specifically requested
	unlockAccounts(ctx, stack)

	// Register wallet event handlers to open and auto-derive wallets
	events := make(chan accounts.WalletEvent, 16)
	stack.AccountManager().Subscribe(events)

	// Create a client to interact with local geth node.
	rpcClient, err := stack.Attach()
	if err != nil {
		utils.Fatalf("Failed to attach to self: %v", err)
	}
	ethClient := ethclient.NewClient(rpcClient)

	// Set contract backend for ethereum service if local node
	// is serving LES requests.
	if ctx.GlobalInt(utils.LightLegacyServFlag.Name) > 0 || ctx.GlobalInt(utils.LightServeFlag.Name) > 0 {
		var ethService *eth.Ethereum
		if err := stack.Service(&ethService); err != nil {
			utils.Fatalf("Failed to retrieve ethereum service: %v", err)
		}
		ethService.SetContractBackend(ethClient)
	}
	// Set contract backend for les service if local node is
	// running as a light client.
	if ctx.GlobalString(utils.SyncModeFlag.Name) == "light" {
		var lesService *les.LightEthereum
		if err := stack.Service(&lesService); err != nil {
			utils.Fatalf("Failed to retrieve light ethereum service: %v", err)
		}
		lesService.SetContractBackend(ethClient)
	}

	go func() {
		// Open any wallets already attached
		for _, wallet := range stack.AccountManager().Wallets() {
			if err := wallet.Open(""); err != nil {
				log.Warn("Failed to open wallet", "url", wallet.URL(), "err", err)
			}
		}
		// Listen for wallet event till termination
		for event := range events {
			switch event.Kind {
			case accounts.WalletArrived:
				if err := event.Wallet.Open(""); err != nil {
					log.Warn("New wallet appeared, failed to open", "url", event.Wallet.URL(), "err", err)
				}
			case accounts.WalletOpened:
				status, _ := event.Wallet.Status()
				log.Info("New wallet appeared", "url", event.Wallet.URL(), "status", status)

				var derivationPaths []accounts.DerivationPath
				if event.Wallet.URL().Scheme == "ledger" {
					derivationPaths = append(derivationPaths, accounts.LegacyLedgerBaseDerivationPath)
				}
				derivationPaths = append(derivationPaths, accounts.DefaultBaseDerivationPath)

				event.Wallet.SelfDerive(derivationPaths, ethClient)

			case accounts.WalletDropped:
				log.Info("Old wallet dropped", "url", event.Wallet.URL())
				event.Wallet.Close()
			}
		}
	}()

<<<<<<< HEAD
	// Spawn a standalone goroutine for status synchronization monitoring,
	// close the node when synchronization is complete if user required.
	if ctx.GlobalBool(utils.ExitWhenSyncedFlag.Name) {
		go func() {
			sub := stack.EventMux().Subscribe(downloader.DoneEvent{})
			defer sub.Unsubscribe()
			for {
				event := <-sub.Chan()
				if event == nil {
					continue
				}
				done, ok := event.Data.(downloader.DoneEvent)
				if !ok {
					continue
				}
				if timestamp := time.Unix(int64(done.Latest.Time), 0); time.Since(timestamp) < 10*time.Minute {
					log.Info("Synchronisation completed", "latestnum", done.Latest.Number, "latesthash", done.Latest.Hash(),
						"age", common.PrettyAge(timestamp))
					stack.Stop()
				}
			}
		}()
=======
	// Quorum
	//
	// checking if permissions is enabled and staring the permissions service
	if stack.IsPermissionEnabled() {
		var permissionService *permission.PermissionCtrl
		if err := stack.Service(&permissionService); err != nil {
			utils.Fatalf("Permission service not runnning: %v", err)
		}
		if err := permissionService.AfterStart(); err != nil {
			utils.Fatalf("Permission service post construct failure: %v", err)
		}
>>>>>>> 99f7fd67
	}

	// Start auxiliary services if enabled
	if ctx.GlobalBool(utils.MiningEnabledFlag.Name) || ctx.GlobalBool(utils.DeveloperFlag.Name) {
		// Mining only makes sense if a full Ethereum node is running
		if ctx.GlobalString(utils.SyncModeFlag.Name) == "light" {
			utils.Fatalf("Light clients do not support mining")
		}
		var ethereum *eth.Ethereum
		if err := stack.Service(&ethereum); err != nil {
			utils.Fatalf("Ethereum service not running: %v", err)
		}
		// Set the gas price to the limits from the CLI and start mining
		gasprice := utils.GlobalBig(ctx, utils.MinerLegacyGasPriceFlag.Name)
		if ctx.IsSet(utils.MinerGasPriceFlag.Name) {
			gasprice = utils.GlobalBig(ctx, utils.MinerGasPriceFlag.Name)
		}
		ethereum.TxPool().SetGasPrice(gasprice)

		threads := ctx.GlobalInt(utils.MinerLegacyThreadsFlag.Name)
		if ctx.GlobalIsSet(utils.MinerThreadsFlag.Name) {
			threads = ctx.GlobalInt(utils.MinerThreadsFlag.Name)
		}
		if err := ethereum.StartMining(threads); err != nil {
			utils.Fatalf("Failed to start mining: %v", err)
		}
	}
<<<<<<< HEAD
}

// unlockAccounts unlocks any account specifically requested.
func unlockAccounts(ctx *cli.Context, stack *node.Node) {
	var unlocks []string
	inputs := strings.Split(ctx.GlobalString(utils.UnlockedAccountFlag.Name), ",")
	for _, input := range inputs {
		if trimmed := strings.TrimSpace(input); trimmed != "" {
			unlocks = append(unlocks, trimmed)
		}
	}
	// Short circuit if there is no account to unlock.
	if len(unlocks) == 0 {
		return
	}
	// If insecure account unlocking is not allowed if node's APIs are exposed to external.
	// Print warning log to user and skip unlocking.
	if !stack.Config().InsecureUnlockAllowed && stack.Config().ExtRPCEnabled() {
		//TODO (Amal): uncomment
		//utils.Fatalf("Account unlock with HTTP access is forbidden!")
	}
	ks := stack.AccountManager().Backends(keystore.KeyStoreType)[0].(*keystore.KeyStore)
	passwords := utils.MakePasswordList(ctx)
	for i, account := range unlocks {
		unlockAccount(ks, account, i, passwords)
	}
=======

>>>>>>> 99f7fd67
}<|MERGE_RESOLUTION|>--- conflicted
+++ resolved
@@ -42,12 +42,8 @@
 	"github.com/ethereum/go-ethereum/log"
 	"github.com/ethereum/go-ethereum/metrics"
 	"github.com/ethereum/go-ethereum/node"
-<<<<<<< HEAD
-	cli "gopkg.in/urfave/cli.v1"
-=======
 	"github.com/ethereum/go-ethereum/permission"
 	"gopkg.in/urfave/cli.v1"
->>>>>>> 99f7fd67
 )
 
 const (
@@ -407,7 +403,6 @@
 		}
 	}()
 
-<<<<<<< HEAD
 	// Spawn a standalone goroutine for status synchronization monitoring,
 	// close the node when synchronization is complete if user required.
 	if ctx.GlobalBool(utils.ExitWhenSyncedFlag.Name) {
@@ -430,7 +425,9 @@
 				}
 			}
 		}()
-=======
+	}
+
+
 	// Quorum
 	//
 	// checking if permissions is enabled and staring the permissions service
@@ -442,7 +439,6 @@
 		if err := permissionService.AfterStart(); err != nil {
 			utils.Fatalf("Permission service post construct failure: %v", err)
 		}
->>>>>>> 99f7fd67
 	}
 
 	// Start auxiliary services if enabled
@@ -470,7 +466,7 @@
 			utils.Fatalf("Failed to start mining: %v", err)
 		}
 	}
-<<<<<<< HEAD
+
 }
 
 // unlockAccounts unlocks any account specifically requested.
@@ -497,7 +493,4 @@
 	for i, account := range unlocks {
 		unlockAccount(ks, account, i, passwords)
 	}
-=======
-
->>>>>>> 99f7fd67
 }