--- conflicted
+++ resolved
@@ -146,14 +146,11 @@
 		utils.IstanbulRequestTimeoutFlag,
 		utils.IstanbulBlockPeriodFlag,
 		utils.IstanbulAllowedFutureBlockTimeFlag,
-<<<<<<< HEAD
-=======
 		utils.PluginSettingsFlag,
 		utils.PluginSkipVerifyFlag,
 		utils.PluginLocalVerifyFlag,
 		utils.PluginPublicKeyFlag,
 		// End-Quorum
->>>>>>> 0b12e0b6
 	}
 
 	rpcFlags = []cli.Flag{
