--- conflicted
+++ resolved
@@ -130,11 +130,7 @@
 
 func startGethWithIpc(t *testing.T, name string, args ...string) *gethrpc {
 	ipcName := fmt.Sprintf("geth-%d.ipc", atomic.AddUint32(&nextIPC, 1))
-<<<<<<< HEAD
 	args = append([]string{"--networkid=42", "--port=0", "--ipcpath", ipcName}, args...)
-=======
-	args = append([]string{"--networkid=42", "--port=0", "--nousb", "--ipcpath", ipcName}, args...)
->>>>>>> 155bcdb4
 	t.Logf("Starting %v with rpc: %v", name, args)
 
 	g := &gethrpc{
@@ -152,11 +148,7 @@
 }
 
 func initGeth(t *testing.T) string {
-<<<<<<< HEAD
 	args := []string{"--networkid=42", "init", "./testdata/clique.json"}
-=======
-	args := []string{"--nousb", "--networkid=42", "init", "./testdata/clique.json"}
->>>>>>> 155bcdb4
 	t.Logf("Initializing geth: %v ", args)
 	g := runGeth(t, args...)
 	datadir := g.Datadir
@@ -167,11 +159,7 @@
 func startLightServer(t *testing.T) *gethrpc {
 	datadir := initGeth(t)
 	t.Logf("Importing keys to geth")
-<<<<<<< HEAD
 	runGeth(t, "--datadir", datadir, "--password", "./testdata/password.txt", "account", "import", "./testdata/key.prv", "--lightkdf").WaitExit()
-=======
-	runGeth(t, "--nousb", "--datadir", datadir, "--password", "./testdata/password.txt", "account", "import", "./testdata/key.prv", "--lightkdf").WaitExit()
->>>>>>> 155bcdb4
 	account := "0x02f0d131f1f97aef08aec6e3291b957d9efe7105"
 	server := startGethWithIpc(t, "lightserver", "--allow-insecure-unlock", "--datadir", datadir, "--password", "./testdata/password.txt", "--unlock", account, "--mine", "--light.serve=100", "--light.maxpeers=1", "--nodiscover", "--nat=extip:127.0.0.1", "--verbosity=4")
 	return server
