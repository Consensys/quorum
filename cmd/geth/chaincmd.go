// Copyright 2015 The go-ethereum Authors
// This file is part of go-ethereum.
//
// go-ethereum is free software: you can redistribute it and/or modify
// it under the terms of the GNU General Public License as published by
// the Free Software Foundation, either version 3 of the License, or
// (at your option) any later version.
//
// go-ethereum is distributed in the hope that it will be useful,
// but WITHOUT ANY WARRANTY; without even the implied warranty of
// MERCHANTABILITY or FITNESS FOR A PARTICULAR PURPOSE. See the
// GNU General Public License for more details.
//
// You should have received a copy of the GNU General Public License
// along with go-ethereum. If not, see <http://www.gnu.org/licenses/>.

package main

import (
	"encoding/json"
	"fmt"
	"io"
	"os"
	"runtime"
	"strconv"
	"sync/atomic"
	"time"

	"github.com/ethereum/go-ethereum/cmd/utils"
	"github.com/ethereum/go-ethereum/common"
	"github.com/ethereum/go-ethereum/core"
	"github.com/ethereum/go-ethereum/core/mps"
	"github.com/ethereum/go-ethereum/core/rawdb"
	"github.com/ethereum/go-ethereum/core/state"
	"github.com/ethereum/go-ethereum/core/types"
	"github.com/ethereum/go-ethereum/log"
	"github.com/ethereum/go-ethereum/metrics"
	"github.com/ethereum/go-ethereum/private"
	"github.com/ethereum/go-ethereum/private/engine/notinuse"
	"github.com/ethereum/go-ethereum/rlp"
	"gopkg.in/urfave/cli.v1"
)

var (
	initCommand = cli.Command{
		Action:    utils.MigrateFlags(initGenesis),
		Name:      "init",
		Usage:     "Bootstrap and initialize a new genesis block",
		ArgsUsage: "<genesisPath>",
		Flags: []cli.Flag{
			utils.DataDirFlag,
		},
		Category: "BLOCKCHAIN COMMANDS",
		Description: `
The init command initializes a new genesis block and definition for the network.
This is a destructive action and changes the network in which you will be
participating.

It expects the genesis file as argument.`,
	}
	dumpGenesisCommand = cli.Command{
		Action:    utils.MigrateFlags(dumpGenesis),
		Name:      "dumpgenesis",
		Usage:     "Dumps genesis block JSON configuration to stdout",
		ArgsUsage: "",
		Flags: []cli.Flag{
			utils.MainnetFlag,
			utils.RopstenFlag,
			utils.RinkebyFlag,
			utils.GoerliFlag,
			utils.YoloV3Flag,
		},
		Category: "BLOCKCHAIN COMMANDS",
		Description: `
The dumpgenesis command dumps the genesis block configuration in JSON format to stdout.`,
	}
	importCommand = cli.Command{
		Action:    utils.MigrateFlags(importChain),
		Name:      "import",
		Usage:     "Import a blockchain file",
		ArgsUsage: "<filename> (<filename 2> ... <filename N>) ",
		Flags: []cli.Flag{
			utils.DataDirFlag,
			utils.CacheFlag,
			utils.SyncModeFlag,
			utils.GCModeFlag,
			utils.SnapshotFlag,
			utils.CacheDatabaseFlag,
			utils.CacheGCFlag,
			utils.MetricsEnabledFlag,
			utils.MetricsEnabledExpensiveFlag,
			utils.MetricsHTTPFlag,
			utils.MetricsPortFlag,
			utils.MetricsEnableInfluxDBFlag,
			utils.MetricsInfluxDBEndpointFlag,
			utils.MetricsInfluxDBDatabaseFlag,
			utils.MetricsInfluxDBUsernameFlag,
			utils.MetricsInfluxDBPasswordFlag,
			utils.MetricsInfluxDBTagsFlag,
			utils.TxLookupLimitFlag,
		},
		Category: "BLOCKCHAIN COMMANDS",
		Description: `
The import command imports blocks from an RLP-encoded form. The form can be one file
with several RLP-encoded blocks, or several files can be used.

If only one file is used, import error will result in failure. If several files are used,
processing will proceed even if an individual RLP-file import failure occurs.`,
	}
	mpsdbUpgradeCommand = cli.Command{
		Action:    utils.MigrateFlags(mpsdbUpgrade),
		Name:      "mpsdbupgrade",
		Usage:     "Upgrade a standalone DB to an MPS DB",
		ArgsUsage: "",
		Flags: []cli.Flag{
			utils.DataDirFlag,
		},
		Description: `
Checks if the chain config isMPS parameter value.
If false, it upgrades the DB to be MPS enabled (builds the trie of private states) and if successful sets isMPS to true.
If true, exits displaying an error message that the DB is already MPS.`,
		Category: "BLOCKCHAIN COMMANDS",
	}
	exportCommand = cli.Command{
		Action:    utils.MigrateFlags(exportChain),
		Name:      "export",
		Usage:     "Export blockchain into file",
		ArgsUsage: "<filename> [<blockNumFirst> <blockNumLast>]",
		Flags: []cli.Flag{
			utils.DataDirFlag,
			utils.CacheFlag,
			utils.SyncModeFlag,
		},
		Category: "BLOCKCHAIN COMMANDS",
		Description: `
Requires a first argument of the file to write to.
Optional second and third arguments control the first and
last block to write. In this mode, the file will be appended
if already existing. If the file ends with .gz, the output will
be gzipped.`,
	}
	importPreimagesCommand = cli.Command{
		Action:    utils.MigrateFlags(importPreimages),
		Name:      "import-preimages",
		Usage:     "Import the preimage database from an RLP stream",
		ArgsUsage: "<datafile>",
		Flags: []cli.Flag{
			utils.DataDirFlag,
			utils.CacheFlag,
			utils.SyncModeFlag,
		},
		Category: "BLOCKCHAIN COMMANDS",
		Description: `
	The import-preimages command imports hash preimages from an RLP encoded stream.`,
	}
	exportPreimagesCommand = cli.Command{
		Action:    utils.MigrateFlags(exportPreimages),
		Name:      "export-preimages",
		Usage:     "Export the preimage database into an RLP stream",
		ArgsUsage: "<dumpfile>",
		Flags: []cli.Flag{
			utils.DataDirFlag,
			utils.CacheFlag,
			utils.SyncModeFlag,
		},
		Category: "BLOCKCHAIN COMMANDS",
		Description: `
The export-preimages command export hash preimages to an RLP encoded stream`,
	}
	dumpCommand = cli.Command{
		Action:    utils.MigrateFlags(dump),
		Name:      "dump",
		Usage:     "Dump a specific block from storage",
		ArgsUsage: "[<blockHash> | <blockNum>]...",
		Flags: []cli.Flag{
			utils.DataDirFlag,
			utils.CacheFlag,
			utils.SyncModeFlag,
			utils.IterativeOutputFlag,
			utils.ExcludeCodeFlag,
			utils.ExcludeStorageFlag,
			utils.IncludeIncompletesFlag,
		},
		Category: "BLOCKCHAIN COMMANDS",
		Description: `
The arguments are interpreted as block numbers or hashes.
Use "ethereum dump 0" to dump the genesis block.`,
	}
)

// In the regular Genesis / ChainConfig struct, due to the way go deserializes
// json, IsQuorum defaults to false (when not specified). Here we specify it as
// a pointer so we can make the distinction and default unspecified to true.
func getIsQuorum(file io.Reader) bool {
	altGenesis := new(struct {
		Config *struct {
			IsQuorum *bool `json:"isQuorum"`
		} `json:"config"`
	})

	if err := json.NewDecoder(file).Decode(altGenesis); err != nil {
		utils.Fatalf("invalid genesis file: %v", err)
	}

	// unspecified defaults to true
	return altGenesis.Config.IsQuorum == nil || *altGenesis.Config.IsQuorum
}

// initGenesis will initialise the given JSON format genesis file and writes it as
// the zero'd block (i.e. genesis) or will fail hard if it can't succeed.
func initGenesis(ctx *cli.Context) error {
	// Make sure we have a valid genesis JSON
	genesisPath := ctx.Args().First()
	if len(genesisPath) == 0 {
		utils.Fatalf("Must supply path to genesis JSON file")
	}
	file, err := os.Open(genesisPath)
	if err != nil {
		utils.Fatalf("Failed to read genesis file: %v", err)
	}
	defer file.Close()

	genesis := new(core.Genesis)
	if err := json.NewDecoder(file).Decode(genesis); err != nil {
		utils.Fatalf("invalid genesis file: %v", err)
	}

	// Quorum
	file.Seek(0, 0)
	genesis.Config.IsQuorum = getIsQuorum(file)

	// check the data given as a part of newMaxConfigData to ensure that
	// its in expected order
	err = genesis.Config.CheckMaxCodeConfigData()
	if err != nil {
		utils.Fatalf("maxCodeSize data invalid: %v", err)
	}
	if genesis.Config.IsQuorum {
		err = genesis.Config.CheckTransitionsData()
		if err != nil {
			utils.Fatalf("transitions data invalid: %v", err)
		}
		if genesis.Config.QBFT != nil && genesis.Config.QBFT.ValidatorContractAddress != (common.Address{}) {
			qbftExtra := new(types.QBFTExtra)
			err := rlp.DecodeBytes(genesis.ExtraData[:], qbftExtra)
			if err != nil || len(qbftExtra.Validators) > 0 {
				utils.Fatalf("invalid genesis file: cant combine extraData validators and config.qbft.validatorcontractaddress at the same time")
			}
		}
		if genesis.Config.IBFT != nil && genesis.Config.IBFT.ValidatorContractAddress != (common.Address{}) {
			istanbulExtra := new(types.IstanbulExtra)
			err := rlp.DecodeBytes(genesis.ExtraData[:], istanbulExtra)
			if err != nil || len(istanbulExtra.Validators) > 0 {
				utils.Fatalf("invalid genesis file: cant combine extraData validators and config.ibft.validatorcontractaddress at the same time")
			}
		}
	}
	// End Quorum

	// Open and initialise both full and light databases
	stack, _ := makeConfigNode(ctx)
	defer stack.Close()

	for _, name := range []string{"chaindata", "lightchaindata"} {
		chaindb, err := stack.OpenDatabase(name, 0, 0, "", false)
		if err != nil {
			utils.Fatalf("Failed to open database: %v", err)
		}
		_, hash, err := core.SetupGenesisBlock(chaindb, genesis)
		if err != nil {
			utils.Fatalf("Failed to write genesis block: %v", err)
		}
		chaindb.Close()
		log.Info("Successfully wrote genesis state", "database", name, "hash", hash)
	}
	return nil
}

func dumpGenesis(ctx *cli.Context) error {
	// TODO(rjl493456442) support loading from the custom datadir
	genesis := utils.MakeGenesis(ctx)
	if genesis == nil {
		genesis = core.DefaultGenesisBlock()
	}
	if err := json.NewEncoder(os.Stdout).Encode(genesis); err != nil {
		utils.Fatalf("could not encode genesis")
	}
	return nil
}

func importChain(ctx *cli.Context) error {
	if len(ctx.Args()) < 1 {
		utils.Fatalf("This command requires an argument.")
	}
	// Start metrics export if enabled
	utils.SetupMetrics(ctx)
	// Start system runtime metrics collection
	go metrics.CollectProcessMetrics(3 * time.Second)

	stack, _ := makeConfigNode(ctx)
	defer stack.Close()

	chain, db := utils.MakeChain(ctx, stack, true)
	defer db.Close()

	// Start periodically gathering memory profiles
	var peakMemAlloc, peakMemSys uint64
	go func() {
		stats := new(runtime.MemStats)
		for {
			runtime.ReadMemStats(stats)
			if atomic.LoadUint64(&peakMemAlloc) < stats.Alloc {
				atomic.StoreUint64(&peakMemAlloc, stats.Alloc)
			}
			if atomic.LoadUint64(&peakMemSys) < stats.Sys {
				atomic.StoreUint64(&peakMemSys, stats.Sys)
			}
			time.Sleep(5 * time.Second)
		}
	}()
	// Import the chain
	start := time.Now()

	var importErr error

	if len(ctx.Args()) == 1 {
		if err := utils.ImportChain(chain, ctx.Args().First()); err != nil {
			importErr = err
			log.Error("Import error", "err", err)
		}
	} else {
		for _, arg := range ctx.Args() {
			if err := utils.ImportChain(chain, arg); err != nil {
				importErr = err
				log.Error("Import error", "file", arg, "err", err)
			}
		}
	}
	chain.Stop()
	fmt.Printf("Import done in %v.\n\n", time.Since(start))

	// Output pre-compaction stats mostly to see the import trashing
	showLeveldbStats(db)

	// Print the memory statistics used by the importing
	mem := new(runtime.MemStats)
	runtime.ReadMemStats(mem)

	fmt.Printf("Object memory: %.3f MB current, %.3f MB peak\n", float64(mem.Alloc)/1024/1024, float64(atomic.LoadUint64(&peakMemAlloc))/1024/1024)
	fmt.Printf("System memory: %.3f MB current, %.3f MB peak\n", float64(mem.Sys)/1024/1024, float64(atomic.LoadUint64(&peakMemSys))/1024/1024)
	fmt.Printf("Allocations:   %.3f million\n", float64(mem.Mallocs)/1000000)
	fmt.Printf("GC pause:      %v\n\n", time.Duration(mem.PauseTotalNs))

	if ctx.GlobalBool(utils.NoCompactionFlag.Name) {
		return nil
	}

	// Compact the entire database to more accurately measure disk io and print the stats
	start = time.Now()
	fmt.Println("Compacting entire database...")
	if err := db.Compact(nil, nil); err != nil {
		utils.Fatalf("Compaction failed: %v", err)
	}
	fmt.Printf("Compaction done in %v.\n\n", time.Since(start))

	showLeveldbStats(db)
	return importErr
}

func mpsdbUpgrade(ctx *cli.Context) error {
	stack, _ := makeConfigNode(ctx)
	defer stack.Close()

	// initialise the tx manager with the dummy tx mgr
	private.P = &notinuse.DBUpgradePrivateTransactionManager{}

	chain, db := utils.MakeChain(ctx, stack, true)

	if chain.Config().IsMPS {
		utils.Fatalf("The database is already upgraded to support multiple private states.")
	}

	currentBlockNumber := chain.CurrentBlock().Number().Int64()
	fmt.Printf("Current block number %v\n", currentBlockNumber)

	return mps.UpgradeDB(db, chain)
}

func exportChain(ctx *cli.Context) error {
	if len(ctx.Args()) < 1 {
		utils.Fatalf("This command requires an argument.")
	}

	stack, _ := makeConfigNode(ctx)
	defer stack.Close()

	chain, _ := utils.MakeChain(ctx, stack, true)
	start := time.Now()

	var err error
	fp := ctx.Args().First()
	if len(ctx.Args()) < 3 {
		err = utils.ExportChain(chain, fp)
	} else {
		// This can be improved to allow for numbers larger than 9223372036854775807
		first, ferr := strconv.ParseInt(ctx.Args().Get(1), 10, 64)
		last, lerr := strconv.ParseInt(ctx.Args().Get(2), 10, 64)
		if ferr != nil || lerr != nil {
			utils.Fatalf("Export error in parsing parameters: block number not an integer\n")
		}
		if first < 0 || last < 0 {
			utils.Fatalf("Export error: block number must be greater than 0\n")
		}
		if head := chain.CurrentFastBlock(); uint64(last) > head.NumberU64() {
			utils.Fatalf("Export error: block number %d larger than head block %d\n", uint64(last), head.NumberU64())
		}
		err = utils.ExportAppendChain(chain, fp, uint64(first), uint64(last))
	}

	if err != nil {
		utils.Fatalf("Export error: %v\n", err)
	}
	fmt.Printf("Export done in %v\n", time.Since(start))
	return nil
}

// importPreimages imports preimage data from the specified file.
func importPreimages(ctx *cli.Context) error {
	if len(ctx.Args()) < 1 {
		utils.Fatalf("This command requires an argument.")
	}

	stack, _ := makeConfigNode(ctx)
	defer stack.Close()

	db := utils.MakeChainDatabase(ctx, stack, false)
	start := time.Now()

	if err := utils.ImportPreimages(db, ctx.Args().First()); err != nil {
		utils.Fatalf("Import error: %v\n", err)
	}
	fmt.Printf("Import done in %v\n", time.Since(start))
	return nil
}

// exportPreimages dumps the preimage data to specified json file in streaming way.
func exportPreimages(ctx *cli.Context) error {
	if len(ctx.Args()) < 1 {
		utils.Fatalf("This command requires an argument.")
	}

	stack, _ := makeConfigNode(ctx)
	defer stack.Close()

	db := utils.MakeChainDatabase(ctx, stack, true)
	start := time.Now()

	if err := utils.ExportPreimages(db, ctx.Args().First()); err != nil {
		utils.Fatalf("Export error: %v\n", err)
	}
	fmt.Printf("Export done in %v\n", time.Since(start))
	return nil
}

func dump(ctx *cli.Context) error {
	stack, _ := makeConfigNode(ctx)
	defer stack.Close()

<<<<<<< HEAD
	db := utils.MakeChainDatabase(ctx, stack, false)
=======
	db := utils.MakeChainDatabase(ctx, stack, true)
>>>>>>> 8d2b8b5e
	for _, arg := range ctx.Args() {
		var header *types.Header
		if hashish(arg) {
			hash := common.HexToHash(arg)
			number := rawdb.ReadHeaderNumber(db, hash)
			if number != nil {
				header = rawdb.ReadHeader(db, hash, *number)
			}
		} else {
			number, _ := strconv.Atoi(arg)
			hash := rawdb.ReadCanonicalHash(db, uint64(number))
			if hash != (common.Hash{}) {
				header = rawdb.ReadHeader(db, hash, uint64(number))
			}
		}
		if header == nil {
			fmt.Println("{}")
			utils.Fatalf("block not found")
		} else {
			state, err := state.New(header.Root, state.NewDatabase(db), nil)
			if err != nil {
				utils.Fatalf("could not create new state: %v", err)
			}
			excludeCode := ctx.Bool(utils.ExcludeCodeFlag.Name)
			excludeStorage := ctx.Bool(utils.ExcludeStorageFlag.Name)
			includeMissing := ctx.Bool(utils.IncludeIncompletesFlag.Name)
			if ctx.Bool(utils.IterativeOutputFlag.Name) {
				state.IterativeDump(excludeCode, excludeStorage, !includeMissing, json.NewEncoder(os.Stdout))
			} else {
				if includeMissing {
					fmt.Printf("If you want to include accounts with missing preimages, you need iterative output, since" +
						" otherwise the accounts will overwrite each other in the resulting mapping.")
				}
				fmt.Printf("%v %s\n", includeMissing, state.Dump(excludeCode, excludeStorage, false))
			}
		}
	}
	return nil
}

// hashish returns true for strings that look like hashes.
func hashish(x string) bool {
	_, err := strconv.Atoi(x)
	return err != nil
}<|MERGE_RESOLUTION|>--- conflicted
+++ resolved
@@ -466,11 +466,7 @@
 	stack, _ := makeConfigNode(ctx)
 	defer stack.Close()
 
-<<<<<<< HEAD
-	db := utils.MakeChainDatabase(ctx, stack, false)
-=======
 	db := utils.MakeChainDatabase(ctx, stack, true)
->>>>>>> 8d2b8b5e
 	for _, arg := range ctx.Args() {
 		var header *types.Header
 		if hashish(arg) {
