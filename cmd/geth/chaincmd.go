--- conflicted
+++ resolved
@@ -35,12 +35,9 @@
 	"github.com/ethereum/go-ethereum/core/types"
 	"github.com/ethereum/go-ethereum/log"
 	"github.com/ethereum/go-ethereum/metrics"
-<<<<<<< HEAD
 	"github.com/ethereum/go-ethereum/private"
 	"github.com/ethereum/go-ethereum/private/engine/notinuse"
 	"github.com/ethereum/go-ethereum/rlp"
-=======
->>>>>>> 991384a7
 	"gopkg.in/urfave/cli.v1"
 )
 
@@ -303,11 +300,7 @@
 	stack, _ := makeConfigNode(ctx)
 	defer stack.Close()
 
-<<<<<<< HEAD
 	chain, db := utils.MakeChain(ctx, stack, true)
-=======
-	chain, db := utils.MakeChain(ctx, stack)
->>>>>>> 991384a7
 	defer db.Close()
 
 	// Start periodically gathering memory profiles
@@ -372,7 +365,6 @@
 
 	showLeveldbStats(db)
 	return importErr
-<<<<<<< HEAD
 }
 
 func mpsdbUpgrade(ctx *cli.Context) error {
@@ -392,8 +384,6 @@
 	fmt.Printf("Current block number %v\n", currentBlockNumber)
 
 	return mps.UpgradeDB(db, chain)
-=======
->>>>>>> 991384a7
 }
 
 func exportChain(ctx *cli.Context) error {
@@ -404,7 +394,7 @@
 	stack, _ := makeConfigNode(ctx)
 	defer stack.Close()
 
-	chain, _ := utils.MakeChain(ctx, stack)
+	chain, _ := utils.MakeChain(ctx, stack, true)
 	start := time.Now()
 
 	var err error
@@ -476,11 +466,7 @@
 	stack, _ := makeConfigNode(ctx)
 	defer stack.Close()
 
-<<<<<<< HEAD
-	db := utils.MakeChainDatabase(ctx, stack, false)
-=======
 	db := utils.MakeChainDatabase(ctx, stack, true)
->>>>>>> 991384a7
 	for _, arg := range ctx.Args() {
 		var header *types.Header
 		if hashish(arg) {
