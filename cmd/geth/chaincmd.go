// Copyright 2015 The go-ethereum Authors
// This file is part of go-ethereum.
//
// go-ethereum is free software: you can redistribute it and/or modify
// it under the terms of the GNU General Public License as published by
// the Free Software Foundation, either version 3 of the License, or
// (at your option) any later version.
//
// go-ethereum is distributed in the hope that it will be useful,
// but WITHOUT ANY WARRANTY; without even the implied warranty of
// MERCHANTABILITY or FITNESS FOR A PARTICULAR PURPOSE. See the
// GNU General Public License for more details.
//
// You should have received a copy of the GNU General Public License
// along with go-ethereum. If not, see <http://www.gnu.org/licenses/>.

package main

import (
	"encoding/json"
	"fmt"
	"io"
	"os"
	"runtime"
	"strconv"
	"sync/atomic"
	"time"

	"github.com/ethereum/go-ethereum/cmd/utils"
	"github.com/ethereum/go-ethereum/common"
	"github.com/ethereum/go-ethereum/core"
	"github.com/ethereum/go-ethereum/core/mps"
	"github.com/ethereum/go-ethereum/core/rawdb"
	"github.com/ethereum/go-ethereum/core/state"
	"github.com/ethereum/go-ethereum/core/types"
	"github.com/ethereum/go-ethereum/eth/downloader"
	"github.com/ethereum/go-ethereum/event"
	"github.com/ethereum/go-ethereum/log"
	"github.com/ethereum/go-ethereum/metrics"
	"github.com/ethereum/go-ethereum/private"
	"github.com/ethereum/go-ethereum/private/engine/notinuse"
	"github.com/ethereum/go-ethereum/trie"
	"gopkg.in/urfave/cli.v1"
)

var (
	initCommand = cli.Command{
		Action:    utils.MigrateFlags(initGenesis),
		Name:      "init",
		Usage:     "Bootstrap and initialize a new genesis block",
		ArgsUsage: "<genesisPath>",
		Flags: []cli.Flag{
			utils.DataDirFlag,
		},
		Category: "BLOCKCHAIN COMMANDS",
		Description: `
The init command initializes a new genesis block and definition for the network.
This is a destructive action and changes the network in which you will be
participating.

It expects the genesis file as argument.`,
	}
	dumpGenesisCommand = cli.Command{
		Action:    utils.MigrateFlags(dumpGenesis),
		Name:      "dumpgenesis",
		Usage:     "Dumps genesis block JSON configuration to stdout",
		ArgsUsage: "",
		Flags: []cli.Flag{
			utils.DataDirFlag,
		},
		Category: "BLOCKCHAIN COMMANDS",
		Description: `
The dumpgenesis command dumps the genesis block configuration in JSON format to stdout.`,
	}
	importCommand = cli.Command{
		Action:    utils.MigrateFlags(importChain),
		Name:      "import",
		Usage:     "Import a blockchain file",
		ArgsUsage: "<filename> (<filename 2> ... <filename N>) ",
		Flags: []cli.Flag{
			utils.DataDirFlag,
			utils.CacheFlag,
			utils.SyncModeFlag,
			utils.GCModeFlag,
			utils.SnapshotFlag,
			utils.CacheDatabaseFlag,
			utils.CacheGCFlag,
			utils.MetricsEnabledFlag,
			utils.MetricsEnabledExpensiveFlag,
			utils.MetricsHTTPFlag,
			utils.MetricsPortFlag,
			utils.MetricsEnableInfluxDBFlag,
			utils.MetricsInfluxDBEndpointFlag,
			utils.MetricsInfluxDBDatabaseFlag,
			utils.MetricsInfluxDBUsernameFlag,
			utils.MetricsInfluxDBPasswordFlag,
			utils.MetricsInfluxDBTagsFlag,
			utils.TxLookupLimitFlag,
		},
		Category: "BLOCKCHAIN COMMANDS",
		Description: `
The import command imports blocks from an RLP-encoded form. The form can be one file
with several RLP-encoded blocks, or several files can be used.

If only one file is used, import error will result in failure. If several files are used,
processing will proceed even if an individual RLP-file import failure occurs.`,
	}
	mpsdbUpgradeCommand = cli.Command{
		Action:    utils.MigrateFlags(mpsdbUpgrade),
		Name:      "mpsdbupgrade",
		Usage:     "Upgrade a standalone DB to an MPS DB",
		ArgsUsage: "",
		Flags: []cli.Flag{
			utils.DataDirFlag,
		},
		Description: `
Checks if the chain config isMPS parameter value. 
If false, it upgrades the DB to be MPS enabled (builds the trie of private states) and if successful sets isMPS to true.
If true, exits displaying an error message that the DB is already MPS.`,
		Category: "BLOCKCHAIN COMMANDS",
	}
	exportCommand = cli.Command{
		Action:    utils.MigrateFlags(exportChain),
		Name:      "export",
		Usage:     "Export blockchain into file",
		ArgsUsage: "<filename> [<blockNumFirst> <blockNumLast>]",
		Flags: []cli.Flag{
			utils.DataDirFlag,
			utils.CacheFlag,
			utils.SyncModeFlag,
		},
		Category: "BLOCKCHAIN COMMANDS",
		Description: `
Requires a first argument of the file to write to.
Optional second and third arguments control the first and
last block to write. In this mode, the file will be appended
if already existing. If the file ends with .gz, the output will
be gzipped.`,
	}
	importPreimagesCommand = cli.Command{
		Action:    utils.MigrateFlags(importPreimages),
		Name:      "import-preimages",
		Usage:     "Import the preimage database from an RLP stream",
		ArgsUsage: "<datafile>",
		Flags: []cli.Flag{
			utils.DataDirFlag,
			utils.CacheFlag,
			utils.SyncModeFlag,
		},
		Category: "BLOCKCHAIN COMMANDS",
		Description: `
	The import-preimages command imports hash preimages from an RLP encoded stream.`,
	}
	exportPreimagesCommand = cli.Command{
		Action:    utils.MigrateFlags(exportPreimages),
		Name:      "export-preimages",
		Usage:     "Export the preimage database into an RLP stream",
		ArgsUsage: "<dumpfile>",
		Flags: []cli.Flag{
			utils.DataDirFlag,
			utils.CacheFlag,
			utils.SyncModeFlag,
		},
		Category: "BLOCKCHAIN COMMANDS",
		Description: `
The export-preimages command export hash preimages to an RLP encoded stream`,
	}
	copydbCommand = cli.Command{
		Action:    utils.MigrateFlags(copyDb),
		Name:      "copydb",
		Usage:     "Create a local chain from a target chaindata folder",
		ArgsUsage: "<sourceChaindataDir>",
		Flags: []cli.Flag{
			utils.DataDirFlag,
			utils.CacheFlag,
			utils.SyncModeFlag,
			utils.FakePoWFlag,
			utils.MainnetFlag,
			utils.RopstenFlag,
			utils.RinkebyFlag,
			utils.TxLookupLimitFlag,
			utils.GoerliFlag,
			utils.YoloV3Flag,
		},
		Category: "BLOCKCHAIN COMMANDS",
		Description: `
The first argument must be the directory containing the blockchain to download from`,
	}
	dumpCommand = cli.Command{
		Action:    utils.MigrateFlags(dump),
		Name:      "dump",
		Usage:     "Dump a specific block from storage",
		ArgsUsage: "[<blockHash> | <blockNum>]...",
		Flags: []cli.Flag{
			utils.DataDirFlag,
			utils.CacheFlag,
			utils.SyncModeFlag,
			utils.IterativeOutputFlag,
			utils.ExcludeCodeFlag,
			utils.ExcludeStorageFlag,
			utils.IncludeIncompletesFlag,
		},
		Category: "BLOCKCHAIN COMMANDS",
		Description: `
The arguments are interpreted as block numbers or hashes.
Use "ethereum dump 0" to dump the genesis block.`,
	}
)

// In the regular Genesis / ChainConfig struct, due to the way go deserializes
// json, IsQuorum defaults to false (when not specified). Here we specify it as
// a pointer so we can make the distinction and default unspecified to true.
func getIsQuorum(file io.Reader) bool {
	altGenesis := new(struct {
		Config *struct {
			IsQuorum *bool `json:"isQuorum"`
		} `json:"config"`
	})

	if err := json.NewDecoder(file).Decode(altGenesis); err != nil {
		utils.Fatalf("invalid genesis file: %v", err)
	}

	// unspecified defaults to true
	return altGenesis.Config.IsQuorum == nil || *altGenesis.Config.IsQuorum
}

// initGenesis will initialise the given JSON format genesis file and writes it as
// the zero'd block (i.e. genesis) or will fail hard if it can't succeed.
func initGenesis(ctx *cli.Context) error {
	// Make sure we have a valid genesis JSON
	genesisPath := ctx.Args().First()
	if len(genesisPath) == 0 {
		utils.Fatalf("Must supply path to genesis JSON file")
	}
	file, err := os.Open(genesisPath)
	if err != nil {
		utils.Fatalf("Failed to read genesis file: %v", err)
	}
	defer file.Close()

	genesis := new(core.Genesis)
	if err := json.NewDecoder(file).Decode(genesis); err != nil {
		utils.Fatalf("invalid genesis file: %v", err)
	}

	// Quorum
	file.Seek(0, 0)
	genesis.Config.IsQuorum = getIsQuorum(file)

	// check the data given as a part of newMaxConfigData to ensure that
	// its in expected order
	err = genesis.Config.CheckMaxCodeConfigData()
	if err != nil {
		utils.Fatalf("maxCodeSize data invalid: %v", err)
	}
	if genesis.Config.IsQuorum {
		err = genesis.Config.CheckTransitionsData()
		if err != nil {
			utils.Fatalf("transitions data invalid: %v", err)
		}
	}
	// End Quorum

	// Open and initialise both full and light databases
	stack, _ := makeConfigNode(ctx)
	defer stack.Close()

	for _, name := range []string{"chaindata", "lightchaindata"} {
		chaindb, err := stack.OpenDatabase(name, 0, 0, "")
		if err != nil {
			utils.Fatalf("Failed to open database: %v", err)
		}
		_, hash, err := core.SetupGenesisBlock(chaindb, genesis)
		if err != nil {
			utils.Fatalf("Failed to write genesis block: %v", err)
		}
		chaindb.Close()
		log.Info("Successfully wrote genesis state", "database", name, "hash", hash)
	}
	return nil
}

func dumpGenesis(ctx *cli.Context) error {
	genesis := utils.MakeGenesis(ctx)
	if genesis == nil {
		genesis = core.DefaultGenesisBlock()
	}
	if err := json.NewEncoder(os.Stdout).Encode(genesis); err != nil {
		utils.Fatalf("could not encode genesis")
	}
	return nil
}

func importChain(ctx *cli.Context) error {
	if len(ctx.Args()) < 1 {
		utils.Fatalf("This command requires an argument.")
	}
	// Start metrics export if enabled
	utils.SetupMetrics(ctx)
	// Start system runtime metrics collection
	go metrics.CollectProcessMetrics(3 * time.Second)

	stack, _ := makeConfigNode(ctx)
	defer stack.Close()

	chain, db := utils.MakeChain(ctx, stack, false, true)
	defer db.Close()

	// Start periodically gathering memory profiles
	var peakMemAlloc, peakMemSys uint64
	go func() {
		stats := new(runtime.MemStats)
		for {
			runtime.ReadMemStats(stats)
			if atomic.LoadUint64(&peakMemAlloc) < stats.Alloc {
				atomic.StoreUint64(&peakMemAlloc, stats.Alloc)
			}
			if atomic.LoadUint64(&peakMemSys) < stats.Sys {
				atomic.StoreUint64(&peakMemSys, stats.Sys)
			}
			time.Sleep(5 * time.Second)
		}
	}()
	// Import the chain
	start := time.Now()

	var importErr error

	if len(ctx.Args()) == 1 {
		if err := utils.ImportChain(chain, ctx.Args().First()); err != nil {
			importErr = err
			log.Error("Import error", "err", err)
		}
	} else {
		for _, arg := range ctx.Args() {
			if err := utils.ImportChain(chain, arg); err != nil {
				importErr = err
				log.Error("Import error", "file", arg, "err", err)
			}
		}
	}
	chain.Stop()
	fmt.Printf("Import done in %v.\n\n", time.Since(start))

	// Output pre-compaction stats mostly to see the import trashing
	showLeveldbStats(db)

	// Print the memory statistics used by the importing
	mem := new(runtime.MemStats)
	runtime.ReadMemStats(mem)

	fmt.Printf("Object memory: %.3f MB current, %.3f MB peak\n", float64(mem.Alloc)/1024/1024, float64(atomic.LoadUint64(&peakMemAlloc))/1024/1024)
	fmt.Printf("System memory: %.3f MB current, %.3f MB peak\n", float64(mem.Sys)/1024/1024, float64(atomic.LoadUint64(&peakMemSys))/1024/1024)
	fmt.Printf("Allocations:   %.3f million\n", float64(mem.Mallocs)/1000000)
	fmt.Printf("GC pause:      %v\n\n", time.Duration(mem.PauseTotalNs))

	if ctx.GlobalBool(utils.NoCompactionFlag.Name) {
		return nil
	}

	// Compact the entire database to more accurately measure disk io and print the stats
	start = time.Now()
	fmt.Println("Compacting entire database...")
	if err := db.Compact(nil, nil); err != nil {
		utils.Fatalf("Compaction failed: %v", err)
	}
	fmt.Printf("Compaction done in %v.\n\n", time.Since(start))

	showLeveldbStats(db)
	return importErr
<<<<<<< HEAD
=======
}

func mpsdbUpgrade(ctx *cli.Context) error {
	stack, _ := makeConfigNode(ctx)
	defer stack.Close()

	// initialise the tx manager with the dummy tx mgr
	private.P = &notinuse.DBUpgradePrivateTransactionManager{}

	chain, db := utils.MakeChain(ctx, stack, false, true)

	if chain.Config().IsMPS {
		utils.Fatalf("The database is already upgraded to support multiple private states.")
	}

	currentBlockNumber := chain.CurrentBlock().Number().Int64()
	fmt.Printf("Current block number %v\n", currentBlockNumber)

	return mps.UpgradeDB(db, chain)
>>>>>>> 6665a93d
}

func exportChain(ctx *cli.Context) error {
	if len(ctx.Args()) < 1 {
		utils.Fatalf("This command requires an argument.")
	}

	stack, _ := makeConfigNode(ctx)
	defer stack.Close()

	chain, _ := utils.MakeChain(ctx, stack, true, true)
	start := time.Now()

	var err error
	fp := ctx.Args().First()
	if len(ctx.Args()) < 3 {
		err = utils.ExportChain(chain, fp)
	} else {
		// This can be improved to allow for numbers larger than 9223372036854775807
		first, ferr := strconv.ParseInt(ctx.Args().Get(1), 10, 64)
		last, lerr := strconv.ParseInt(ctx.Args().Get(2), 10, 64)
		if ferr != nil || lerr != nil {
			utils.Fatalf("Export error in parsing parameters: block number not an integer\n")
		}
		if first < 0 || last < 0 {
			utils.Fatalf("Export error: block number must be greater than 0\n")
		}
		err = utils.ExportAppendChain(chain, fp, uint64(first), uint64(last))
	}

	if err != nil {
		utils.Fatalf("Export error: %v\n", err)
	}
	fmt.Printf("Export done in %v\n", time.Since(start))
	return nil
}

// importPreimages imports preimage data from the specified file.
func importPreimages(ctx *cli.Context) error {
	if len(ctx.Args()) < 1 {
		utils.Fatalf("This command requires an argument.")
	}

	stack, _ := makeConfigNode(ctx)
	defer stack.Close()

	db := utils.MakeChainDatabase(ctx, stack)
	start := time.Now()

	if err := utils.ImportPreimages(db, ctx.Args().First()); err != nil {
		utils.Fatalf("Import error: %v\n", err)
	}
	fmt.Printf("Import done in %v\n", time.Since(start))
	return nil
}

// exportPreimages dumps the preimage data to specified json file in streaming way.
func exportPreimages(ctx *cli.Context) error {
	if len(ctx.Args()) < 1 {
		utils.Fatalf("This command requires an argument.")
	}

	stack, _ := makeConfigNode(ctx)
	defer stack.Close()

	db := utils.MakeChainDatabase(ctx, stack)
	start := time.Now()

	if err := utils.ExportPreimages(db, ctx.Args().First()); err != nil {
		utils.Fatalf("Export error: %v\n", err)
	}
	fmt.Printf("Export done in %v\n", time.Since(start))
	return nil
}

func copyDb(ctx *cli.Context) error {
	// Ensure we have a source chain directory to copy
	if len(ctx.Args()) < 1 {
		utils.Fatalf("Source chaindata directory path argument missing")
	}
	if len(ctx.Args()) < 2 {
		utils.Fatalf("Source ancient chain directory path argument missing")
	}
	// Initialize a new chain for the running node to sync into
	stack, _ := makeConfigNode(ctx)
	defer stack.Close()

	chain, chainDb := utils.MakeChain(ctx, stack, false, false)
	syncMode := *utils.GlobalTextMarshaler(ctx, utils.SyncModeFlag.Name).(*downloader.SyncMode)

	var syncBloom *trie.SyncBloom
	if syncMode == downloader.FastSync {
		syncBloom = trie.NewSyncBloom(uint64(ctx.GlobalInt(utils.CacheFlag.Name)/2), chainDb)
	}
	dl := downloader.New(0, chainDb, syncBloom, new(event.TypeMux), chain, nil, nil)

	// Create a source peer to satisfy downloader requests from
	db, err := rawdb.NewLevelDBDatabaseWithFreezer(ctx.Args().First(), ctx.GlobalInt(utils.CacheFlag.Name)/2, 256, ctx.Args().Get(1), "")
	if err != nil {
		return err
	}
	hc, err := core.NewHeaderChain(db, chain.Config(), chain.Engine(), func() bool { return false })
	if err != nil {
		return err
	}
	peer := downloader.NewFakePeer("local", db, hc, dl)
	if err = dl.RegisterPeer("local", 63, peer); err != nil {
		return err
	}
	// Synchronise with the simulated peer
	start := time.Now()

	currentHeader := hc.CurrentHeader()
	if err = dl.Synchronise("local", currentHeader.Hash(), hc.GetTd(currentHeader.Hash(), currentHeader.Number.Uint64()), syncMode); err != nil {
		return err
	}
	for dl.Synchronising() {
		time.Sleep(10 * time.Millisecond)
	}
	fmt.Printf("Database copy done in %v\n", time.Since(start))

	// Compact the entire database to remove any sync overhead
	start = time.Now()
	fmt.Println("Compacting entire database...")
	if err = db.Compact(nil, nil); err != nil {
		utils.Fatalf("Compaction failed: %v", err)
	}
	fmt.Printf("Compaction done in %v.\n\n", time.Since(start))
	return nil
}

func dump(ctx *cli.Context) error {
	stack, _ := makeConfigNode(ctx)
	defer stack.Close()

	chain, chainDb := utils.MakeChain(ctx, stack, true, false)
	defer chainDb.Close()
	for _, arg := range ctx.Args() {
		var block *types.Block
		if hashish(arg) {
			block = chain.GetBlockByHash(common.HexToHash(arg))
		} else {
			num, _ := strconv.Atoi(arg)
			block = chain.GetBlockByNumber(uint64(num))
		}
		if block == nil {
			fmt.Println("{}")
			utils.Fatalf("block not found")
		} else {
			state, err := state.New(block.Root(), state.NewDatabase(chainDb), nil)
			if err != nil {
				utils.Fatalf("could not create new state: %v", err)
			}
			excludeCode := ctx.Bool(utils.ExcludeCodeFlag.Name)
			excludeStorage := ctx.Bool(utils.ExcludeStorageFlag.Name)
			includeMissing := ctx.Bool(utils.IncludeIncompletesFlag.Name)
			if ctx.Bool(utils.IterativeOutputFlag.Name) {
				state.IterativeDump(excludeCode, excludeStorage, !includeMissing, json.NewEncoder(os.Stdout))
			} else {
				if includeMissing {
					fmt.Printf("If you want to include accounts with missing preimages, you need iterative output, since" +
						" otherwise the accounts will overwrite each other in the resulting mapping.")
				}
				fmt.Printf("%v %s\n", includeMissing, state.Dump(excludeCode, excludeStorage, false))
			}
		}
	}
	return nil
}

// hashish returns true for strings that look like hashes.
func hashish(x string) bool {
	_, err := strconv.Atoi(x)
	return err != nil
}<|MERGE_RESOLUTION|>--- conflicted
+++ resolved
@@ -369,8 +369,6 @@
 
 	showLeveldbStats(db)
 	return importErr
-<<<<<<< HEAD
-=======
 }
 
 func mpsdbUpgrade(ctx *cli.Context) error {
@@ -390,7 +388,6 @@
 	fmt.Printf("Current block number %v\n", currentBlockNumber)
 
 	return mps.UpgradeDB(db, chain)
->>>>>>> 6665a93d
 }
 
 func exportChain(ctx *cli.Context) error {
