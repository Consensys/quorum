// Copyright 2015 The go-ethereum Authors
// This file is part of go-ethereum.
//
// go-ethereum is free software: you can redistribute it and/or modify
// it under the terms of the GNU General Public License as published by
// the Free Software Foundation, either version 3 of the License, or
// (at your option) any later version.
//
// go-ethereum is distributed in the hope that it will be useful,
// but WITHOUT ANY WARRANTY; without even the implied warranty of
// MERCHANTABILITY or FITNESS FOR A PARTICULAR PURPOSE. See the
// GNU General Public License for more details.
//
// You should have received a copy of the GNU General Public License
// along with go-ethereum. If not, see <http://www.gnu.org/licenses/>.

package main

import (
	"encoding/json"
	"fmt"
	"io"
	"os"
	"path/filepath"
	"runtime"
	"strconv"
	"sync/atomic"
	"time"

	"github.com/ethereum/go-ethereum/cmd/utils"
	"github.com/ethereum/go-ethereum/common"
	"github.com/ethereum/go-ethereum/console"
	"github.com/ethereum/go-ethereum/core"
	"github.com/ethereum/go-ethereum/core/rawdb"
	"github.com/ethereum/go-ethereum/core/state"
	"github.com/ethereum/go-ethereum/core/types"
	"github.com/ethereum/go-ethereum/eth/downloader"
	"github.com/ethereum/go-ethereum/event"
	"github.com/ethereum/go-ethereum/log"
	"github.com/ethereum/go-ethereum/trie"
	"gopkg.in/urfave/cli.v1"
)

var (
	initCommand = cli.Command{
		Action:    utils.MigrateFlags(initGenesis),
		Name:      "init",
		Usage:     "Bootstrap and initialize a new genesis block",
		ArgsUsage: "<genesisPath>",
		Flags: []cli.Flag{
			utils.DataDirFlag,
		},
		Category: "BLOCKCHAIN COMMANDS",
		Description: `
The init command initializes a new genesis block and definition for the network.
This is a destructive action and changes the network in which you will be
participating.

It expects the genesis file as argument.`,
	}
	importCommand = cli.Command{
		Action:    utils.MigrateFlags(importChain),
		Name:      "import",
		Usage:     "Import a blockchain file",
		ArgsUsage: "<filename> (<filename 2> ... <filename N>) ",
		Flags: []cli.Flag{
			utils.DataDirFlag,
			utils.CacheFlag,
			utils.SyncModeFlag,
			utils.GCModeFlag,
			utils.CacheDatabaseFlag,
			utils.CacheGCFlag,
		},
		Category: "BLOCKCHAIN COMMANDS",
		Description: `
The import command imports blocks from an RLP-encoded form. The form can be one file
with several RLP-encoded blocks, or several files can be used.

If only one file is used, import error will result in failure. If several files are used,
processing will proceed even if an individual RLP-file import failure occurs.`,
	}
	exportCommand = cli.Command{
		Action:    utils.MigrateFlags(exportChain),
		Name:      "export",
		Usage:     "Export blockchain into file",
		ArgsUsage: "<filename> [<blockNumFirst> <blockNumLast>]",
		Flags: []cli.Flag{
			utils.DataDirFlag,
			utils.CacheFlag,
			utils.SyncModeFlag,
		},
		Category: "BLOCKCHAIN COMMANDS",
		Description: `
Requires a first argument of the file to write to.
Optional second and third arguments control the first and
last block to write. In this mode, the file will be appended
if already existing. If the file ends with .gz, the output will
be gzipped.`,
	}
	importPreimagesCommand = cli.Command{
		Action:    utils.MigrateFlags(importPreimages),
		Name:      "import-preimages",
		Usage:     "Import the preimage database from an RLP stream",
		ArgsUsage: "<datafile>",
		Flags: []cli.Flag{
			utils.DataDirFlag,
			utils.CacheFlag,
			utils.SyncModeFlag,
		},
		Category: "BLOCKCHAIN COMMANDS",
		Description: `
The import-preimages command imports hash preimages from an RLP encoded stream.`,
	}
	exportPreimagesCommand = cli.Command{
		Action:    utils.MigrateFlags(exportPreimages),
		Name:      "export-preimages",
		Usage:     "Export the preimage database into an RLP stream",
		ArgsUsage: "<dumpfile>",
		Flags: []cli.Flag{
			utils.DataDirFlag,
			utils.CacheFlag,
			utils.SyncModeFlag,
		},
		Category: "BLOCKCHAIN COMMANDS",
		Description: `
The export-preimages command export hash preimages to an RLP encoded stream`,
	}
	copydbCommand = cli.Command{
		Action:    utils.MigrateFlags(copyDb),
		Name:      "copydb",
		Usage:     "Create a local chain from a target chaindata folder",
		ArgsUsage: "<sourceChaindataDir>",
		Flags: []cli.Flag{
			utils.DataDirFlag,
			utils.CacheFlag,
			utils.SyncModeFlag,
			utils.FakePoWFlag,
			utils.TestnetFlag,
			utils.RinkebyFlag,
		},
		Category: "BLOCKCHAIN COMMANDS",
		Description: `
The first argument must be the directory containing the blockchain to download from`,
	}
	removedbCommand = cli.Command{
		Action:    utils.MigrateFlags(removeDB),
		Name:      "removedb",
		Usage:     "Remove blockchain and state databases",
		ArgsUsage: " ",
		Flags: []cli.Flag{
			utils.DataDirFlag,
		},
		Category: "BLOCKCHAIN COMMANDS",
		Description: `
Remove blockchain and state databases`,
	}
	dumpCommand = cli.Command{
		Action:    utils.MigrateFlags(dump),
		Name:      "dump",
		Usage:     "Dump a specific block from storage",
		ArgsUsage: "[<blockHash> | <blockNum>]...",
		Flags: []cli.Flag{
			utils.DataDirFlag,
			utils.CacheFlag,
			utils.SyncModeFlag,
			utils.IterativeOutputFlag,
			utils.ExcludeCodeFlag,
			utils.ExcludeStorageFlag,
			utils.IncludeIncompletesFlag,
		},
		Category: "BLOCKCHAIN COMMANDS",
		Description: `
The arguments are interpreted as block numbers or hashes.
Use "ethereum dump 0" to dump the genesis block.`,
	}
	inspectCommand = cli.Command{
		Action:    utils.MigrateFlags(inspect),
		Name:      "inspect",
		Usage:     "Inspect the storage size for each type of data in the database",
		ArgsUsage: " ",
		Flags: []cli.Flag{
			utils.DataDirFlag,
			utils.AncientFlag,
			utils.CacheFlag,
			utils.TestnetFlag,
			utils.RinkebyFlag,
			utils.GoerliFlag,
			utils.SyncModeFlag,
		},
		Category: "BLOCKCHAIN COMMANDS",
	}
)

// In the regular Genesis / ChainConfig struct, due to the way go deserializes
// json, IsQuorum defaults to false (when not specified). Here we specify it as
// a pointer so we can make the distinction and default unspecified to true.
func getIsQuorum(file io.Reader) bool {
	altGenesis := new(struct {
		Config *struct {
			IsQuorum *bool `json:"isQuorum"`
		} `json:"config"`
	})

	if err := json.NewDecoder(file).Decode(altGenesis); err != nil {
		utils.Fatalf("invalid genesis file: %v", err)
	}

	// unspecified defaults to true
	return altGenesis.Config.IsQuorum == nil || *altGenesis.Config.IsQuorum
}

// initGenesis will initialise the given JSON format genesis file and writes it as
// the zero'd block (i.e. genesis) or will fail hard if it can't succeed.
func initGenesis(ctx *cli.Context) error {
	// Make sure we have a valid genesis JSON
	genesisPath := ctx.Args().First()
	if len(genesisPath) == 0 {
		utils.Fatalf("Must supply path to genesis JSON file")
	}
	file, err := os.Open(genesisPath)
	if err != nil {
		utils.Fatalf("Failed to read genesis file: %v", err)
	}
	defer file.Close()

	genesis := new(core.Genesis)
	if err := json.NewDecoder(file).Decode(genesis); err != nil {
		utils.Fatalf("invalid genesis file: %v", err)
	}

	file.Seek(0, 0)
	genesis.Config.IsQuorum = getIsQuorum(file)

	// Open an initialise both full and light databases
	stack := makeFullNode(ctx)
	defer stack.Close()

	for _, name := range []string{"chaindata", "lightchaindata"} {
		chaindb, err := stack.OpenDatabase(name, 0, 0, "")
		if err != nil {
			utils.Fatalf("Failed to open database: %v", err)
		}
		_, hash, err := core.SetupGenesisBlock(chaindb, genesis)
		if err != nil {
			utils.Fatalf("Failed to write genesis block: %v", err)
		}
		chaindb.Close()
		log.Info("Successfully wrote genesis state", "database", name, "hash", hash)
	}
	return nil
}

func importChain(ctx *cli.Context) error {
	if len(ctx.Args()) < 1 {
		utils.Fatalf("This command requires an argument.")
	}
	stack := makeFullNode(ctx)
<<<<<<< HEAD
	defer stack.Close()

	chain, db := utils.MakeChain(ctx, stack)
	defer db.Close()
=======
	chain, chainDb := utils.MakeChain(ctx, stack, true)
	defer chainDb.Close()
>>>>>>> 12755995

	// Start periodically gathering memory profiles
	var peakMemAlloc, peakMemSys uint64
	go func() {
		stats := new(runtime.MemStats)
		for {
			runtime.ReadMemStats(stats)
			if atomic.LoadUint64(&peakMemAlloc) < stats.Alloc {
				atomic.StoreUint64(&peakMemAlloc, stats.Alloc)
			}
			if atomic.LoadUint64(&peakMemSys) < stats.Sys {
				atomic.StoreUint64(&peakMemSys, stats.Sys)
			}
			time.Sleep(5 * time.Second)
		}
	}()
	// Import the chain
	start := time.Now()

	if len(ctx.Args()) == 1 {
		if err := utils.ImportChain(chain, ctx.Args().First()); err != nil {
			log.Error("Import error", "err", err)
		}
	} else {
		for _, arg := range ctx.Args() {
			if err := utils.ImportChain(chain, arg); err != nil {
				log.Error("Import error", "file", arg, "err", err)
			}
		}
	}
	chain.Stop()
	fmt.Printf("Import done in %v.\n\n", time.Since(start))

	// Output pre-compaction stats mostly to see the import trashing
	stats, err := db.Stat("leveldb.stats")
	if err != nil {
		utils.Fatalf("Failed to read database stats: %v", err)
	}
	fmt.Println(stats)

	ioStats, err := db.Stat("leveldb.iostats")
	if err != nil {
		utils.Fatalf("Failed to read database iostats: %v", err)
	}
	fmt.Println(ioStats)

	// Print the memory statistics used by the importing
	mem := new(runtime.MemStats)
	runtime.ReadMemStats(mem)

	fmt.Printf("Object memory: %.3f MB current, %.3f MB peak\n", float64(mem.Alloc)/1024/1024, float64(atomic.LoadUint64(&peakMemAlloc))/1024/1024)
	fmt.Printf("System memory: %.3f MB current, %.3f MB peak\n", float64(mem.Sys)/1024/1024, float64(atomic.LoadUint64(&peakMemSys))/1024/1024)
	fmt.Printf("Allocations:   %.3f million\n", float64(mem.Mallocs)/1000000)
	fmt.Printf("GC pause:      %v\n\n", time.Duration(mem.PauseTotalNs))

	if ctx.GlobalBool(utils.NoCompactionFlag.Name) {
		return nil
	}

	// Compact the entire database to more accurately measure disk io and print the stats
	start = time.Now()
	fmt.Println("Compacting entire database...")
	if err = db.Compact(nil, nil); err != nil {
		utils.Fatalf("Compaction failed: %v", err)
	}
	fmt.Printf("Compaction done in %v.\n\n", time.Since(start))

	stats, err = db.Stat("leveldb.stats")
	if err != nil {
		utils.Fatalf("Failed to read database stats: %v", err)
	}
	fmt.Println(stats)

	ioStats, err = db.Stat("leveldb.iostats")
	if err != nil {
		utils.Fatalf("Failed to read database iostats: %v", err)
	}
	fmt.Println(ioStats)
	return nil
}

func exportChain(ctx *cli.Context) error {
	if len(ctx.Args()) < 1 {
		utils.Fatalf("This command requires an argument.")
	}
	stack := makeFullNode(ctx)
<<<<<<< HEAD
	defer stack.Close()

	chain, _ := utils.MakeChain(ctx, stack)
=======
	chain, _ := utils.MakeChain(ctx, stack, true)
>>>>>>> 12755995
	start := time.Now()

	var err error
	fp := ctx.Args().First()
	if len(ctx.Args()) < 3 {
		err = utils.ExportChain(chain, fp)
	} else {
		// This can be improved to allow for numbers larger than 9223372036854775807
		first, ferr := strconv.ParseInt(ctx.Args().Get(1), 10, 64)
		last, lerr := strconv.ParseInt(ctx.Args().Get(2), 10, 64)
		if ferr != nil || lerr != nil {
			utils.Fatalf("Export error in parsing parameters: block number not an integer\n")
		}
		if first < 0 || last < 0 {
			utils.Fatalf("Export error: block number must be greater than 0\n")
		}
		err = utils.ExportAppendChain(chain, fp, uint64(first), uint64(last))
	}

	if err != nil {
		utils.Fatalf("Export error: %v\n", err)
	}
	fmt.Printf("Export done in %v\n", time.Since(start))
	return nil
}

// importPreimages imports preimage data from the specified file.
func importPreimages(ctx *cli.Context) error {
	if len(ctx.Args()) < 1 {
		utils.Fatalf("This command requires an argument.")
	}
	stack := makeFullNode(ctx)
	defer stack.Close()

	db := utils.MakeChainDatabase(ctx, stack)
	start := time.Now()

	if err := utils.ImportPreimages(db, ctx.Args().First()); err != nil {
		utils.Fatalf("Import error: %v\n", err)
	}
	fmt.Printf("Import done in %v\n", time.Since(start))
	return nil
}

// exportPreimages dumps the preimage data to specified json file in streaming way.
func exportPreimages(ctx *cli.Context) error {
	if len(ctx.Args()) < 1 {
		utils.Fatalf("This command requires an argument.")
	}
	stack := makeFullNode(ctx)
	defer stack.Close()

	db := utils.MakeChainDatabase(ctx, stack)
	start := time.Now()

	if err := utils.ExportPreimages(db, ctx.Args().First()); err != nil {
		utils.Fatalf("Export error: %v\n", err)
	}
	fmt.Printf("Export done in %v\n", time.Since(start))
	return nil
}

func copyDb(ctx *cli.Context) error {
	// Ensure we have a source chain directory to copy
	if len(ctx.Args()) < 1 {
		utils.Fatalf("Source chaindata directory path argument missing")
	}
	if len(ctx.Args()) < 2 {
		utils.Fatalf("Source ancient chain directory path argument missing")
	}
	// Initialize a new chain for the running node to sync into
	stack := makeFullNode(ctx)
<<<<<<< HEAD
	defer stack.Close()

	chain, chainDb := utils.MakeChain(ctx, stack)
	syncMode := *utils.GlobalTextMarshaler(ctx, utils.SyncModeFlag.Name).(*downloader.SyncMode)
=======
	chain, chainDb := utils.MakeChain(ctx, stack, false)
>>>>>>> 12755995

	var syncBloom *trie.SyncBloom
	if syncMode == downloader.FastSync {
		syncBloom = trie.NewSyncBloom(uint64(ctx.GlobalInt(utils.CacheFlag.Name)/2), chainDb)
	}
	dl := downloader.New(0, chainDb, syncBloom, new(event.TypeMux), chain, nil, nil)

	// Create a source peer to satisfy downloader requests from
	db, err := rawdb.NewLevelDBDatabaseWithFreezer(ctx.Args().First(), ctx.GlobalInt(utils.CacheFlag.Name)/2, 256, ctx.Args().Get(1), "")
	if err != nil {
		return err
	}
	hc, err := core.NewHeaderChain(db, chain.Config(), chain.Engine(), func() bool { return false })
	if err != nil {
		return err
	}
	peer := downloader.NewFakePeer("local", db, hc, dl)
	if err = dl.RegisterPeer("local", 63, peer); err != nil {
		return err
	}
	// Synchronise with the simulated peer
	start := time.Now()

	currentHeader := hc.CurrentHeader()
	if err = dl.Synchronise("local", currentHeader.Hash(), hc.GetTd(currentHeader.Hash(), currentHeader.Number.Uint64()), syncMode); err != nil {
		return err
	}
	for dl.Synchronising() {
		time.Sleep(10 * time.Millisecond)
	}
	fmt.Printf("Database copy done in %v\n", time.Since(start))

	// Compact the entire database to remove any sync overhead
	start = time.Now()
	fmt.Println("Compacting entire database...")
	if err = db.Compact(nil, nil); err != nil {
		utils.Fatalf("Compaction failed: %v", err)
	}
	fmt.Printf("Compaction done in %v.\n\n", time.Since(start))
	return nil
}

func removeDB(ctx *cli.Context) error {
	stack, config := makeConfigNode(ctx)

	// Remove the full node state database
	path := stack.ResolvePath("chaindata")
	if common.FileExist(path) {
		confirmAndRemoveDB(path, "full node state database")
	} else {
		log.Info("Full node state database missing", "path", path)
	}
	// Remove the full node ancient database
	path = config.Eth.DatabaseFreezer
	switch {
	case path == "":
		path = filepath.Join(stack.ResolvePath("chaindata"), "ancient")
	case !filepath.IsAbs(path):
		path = config.Node.ResolvePath(path)
	}
	if common.FileExist(path) {
		confirmAndRemoveDB(path, "full node ancient database")
	} else {
		log.Info("Full node ancient database missing", "path", path)
	}
	// Remove the light node database
	path = stack.ResolvePath("lightchaindata")
	if common.FileExist(path) {
		confirmAndRemoveDB(path, "light node database")
	} else {
		log.Info("Light node database missing", "path", path)
	}
	return nil
}

// confirmAndRemoveDB prompts the user for a last confirmation and removes the
// folder if accepted.
func confirmAndRemoveDB(database string, kind string) {
	confirm, err := console.Stdin.PromptConfirm(fmt.Sprintf("Remove %s (%s)?", kind, database))
	switch {
	case err != nil:
		utils.Fatalf("%v", err)
	case !confirm:
		log.Info("Database deletion skipped", "path", database)
	default:
		start := time.Now()
		filepath.Walk(database, func(path string, info os.FileInfo, err error) error {
			// If we're at the top level folder, recurse into
			if path == database {
				return nil
			}
			// Delete all the files, but not subfolders
			if !info.IsDir() {
				os.Remove(path)
				return nil
			}
			return filepath.SkipDir
		})
		log.Info("Database successfully deleted", "path", database, "elapsed", common.PrettyDuration(time.Since(start)))
	}
}

func dump(ctx *cli.Context) error {
	stack := makeFullNode(ctx)
<<<<<<< HEAD
	defer stack.Close()

	chain, chainDb := utils.MakeChain(ctx, stack)
	defer chainDb.Close()
=======
	chain, chainDb := utils.MakeChain(ctx, stack, false)
>>>>>>> 12755995
	for _, arg := range ctx.Args() {
		var block *types.Block
		if hashish(arg) {
			block = chain.GetBlockByHash(common.HexToHash(arg))
		} else {
			num, _ := strconv.Atoi(arg)
			block = chain.GetBlockByNumber(uint64(num))
		}
		if block == nil {
			fmt.Println("{}")
			utils.Fatalf("block not found")
		} else {
			state, err := state.New(block.Root(), state.NewDatabase(chainDb))
			if err != nil {
				utils.Fatalf("could not create new state: %v", err)
			}
			excludeCode := ctx.Bool(utils.ExcludeCodeFlag.Name)
			excludeStorage := ctx.Bool(utils.ExcludeStorageFlag.Name)
			includeMissing := ctx.Bool(utils.IncludeIncompletesFlag.Name)
			if ctx.Bool(utils.IterativeOutputFlag.Name) {
				state.IterativeDump(excludeCode, excludeStorage, !includeMissing, json.NewEncoder(os.Stdout))
			} else {
				if includeMissing {
					fmt.Printf("If you want to include accounts with missing preimages, you need iterative output, since" +
						" otherwise the accounts will overwrite each other in the resulting mapping.")
				}
				fmt.Printf("%v %s\n", includeMissing, state.Dump(excludeCode, excludeStorage, false))
			}
		}
	}
	return nil
}

func inspect(ctx *cli.Context) error {
	node, _ := makeConfigNode(ctx)
	defer node.Close()

	_, chainDb := utils.MakeChain(ctx, node)
	defer chainDb.Close()

	return rawdb.InspectDatabase(chainDb)
}

// hashish returns true for strings that look like hashes.
func hashish(x string) bool {
	_, err := strconv.Atoi(x)
	return err != nil
}<|MERGE_RESOLUTION|>--- conflicted
+++ resolved
@@ -255,15 +255,10 @@
 		utils.Fatalf("This command requires an argument.")
 	}
 	stack := makeFullNode(ctx)
-<<<<<<< HEAD
-	defer stack.Close()
-
-	chain, db := utils.MakeChain(ctx, stack)
+	defer stack.Close()
+
+	chain, db := utils.MakeChain(ctx, stack, true)
 	defer db.Close()
-=======
-	chain, chainDb := utils.MakeChain(ctx, stack, true)
-	defer chainDb.Close()
->>>>>>> 12755995
 
 	// Start periodically gathering memory profiles
 	var peakMemAlloc, peakMemSys uint64
@@ -350,13 +345,9 @@
 		utils.Fatalf("This command requires an argument.")
 	}
 	stack := makeFullNode(ctx)
-<<<<<<< HEAD
-	defer stack.Close()
-
-	chain, _ := utils.MakeChain(ctx, stack)
-=======
+	defer stack.Close()
+
 	chain, _ := utils.MakeChain(ctx, stack, true)
->>>>>>> 12755995
 	start := time.Now()
 
 	var err error
@@ -429,14 +420,10 @@
 	}
 	// Initialize a new chain for the running node to sync into
 	stack := makeFullNode(ctx)
-<<<<<<< HEAD
-	defer stack.Close()
-
-	chain, chainDb := utils.MakeChain(ctx, stack)
+	defer stack.Close()
+
+	chain, chainDb := utils.MakeChain(ctx, stack, false)
 	syncMode := *utils.GlobalTextMarshaler(ctx, utils.SyncModeFlag.Name).(*downloader.SyncMode)
-=======
-	chain, chainDb := utils.MakeChain(ctx, stack, false)
->>>>>>> 12755995
 
 	var syncBloom *trie.SyncBloom
 	if syncMode == downloader.FastSync {
@@ -541,14 +528,10 @@
 
 func dump(ctx *cli.Context) error {
 	stack := makeFullNode(ctx)
-<<<<<<< HEAD
-	defer stack.Close()
-
-	chain, chainDb := utils.MakeChain(ctx, stack)
+	defer stack.Close()
+
+	chain, chainDb := utils.MakeChain(ctx, stack, false)
 	defer chainDb.Close()
-=======
-	chain, chainDb := utils.MakeChain(ctx, stack, false)
->>>>>>> 12755995
 	for _, arg := range ctx.Args() {
 		var block *types.Block
 		if hashish(arg) {
