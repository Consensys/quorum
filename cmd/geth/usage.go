// Copyright 2015 The go-ethereum Authors
// This file is part of go-ethereum.
//
// go-ethereum is free software: you can redistribute it and/or modify
// it under the terms of the GNU General Public License as published by
// the Free Software Foundation, either version 3 of the License, or
// (at your option) any later version.
//
// go-ethereum is distributed in the hope that it will be useful,
// but WITHOUT ANY WARRANTY; without even the implied warranty of
// MERCHANTABILITY or FITNESS FOR A PARTICULAR PURPOSE. See the
// GNU General Public License for more details.
//
// You should have received a copy of the GNU General Public License
// along with go-ethereum. If not, see <http://www.gnu.org/licenses/>.

// Contains the geth command usage template and generator.

package main

import (
	"io"
	"sort"

	"strings"

	"github.com/ethereum/go-ethereum/cmd/utils"
	"github.com/ethereum/go-ethereum/internal/debug"
	"gopkg.in/urfave/cli.v1"
)

// AppHelpTemplate is the test template for the default, global app help topic.
var AppHelpTemplate = `NAME:
   {{.App.Name}} - {{.App.Usage}}

   Copyright 2013-2018 The go-ethereum Authors

USAGE:
   {{.App.HelpName}} [options]{{if .App.Commands}} command [command options]{{end}} {{if .App.ArgsUsage}}{{.App.ArgsUsage}}{{else}}[arguments...]{{end}}
   {{if .App.Version}}
VERSION:
   {{.App.Version}}
   {{end}}{{if len .App.Authors}}
AUTHOR(S):
   {{range .App.Authors}}{{ . }}{{end}}
   {{end}}{{if .App.Commands}}
COMMANDS:
   {{range .App.Commands}}{{join .Names ", "}}{{ "\t" }}{{.Usage}}
   {{end}}{{end}}{{if .FlagGroups}}
{{range .FlagGroups}}{{.Name}} OPTIONS:
  {{range .Flags}}{{.}}
  {{end}}
{{end}}{{end}}{{if .App.Copyright }}
COPYRIGHT:
   {{.App.Copyright}}
   {{end}}
`

// flagGroup is a collection of flags belonging to a single topic.
type flagGroup struct {
	Name  string
	Flags []cli.Flag
}

// AppHelpFlagGroups is the application flags, grouped by functionality.
var AppHelpFlagGroups = []flagGroup{
	{
		Name: "ETHEREUM",
		Flags: []cli.Flag{
			configFileFlag,
			utils.DataDirFlag,
			utils.KeyStoreDirFlag,
			utils.NoUSBFlag,
			utils.NetworkIdFlag,
			utils.TestnetFlag,
			utils.RinkebyFlag,
			utils.OttomanFlag,
			utils.SyncModeFlag,
			utils.GCModeFlag,
			utils.EthStatsURLFlag,
			utils.IdentityFlag,
			utils.LightServFlag,
			utils.LightPeersFlag,
			utils.LightKDFFlag,
		},
	},
	{
		Name: "DEVELOPER CHAIN",
		Flags: []cli.Flag{
			utils.DeveloperFlag,
			utils.DeveloperPeriodFlag,
		},
	},
	{
		Name: "ETHASH",
		Flags: []cli.Flag{
			utils.EthashCacheDirFlag,
			utils.EthashCachesInMemoryFlag,
			utils.EthashCachesOnDiskFlag,
			utils.EthashDatasetDirFlag,
			utils.EthashDatasetsInMemoryFlag,
			utils.EthashDatasetsOnDiskFlag,
		},
	},
	//{
	//	Name: "DASHBOARD",
	//	Flags: []cli.Flag{
	//		utils.DashboardEnabledFlag,
	//		utils.DashboardAddrFlag,
	//		utils.DashboardPortFlag,
	//		utils.DashboardRefreshFlag,
	//		utils.DashboardAssetsFlag,
	//	},
	//},
	{
		Name: "TRANSACTION POOL",
		Flags: []cli.Flag{
			utils.TxPoolLocalsFlag,
			utils.TxPoolNoLocalsFlag,
			utils.TxPoolJournalFlag,
			utils.TxPoolRejournalFlag,
			utils.TxPoolPriceLimitFlag,
			utils.TxPoolPriceBumpFlag,
			utils.TxPoolAccountSlotsFlag,
			utils.TxPoolGlobalSlotsFlag,
			utils.TxPoolAccountQueueFlag,
			utils.TxPoolGlobalQueueFlag,
			utils.TxPoolLifetimeFlag,
		},
	},
	{
		Name: "ETHASH",
		Flags: []cli.Flag{
			utils.EthashCacheDirFlag,
			utils.EthashCachesInMemoryFlag,
			utils.EthashCachesOnDiskFlag,
			utils.EthashDatasetDirFlag,
			utils.EthashDatasetsInMemoryFlag,
			utils.EthashDatasetsOnDiskFlag,
		},
	},
	{
		Name: "PERFORMANCE TUNING",
		Flags: []cli.Flag{
			utils.CacheFlag,
			utils.CacheDatabaseFlag,
			utils.CacheGCFlag,
			utils.TrieCacheGenFlag,
		},
	},
	{
		Name: "QUORUM",
		Flags: []cli.Flag{
			utils.EnableNodePermissionFlag,
		},
	},
	{
		Name: "RAFT",
		Flags: []cli.Flag{
			utils.RaftModeFlag,
			utils.RaftBlockTimeFlag,
			utils.RaftJoinExistingFlag,
			utils.RaftPortFlag,
		},
	},
	{
		Name: "ACCOUNT",
		Flags: []cli.Flag{
			utils.UnlockedAccountFlag,
			utils.PasswordFileFlag,
		},
	},
	{
		Name: "API AND CONSOLE",
		Flags: []cli.Flag{
			utils.RPCEnabledFlag,
			utils.RPCListenAddrFlag,
			utils.RPCPortFlag,
			utils.RPCApiFlag,
			utils.WSEnabledFlag,
			utils.WSListenAddrFlag,
			utils.WSPortFlag,
			utils.WSApiFlag,
			utils.WSAllowedOriginsFlag,
			utils.IPCDisabledFlag,
			utils.IPCPathFlag,
			utils.RPCCORSDomainFlag,
			utils.RPCVirtualHostsFlag,
			utils.JSpathFlag,
			utils.ExecFlag,
			utils.PreloadJSFlag,
		},
	},
	{
		Name: "NETWORKING",
		Flags: []cli.Flag{
			utils.BootnodesFlag,
			utils.BootnodesV4Flag,
			utils.BootnodesV5Flag,
			utils.ListenPortFlag,
			utils.MaxPeersFlag,
			utils.MaxPendingPeersFlag,
			utils.NATFlag,
			utils.NoDiscoverFlag,
			utils.DiscoveryV5Flag,
			utils.NetrestrictFlag,
			utils.NodeKeyFileFlag,
			utils.NodeKeyHexFlag,
		},
	},
	{
		Name: "MINER",
		Flags: []cli.Flag{
			utils.MiningEnabledFlag,
			utils.MinerThreadsFlag,
			utils.MinerNotifyFlag,
			utils.MinerGasPriceFlag,
			utils.MinerGasTargetFlag,
			utils.MinerGasLimitFlag,
			utils.MinerEtherbaseFlag,
			utils.MinerExtraDataFlag,
			utils.MinerRecommitIntervalFlag,
			utils.MinerNoVerfiyFlag,
		},
	},
	{
		Name: "GAS PRICE ORACLE",
		Flags: []cli.Flag{
			utils.GpoBlocksFlag,
			utils.GpoPercentileFlag,
		},
	},
	{
		Name: "VIRTUAL MACHINE",
		Flags: []cli.Flag{
			utils.VMEnableDebugFlag,
			utils.EVMInterpreterFlag,
			utils.EWASMInterpreterFlag,
		},
	},
	{
		Name: "LOGGING AND DEBUGGING",
		Flags: append([]cli.Flag{
			utils.FakePoWFlag,
			utils.NoCompactionFlag,
		}, debug.Flags...),
	},
	{
		Name: "METRICS AND STATS",
		Flags: []cli.Flag{
			utils.MetricsEnabledFlag,
			utils.MetricsEnableInfluxDBFlag,
			utils.MetricsInfluxDBEndpointFlag,
			utils.MetricsInfluxDBDatabaseFlag,
			utils.MetricsInfluxDBUsernameFlag,
			utils.MetricsInfluxDBPasswordFlag,
			utils.MetricsInfluxDBHostTagFlag,
		},
	},
	{
		Name:  "WHISPER (EXPERIMENTAL)",
		Flags: whisperFlags,
	},
	{
		Name: "DEPRECATED",
		Flags: []cli.Flag{
			utils.MinerLegacyThreadsFlag,
			utils.MinerLegacyGasTargetFlag,
			utils.MinerLegacyGasPriceFlag,
			utils.MinerLegacyEtherbaseFlag,
			utils.MinerLegacyExtraDataFlag,
		},
	},
	{
<<<<<<< HEAD
		Name: "MISC",
	},
	{
=======
>>>>>>> 664c2ab2
		Name: "ISTANBUL",
		Flags: []cli.Flag{
			utils.IstanbulRequestTimeoutFlag,
			utils.IstanbulBlockPeriodFlag,
			utils.IstanbulAllowedFutureBlockTimeFlag,
		},
	},
	{
		Name: "MISC",
	},
}

// byCategory sorts an array of flagGroup by Name in the order
// defined in AppHelpFlagGroups.
type byCategory []flagGroup

func (a byCategory) Len() int      { return len(a) }
func (a byCategory) Swap(i, j int) { a[i], a[j] = a[j], a[i] }
func (a byCategory) Less(i, j int) bool {
	iCat, jCat := a[i].Name, a[j].Name
	iIdx, jIdx := len(AppHelpFlagGroups), len(AppHelpFlagGroups) // ensure non categorized flags come last

	for i, group := range AppHelpFlagGroups {
		if iCat == group.Name {
			iIdx = i
		}
		if jCat == group.Name {
			jIdx = i
		}
	}

	return iIdx < jIdx
}

func flagCategory(flag cli.Flag) string {
	for _, category := range AppHelpFlagGroups {
		for _, flg := range category.Flags {
			if flg.GetName() == flag.GetName() {
				return category.Name
			}
		}
	}
	return "MISC"
}

func init() {
	// Override the default app help template
	cli.AppHelpTemplate = AppHelpTemplate

	// Define a one shot struct to pass to the usage template
	type helpData struct {
		App        interface{}
		FlagGroups []flagGroup
	}

	// Override the default app help printer, but only for the global app help
	originalHelpPrinter := cli.HelpPrinter
	cli.HelpPrinter = func(w io.Writer, tmpl string, data interface{}) {
		if tmpl == AppHelpTemplate {
			// Iterate over all the flags and add any uncategorized ones
			categorized := make(map[string]struct{})
			for _, group := range AppHelpFlagGroups {
				for _, flag := range group.Flags {
					categorized[flag.String()] = struct{}{}
				}
			}
			uncategorized := []cli.Flag{}
			for _, flag := range data.(*cli.App).Flags {
				if _, ok := categorized[flag.String()]; !ok {
					if strings.HasPrefix(flag.GetName(), "dashboard") {
						continue
					}
					uncategorized = append(uncategorized, flag)
				}
			}
			if len(uncategorized) > 0 {
				// Append all ungategorized options to the misc group
				miscs := len(AppHelpFlagGroups[len(AppHelpFlagGroups)-1].Flags)
				AppHelpFlagGroups[len(AppHelpFlagGroups)-1].Flags = append(AppHelpFlagGroups[len(AppHelpFlagGroups)-1].Flags, uncategorized...)

				// Make sure they are removed afterwards
				defer func() {
					AppHelpFlagGroups[len(AppHelpFlagGroups)-1].Flags = AppHelpFlagGroups[len(AppHelpFlagGroups)-1].Flags[:miscs]
				}()
			}
			// Render out custom usage screen
			originalHelpPrinter(w, tmpl, helpData{data, AppHelpFlagGroups})
		} else if tmpl == utils.CommandHelpTemplate {
			// Iterate over all command specific flags and categorize them
			categorized := make(map[string][]cli.Flag)
			for _, flag := range data.(cli.Command).Flags {
				if _, ok := categorized[flag.String()]; !ok {
					categorized[flagCategory(flag)] = append(categorized[flagCategory(flag)], flag)
				}
			}

			// sort to get a stable ordering
			sorted := make([]flagGroup, 0, len(categorized))
			for cat, flgs := range categorized {
				sorted = append(sorted, flagGroup{cat, flgs})
			}
			sort.Sort(byCategory(sorted))

			// add sorted array to data and render with default printer
			originalHelpPrinter(w, tmpl, map[string]interface{}{
				"cmd":              data,
				"categorizedFlags": sorted,
			})
		} else {
			originalHelpPrinter(w, tmpl, data)
		}
	}
}<|MERGE_RESOLUTION|>--- conflicted
+++ resolved
@@ -272,12 +272,6 @@
 		},
 	},
 	{
-<<<<<<< HEAD
-		Name: "MISC",
-	},
-	{
-=======
->>>>>>> 664c2ab2
 		Name: "ISTANBUL",
 		Flags: []cli.Flag{
 			utils.IstanbulRequestTimeoutFlag,
