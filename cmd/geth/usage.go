// Copyright 2015 The go-ethereum Authors
// This file is part of go-ethereum.
//
// go-ethereum is free software: you can redistribute it and/or modify
// it under the terms of the GNU General Public License as published by
// the Free Software Foundation, either version 3 of the License, or
// (at your option) any later version.
//
// go-ethereum is distributed in the hope that it will be useful,
// but WITHOUT ANY WARRANTY; without even the implied warranty of
// MERCHANTABILITY or FITNESS FOR A PARTICULAR PURPOSE. See the
// GNU General Public License for more details.
//
// You should have received a copy of the GNU General Public License
// along with go-ethereum. If not, see <http://www.gnu.org/licenses/>.

// Contains the geth command usage template and generator.

package main

import (
	"io"
	"sort"

	"strings"

	"github.com/ethereum/go-ethereum/cmd/utils"
	"github.com/ethereum/go-ethereum/internal/debug"
	"gopkg.in/urfave/cli.v1"
)

// AppHelpTemplate is the test template for the default, global app help topic.
var AppHelpTemplate = `NAME:
   {{.App.Name}} - {{.App.Usage}}

   Copyright 2013-2018 The go-ethereum Authors

USAGE:
   {{.App.HelpName}} [options]{{if .App.Commands}} command [command options]{{end}} {{if .App.ArgsUsage}}{{.App.ArgsUsage}}{{else}}[arguments...]{{end}}
   {{if .App.Version}}
VERSION:
   {{.App.Version}}
   {{end}}{{if len .App.Authors}}
AUTHOR(S):
   {{range .App.Authors}}{{ . }}{{end}}
   {{end}}{{if .App.Commands}}
COMMANDS:
   {{range .App.Commands}}{{join .Names ", "}}{{ "\t" }}{{.Usage}}
   {{end}}{{end}}{{if .FlagGroups}}
{{range .FlagGroups}}{{.Name}} OPTIONS:
  {{range .Flags}}{{.}}
  {{end}}
{{end}}{{end}}{{if .App.Copyright }}
COPYRIGHT:
   {{.App.Copyright}}
   {{end}}
`

// flagGroup is a collection of flags belonging to a single topic.
type flagGroup struct {
	Name  string
	Flags []cli.Flag
}

// AppHelpFlagGroups is the application flags, grouped by functionality.
var AppHelpFlagGroups = []flagGroup{
	{
		Name: "ETHEREUM",
		Flags: []cli.Flag{
			configFileFlag,
			utils.DataDirFlag,
			utils.KeyStoreDirFlag,
			utils.NoUSBFlag,
			utils.NetworkIdFlag,
			utils.TestnetFlag,
			utils.RinkebyFlag,
			utils.OttomanFlag,
			utils.SyncModeFlag,
			utils.GCModeFlag,
			utils.EthStatsURLFlag,
			utils.IdentityFlag,
			utils.LightServFlag,
			utils.LightPeersFlag,
			utils.LightKDFFlag,
		},
	},
	{
		Name: "DEVELOPER CHAIN",
		Flags: []cli.Flag{
			utils.DeveloperFlag,
			utils.DeveloperPeriodFlag,
		},
	},
	{
		Name: "ETHASH",
		Flags: []cli.Flag{
			utils.EthashCacheDirFlag,
			utils.EthashCachesInMemoryFlag,
			utils.EthashCachesOnDiskFlag,
			utils.EthashDatasetDirFlag,
			utils.EthashDatasetsInMemoryFlag,
			utils.EthashDatasetsOnDiskFlag,
		},
	},
	//{
	//	Name: "DASHBOARD",
	//	Flags: []cli.Flag{
	//		utils.DashboardEnabledFlag,
	//		utils.DashboardAddrFlag,
	//		utils.DashboardPortFlag,
	//		utils.DashboardRefreshFlag,
	//		utils.DashboardAssetsFlag,
	//	},
	//},
	{
		Name: "TRANSACTION POOL",
		Flags: []cli.Flag{
			utils.TxPoolLocalsFlag,
			utils.TxPoolNoLocalsFlag,
			utils.TxPoolJournalFlag,
			utils.TxPoolRejournalFlag,
			utils.TxPoolPriceLimitFlag,
			utils.TxPoolPriceBumpFlag,
			utils.TxPoolAccountSlotsFlag,
			utils.TxPoolGlobalSlotsFlag,
			utils.TxPoolAccountQueueFlag,
			utils.TxPoolGlobalQueueFlag,
			utils.TxPoolLifetimeFlag,
		},
	},
	{
		Name: "PERFORMANCE TUNING",
		Flags: []cli.Flag{
			utils.CacheFlag,
			utils.CacheDatabaseFlag,
			utils.CacheGCFlag,
			utils.TrieCacheGenFlag,
		},
	},
	{
		Name: "QUORUM",
		Flags: []cli.Flag{
			utils.EnableNodePermissionFlag,
			utils.PluginSettingsFlag,
			utils.PluginSkipVerifyFlag,
			utils.PluginLocalVerifyFlag,
			utils.PluginPublicKeyFlag,
		},
	},
	{
		Name: "RAFT",
		Flags: []cli.Flag{
			utils.RaftModeFlag,
			utils.RaftBlockTimeFlag,
			utils.RaftJoinExistingFlag,
			utils.RaftPortFlag,
			utils.RaftDNSEnabledFlag,
		},
	},
	{
		Name: "ACCOUNT",
		Flags: []cli.Flag{
			utils.UnlockedAccountFlag,
			utils.PasswordFileFlag,
		},
	},
	{
		Name: "API AND CONSOLE",
		Flags: []cli.Flag{
			utils.RPCEnabledFlag,
			utils.RPCListenAddrFlag,
			utils.RPCPortFlag,
			utils.RPCApiFlag,
			utils.WSEnabledFlag,
			utils.WSListenAddrFlag,
			utils.WSPortFlag,
			utils.WSApiFlag,
			utils.WSAllowedOriginsFlag,
			utils.IPCDisabledFlag,
			utils.IPCPathFlag,
			utils.RPCCORSDomainFlag,
			utils.RPCVirtualHostsFlag,
			utils.JSpathFlag,
			utils.ExecFlag,
			utils.PreloadJSFlag,
		},
	},
	{
		Name: "NETWORKING",
		Flags: []cli.Flag{
			utils.BootnodesFlag,
			utils.BootnodesV4Flag,
			utils.BootnodesV5Flag,
			utils.ListenPortFlag,
			utils.MaxPeersFlag,
			utils.MaxPendingPeersFlag,
			utils.NATFlag,
			utils.NoDiscoverFlag,
			utils.DiscoveryV5Flag,
			utils.NetrestrictFlag,
			utils.NodeKeyFileFlag,
			utils.NodeKeyHexFlag,
		},
	},
	{
		Name: "MINER",
		Flags: []cli.Flag{
			utils.MiningEnabledFlag,
			utils.MinerThreadsFlag,
			utils.MinerNotifyFlag,
			utils.MinerGasPriceFlag,
			utils.MinerGasTargetFlag,
			utils.MinerGasLimitFlag,
			utils.MinerEtherbaseFlag,
			utils.MinerExtraDataFlag,
			utils.MinerRecommitIntervalFlag,
			utils.MinerNoVerfiyFlag,
		},
	},
	{
		Name: "GAS PRICE ORACLE",
		Flags: []cli.Flag{
			utils.GpoBlocksFlag,
			utils.GpoPercentileFlag,
		},
	},
	{
		Name: "VIRTUAL MACHINE",
		Flags: []cli.Flag{
			utils.VMEnableDebugFlag,
			utils.EVMInterpreterFlag,
			utils.EWASMInterpreterFlag,
		},
	},
	{
		Name: "LOGGING AND DEBUGGING",
		Flags: append([]cli.Flag{
			utils.FakePoWFlag,
			utils.NoCompactionFlag,
		}, debug.Flags...),
	},
	{
		Name: "METRICS AND STATS",
		Flags: []cli.Flag{
			utils.MetricsEnabledFlag,
			utils.MetricsEnableInfluxDBFlag,
			utils.MetricsInfluxDBEndpointFlag,
			utils.MetricsInfluxDBDatabaseFlag,
			utils.MetricsInfluxDBUsernameFlag,
			utils.MetricsInfluxDBPasswordFlag,
			utils.MetricsInfluxDBHostTagFlag,
		},
	},
	{
		Name:  "WHISPER (EXPERIMENTAL)",
		Flags: whisperFlags,
	},
	{
		Name: "DEPRECATED",
		Flags: []cli.Flag{
			utils.MinerLegacyThreadsFlag,
			utils.MinerLegacyGasTargetFlag,
			utils.MinerLegacyGasPriceFlag,
			utils.MinerLegacyEtherbaseFlag,
			utils.MinerLegacyExtraDataFlag,
		},
<<<<<<< HEAD
	},
	{
		Name: "MISC",
	},
	{
=======
	}, {
>>>>>>> 0b12e0b6
		Name: "ISTANBUL",
		Flags: []cli.Flag{
			utils.IstanbulRequestTimeoutFlag,
			utils.IstanbulBlockPeriodFlag,
			utils.IstanbulAllowedFutureBlockTimeFlag,
		},
	},
	{
		Name: "MISC",
	},
}

// byCategory sorts an array of flagGroup by Name in the order
// defined in AppHelpFlagGroups.
type byCategory []flagGroup

func (a byCategory) Len() int      { return len(a) }
func (a byCategory) Swap(i, j int) { a[i], a[j] = a[j], a[i] }
func (a byCategory) Less(i, j int) bool {
	iCat, jCat := a[i].Name, a[j].Name
	iIdx, jIdx := len(AppHelpFlagGroups), len(AppHelpFlagGroups) // ensure non categorized flags come last

	for i, group := range AppHelpFlagGroups {
		if iCat == group.Name {
			iIdx = i
		}
		if jCat == group.Name {
			jIdx = i
		}
	}

	return iIdx < jIdx
}

func flagCategory(flag cli.Flag) string {
	for _, category := range AppHelpFlagGroups {
		for _, flg := range category.Flags {
			if flg.GetName() == flag.GetName() {
				return category.Name
			}
		}
	}
	return "MISC"
}

func init() {
	// Override the default app help template
	cli.AppHelpTemplate = AppHelpTemplate

	// Define a one shot struct to pass to the usage template
	type helpData struct {
		App        interface{}
		FlagGroups []flagGroup
	}

	// Override the default app help printer, but only for the global app help
	originalHelpPrinter := cli.HelpPrinter
	cli.HelpPrinter = func(w io.Writer, tmpl string, data interface{}) {
		if tmpl == AppHelpTemplate {
			// Iterate over all the flags and add any uncategorized ones
			categorized := make(map[string]struct{})
			for _, group := range AppHelpFlagGroups {
				for _, flag := range group.Flags {
					categorized[flag.String()] = struct{}{}
				}
			}
			uncategorized := []cli.Flag{}
			for _, flag := range data.(*cli.App).Flags {
				if _, ok := categorized[flag.String()]; !ok {
					if strings.HasPrefix(flag.GetName(), "dashboard") {
						continue
					}
					uncategorized = append(uncategorized, flag)
				}
			}
			if len(uncategorized) > 0 {
				// Append all ungategorized options to the misc group
				miscs := len(AppHelpFlagGroups[len(AppHelpFlagGroups)-1].Flags)
				AppHelpFlagGroups[len(AppHelpFlagGroups)-1].Flags = append(AppHelpFlagGroups[len(AppHelpFlagGroups)-1].Flags, uncategorized...)

				// Make sure they are removed afterwards
				defer func() {
					AppHelpFlagGroups[len(AppHelpFlagGroups)-1].Flags = AppHelpFlagGroups[len(AppHelpFlagGroups)-1].Flags[:miscs]
				}()
			}
			// Render out custom usage screen
			originalHelpPrinter(w, tmpl, helpData{data, AppHelpFlagGroups})
		} else if tmpl == utils.CommandHelpTemplate {
			// Iterate over all command specific flags and categorize them
			categorized := make(map[string][]cli.Flag)
			for _, flag := range data.(cli.Command).Flags {
				if _, ok := categorized[flag.String()]; !ok {
					categorized[flagCategory(flag)] = append(categorized[flagCategory(flag)], flag)
				}
			}

			// sort to get a stable ordering
			sorted := make([]flagGroup, 0, len(categorized))
			for cat, flgs := range categorized {
				sorted = append(sorted, flagGroup{cat, flgs})
			}
			sort.Sort(byCategory(sorted))

			// add sorted array to data and render with default printer
			originalHelpPrinter(w, tmpl, map[string]interface{}{
				"cmd":              data,
				"categorizedFlags": sorted,
			})
		} else {
			originalHelpPrinter(w, tmpl, data)
		}
	}
}<|MERGE_RESOLUTION|>--- conflicted
+++ resolved
@@ -264,15 +264,7 @@
 			utils.MinerLegacyEtherbaseFlag,
 			utils.MinerLegacyExtraDataFlag,
 		},
-<<<<<<< HEAD
-	},
-	{
-		Name: "MISC",
-	},
-	{
-=======
 	}, {
->>>>>>> 0b12e0b6
 		Name: "ISTANBUL",
 		Flags: []cli.Flag{
 			utils.IstanbulRequestTimeoutFlag,
