// Copyright 2015 The go-ethereum Authors
// This file is part of go-ethereum.
//
// go-ethereum is free software: you can redistribute it and/or modify
// it under the terms of the GNU General Public License as published by
// the Free Software Foundation, either version 3 of the License, or
// (at your option) any later version.
//
// go-ethereum is distributed in the hope that it will be useful,
// but WITHOUT ANY WARRANTY; without even the implied warranty of
// MERCHANTABILITY or FITNESS FOR A PARTICULAR PURPOSE. See the
// GNU General Public License for more details.
//
// You should have received a copy of the GNU General Public License
// along with go-ethereum. If not, see <http://www.gnu.org/licenses/>.

// Contains the geth command usage template and generator.

package main

import (
	"io"
	"sort"

	"github.com/ethereum/go-ethereum/cmd/utils"
	"github.com/ethereum/go-ethereum/internal/debug"
	"github.com/ethereum/go-ethereum/internal/flags"
	"gopkg.in/urfave/cli.v1"
)

// Quorum
var quorumAccountFlagGroup = "QUORUM ACCOUNT"

// End Quorum

// AppHelpFlagGroups is the application flags, grouped by functionality.
var AppHelpFlagGroups = []flags.FlagGroup{
	{
		Name: "ETHEREUM",
		Flags: []cli.Flag{
			configFileFlag,
			utils.DataDirFlag,
			utils.AncientFlag,
			utils.MinFreeDiskSpaceFlag,
			utils.KeyStoreDirFlag,
			utils.USBFlag,
			utils.SmartCardDaemonPathFlag,
			utils.NetworkIdFlag,
			utils.MainnetFlag,
			utils.GoerliFlag,
			utils.RinkebyFlag,
			utils.YoloV3Flag,
			utils.RopstenFlag,
			utils.SyncModeFlag,
			utils.ExitWhenSyncedFlag,
			utils.GCModeFlag,
			utils.TxLookupLimitFlag,
			utils.EthStatsURLFlag,
			utils.IdentityFlag,
			utils.LightKDFFlag,
			utils.AuthorizationListFlag,
		},
	},
	{
		Name: "LIGHT CLIENT",
		Flags: []cli.Flag{
			utils.LightServeFlag,
			utils.LightIngressFlag,
			utils.LightEgressFlag,
			utils.LightMaxPeersFlag,
			utils.UltraLightServersFlag,
			utils.UltraLightFractionFlag,
			utils.UltraLightOnlyAnnounceFlag,
			utils.LightNoPruneFlag,
			utils.LightNoSyncServeFlag,
		},
	},
	{
		Name: "DEVELOPER CHAIN",
		Flags: []cli.Flag{
			utils.DeveloperFlag,
			utils.DeveloperPeriodFlag,
		},
	},
	{
		Name: "ETHASH",
		Flags: []cli.Flag{
			utils.EthashCacheDirFlag,
			utils.EthashCachesInMemoryFlag,
			utils.EthashCachesOnDiskFlag,
			utils.EthashCachesLockMmapFlag,
			utils.EthashDatasetDirFlag,
			utils.EthashDatasetsInMemoryFlag,
			utils.EthashDatasetsOnDiskFlag,
			utils.EthashDatasetsLockMmapFlag,
		},
	},
	{
		Name: "TRANSACTION POOL",
		Flags: []cli.Flag{
			utils.TxPoolLocalsFlag,
			utils.TxPoolNoLocalsFlag,
			utils.TxPoolJournalFlag,
			utils.TxPoolRejournalFlag,
			utils.TxPoolPriceLimitFlag,
			utils.TxPoolPriceBumpFlag,
			utils.TxPoolAccountSlotsFlag,
			utils.TxPoolGlobalSlotsFlag,
			utils.TxPoolAccountQueueFlag,
			utils.TxPoolGlobalQueueFlag,
			utils.TxPoolLifetimeFlag,
		},
	},
	{
		Name: "PERFORMANCE TUNING",
		Flags: []cli.Flag{
			utils.CacheFlag,
			utils.CacheDatabaseFlag,
			utils.CacheTrieFlag,
			utils.CacheTrieJournalFlag,
			utils.CacheTrieRejournalFlag,
			utils.CacheGCFlag,
			utils.CacheSnapshotFlag,
			utils.CacheNoPrefetchFlag,
			utils.CachePreimagesFlag,
		},
	},
	{
		Name: "ACCOUNT",
		Flags: []cli.Flag{
			utils.UnlockedAccountFlag,
			utils.PasswordFileFlag,
			utils.ExternalSignerFlag,
			utils.InsecureUnlockAllowedFlag,
		},
	},
	{
		Name: "API AND CONSOLE",
		Flags: []cli.Flag{
			utils.IPCDisabledFlag,
			utils.IPCPathFlag,
			utils.HTTPEnabledFlag,
			utils.HTTPListenAddrFlag,
			utils.HTTPPortFlag,
			utils.HTTPApiFlag,
			utils.HTTPPathPrefixFlag,
			utils.HTTPCORSDomainFlag,
			utils.HTTPVirtualHostsFlag,
			utils.WSEnabledFlag,
			utils.WSListenAddrFlag,
			utils.WSPortFlag,
			utils.WSApiFlag,
			utils.WSPathPrefixFlag,
			utils.WSAllowedOriginsFlag,
			utils.GraphQLEnabledFlag,
			utils.GraphQLCORSDomainFlag,
			utils.GraphQLVirtualHostsFlag,
			utils.RPCGlobalGasCapFlag,
			utils.RPCGlobalTxFeeCapFlag,
			utils.AllowUnprotectedTxs,
			utils.JSpathFlag,
			utils.ExecFlag,
			utils.PreloadJSFlag,
<<<<<<< HEAD
=======
			// Quorum
>>>>>>> 9c76ee9a
			utils.RPCClientToken,
			utils.RPCClientTLSInsecureSkipVerify,
			utils.RPCClientTLSCert,
			utils.RPCClientTLSCaCert,
			utils.RPCClientTLSCipherSuites,
		},
	},
	{
		Name: "NETWORKING",
		Flags: []cli.Flag{
			utils.BootnodesFlag,
			utils.DNSDiscoveryFlag,
			utils.ListenPortFlag,
			utils.MaxPeersFlag,
			utils.MaxPendingPeersFlag,
			utils.NATFlag,
			utils.NoDiscoverFlag,
			utils.DiscoveryV5Flag,
			utils.NetrestrictFlag,
			utils.NodeKeyFileFlag,
			utils.NodeKeyHexFlag,
		},
	},
	{
		Name: "MINER",
		Flags: []cli.Flag{
			utils.MiningEnabledFlag,
			utils.MinerThreadsFlag,
			utils.MinerNotifyFlag,
			utils.MinerNotifyFullFlag,
			utils.MinerGasPriceFlag,
			utils.MinerGasTargetFlag,
			utils.MinerGasLimitFlag,
			utils.MinerEtherbaseFlag,
			utils.MinerExtraDataFlag,
			utils.MinerRecommitIntervalFlag,
			utils.MinerNoVerfiyFlag,
		},
	},
	{
		Name: "GAS PRICE ORACLE",
		Flags: []cli.Flag{
			utils.GpoBlocksFlag,
			utils.GpoPercentileFlag,
			utils.GpoMaxGasPriceFlag,
		},
	},
	{
		Name: "VIRTUAL MACHINE",
		Flags: []cli.Flag{
			utils.VMEnableDebugFlag,
			utils.EVMInterpreterFlag,
			utils.EWASMInterpreterFlag,
			// Quorum - timout for calls
			utils.EVMCallTimeOutFlag,
		},
	},
	{
		Name: "LOGGING AND DEBUGGING",
		Flags: append([]cli.Flag{
			utils.FakePoWFlag,
			utils.NoCompactionFlag,
		}, debug.Flags...),
	},
	{
		Name:  "METRICS AND STATS",
		Flags: metricsFlags,
	},
	{
		Name: "ALIASED (deprecated)",
		Flags: []cli.Flag{
			utils.NoUSBFlag,
			utils.LegacyRPCEnabledFlag,
			utils.LegacyRPCListenAddrFlag,
			utils.LegacyRPCPortFlag,
			utils.LegacyRPCCORSDomainFlag,
			utils.LegacyRPCVirtualHostsFlag,
			utils.LegacyRPCApiFlag,
		},
	},
	// QUORUM
	{
		Name: "QUORUM",
		Flags: []cli.Flag{
			utils.QuorumImmutabilityThreshold,
			utils.EnableNodePermissionFlag,
			utils.PluginSettingsFlag,
			utils.PluginSkipVerifyFlag,
			utils.PluginLocalVerifyFlag,
			utils.PluginPublicKeyFlag,
			utils.AllowedFutureBlockTimeFlag,
			utils.MultitenancyFlag,
			utils.RevertReasonFlag,
			utils.QuorumEnablePrivateTrieCache,
			utils.QuorumEnablePrivacyMarker,
		},
	},
	{
		Name: "QUORUM LIGHT CLIENT/SERVER",
		Flags: []cli.Flag{
			utils.QuorumLightServerFlag,
			utils.QuorumLightServerP2PListenPortFlag,
			utils.QuorumLightServerP2PMaxPeersFlag,
			utils.QuorumLightServerP2PNetrestrictFlag,
			utils.QuorumLightServerP2PPermissioningFlag,
			utils.QuorumLightServerP2PPermissioningPrefixFlag,
			utils.QuorumLightClientFlag,
			utils.QuorumLightClientPSIFlag,
			utils.QuorumLightClientTokenEnabledFlag,
			utils.QuorumLightClientTokenValueFlag,
			utils.QuorumLightClientTokenManagementFlag,
			utils.QuorumLightClientRPCTLSFlag,
			utils.QuorumLightClientRPCTLSInsecureSkipVerifyFlag,
			utils.QuorumLightClientRPCTLSCACertFlag,
			utils.QuorumLightClientRPCTLSCertFlag,
			utils.QuorumLightClientRPCTLSKeyFlag,
			utils.QuorumLightClientServerNodeFlag,
			utils.QuorumLightClientServerNodeRPCFlag,
			utils.QuorumLightTLSFlag,
			utils.QuorumLightTLSCertFlag,
			utils.QuorumLightTLSKeyFlag,
			utils.QuorumLightTLSCACertsFlag,
			utils.QuorumLightTLSClientAuthFlag,
			utils.QuorumLightTLSCipherSuitesFlag,
		},
	},
	{
		Name: "QUORUM PRIVATE TRANSACTION MANAGER",
		Flags: []cli.Flag{
			utils.QuorumPTMUnixSocketFlag,
			utils.QuorumPTMUrlFlag,
			utils.QuorumPTMTimeoutFlag,
			utils.QuorumPTMDialTimeoutFlag,
			utils.QuorumPTMHttpIdleTimeoutFlag,
			utils.QuorumPTMHttpWriteBufferSizeFlag,
			utils.QuorumPTMHttpReadBufferSizeFlag,
			utils.QuorumPTMTlsModeFlag,
			utils.QuorumPTMTlsRootCaFlag,
			utils.QuorumPTMTlsClientCertFlag,
			utils.QuorumPTMTlsClientKeyFlag,
			utils.QuorumPTMTlsInsecureSkipVerify,
		},
	},
	{
		Name: quorumAccountFlagGroup,
		Flags: []cli.Flag{
			utils.AccountPluginNewAccountConfigFlag,
		},
	},
	{
		Name: "RAFT",
		Flags: []cli.Flag{
			utils.RaftModeFlag,
			utils.RaftBlockTimeFlag,
			utils.RaftJoinExistingFlag,
			utils.RaftPortFlag,
			utils.RaftDNSEnabledFlag,
		},
	},
	{
		Name: "ISTANBUL",
		Flags: []cli.Flag{
			utils.IstanbulRequestTimeoutFlag,
			utils.IstanbulBlockPeriodFlag,
		},
	},
	// END QUORUM
	{
		Name: "MISC",
		Flags: []cli.Flag{
			utils.SnapshotFlag,
			utils.BloomFilterSizeFlag,
			cli.HelpFlag,
		},
	},
}

func init() {
	// Override the default app help template
	cli.AppHelpTemplate = flags.AppHelpTemplate

	// Override the default app help printer, but only for the global app help
	originalHelpPrinter := cli.HelpPrinter
	cli.HelpPrinter = func(w io.Writer, tmpl string, data interface{}) {
		if tmpl == flags.AppHelpTemplate {
			// Iterate over all the flags and add any uncategorized ones
			categorized := make(map[string]struct{})
			for _, group := range AppHelpFlagGroups {
				for _, flag := range group.Flags {
					categorized[flag.String()] = struct{}{}
				}
			}
			deprecated := make(map[string]struct{})
			for _, flag := range utils.DeprecatedFlags {
				deprecated[flag.String()] = struct{}{}
			}
			// Only add uncategorized flags if they are not deprecated
			var uncategorized []cli.Flag
			for _, flag := range data.(*cli.App).Flags {
				if _, ok := categorized[flag.String()]; !ok {
					if _, ok := deprecated[flag.String()]; !ok {
						uncategorized = append(uncategorized, flag)
					}
				}
			}
			if len(uncategorized) > 0 {
				// Append all ungategorized options to the misc group
				miscs := len(AppHelpFlagGroups[len(AppHelpFlagGroups)-1].Flags)
				AppHelpFlagGroups[len(AppHelpFlagGroups)-1].Flags = append(AppHelpFlagGroups[len(AppHelpFlagGroups)-1].Flags, uncategorized...)

				// Make sure they are removed afterwards
				defer func() {
					AppHelpFlagGroups[len(AppHelpFlagGroups)-1].Flags = AppHelpFlagGroups[len(AppHelpFlagGroups)-1].Flags[:miscs]
				}()
			}

			// remove the Quorum account options from the main app usage as these should only be used by the geth account sub commands
			for i, group := range AppHelpFlagGroups {
				if group.Name == quorumAccountFlagGroup {
					AppHelpFlagGroups = append(AppHelpFlagGroups[:i], AppHelpFlagGroups[i+1:]...)
				}
			}

			// Render out custom usage screen
			originalHelpPrinter(w, tmpl, flags.HelpData{App: data, FlagGroups: AppHelpFlagGroups})
		} else if tmpl == flags.CommandHelpTemplate {
			// Iterate over all command specific flags and categorize them
			categorized := make(map[string][]cli.Flag)
			for _, flag := range data.(cli.Command).Flags {
				if _, ok := categorized[flag.String()]; !ok {
					categorized[flags.FlagCategory(flag, AppHelpFlagGroups)] = append(categorized[flags.FlagCategory(flag, AppHelpFlagGroups)], flag)
				}
			}

			// sort to get a stable ordering
			sorted := make([]flags.FlagGroup, 0, len(categorized))
			for cat, flgs := range categorized {
				sorted = append(sorted, flags.FlagGroup{Name: cat, Flags: flgs})
			}
			sort.Sort(flags.ByCategory(sorted))

			// add sorted array to data and render with default printer
			originalHelpPrinter(w, tmpl, map[string]interface{}{
				"cmd":              data,
				"categorizedFlags": sorted,
			})
		} else {
			originalHelpPrinter(w, tmpl, data)
		}
	}
}<|MERGE_RESOLUTION|>--- conflicted
+++ resolved
@@ -161,10 +161,7 @@
 			utils.JSpathFlag,
 			utils.ExecFlag,
 			utils.PreloadJSFlag,
-<<<<<<< HEAD
-=======
 			// Quorum
->>>>>>> 9c76ee9a
 			utils.RPCClientToken,
 			utils.RPCClientTLSInsecureSkipVerify,
 			utils.RPCClientTLSCert,
