--- conflicted
+++ resolved
@@ -289,11 +289,8 @@
 		},
 	},
 	{
-<<<<<<< HEAD
 		Name: "MISC",
 	}, {
-=======
->>>>>>> 664c2ab2
 		Name: "ISTANBUL",
 		Flags: []cli.Flag{
 			utils.IstanbulRequestTimeoutFlag,
