--- conflicted
+++ resolved
@@ -150,24 +150,6 @@
 			utils.CacheTrieFlag,
 			utils.CacheGCFlag,
 			utils.CacheNoPrefetchFlag,
-<<<<<<< HEAD
-		},
-	},
-	{
-		Name: "QUORUM",
-		Flags: []cli.Flag{
-			utils.EnableNodePermissionFlag,
-		},
-	},
-	{
-		Name: "RAFT",
-		Flags: []cli.Flag{
-			utils.RaftModeFlag,
-			utils.RaftBlockTimeFlag,
-			utils.RaftJoinExistingFlag,
-			utils.RaftPortFlag,
-=======
->>>>>>> 011c4d29
 		},
 	},
 	{
