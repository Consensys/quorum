--- conflicted
+++ resolved
@@ -900,11 +900,7 @@
 		IdleTimeout:  120 * time.Second,
 	}
 	httpEndpoint := fmt.Sprintf("%s:%d", ctx.GlobalString(utils.RPCListenAddrFlag.Name), ctx.Int(rpcPortFlag.Name))
-<<<<<<< HEAD
-	listener, _, _, err := rpc.StartHTTPEndpoint(httpEndpoint, rpcAPI, []string{"test", "eth", "debug", "web3"}, cors, vhosts, rpc.DefaultHTTPTimeouts, nil, &security.DisabledAuthenticationManager{})
-=======
-	listener, _, err := rpc.StartHTTPEndpoint(httpEndpoint, rpcAPI, []string{"test", "eth", "debug", "web3"}, cors, vhosts, RetestethHTTPTimeouts)
->>>>>>> b6f1c8dc
+	listener, _, _, err := rpc.StartHTTPEndpoint(httpEndpoint, rpcAPI, []string{"test", "eth", "debug", "web3"}, cors, vhosts, RetestethHTTPTimeouts, nil, &security.DisabledAuthenticationManager{})
 	if err != nil {
 		utils.Fatalf("Could not start RPC api: %v", err)
 	}
