// Copyright 2016 The go-ethereum Authors
// This file is part of go-ethereum.
//
// go-ethereum is free software: you can redistribute it and/or modify
// it under the terms of the GNU General Public License as published by
// the Free Software Foundation, either version 3 of the License, or
// (at your option) any later version.
//
// go-ethereum is distributed in the hope that it will be useful,
// but WITHOUT ANY WARRANTY; without even the implied warranty of
// MERCHANTABILITY or FITNESS FOR A PARTICULAR PURPOSE. See the
// GNU General Public License for more details.
//
// You should have received a copy of the GNU General Public License
// along with go-ethereum. If not, see <http://www.gnu.org/licenses/>.

package main

import (
	"crypto/rand"
	"crypto/tls"
	"flag"
	"io/ioutil"
	"math/big"
	"os"
	"path/filepath"
	"runtime"
	"strconv"
	"strings"
	"testing"
	"time"

	"github.com/ethereum/go-ethereum/cmd/utils"
	"github.com/ethereum/go-ethereum/params"
	testifyassert "github.com/stretchr/testify/assert"
	"gopkg.in/urfave/cli.v1"
)

const (
	ipcAPIs  = "admin:1.0 debug:1.0 eth:1.0 istanbul:1.0 miner:1.0 net:1.0 personal:1.0 rpc:1.0 txpool:1.0 web3:1.0"
	httpAPIs = "admin:1.0 eth:1.0 net:1.0 rpc:1.0 web3:1.0"
	nodeKey  = "b68c0338aa4b266bf38ebe84c6199ae9fac8b29f32998b3ed2fbeafebe8d65c9"
)

<<<<<<< HEAD
// spawns geth with the given command line args, using a set of flags to minimise
// memory and disk IO. If the args don't set --datadir, the
// child g gets a temporary data directory.
func runMinimalGeth(t *testing.T, args ...string) *testgeth {
	// --ropsten to make the 'writing genesis to disk' faster (no accounts)
	// --networkid=1337 to avoid cache bump
	// --syncmode=full to avoid allocating fast sync bloom
	allArgs := []string{"--ropsten", "--nousb", "--networkid", "1337", "--syncmode=full", "--port", "0",
		"--nat", "none", "--nodiscover", "--maxpeers", "0", "--cache", "64"}
	return runGeth(t, append(allArgs, args...)...)
}
=======
var genesis = `{
    "config": {
        "chainId": 2017,
        "homesteadBlock": 1,
        "eip150Block": 2,
        "eip150Hash": "0x0000000000000000000000000000000000000000000000000000000000000000",
        "eip155Block": 3,
        "eip158Block": 3,
        "istanbul": {
            "epoch": 30000,
            "policy": 0
        }
    },
    "nonce": "0x0",
    "timestamp": "0x0",
    "gasLimit": "0x47b760",
    "difficulty": "0x1",
    "mixHash": "0x63746963616c2062797a616e74696e65206661756c7420746f6c6572616e6365",
    "coinbase": "0x0000000000000000000000000000000000000000",
    "alloc": {
        "491937757d1b26e29c507b8d4c0b233c2747e68d": {
            "balance": "0x446c3b15f9926687d2c40534fdb564000000000000"
        }
    },
    "number": "0x0",
    "gasUsed": "0x0",
    "parentHash": "0x0000000000000000000000000000000000000000000000000000000000000000"
}
`
>>>>>>> bc6d4104

// Tests that a node embedded within a console can be started up properly and
// then terminated by closing the input stream.
func TestConsoleWelcome(t *testing.T) {
	defer SetResetPrivateConfig("ignore")()
	coinbase := "0x491937757d1b26e29c507b8d4c0b233c2747e68d"

	datadir := setupIstanbul(t)
	defer os.RemoveAll(datadir)

	// Start a geth console, make sure it's cleaned up and terminate the console
<<<<<<< HEAD
	geth := runMinimalGeth(t, "--etherbase", coinbase, "console")
=======
	geth := runGeth(t,
		"--datadir", datadir, "--port", "0", "--maxpeers", "0", "--nodiscover", "--nat", "none",
		"--etherbase", coinbase,
		"console")
>>>>>>> bc6d4104

	// Gather all the infos the welcome message needs to contain
	geth.SetTemplateFunc("goos", func() string { return runtime.GOOS })
	geth.SetTemplateFunc("goarch", func() string { return runtime.GOARCH })
	geth.SetTemplateFunc("gover", runtime.Version)
	geth.SetTemplateFunc("gethver", func() string { return params.VersionWithMeta })
	geth.SetTemplateFunc("quorumver", func() string { return params.QuorumVersion })
	geth.SetTemplateFunc("niltime", func() string {
		return time.Unix(0, 0).Format("Mon Jan 02 2006 15:04:05 GMT-0700 (MST)")
	})
	geth.SetTemplateFunc("apis", func() string { return ipcAPIs })

	// Verify the actual welcome message to the required template
	geth.Expect(`
Welcome to the Geth JavaScript console!

instance: Geth/v{{gethver}}(quorum-v{{quorumver}})/{{goos}}-{{goarch}}/{{gover}}
coinbase: {{.Etherbase}}
at block: 0 ({{niltime}})
 datadir: {{.Datadir}}
 modules: {{apis}}

To exit, press ctrl-d
> {{.InputLine "exit"}}
`)
	geth.ExpectExit()
}

// Tests that a console can be attached to a running node via various means.
<<<<<<< HEAD
func TestAttachWelcome(t *testing.T) {
	var (
		ipc      string
		httpPort string
		wsPort   string
	)
	// Configure the instance for IPC attachment
=======
func TestIPCAttachWelcome(t *testing.T) {
	defer SetResetPrivateConfig("ignore")()
	// Configure the instance for IPC attachment
	coinbase := "0x491937757d1b26e29c507b8d4c0b233c2747e68d"
	var ipc string

	datadir := setupIstanbul(t)
	defer os.RemoveAll(datadir)

>>>>>>> bc6d4104
	if runtime.GOOS == "windows" {
		ipc = `\\.\pipe\geth` + strconv.Itoa(trulyRandInt(100000, 999999))
	} else {
		ipc = filepath.Join(datadir, "geth.ipc")
	}
<<<<<<< HEAD
	// And HTTP + WS attachment
	p := trulyRandInt(1024, 65533) // Yeah, sometimes this will fail, sorry :P
	httpPort = strconv.Itoa(p)
	wsPort = strconv.Itoa(p + 1)
	geth := runMinimalGeth(t, "--etherbase", "0x8605cdbbdb6d264aa742e77020dcbc58fcdce182",
		"--ipcpath", ipc,
		"--http", "--http.port", httpPort,
		"--ws", "--ws.port", wsPort)
	t.Run("ipc", func(t *testing.T) {
		waitForEndpoint(t, ipc, 3*time.Second)
		testAttachWelcome(t, geth, "ipc:"+ipc, ipcAPIs)
	})
	t.Run("http", func(t *testing.T) {
		endpoint := "http://127.0.0.1:" + httpPort
		waitForEndpoint(t, endpoint, 3*time.Second)
		testAttachWelcome(t, geth, endpoint, httpAPIs)
	})
	t.Run("ws", func(t *testing.T) {
		endpoint := "ws://127.0.0.1:" + wsPort
		waitForEndpoint(t, endpoint, 3*time.Second)
		testAttachWelcome(t, geth, endpoint, httpAPIs)
	})
=======
	geth := runGeth(t,
		"--datadir", datadir, "--port", "0", "--maxpeers", "0", "--nodiscover", "--nat", "none",
		"--etherbase", coinbase, "--ipcpath", ipc)

	defer func() {
		geth.Interrupt()
		geth.ExpectExit()
	}()

	waitForEndpoint(t, ipc, 3*time.Second)
	testAttachWelcome(t, geth, "ipc:"+ipc, ipcAPIs)

}

func TestHTTPAttachWelcome(t *testing.T) {
	defer SetResetPrivateConfig("ignore")()
	coinbase := "0x491937757d1b26e29c507b8d4c0b233c2747e68d"
	port := strconv.Itoa(trulyRandInt(1024, 65536)) // Yeah, sometimes this will fail, sorry :P

	datadir := setupIstanbul(t)
	defer os.RemoveAll(datadir)

	geth := runGeth(t,
		"--datadir", datadir, "--port", "0", "--maxpeers", "0", "--nodiscover", "--nat", "none",
		"--etherbase", coinbase, "--http", "--http.port", port, "--rpcapi", "admin,eth,net,web3")

	endpoint := "http://127.0.0.1:" + port
	waitForEndpoint(t, endpoint, 3*time.Second)
	testAttachWelcome(t, geth, endpoint, httpAPIs)
}

func TestWSAttachWelcome(t *testing.T) {
	defer SetResetPrivateConfig("ignore")()
	coinbase := "0x491937757d1b26e29c507b8d4c0b233c2747e68d"
	port := strconv.Itoa(trulyRandInt(1024, 65536)) // Yeah, sometimes this will fail, sorry :P

	datadir := setupIstanbul(t)
	defer os.RemoveAll(datadir)

	geth := runGeth(t,
		"--datadir", datadir, "--port", "0", "--maxpeers", "0", "--nodiscover", "--nat", "none",
		"--etherbase", coinbase, "--ws", "--ws.port", port, "--wsapi", "admin,eth,net,web3")

	endpoint := "ws://127.0.0.1:" + port
	waitForEndpoint(t, endpoint, 3*time.Second)
	testAttachWelcome(t, geth, endpoint, httpAPIs)
>>>>>>> bc6d4104
}

func testAttachWelcome(t *testing.T, geth *testgeth, endpoint, apis string) {
	// Attach to a running geth note and terminate immediately
	attach := runGeth(t, "attach", endpoint)
	defer attach.ExpectExit()
	attach.CloseStdin()

	// Gather all the infos the welcome message needs to contain
	attach.SetTemplateFunc("goos", func() string { return runtime.GOOS })
	attach.SetTemplateFunc("goarch", func() string { return runtime.GOARCH })
	attach.SetTemplateFunc("gover", runtime.Version)
	attach.SetTemplateFunc("gethver", func() string { return params.VersionWithMeta })
	attach.SetTemplateFunc("quorumver", func() string { return params.QuorumVersion })
	attach.SetTemplateFunc("etherbase", func() string { return geth.Etherbase })
	attach.SetTemplateFunc("niltime", func() string {
		return time.Unix(0, 0).Format("Mon Jan 02 2006 15:04:05 GMT-0700 (MST)")
	})
	attach.SetTemplateFunc("ipc", func() bool { return strings.HasPrefix(endpoint, "ipc") || strings.Contains(apis, "admin") })
	attach.SetTemplateFunc("datadir", func() string { return geth.Datadir })
	attach.SetTemplateFunc("apis", func() string { return apis })

	// Verify the actual welcome message to the required template
	attach.Expect(`
Welcome to the Geth JavaScript console!

instance: Geth/v{{gethver}}(quorum-v{{quorumver}})/{{goos}}-{{goarch}}/{{gover}}
coinbase: {{etherbase}}
at block: 0 ({{niltime}}){{if ipc}}
 datadir: {{datadir}}{{end}}
 modules: {{apis}}

To exit, press ctrl-d
> {{.InputLine "exit" }}
`)
	attach.ExpectExit()
}

// trulyRandInt generates a crypto random integer used by the console tests to
// not clash network ports with other tests running cocurrently.
func trulyRandInt(lo, hi int) int {
	num, _ := rand.Int(rand.Reader, big.NewInt(int64(hi-lo)))
	return int(num.Int64()) + lo
}

// setupIstanbul creates a temporary directory and copies nodekey and genesis.json.
// It initializes istanbul by calling geth init
func setupIstanbul(t *testing.T) string {
	datadir := tmpdir(t)
	gethPath := filepath.Join(datadir, "geth")
	os.Mkdir(gethPath, 0700)

	// Initialize the data directory with the custom genesis block
	json := filepath.Join(datadir, "genesis.json")
	if err := ioutil.WriteFile(json, []byte(genesis), 0600); err != nil {
		t.Fatalf("failed to write genesis file: %v", err)
	}

	nodeKeyFile := filepath.Join(gethPath, "nodekey")
	if err := ioutil.WriteFile(nodeKeyFile, []byte(nodeKey), 0600); err != nil {
		t.Fatalf("failed to write nodekey file: %v", err)
	}

	runGeth(t, "--datadir", datadir, "init", json).WaitExit()

	return datadir
}

func TestReadTLSClientConfig_whenCustomizeTLSCipherSuites(t *testing.T) {
	assert := testifyassert.New(t)

	flagSet := new(flag.FlagSet)
	flagSet.Bool(utils.RPCClientTLSInsecureSkipVerify.Name, true, "")
	flagSet.String(utils.RPCClientTLSCipherSuites.Name, "TLS_ECDHE_RSA_WITH_AES_256_GCM_SHA384,  TLS_ECDHE_ECDSA_WITH_AES_256_GCM_SHA384", "")
	ctx := cli.NewContext(nil, flagSet, nil)

	tlsConf, ok, err := readTLSClientConfig("https://arbitraryendpoint", ctx)

	assert.NoError(err)
	assert.True(ok, "has custom TLS client configuration")
	assert.True(tlsConf.InsecureSkipVerify)
	assert.Len(tlsConf.CipherSuites, 2)
	assert.Contains(tlsConf.CipherSuites, tls.TLS_ECDHE_RSA_WITH_AES_256_GCM_SHA384)
	assert.Contains(tlsConf.CipherSuites, tls.TLS_ECDHE_ECDSA_WITH_AES_256_GCM_SHA384)
}

func TestReadTLSClientConfig_whenTypicalTLS(t *testing.T) {
	assert := testifyassert.New(t)

	flagSet := new(flag.FlagSet)
	ctx := cli.NewContext(nil, flagSet, nil)

	tlsConf, ok, err := readTLSClientConfig("https://arbitraryendpoint", ctx)

	assert.NoError(err)
	assert.False(ok, "no custom TLS client configuration")
	assert.Nil(tlsConf, "no custom TLS config is set")
}

func TestReadTLSClientConfig_whenTLSInsecureFlagSet(t *testing.T) {
	assert := testifyassert.New(t)

	flagSet := new(flag.FlagSet)
	flagSet.Bool(utils.RPCClientTLSInsecureSkipVerify.Name, true, "")
	ctx := cli.NewContext(nil, flagSet, nil)

	tlsConf, ok, err := readTLSClientConfig("https://arbitraryendpoint", ctx)

	assert.NoError(err)
	assert.True(ok, "has custom TLS client configuration")
	assert.True(tlsConf.InsecureSkipVerify)
	assert.Len(tlsConf.CipherSuites, 0)
}

func SetResetPrivateConfig(value string) func() {
	existingValue := os.Getenv("PRIVATE_CONFIG")
	os.Setenv("PRIVATE_CONFIG", value)
	return func() {
		os.Setenv("PRIVATE_CONFIG", existingValue)
	}
}<|MERGE_RESOLUTION|>--- conflicted
+++ resolved
@@ -42,19 +42,6 @@
 	nodeKey  = "b68c0338aa4b266bf38ebe84c6199ae9fac8b29f32998b3ed2fbeafebe8d65c9"
 )
 
-<<<<<<< HEAD
-// spawns geth with the given command line args, using a set of flags to minimise
-// memory and disk IO. If the args don't set --datadir, the
-// child g gets a temporary data directory.
-func runMinimalGeth(t *testing.T, args ...string) *testgeth {
-	// --ropsten to make the 'writing genesis to disk' faster (no accounts)
-	// --networkid=1337 to avoid cache bump
-	// --syncmode=full to avoid allocating fast sync bloom
-	allArgs := []string{"--ropsten", "--nousb", "--networkid", "1337", "--syncmode=full", "--port", "0",
-		"--nat", "none", "--nodiscover", "--maxpeers", "0", "--cache", "64"}
-	return runGeth(t, append(allArgs, args...)...)
-}
-=======
 var genesis = `{
     "config": {
         "chainId": 2017,
@@ -84,7 +71,18 @@
     "parentHash": "0x0000000000000000000000000000000000000000000000000000000000000000"
 }
 `
->>>>>>> bc6d4104
+
+// spawns geth with the given command line args, using a set of flags to minimise
+// memory and disk IO. If the args don't set --datadir, the
+// child g gets a temporary data directory.
+func runMinimalGeth(t *testing.T, args ...string) *testgeth {
+	// --ropsten to make the 'writing genesis to disk' faster (no accounts)
+	// --networkid=1337 to avoid cache bump
+	// --syncmode=full to avoid allocating fast sync bloom
+	allArgs := []string{"--ropsten", "--nousb", "--networkid", "1337", "--syncmode=full", "--port", "0",
+		"--nat", "none", "--nodiscover", "--maxpeers", "0", "--cache", "64"}
+	return runGeth(t, append(allArgs, args...)...)
+}
 
 // Tests that a node embedded within a console can be started up properly and
 // then terminated by closing the input stream.
@@ -96,14 +94,12 @@
 	defer os.RemoveAll(datadir)
 
 	// Start a geth console, make sure it's cleaned up and terminate the console
-<<<<<<< HEAD
 	geth := runMinimalGeth(t, "--etherbase", coinbase, "console")
-=======
+	/* GoQuorum version
 	geth := runGeth(t,
 		"--datadir", datadir, "--port", "0", "--maxpeers", "0", "--nodiscover", "--nat", "none",
 		"--etherbase", coinbase,
-		"console")
->>>>>>> bc6d4104
+		"console")*/
 
 	// Gather all the infos the welcome message needs to contain
 	geth.SetTemplateFunc("goos", func() string { return runtime.GOOS })
@@ -133,16 +129,12 @@
 }
 
 // Tests that a console can be attached to a running node via various means.
-<<<<<<< HEAD
 func TestAttachWelcome(t *testing.T) {
 	var (
 		ipc      string
 		httpPort string
 		wsPort   string
 	)
-	// Configure the instance for IPC attachment
-=======
-func TestIPCAttachWelcome(t *testing.T) {
 	defer SetResetPrivateConfig("ignore")()
 	// Configure the instance for IPC attachment
 	coinbase := "0x491937757d1b26e29c507b8d4c0b233c2747e68d"
@@ -150,14 +142,11 @@
 
 	datadir := setupIstanbul(t)
 	defer os.RemoveAll(datadir)
-
->>>>>>> bc6d4104
 	if runtime.GOOS == "windows" {
 		ipc = `\\.\pipe\geth` + strconv.Itoa(trulyRandInt(100000, 999999))
 	} else {
 		ipc = filepath.Join(datadir, "geth.ipc")
 	}
-<<<<<<< HEAD
 	// And HTTP + WS attachment
 	p := trulyRandInt(1024, 65533) // Yeah, sometimes this will fail, sorry :P
 	httpPort = strconv.Itoa(p)
@@ -180,10 +169,10 @@
 		waitForEndpoint(t, endpoint, 3*time.Second)
 		testAttachWelcome(t, geth, endpoint, httpAPIs)
 	})
-=======
+	/* GoQuorum version
 	geth := runGeth(t,
 		"--datadir", datadir, "--port", "0", "--maxpeers", "0", "--nodiscover", "--nat", "none",
-		"--etherbase", coinbase, "--ipcpath", ipc)
+		"--etherbase", coinbase, "--ipcpath", ipc)*/
 
 	defer func() {
 		geth.Interrupt()
@@ -227,7 +216,6 @@
 	endpoint := "ws://127.0.0.1:" + port
 	waitForEndpoint(t, endpoint, 3*time.Second)
 	testAttachWelcome(t, geth, endpoint, httpAPIs)
->>>>>>> bc6d4104
 }
 
 func testAttachWelcome(t *testing.T, geth *testgeth, endpoint, apis string) {
