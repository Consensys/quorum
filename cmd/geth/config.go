// Copyright 2017 The go-ethereum Authors
// This file is part of go-ethereum.
//
// go-ethereum is free software: you can redistribute it and/or modify
// it under the terms of the GNU General Public License as published by
// the Free Software Foundation, either version 3 of the License, or
// (at your option) any later version.
//
// go-ethereum is distributed in the hope that it will be useful,
// but WITHOUT ANY WARRANTY; without even the implied warranty of
// MERCHANTABILITY or FITNESS FOR A PARTICULAR PURPOSE. See the
// GNU General Public License for more details.
//
// You should have received a copy of the GNU General Public License
// along with go-ethereum. If not, see <http://www.gnu.org/licenses/>.

package main

import (
	"bufio"
	"errors"
	"fmt"
	"os"
	"reflect"
	"unicode"

	"github.com/ethereum/go-ethereum/cmd/utils"
	"github.com/ethereum/go-ethereum/common/http"
	"github.com/ethereum/go-ethereum/eth"
<<<<<<< HEAD
	"github.com/ethereum/go-ethereum/internal/ethapi"
=======
	"github.com/ethereum/go-ethereum/log"
>>>>>>> 007479de
	"github.com/ethereum/go-ethereum/node"
	"github.com/ethereum/go-ethereum/params"
	"github.com/ethereum/go-ethereum/private"
	"github.com/ethereum/go-ethereum/private/engine"
	whisper "github.com/ethereum/go-ethereum/whisper/whisperv6"
	"github.com/naoina/toml"
	"gopkg.in/urfave/cli.v1"
)

var (
	dumpConfigCommand = cli.Command{
		Action:      utils.MigrateFlags(dumpConfig),
		Name:        "dumpconfig",
		Usage:       "Show configuration values",
		ArgsUsage:   "",
		Flags:       append(append(nodeFlags, rpcFlags...), whisperFlags...),
		Category:    "MISCELLANEOUS COMMANDS",
		Description: `The dumpconfig command shows configuration values.`,
	}

	configFileFlag = cli.StringFlag{
		Name:  "config",
		Usage: "TOML configuration file",
	}
)

// These settings ensure that TOML keys use the same names as Go struct fields.
var tomlSettings = toml.Config{
	NormFieldName: func(rt reflect.Type, key string) string {
		return key
	},
	FieldToKey: func(rt reflect.Type, field string) string {
		return field
	},
	MissingField: func(rt reflect.Type, field string) error {
		link := ""
		if unicode.IsUpper(rune(rt.Name()[0])) && rt.PkgPath() != "main" {
			link = fmt.Sprintf(", see https://godoc.org/%s#%s for available fields", rt.PkgPath(), rt.Name())
		}
		return fmt.Errorf("field '%s' is not defined in %s%s", field, rt.String(), link)
	},
}

type ethstatsConfig struct {
	URL string `toml:",omitempty"`
}

type gethConfig struct {
	Eth      eth.Config
	Shh      whisper.Config
	Node     node.Config
	Ethstats ethstatsConfig
}

func loadConfig(file string, cfg *gethConfig) error {
	f, err := os.Open(file)
	if err != nil {
		return err
	}
	defer f.Close()

	err = tomlSettings.NewDecoder(bufio.NewReader(f)).Decode(cfg)
	// Add file name to errors that have a line number.
	if _, ok := err.(*toml.LineError); ok {
		err = errors.New(file + ", " + err.Error())
	}
	return err
}

func defaultNodeConfig() node.Config {
	cfg := node.DefaultConfig
	cfg.Name = clientIdentifier
	cfg.Version = params.VersionWithCommit(gitCommit, gitDate)
	cfg.HTTPModules = append(cfg.HTTPModules, "eth")
	cfg.WSModules = append(cfg.WSModules, "eth")
	cfg.IPCPath = "geth.ipc"
	return cfg
}

// makeConfigNode loads geth configuration and creates a blank node instance.
func makeConfigNode(ctx *cli.Context) (*node.Node, gethConfig) {
	// Load defaults.
	cfg := gethConfig{
		Eth:  eth.DefaultConfig,
		Shh:  whisper.DefaultConfig,
		Node: defaultNodeConfig(),
	}

	// Load config file.
	if file := ctx.GlobalString(configFileFlag.Name); file != "" {
		if err := loadConfig(file, &cfg); err != nil {
			utils.Fatalf("%v", err)
		}
	}

	// Apply flags.
	utils.SetNodeConfig(ctx, &cfg.Node)
	stack, err := node.New(&cfg.Node)
	if err != nil {
		utils.Fatalf("Failed to create the protocol stack: %v", err)
	}
	utils.SetEthConfig(ctx, stack, &cfg.Eth)
	if ctx.GlobalIsSet(utils.EthStatsURLFlag.Name) {
		cfg.Ethstats.URL = ctx.GlobalString(utils.EthStatsURLFlag.Name)
	}
	utils.SetShhConfig(ctx, stack, &cfg.Shh)

	return stack, cfg
}

// enableWhisper returns true in case one of the whisper flags is set.
func enableWhisper(ctx *cli.Context) bool {
	for _, flag := range whisperFlags {
		if ctx.GlobalIsSet(flag.GetName()) {
			return true
		}
	}
	return false
}

// makeFullNode loads geth configuration and creates the Ethereum backend.
func makeFullNode(ctx *cli.Context) (*node.Node, ethapi.Backend) {
	stack, cfg := makeConfigNode(ctx)
<<<<<<< HEAD

	backend := utils.RegisterEthService(stack, &cfg.Eth)
=======
	ethChan := utils.RegisterEthService(stack, &cfg.Eth)

	// plugin service must be after eth service so that eth service will be stopped gradually if any of the plugin
	// fails to start
	if cfg.Node.Plugins != nil {
		utils.RegisterPluginService(stack, &cfg.Node, ctx.Bool(utils.PluginSkipVerifyFlag.Name), ctx.Bool(utils.PluginLocalVerifyFlag.Name), ctx.String(utils.PluginPublicKeyFlag.Name))
	}

	if cfg.Node.IsPermissionEnabled() {
		utils.RegisterPermissionService(stack, ctx.Bool(utils.RaftDNSEnabledFlag.Name))
	}

	if ctx.GlobalBool(utils.RaftModeFlag.Name) {
		utils.RegisterRaftService(stack, ctx, &cfg.Node, ethChan)
	}

	if private.IsQuorumPrivacyEnabled() {
		utils.RegisterExtensionService(stack, ethChan)
	}
>>>>>>> 007479de

	// Whisper must be explicitly enabled by specifying at least 1 whisper flag or in dev mode
	shhEnabled := enableWhisper(ctx)
	shhAutoEnabled := !ctx.GlobalIsSet(utils.WhisperEnabledFlag.Name) && ctx.GlobalIsSet(utils.DeveloperFlag.Name)
	if shhEnabled || shhAutoEnabled {
		if ctx.GlobalIsSet(utils.WhisperMaxMessageSizeFlag.Name) {
			cfg.Shh.MaxMessageSize = uint32(ctx.Int(utils.WhisperMaxMessageSizeFlag.Name))
		}
		if ctx.GlobalIsSet(utils.WhisperMinPOWFlag.Name) {
			cfg.Shh.MinimumAcceptedPOW = ctx.Float64(utils.WhisperMinPOWFlag.Name)
		}
		if ctx.GlobalIsSet(utils.WhisperRestrictConnectionBetweenLightClientsFlag.Name) {
			cfg.Shh.RestrictConnectionBetweenLightClients = true
		}
		utils.RegisterShhService(stack, &cfg.Shh)
	}
	// Configure GraphQL if requested
	if ctx.GlobalIsSet(utils.GraphQLEnabledFlag.Name) {
		utils.RegisterGraphQLService(stack, backend, cfg.Node)
	}
	// Add the Ethereum Stats daemon if requested.
	if cfg.Ethstats.URL != "" {
		utils.RegisterEthStatsService(stack, backend, cfg.Ethstats.URL)
	}
	return stack, backend
}

// dumpConfig is the dumpconfig command.
func dumpConfig(ctx *cli.Context) error {
	_, cfg := makeConfigNode(ctx)
	comment := ""

	if cfg.Eth.Genesis != nil {
		cfg.Eth.Genesis = nil
		comment += "# Note: this config doesn't contain the genesis block.\n\n"
	}

	out, err := tomlSettings.Marshal(&cfg)
	if err != nil {
		return err
	}

	dump := os.Stdout
	if ctx.NArg() > 0 {
		dump, err = os.OpenFile(ctx.Args().Get(0), os.O_RDWR|os.O_CREATE|os.O_TRUNC, 0644)
		if err != nil {
			return err
		}
		defer dump.Close()
	}
	dump.WriteString(comment)
	dump.Write(out)

	return nil
}

// quorumValidateEthService checks quorum features that depend on the ethereum service
func quorumValidateEthService(stack *node.Node, isRaft bool) {
	var ethereum *eth.Ethereum

	err := stack.Service(&ethereum)
	if err != nil {
		utils.Fatalf("Error retrieving Ethereum service: %v", err)
	}

	quorumValidateConsensus(ethereum, isRaft)

	quorumValidatePrivacyEnhancements(ethereum)
}

// quorumValidateConsensus checks if a consensus was used. The node is killed if consensus was not used
func quorumValidateConsensus(ethereum *eth.Ethereum, isRaft bool) {
	if !isRaft && ethereum.BlockChain().Config().Istanbul == nil && ethereum.BlockChain().Config().Clique == nil {
		utils.Fatalf("Consensus not specified. Exiting!!")
	}
}

// quorumValidatePrivacyEnhancements checks if privacy enhancements are configured the transaction manager supports
// the PrivacyEnhancements feature
func quorumValidatePrivacyEnhancements(ethereum *eth.Ethereum) {
	privacyEnhancementsBlock := ethereum.BlockChain().Config().PrivacyEnhancementsBlock
	if privacyEnhancementsBlock != nil {
		log.Info("Privacy enhancements is configured to be enabled from block ", "height", privacyEnhancementsBlock)
		if !private.P.HasFeature(engine.PrivacyEnhancements) {
			utils.Fatalf("Cannot start quorum with privacy enhancements enabled while the transaction manager does not support it")
		}
	}
}

// Get private transaction manager configuration
func QuorumSetupPrivacyConfiguration(ctx *cli.Context) (http.Config, error) {
	// get default configuration
	cfg, err := private.GetLegacyEnvironmentConfig()
	if err != nil {
		return http.Config{}, err
	}

	// override the config with command line parameters
	if ctx.GlobalIsSet(utils.QuorumPTMUnixSocketFlag.Name) {
		cfg.SetSocket(ctx.GlobalString(utils.QuorumPTMUnixSocketFlag.Name))
	}
	if ctx.GlobalIsSet(utils.QuorumPTMUrlFlag.Name) {
		cfg.SetHttpUrl(ctx.GlobalString(utils.QuorumPTMUrlFlag.Name))
	}
	if ctx.GlobalIsSet(utils.QuorumPTMTimeoutFlag.Name) {
		cfg.SetTimeout(ctx.GlobalUint(utils.QuorumPTMTimeoutFlag.Name))
	}
	if ctx.GlobalIsSet(utils.QuorumPTMDialTimeoutFlag.Name) {
		cfg.SetDialTimeout(ctx.GlobalUint(utils.QuorumPTMDialTimeoutFlag.Name))
	}
	if ctx.GlobalIsSet(utils.QuorumPTMHttpIdleTimeoutFlag.Name) {
		cfg.SetHttpIdleConnTimeout(ctx.GlobalUint(utils.QuorumPTMHttpIdleTimeoutFlag.Name))
	}
	if ctx.GlobalIsSet(utils.QuorumPTMHttpWriteBufferSizeFlag.Name) {
		cfg.SetHttpWriteBufferSize(ctx.GlobalInt(utils.QuorumPTMHttpWriteBufferSizeFlag.Name))
	}
	if ctx.GlobalIsSet(utils.QuorumPTMHttpReadBufferSizeFlag.Name) {
		cfg.SetHttpReadBufferSize(ctx.GlobalInt(utils.QuorumPTMHttpReadBufferSizeFlag.Name))
	}
	if ctx.GlobalIsSet(utils.QuorumPTMTlsModeFlag.Name) {
		cfg.SetTlsMode(ctx.GlobalString(utils.QuorumPTMTlsModeFlag.Name))
	}
	if ctx.GlobalIsSet(utils.QuorumPTMTlsRootCaFlag.Name) {
		cfg.SetTlsRootCA(ctx.GlobalString(utils.QuorumPTMTlsRootCaFlag.Name))
	}
	if ctx.GlobalIsSet(utils.QuorumPTMTlsClientCertFlag.Name) {
		cfg.SetTlsClientCert(ctx.GlobalString(utils.QuorumPTMTlsClientCertFlag.Name))
	}
	if ctx.GlobalIsSet(utils.QuorumPTMTlsClientKeyFlag.Name) {
		cfg.SetTlsClientKey(ctx.GlobalString(utils.QuorumPTMTlsClientKeyFlag.Name))
	}
	if ctx.GlobalIsSet(utils.QuorumPTMTlsInsecureSkipVerify.Name) {
		cfg.SetTlsInsecureSkipVerify(ctx.Bool(utils.QuorumPTMTlsInsecureSkipVerify.Name))
	}

	if err = cfg.Validate(); err != nil {
		return cfg, err
	}
	return cfg, nil
}<|MERGE_RESOLUTION|>--- conflicted
+++ resolved
@@ -27,11 +27,8 @@
 	"github.com/ethereum/go-ethereum/cmd/utils"
 	"github.com/ethereum/go-ethereum/common/http"
 	"github.com/ethereum/go-ethereum/eth"
-<<<<<<< HEAD
 	"github.com/ethereum/go-ethereum/internal/ethapi"
-=======
 	"github.com/ethereum/go-ethereum/log"
->>>>>>> 007479de
 	"github.com/ethereum/go-ethereum/node"
 	"github.com/ethereum/go-ethereum/params"
 	"github.com/ethereum/go-ethereum/private"
@@ -155,12 +152,12 @@
 // makeFullNode loads geth configuration and creates the Ethereum backend.
 func makeFullNode(ctx *cli.Context) (*node.Node, ethapi.Backend) {
 	stack, cfg := makeConfigNode(ctx)
-<<<<<<< HEAD
 
 	backend := utils.RegisterEthService(stack, &cfg.Eth)
-=======
-	ethChan := utils.RegisterEthService(stack, &cfg.Eth)
-
+	// TODO ricardolyn: it returns direcly the backend. maybe we don't need the channel?
+	//ethChan := utils.RegisterEthService(stack, &cfg.Eth)
+
+	// Quorum
 	// plugin service must be after eth service so that eth service will be stopped gradually if any of the plugin
 	// fails to start
 	if cfg.Node.Plugins != nil {
@@ -178,7 +175,7 @@
 	if private.IsQuorumPrivacyEnabled() {
 		utils.RegisterExtensionService(stack, ethChan)
 	}
->>>>>>> 007479de
+	// End Quorum
 
 	// Whisper must be explicitly enabled by specifying at least 1 whisper flag or in dev mode
 	shhEnabled := enableWhisper(ctx)
