// Copyright 2017 The go-ethereum Authors
// This file is part of go-ethereum.
//
// go-ethereum is free software: you can redistribute it and/or modify
// it under the terms of the GNU General Public License as published by
// the Free Software Foundation, either version 3 of the License, or
// (at your option) any later version.
//
// go-ethereum is distributed in the hope that it will be useful,
// but WITHOUT ANY WARRANTY; without even the implied warranty of
// MERCHANTABILITY or FITNESS FOR A PARTICULAR PURPOSE. See the
// GNU General Public License for more details.
//
// You should have received a copy of the GNU General Public License
// along with go-ethereum. If not, see <http://www.gnu.org/licenses/>.

package main

import (
	"bufio"
	"crypto/tls"
	"errors"
	"fmt"
	"math/big"
	"os"
	"reflect"
	"unicode"

<<<<<<< HEAD
	"gopkg.in/urfave/cli.v1"

	"github.com/ethereum/go-ethereum/cmd/utils"
	"github.com/ethereum/go-ethereum/eth/ethconfig"
	"github.com/ethereum/go-ethereum/internal/ethapi"
=======
	"github.com/ethereum/go-ethereum/cmd/utils"
	"github.com/ethereum/go-ethereum/common/http"
	"github.com/ethereum/go-ethereum/eth"
	"github.com/ethereum/go-ethereum/eth/ethconfig"
	"github.com/ethereum/go-ethereum/extension/privacyExtension"
	"github.com/ethereum/go-ethereum/internal/ethapi"
	"github.com/ethereum/go-ethereum/log"
>>>>>>> 6665a93d
	"github.com/ethereum/go-ethereum/metrics"
	"github.com/ethereum/go-ethereum/node"
	"github.com/ethereum/go-ethereum/p2p"
	"github.com/ethereum/go-ethereum/p2p/enode"
	"github.com/ethereum/go-ethereum/params"
	"github.com/ethereum/go-ethereum/permission/core"
	"github.com/ethereum/go-ethereum/private"
	"github.com/ethereum/go-ethereum/private/engine"
	"github.com/ethereum/go-ethereum/qlight"
	"github.com/naoina/toml"
	"gopkg.in/urfave/cli.v1"
)

var (
	dumpConfigCommand = cli.Command{
		Action:      utils.MigrateFlags(dumpConfig),
		Name:        "dumpconfig",
		Usage:       "Show configuration values",
		ArgsUsage:   "",
		Flags:       append(nodeFlags, rpcFlags...),
		Category:    "MISCELLANEOUS COMMANDS",
		Description: `The dumpconfig command shows configuration values.`,
	}

	configFileFlag = cli.StringFlag{
		Name:  "config",
		Usage: "TOML configuration file",
	}
)

// These settings ensure that TOML keys use the same names as Go struct fields.
var tomlSettings = toml.Config{
	NormFieldName: func(rt reflect.Type, key string) string {
		return key
	},
	FieldToKey: func(rt reflect.Type, field string) string {
		return field
	},
	MissingField: func(rt reflect.Type, field string) error {
		link := ""
		if unicode.IsUpper(rune(rt.Name()[0])) && rt.PkgPath() != "main" {
			link = fmt.Sprintf(", see https://godoc.org/%s#%s for available fields", rt.PkgPath(), rt.Name())
		}
		return fmt.Errorf("field '%s' is not defined in %s%s", field, rt.String(), link)
	},
}

type ethstatsConfig struct {
	URL string `toml:",omitempty"`
}

type gethConfig struct {
	Eth      ethconfig.Config
	Node     node.Config
	Ethstats ethstatsConfig
	Metrics  metrics.Config
}

func loadConfig(file string, cfg *gethConfig) error {
	f, err := os.Open(file)
	if err != nil {
		return err
	}
	defer f.Close()

	err = tomlSettings.NewDecoder(bufio.NewReader(f)).Decode(cfg)
	// Add file name to errors that have a line number.
	if _, ok := err.(*toml.LineError); ok {
		err = errors.New(file + ", " + err.Error())
	}
	return err
}

func defaultNodeConfig() node.Config {
	cfg := node.DefaultConfig
	cfg.Name = clientIdentifier
	cfg.Version = params.VersionWithCommit(gitCommit, gitDate)
	cfg.HTTPModules = append(cfg.HTTPModules, "eth")
	cfg.WSModules = append(cfg.WSModules, "eth")
	cfg.IPCPath = "geth.ipc"
	return cfg
}

// makeConfigNode loads geth configuration and creates a blank node instance.
func makeConfigNode(ctx *cli.Context) (*node.Node, gethConfig) {
	// Quorum: Must occur before setQuorumConfig, as it needs an initialised PTM to be enabled
	// 		   Extension Service and Multitenancy feature validation also depend on PTM availability
	if err := quorumInitialisePrivacy(ctx); err != nil {
		utils.Fatalf("Error initialising Private Transaction Manager: %s", err.Error())
	}

	// Load defaults.
	cfg := gethConfig{
		Eth:     ethconfig.Defaults,
		Node:    defaultNodeConfig(),
		Metrics: metrics.DefaultConfig,
	}

	// Load config file.
	if file := ctx.GlobalString(configFileFlag.Name); file != "" {
		if err := loadConfig(file, &cfg); err != nil {
			utils.Fatalf("%v", err)
		}
	}

	// Apply flags.
	utils.SetNodeConfig(ctx, &cfg.Node)
	utils.SetQLightConfig(ctx, &cfg.Node, &cfg.Eth)

	stack, err := node.New(&cfg.Node)
	if err != nil {
		utils.Fatalf("Failed to create the protocol stack: %v", err)
	}
	utils.SetEthConfig(ctx, stack, &cfg.Eth)
	if ctx.GlobalIsSet(utils.EthStatsURLFlag.Name) {
		cfg.Ethstats.URL = ctx.GlobalString(utils.EthStatsURLFlag.Name)
	}
	applyMetricConfig(ctx, &cfg)
<<<<<<< HEAD
=======
	if cfg.Eth.QuorumLightServer {
		p2p.SetQLightTLSConfig(readQLightServerTLSConfig(ctx))
		// permissioning for the qlight P2P server
		stack.QServer().SetNewTransportFunc(p2p.NewQlightServerTransport)
		if ctx.GlobalIsSet(utils.QuorumLightServerP2PPermissioningFlag.Name) {
			prefix := "qlight"
			if ctx.GlobalIsSet(utils.QuorumLightServerP2PPermissioningPrefixFlag.Name) {
				prefix = ctx.GlobalString(utils.QuorumLightServerP2PPermissioningPrefixFlag.Name)
			}
			fbp := core.NewFileBasedPermissoningWithPrefix(prefix)
			stack.QServer().SetIsNodePermissioned(fbp.IsNodePermissionedEnode)
		}
	}
	if cfg.Eth.QuorumLightClient.Enabled() {
		p2p.SetQLightTLSConfig(readQLightClientTLSConfig(ctx))
		stack.Server().SetNewTransportFunc(p2p.NewQlightClientTransport)
	}
>>>>>>> 6665a93d

	return stack, cfg
}

<<<<<<< HEAD
=======
func readQLightClientTLSConfig(ctx *cli.Context) *tls.Config {
	if !ctx.GlobalIsSet(utils.QuorumLightTLSFlag.Name) {
		return nil
	}
	if !ctx.GlobalIsSet(utils.QuorumLightTLSCACertsFlag.Name) {
		utils.Fatalf("QLight tls flag is set but no client certificate authorities has been provided")
	}
	tlsConfig, err := qlight.NewTLSConfig(&qlight.TLSConfig{
		CACertFileName: ctx.GlobalString(utils.QuorumLightTLSCACertsFlag.Name),
		CertFileName:   ctx.GlobalString(utils.QuorumLightTLSCertFlag.Name),
		KeyFileName:    ctx.GlobalString(utils.QuorumLightTLSKeyFlag.Name),
		ServerName:     enode.MustParse(ctx.GlobalString(utils.QuorumLightClientServerNodeFlag.Name)).IP().String(),
		CipherSuites:   ctx.GlobalString(utils.QuorumLightTLSCipherSuitesFlag.Name),
	})

	if err != nil {
		utils.Fatalf("Unable to load the specified tls configuration: %v", err)
	}
	return tlsConfig
}

func readQLightServerTLSConfig(ctx *cli.Context) *tls.Config {
	if !ctx.GlobalIsSet(utils.QuorumLightTLSFlag.Name) {
		return nil
	}
	if !ctx.GlobalIsSet(utils.QuorumLightTLSCertFlag.Name) {
		utils.Fatalf("QLight TLS is enabled but no server certificate has been provided")
	}
	if !ctx.GlobalIsSet(utils.QuorumLightTLSKeyFlag.Name) {
		utils.Fatalf("QLight TLS is enabled but no server key has been provided")
	}

	tlsConfig, err := qlight.NewTLSConfig(&qlight.TLSConfig{
		CertFileName:         ctx.GlobalString(utils.QuorumLightTLSCertFlag.Name),
		KeyFileName:          ctx.GlobalString(utils.QuorumLightTLSKeyFlag.Name),
		ClientCACertFileName: ctx.GlobalString(utils.QuorumLightTLSCACertsFlag.Name),
		ClientAuth:           ctx.GlobalInt(utils.QuorumLightTLSClientAuthFlag.Name),
		CipherSuites:         ctx.GlobalString(utils.QuorumLightTLSCipherSuitesFlag.Name),
	})

	if err != nil {
		utils.Fatalf("QLight TLS - unable to read server tls configuration: %v", err)
	}

	return tlsConfig
}

>>>>>>> 6665a93d
// makeFullNode loads geth configuration and creates the Ethereum backend.
func makeFullNode(ctx *cli.Context) (*node.Node, ethapi.Backend) {
	stack, cfg := makeConfigNode(ctx)
	if ctx.GlobalIsSet(utils.OverrideBerlinFlag.Name) {
		cfg.Eth.OverrideBerlin = new(big.Int).SetUint64(ctx.GlobalUint64(utils.OverrideBerlinFlag.Name))
	}
<<<<<<< HEAD
	backend := utils.RegisterEthService(stack, &cfg.Eth)
=======

	//Must occur before registering the extension service, as it needs an initialised PTM to be enabled
	if err := quorumInitialisePrivacy(ctx); err != nil {
		utils.Fatalf("Error initialising Private Transaction Manager: %s", err.Error())
	}

	// Quorum - returning `ethService` too for the Raft and extension service
	backend, ethService := utils.RegisterEthService(stack, &cfg.Eth)

	// Quorum
	// plugin service must be after eth service so that eth service will be stopped gradually if any of the plugin
	// fails to start
	if cfg.Node.Plugins != nil {
		utils.RegisterPluginService(stack, &cfg.Node, ctx.Bool(utils.PluginSkipVerifyFlag.Name), ctx.Bool(utils.PluginLocalVerifyFlag.Name), ctx.String(utils.PluginPublicKeyFlag.Name))
	}

	if cfg.Node.IsPermissionEnabled() {
		utils.RegisterPermissionService(stack, ctx.Bool(utils.RaftDNSEnabledFlag.Name), backend.ChainConfig().ChainID)
	}

	if ctx.GlobalBool(utils.RaftModeFlag.Name) && !cfg.Eth.QuorumLightClient.Enabled() {
		utils.RegisterRaftService(stack, ctx, &cfg.Node, ethService)
	}

	if private.IsQuorumPrivacyEnabled() {
		utils.RegisterExtensionService(stack, ethService)
	}
	// End Quorum
>>>>>>> 6665a93d

	// Configure GraphQL if requested
	if ctx.GlobalIsSet(utils.GraphQLEnabledFlag.Name) {
		utils.RegisterGraphQLService(stack, backend, cfg.Node)
	}
	// Add the Ethereum Stats daemon if requested.
	if cfg.Ethstats.URL != "" {
		utils.RegisterEthStatsService(stack, backend, cfg.Ethstats.URL)
	}
	return stack, backend
}

// dumpConfig is the dumpconfig command.
func dumpConfig(ctx *cli.Context) error {
	_, cfg := makeConfigNode(ctx)
	comment := ""

	if cfg.Eth.Genesis != nil {
		cfg.Eth.Genesis = nil
		comment += "# Note: this config doesn't contain the genesis block.\n\n"
	}

	out, err := tomlSettings.Marshal(&cfg)
	if err != nil {
		return err
	}

	dump := os.Stdout
	if ctx.NArg() > 0 {
		dump, err = os.OpenFile(ctx.Args().Get(0), os.O_RDWR|os.O_CREATE|os.O_TRUNC, 0644)
		if err != nil {
			return err
		}
		defer dump.Close()
	}
	dump.WriteString(comment)
	dump.Write(out)

	return nil
}

func applyMetricConfig(ctx *cli.Context, cfg *gethConfig) {
	if ctx.GlobalIsSet(utils.MetricsEnabledFlag.Name) {
		cfg.Metrics.Enabled = ctx.GlobalBool(utils.MetricsEnabledFlag.Name)
	}
	if ctx.GlobalIsSet(utils.MetricsEnabledExpensiveFlag.Name) {
		cfg.Metrics.EnabledExpensive = ctx.GlobalBool(utils.MetricsEnabledExpensiveFlag.Name)
	}
	if ctx.GlobalIsSet(utils.MetricsHTTPFlag.Name) {
		cfg.Metrics.HTTP = ctx.GlobalString(utils.MetricsHTTPFlag.Name)
	}
	if ctx.GlobalIsSet(utils.MetricsPortFlag.Name) {
		cfg.Metrics.Port = ctx.GlobalInt(utils.MetricsPortFlag.Name)
	}
	if ctx.GlobalIsSet(utils.MetricsEnableInfluxDBFlag.Name) {
		cfg.Metrics.EnableInfluxDB = ctx.GlobalBool(utils.MetricsEnableInfluxDBFlag.Name)
	}
	if ctx.GlobalIsSet(utils.MetricsInfluxDBEndpointFlag.Name) {
		cfg.Metrics.InfluxDBEndpoint = ctx.GlobalString(utils.MetricsInfluxDBEndpointFlag.Name)
	}
	if ctx.GlobalIsSet(utils.MetricsInfluxDBDatabaseFlag.Name) {
		cfg.Metrics.InfluxDBDatabase = ctx.GlobalString(utils.MetricsInfluxDBDatabaseFlag.Name)
	}
	if ctx.GlobalIsSet(utils.MetricsInfluxDBUsernameFlag.Name) {
		cfg.Metrics.InfluxDBUsername = ctx.GlobalString(utils.MetricsInfluxDBUsernameFlag.Name)
	}
	if ctx.GlobalIsSet(utils.MetricsInfluxDBPasswordFlag.Name) {
		cfg.Metrics.InfluxDBPassword = ctx.GlobalString(utils.MetricsInfluxDBPasswordFlag.Name)
	}
	if ctx.GlobalIsSet(utils.MetricsInfluxDBTagsFlag.Name) {
		cfg.Metrics.InfluxDBTags = ctx.GlobalString(utils.MetricsInfluxDBTagsFlag.Name)
	}
<<<<<<< HEAD
=======
}

// quorumValidateEthService checks quorum features that depend on the ethereum service
func quorumValidateEthService(stack *node.Node, isRaft bool) {
	var ethereum *eth.Ethereum

	err := stack.Lifecycle(&ethereum)
	if err != nil {
		utils.Fatalf("Error retrieving Ethereum service: %v", err)
	}

	quorumValidateConsensus(ethereum, isRaft)

	quorumValidatePrivacyEnhancements(ethereum)
}

// quorumValidateConsensus checks if a consensus was used. The node is killed if consensus was not used
func quorumValidateConsensus(ethereum *eth.Ethereum, isRaft bool) {
	if !isRaft && ethereum.BlockChain().Config().Istanbul == nil && ethereum.BlockChain().Config().IBFT == nil && ethereum.BlockChain().Config().QBFT == nil && ethereum.BlockChain().Config().Clique == nil {
		utils.Fatalf("Consensus not specified. Exiting!!")
	}
}

// quorumValidatePrivacyEnhancements checks if privacy enhancements are configured the transaction manager supports
// the PrivacyEnhancements feature
func quorumValidatePrivacyEnhancements(ethereum *eth.Ethereum) {
	privacyEnhancementsBlock := ethereum.BlockChain().Config().PrivacyEnhancementsBlock
	if privacyEnhancementsBlock != nil {
		log.Info("Privacy enhancements is configured to be enabled from block ", "height", privacyEnhancementsBlock)
		if !private.P.HasFeature(engine.PrivacyEnhancements) {
			utils.Fatalf("Cannot start quorum with privacy enhancements enabled while the transaction manager does not support it")
		}
	}
}

// configure and set up quorum transaction privacy
func quorumInitialisePrivacy(ctx *cli.Context) error {
	cfg, err := QuorumSetupPrivacyConfiguration(ctx)
	if err != nil {
		return err
	}

	err = private.InitialiseConnection(cfg, ctx.GlobalIsSet(utils.QuorumLightClientFlag.Name))
	if err != nil {
		return err
	}
	privacyExtension.Init()

	return nil
}

// Get private transaction manager configuration
func QuorumSetupPrivacyConfiguration(ctx *cli.Context) (http.Config, error) {
	// get default configuration
	cfg, err := private.GetLegacyEnvironmentConfig()
	if err != nil {
		return http.Config{}, err
	}

	// override the config with command line parameters
	if ctx.GlobalIsSet(utils.QuorumPTMUnixSocketFlag.Name) {
		cfg.SetSocket(ctx.GlobalString(utils.QuorumPTMUnixSocketFlag.Name))
	}
	if ctx.GlobalIsSet(utils.QuorumPTMUrlFlag.Name) {
		cfg.SetHttpUrl(ctx.GlobalString(utils.QuorumPTMUrlFlag.Name))
	}
	if ctx.GlobalIsSet(utils.QuorumPTMTimeoutFlag.Name) {
		cfg.SetTimeout(ctx.GlobalUint(utils.QuorumPTMTimeoutFlag.Name))
	}
	if ctx.GlobalIsSet(utils.QuorumPTMDialTimeoutFlag.Name) {
		cfg.SetDialTimeout(ctx.GlobalUint(utils.QuorumPTMDialTimeoutFlag.Name))
	}
	if ctx.GlobalIsSet(utils.QuorumPTMHttpIdleTimeoutFlag.Name) {
		cfg.SetHttpIdleConnTimeout(ctx.GlobalUint(utils.QuorumPTMHttpIdleTimeoutFlag.Name))
	}
	if ctx.GlobalIsSet(utils.QuorumPTMHttpWriteBufferSizeFlag.Name) {
		cfg.SetHttpWriteBufferSize(ctx.GlobalInt(utils.QuorumPTMHttpWriteBufferSizeFlag.Name))
	}
	if ctx.GlobalIsSet(utils.QuorumPTMHttpReadBufferSizeFlag.Name) {
		cfg.SetHttpReadBufferSize(ctx.GlobalInt(utils.QuorumPTMHttpReadBufferSizeFlag.Name))
	}
	if ctx.GlobalIsSet(utils.QuorumPTMTlsModeFlag.Name) {
		cfg.SetTlsMode(ctx.GlobalString(utils.QuorumPTMTlsModeFlag.Name))
	}
	if ctx.GlobalIsSet(utils.QuorumPTMTlsRootCaFlag.Name) {
		cfg.SetTlsRootCA(ctx.GlobalString(utils.QuorumPTMTlsRootCaFlag.Name))
	}
	if ctx.GlobalIsSet(utils.QuorumPTMTlsClientCertFlag.Name) {
		cfg.SetTlsClientCert(ctx.GlobalString(utils.QuorumPTMTlsClientCertFlag.Name))
	}
	if ctx.GlobalIsSet(utils.QuorumPTMTlsClientKeyFlag.Name) {
		cfg.SetTlsClientKey(ctx.GlobalString(utils.QuorumPTMTlsClientKeyFlag.Name))
	}
	if ctx.GlobalIsSet(utils.QuorumPTMTlsInsecureSkipVerify.Name) {
		cfg.SetTlsInsecureSkipVerify(ctx.Bool(utils.QuorumPTMTlsInsecureSkipVerify.Name))
	}

	if err = cfg.Validate(); err != nil {
		return cfg, err
	}
	return cfg, nil
>>>>>>> 6665a93d
}<|MERGE_RESOLUTION|>--- conflicted
+++ resolved
@@ -26,13 +26,6 @@
 	"reflect"
 	"unicode"
 
-<<<<<<< HEAD
-	"gopkg.in/urfave/cli.v1"
-
-	"github.com/ethereum/go-ethereum/cmd/utils"
-	"github.com/ethereum/go-ethereum/eth/ethconfig"
-	"github.com/ethereum/go-ethereum/internal/ethapi"
-=======
 	"github.com/ethereum/go-ethereum/cmd/utils"
 	"github.com/ethereum/go-ethereum/common/http"
 	"github.com/ethereum/go-ethereum/eth"
@@ -40,7 +33,6 @@
 	"github.com/ethereum/go-ethereum/extension/privacyExtension"
 	"github.com/ethereum/go-ethereum/internal/ethapi"
 	"github.com/ethereum/go-ethereum/log"
->>>>>>> 6665a93d
 	"github.com/ethereum/go-ethereum/metrics"
 	"github.com/ethereum/go-ethereum/node"
 	"github.com/ethereum/go-ethereum/p2p"
@@ -159,8 +151,6 @@
 		cfg.Ethstats.URL = ctx.GlobalString(utils.EthStatsURLFlag.Name)
 	}
 	applyMetricConfig(ctx, &cfg)
-<<<<<<< HEAD
-=======
 	if cfg.Eth.QuorumLightServer {
 		p2p.SetQLightTLSConfig(readQLightServerTLSConfig(ctx))
 		// permissioning for the qlight P2P server
@@ -178,13 +168,10 @@
 		p2p.SetQLightTLSConfig(readQLightClientTLSConfig(ctx))
 		stack.Server().SetNewTransportFunc(p2p.NewQlightClientTransport)
 	}
->>>>>>> 6665a93d
 
 	return stack, cfg
 }
 
-<<<<<<< HEAD
-=======
 func readQLightClientTLSConfig(ctx *cli.Context) *tls.Config {
 	if !ctx.GlobalIsSet(utils.QuorumLightTLSFlag.Name) {
 		return nil
@@ -232,16 +219,12 @@
 	return tlsConfig
 }
 
->>>>>>> 6665a93d
 // makeFullNode loads geth configuration and creates the Ethereum backend.
 func makeFullNode(ctx *cli.Context) (*node.Node, ethapi.Backend) {
 	stack, cfg := makeConfigNode(ctx)
 	if ctx.GlobalIsSet(utils.OverrideBerlinFlag.Name) {
 		cfg.Eth.OverrideBerlin = new(big.Int).SetUint64(ctx.GlobalUint64(utils.OverrideBerlinFlag.Name))
 	}
-<<<<<<< HEAD
-	backend := utils.RegisterEthService(stack, &cfg.Eth)
-=======
 
 	//Must occur before registering the extension service, as it needs an initialised PTM to be enabled
 	if err := quorumInitialisePrivacy(ctx); err != nil {
@@ -270,7 +253,6 @@
 		utils.RegisterExtensionService(stack, ethService)
 	}
 	// End Quorum
->>>>>>> 6665a93d
 
 	// Configure GraphQL if requested
 	if ctx.GlobalIsSet(utils.GraphQLEnabledFlag.Name) {
@@ -343,8 +325,6 @@
 	if ctx.GlobalIsSet(utils.MetricsInfluxDBTagsFlag.Name) {
 		cfg.Metrics.InfluxDBTags = ctx.GlobalString(utils.MetricsInfluxDBTagsFlag.Name)
 	}
-<<<<<<< HEAD
-=======
 }
 
 // quorumValidateEthService checks quorum features that depend on the ethereum service
@@ -446,5 +426,4 @@
 		return cfg, err
 	}
 	return cfg, nil
->>>>>>> 6665a93d
 }