// Copyright 2016 The go-ethereum Authors
// This file is part of go-ethereum.
//
// go-ethereum is free software: you can redistribute it and/or modify
// it under the terms of the GNU General Public License as published by
// the Free Software Foundation, either version 3 of the License, or
// (at your option) any later version.
//
// go-ethereum is distributed in the hope that it will be useful,
// but WITHOUT ANY WARRANTY; without even the implied warranty of
// MERCHANTABILITY or FITNESS FOR A PARTICULAR PURPOSE. See the
// GNU General Public License for more details.
//
// You should have received a copy of the GNU General Public License
// along with go-ethereum. If not, see <http://www.gnu.org/licenses/>.

package main

import (
	"io/ioutil"
	"math/big"
	"os"
	"path/filepath"
	"testing"

	"github.com/ethereum/go-ethereum/common"
	"github.com/ethereum/go-ethereum/core/rawdb"
	"github.com/ethereum/go-ethereum/params"
)

// Genesis block for nodes which don't care about the DAO fork (i.e. not configured)
var daoOldGenesis = `{
	"alloc"      : {},
	"coinbase"   : "0x0000000000000000000000000000000000000000",
	"difficulty" : "0x20000",
	"extraData"  : "",
	"gasLimit"   : "0x2fefd8",
	"nonce"      : "0x0000000000000042",
	"mixhash"    : "0x0000000000000000000000000000000000000000000000000000000000000000",
	"parentHash" : "0x0000000000000000000000000000000000000000000000000000000000000000",
	"timestamp"  : "0x00",
	"config"     : {
		"homesteadBlock" : 0
	}
}`

// Genesis block for nodes which actively oppose the DAO fork
var daoNoForkGenesis = `{
	"alloc"      : {},
	"coinbase"   : "0x0000000000000000000000000000000000000000",
	"difficulty" : "0x20000",
	"extraData"  : "",
	"gasLimit"   : "0x2fefd8",
	"nonce"      : "0x0000000000000042",
	"mixhash"    : "0x0000000000000000000000000000000000000000000000000000000000000000",
	"parentHash" : "0x0000000000000000000000000000000000000000000000000000000000000000",
	"timestamp"  : "0x00",
	"config"     : {
		"homesteadBlock" : 0,
		"daoForkBlock"   : 314,
		"daoForkSupport" : false
	}
}`

// Genesis block for nodes which actively support the DAO fork
var daoProForkGenesis = `{
	"alloc"      : {},
	"coinbase"   : "0x0000000000000000000000000000000000000000",
	"difficulty" : "0x20000",
	"extraData"  : "",
	"gasLimit"   : "0x2fefd8",
	"nonce"      : "0x0000000000000042",
	"mixhash"    : "0x0000000000000000000000000000000000000000000000000000000000000000",
	"parentHash" : "0x0000000000000000000000000000000000000000000000000000000000000000",
	"timestamp"  : "0x00",
	"config"     : {
		"homesteadBlock" : 0,
		"daoForkBlock"   : 314,
		"daoForkSupport" : true
	}
}`

var daoGenesisHash = common.HexToHash("5e1fc79cb4ffa4739177b5408045cd5d51c6cf766133f23f7cd72ee1f8d790e0")
var daoGenesisForkBlock = big.NewInt(314)

// TestDAOForkBlockNewChain tests that the DAO hard-fork number and the nodes support/opposition is correctly
// set in the database after various initialization procedures and invocations.
func TestDAOForkBlockNewChain(t *testing.T) {
	for i, arg := range []struct {
		genesis     string
		expectBlock *big.Int
		expectVote  bool
	}{
		// Test DAO Default Mainnet
		{"", params.MainnetChainConfig.DAOForkBlock, true},
		// test DAO Init Old Privnet
		{daoOldGenesis, nil, false},
		// test DAO Default No Fork Privnet
		{daoNoForkGenesis, daoGenesisForkBlock, false},
		// test DAO Default Pro Fork Privnet
		{daoProForkGenesis, daoGenesisForkBlock, true},
	} {
		testDAOForkBlockNewChain(t, i, arg.genesis, arg.expectBlock, arg.expectVote)
	}
}

func testDAOForkBlockNewChain(t *testing.T, test int, genesis string, expectBlock *big.Int, expectVote bool) {
	defer SetResetPrivateConfig("ignore")()
	// Create a temporary data directory to use and inspect later
	datadir := tmpdir(t)
	defer os.RemoveAll(datadir)

	// Start a Geth instance with the requested flags set and immediately terminate
	if genesis != "" {
		json := filepath.Join(datadir, "genesis.json")
		if err := ioutil.WriteFile(json, []byte(genesis), 0600); err != nil {
			t.Fatalf("test %d: failed to write genesis file: %v", test, err)
		}
<<<<<<< HEAD
		runGeth(t, "--datadir", datadir, "--networkid", "1337", "init", json).WaitExit()
	} else {
		// Force chain initialization
		args := []string{"--port", "0", "--networkid", "1337", "--maxpeers", "0", "--nodiscover", "--nat", "none", "--ipcdisable", "--datadir", datadir}
=======
		runGeth(t, "--datadir", datadir, "--nousb", "--networkid", "1337", "init", json).WaitExit()
	} else {
		// Force chain initialization
		args := []string{"--port", "0", "--nousb", "--networkid", "1337", "--maxpeers", "0", "--nodiscover", "--nat", "none", "--ipcdisable", "--datadir", datadir}
>>>>>>> 155bcdb4
		runGeth(t, append(args, []string{"--exec", "2+2", "console"}...)...).WaitExit()
	}
	// Retrieve the DAO config flag from the database
	path := filepath.Join(datadir, "geth", "chaindata")
	db, err := rawdb.NewLevelDBDatabase(path, 0, 0, "")
	if err != nil {
		t.Fatalf("test %d: failed to open test database: %v", test, err)
	}
	defer db.Close()

	genesisHash := common.HexToHash("0xd4e56740f876aef8c010b86a40d5f56745a118d0906a34e69aec8c0db1cb8fa3")
	if genesis != "" {
		genesisHash = daoGenesisHash
	}
	config := rawdb.ReadChainConfig(db, genesisHash)
	if config == nil {
		t.Errorf("test %d: failed to retrieve chain config: %v", test, err)
		return // we want to return here, the other checks can't make it past this point (nil panic).
	}
	// Validate the DAO hard-fork block number against the expected value
	if config.DAOForkBlock == nil {
		if expectBlock != nil {
			t.Errorf("test %d: dao hard-fork block mismatch: have nil, want %v", test, expectBlock)
		}
	} else if expectBlock == nil {
		t.Errorf("test %d: dao hard-fork block mismatch: have %v, want nil", test, config.DAOForkBlock)
	} else if config.DAOForkBlock.Cmp(expectBlock) != 0 {
		t.Errorf("test %d: dao hard-fork block mismatch: have %v, want %v", test, config.DAOForkBlock, expectBlock)
	}
	if config.DAOForkSupport != expectVote {
		t.Errorf("test %d: dao hard-fork support mismatch: have %v, want %v", test, config.DAOForkSupport, expectVote)
	}
}<|MERGE_RESOLUTION|>--- conflicted
+++ resolved
@@ -116,17 +116,10 @@
 		if err := ioutil.WriteFile(json, []byte(genesis), 0600); err != nil {
 			t.Fatalf("test %d: failed to write genesis file: %v", test, err)
 		}
-<<<<<<< HEAD
 		runGeth(t, "--datadir", datadir, "--networkid", "1337", "init", json).WaitExit()
 	} else {
 		// Force chain initialization
 		args := []string{"--port", "0", "--networkid", "1337", "--maxpeers", "0", "--nodiscover", "--nat", "none", "--ipcdisable", "--datadir", datadir}
-=======
-		runGeth(t, "--datadir", datadir, "--nousb", "--networkid", "1337", "init", json).WaitExit()
-	} else {
-		// Force chain initialization
-		args := []string{"--port", "0", "--nousb", "--networkid", "1337", "--maxpeers", "0", "--nodiscover", "--nat", "none", "--ipcdisable", "--datadir", datadir}
->>>>>>> 155bcdb4
 		runGeth(t, append(args, []string{"--exec", "2+2", "console"}...)...).WaitExit()
 	}
 	// Retrieve the DAO config flag from the database
