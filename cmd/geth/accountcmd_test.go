// Copyright 2016 The go-ethereum Authors
// This file is part of go-ethereum.
//
// go-ethereum is free software: you can redistribute it and/or modify
// it under the terms of the GNU General Public License as published by
// the Free Software Foundation, either version 3 of the License, or
// (at your option) any later version.
//
// go-ethereum is distributed in the hope that it will be useful,
// but WITHOUT ANY WARRANTY; without even the implied warranty of
// MERCHANTABILITY or FITNESS FOR A PARTICULAR PURPOSE. See the
// GNU General Public License for more details.
//
// You should have received a copy of the GNU General Public License
// along with go-ethereum. If not, see <http://www.gnu.org/licenses/>.

package main

import (
	"io/ioutil"
	"path/filepath"
	"runtime"
	"strings"
	"testing"

	"github.com/cespare/cp"
)

// These tests are 'smoke tests' for the account related
// subcommands and flags.
//
// For most tests, the test files from package accounts
// are copied into a temporary keystore directory.

func tmpDatadirWithKeystore(t *testing.T) string {
	datadir := tmpdir(t)
	keystore := filepath.Join(datadir, "keystore")
	source := filepath.Join("..", "..", "accounts", "keystore", "testdata", "keystore")
	if err := cp.CopyAll(keystore, source); err != nil {
		t.Fatal(err)
	}
	// add the necessary files for geth to start with the raft consensus
	geth := filepath.Join(datadir, "geth")
	sourceNodeKey := filepath.Join("testdata", "geth")
	if err := cp.CopyAll(geth, sourceNodeKey); err != nil {
		t.Fatal(err)
	}
	return datadir
}

func runGethWithRaftConsensus(t *testing.T, args ...string) *testgeth {
	argsWithRaft := append([]string{"--raft"}, args...)
	return runGeth(t, argsWithRaft...)
}

func TestAccountListEmpty(t *testing.T) {
	geth := runGeth(t, "--nousb", "account", "list")
	geth.ExpectExit()
}

func TestAccountList(t *testing.T) {
	datadir := tmpDatadirWithKeystore(t)
	geth := runGeth(t, "--nousb", "account", "list", "--datadir", datadir)
	defer geth.ExpectExit()
	if runtime.GOOS == "windows" {
		geth.Expect(`
Account #0: {7ef5a6135f1fd6a02593eedc869c6d41d934aef8} keystore://{{.Datadir}}\keystore\UTC--2016-03-22T12-57-55.920751759Z--7ef5a6135f1fd6a02593eedc869c6d41d934aef8
Account #1: {f466859ead1932d743d622cb74fc058882e8648a} keystore://{{.Datadir}}\keystore\aaa
Account #2: {289d485d9771714cce91d3393d764e1311907acc} keystore://{{.Datadir}}\keystore\zzz
`)
	} else {
		geth.Expect(`
Account #0: {7ef5a6135f1fd6a02593eedc869c6d41d934aef8} keystore://{{.Datadir}}/keystore/UTC--2016-03-22T12-57-55.920751759Z--7ef5a6135f1fd6a02593eedc869c6d41d934aef8
Account #1: {f466859ead1932d743d622cb74fc058882e8648a} keystore://{{.Datadir}}/keystore/aaa
Account #2: {289d485d9771714cce91d3393d764e1311907acc} keystore://{{.Datadir}}/keystore/zzz
`)
	}
}

func TestAccountNew(t *testing.T) {
	geth := runGeth(t, "account", "new", "--lightkdf")
	defer geth.ExpectExit()
	geth.Expect(`
Your new account is locked with a password. Please give a password. Do not forget this password.
!! Unsupported terminal, password will be echoed.
Password: {{.InputLine "foobar"}}
Repeat password: {{.InputLine "foobar"}}

Your new key was generated
`)
	geth.ExpectRegexp(`
Public address of the key:   0x[0-9a-fA-F]{40}
Path of the secret key file: .*UTC--.+--[0-9a-f]{40}

- You can share your public address with anyone. Others need it to interact with you.
- You must NEVER share the secret key with anyone! The key controls access to your funds!
- You must BACKUP your key file! Without the key, it's impossible to access account funds!
- You must REMEMBER your password! Without the password, it's impossible to decrypt the key!
`)
}

func TestAccountImport(t *testing.T) {
	tests := []struct{ name, key, output string }{
		{
			name:   "correct account",
			key:    "0123456789abcdef0123456789abcdef0123456789abcdef0123456789abcdef",
			output: "Address: {fcad0b19bb29d4674531d6f115237e16afce377c}\n",
		},
		{
			name:   "invalid character",
			key:    "0123456789abcdef0123456789abcdef0123456789abcdef0123456789abcdef1",
			output: "Fatal: Failed to load the private key: invalid character '1' at end of key file\n",
		},
	}
	for _, test := range tests {
		t.Run(test.name, func(t *testing.T) {
			t.Parallel()
			importAccountWithExpect(t, test.key, test.output)
		})
	}
}

func importAccountWithExpect(t *testing.T, key string, expected string) {
	dir := tmpdir(t)
	keyfile := filepath.Join(dir, "key.prv")
	if err := ioutil.WriteFile(keyfile, []byte(key), 0600); err != nil {
		t.Error(err)
	}
	passwordFile := filepath.Join(dir, "password.txt")
	if err := ioutil.WriteFile(passwordFile, []byte("foobar"), 0600); err != nil {
		t.Error(err)
	}
	geth := runGeth(t, "account", "import", keyfile, "-password", passwordFile)
	defer geth.ExpectExit()
	geth.Expect(expected)
}

func TestAccountNewBadRepeat(t *testing.T) {
	geth := runGeth(t, "account", "new", "--lightkdf")
	defer geth.ExpectExit()
	geth.Expect(`
Your new account is locked with a password. Please give a password. Do not forget this password.
!! Unsupported terminal, password will be echoed.
Password: {{.InputLine "something"}}
Repeat password: {{.InputLine "something else"}}
Fatal: Passwords do not match
`)
}

func TestAccountUpdate(t *testing.T) {
	datadir := tmpDatadirWithKeystore(t)
	geth := runGeth(t, "--nousb", "account", "update",
		"--datadir", datadir, "--lightkdf",
		"f466859ead1932d743d622cb74fc058882e8648a")
	defer geth.ExpectExit()
	geth.Expect(`
Unlocking account f466859ead1932d743d622cb74fc058882e8648a | Attempt 1/3
!! Unsupported terminal, password will be echoed.
Password: {{.InputLine "foobar"}}
Please give a new password. Do not forget this password.
Password: {{.InputLine "foobar2"}}
Repeat password: {{.InputLine "foobar2"}}
`)
}

func TestWalletImport(t *testing.T) {
	geth := runGeth(t, "--nousb", "wallet", "import", "--lightkdf", "testdata/guswallet.json")
	defer geth.ExpectExit()
	geth.Expect(`
!! Unsupported terminal, password will be echoed.
Password: {{.InputLine "foo"}}
Address: {d4584b5f6229b7be90727b0fc8c6b91bb427821f}
`)

	files, err := ioutil.ReadDir(filepath.Join(geth.Datadir, "keystore"))
	if len(files) != 1 {
		t.Errorf("expected one key file in keystore directory, found %d files (error: %v)", len(files), err)
	}
}

func TestWalletImportBadPassword(t *testing.T) {
	geth := runGeth(t, "--nousb", "wallet", "import", "--lightkdf", "testdata/guswallet.json")
	defer geth.ExpectExit()
	geth.Expect(`
!! Unsupported terminal, password will be echoed.
Password: {{.InputLine "wrong"}}
Fatal: could not decrypt key with given password
`)
}

func TestUnlockFlag(t *testing.T) {
<<<<<<< HEAD
	geth := runMinimalGeth(t, "--port", "0", "--ipcdisable", "--datadir", tmpDatadirWithKeystore(t),
		"--unlock", "f466859ead1932d743d622cb74fc058882e8648a", "js", "testdata/empty.js")
=======
	defer SetResetPrivateConfig("ignore")()
	datadir := tmpDatadirWithKeystore(t)
	geth := runGethWithRaftConsensus(t,
		"--datadir", datadir, "--nat", "none", "--nodiscover", "--maxpeers", "0", "--port", "0",
		"--unlock", "f466859ead1932d743d622cb74fc058882e8648a",
		"js", "testdata/empty.js")
>>>>>>> bc6d4104
	geth.Expect(`
Unlocking account f466859ead1932d743d622cb74fc058882e8648a | Attempt 1/3
!! Unsupported terminal, password will be echoed.
Password: {{.InputLine "foobar"}}
`)
	geth.ExpectExit()

	wantMessages := []string{
		"Unlocked account",
		"=0xf466859eAD1932D743d622CB74FC058882E8648A",
	}
	for _, m := range wantMessages {
		if !strings.Contains(geth.StderrText(), m) {
			t.Errorf("stderr text does not contain %q", m)
		}
	}
}

func TestGethDoesntStartWithoutConfiguredConsensus(t *testing.T) {
	defer SetResetPrivateConfig("ignore")()

	datadir := tmpDatadirWithKeystore(t)
	geth := runGeth(t,
		"--datadir", datadir, "--nat", "none", "--nodiscover", "--maxpeers", "0", "--port", "0")

	expectedText := "Consensus not specified. Exiting!!"

	// changed to expect regexp because fatalf writes the message to stdout/stderr
	geth.ExpectRegexp(expectedText)
}

func TestGethStartsWhenConsensusAndPrivateConfigAreConfigured(t *testing.T) {
	defer SetResetPrivateConfig("ignore")()

	datadir := tmpDatadirWithKeystore(t)
	geth := runGeth(t,
		"--datadir", datadir, "--nat", "none", "--nodiscover", "--maxpeers", "0", "--port", "0", "--raft")

	geth.ExpectExit()
}

func TestUnlockFlagWrongPassword(t *testing.T) {
<<<<<<< HEAD
	geth := runMinimalGeth(t, "--port", "0", "--ipcdisable", "--datadir", tmpDatadirWithKeystore(t),
		"--unlock", "f466859ead1932d743d622cb74fc058882e8648a", "js", "testdata/empty.js")

=======
	defer SetResetPrivateConfig("ignore")()
	datadir := tmpDatadirWithKeystore(t)
	geth := runGeth(t,
		"--datadir", datadir, "--nat", "none", "--nodiscover", "--maxpeers", "0", "--port", "0",
		"--unlock", "f466859ead1932d743d622cb74fc058882e8648a")
>>>>>>> bc6d4104
	defer geth.ExpectExit()
	geth.Expect(`
Unlocking account f466859ead1932d743d622cb74fc058882e8648a | Attempt 1/3
!! Unsupported terminal, password will be echoed.
Password: {{.InputLine "wrong1"}}
Unlocking account f466859ead1932d743d622cb74fc058882e8648a | Attempt 2/3
Password: {{.InputLine "wrong2"}}
Unlocking account f466859ead1932d743d622cb74fc058882e8648a | Attempt 3/3
Password: {{.InputLine "wrong3"}}
Fatal: Failed to unlock account f466859ead1932d743d622cb74fc058882e8648a (could not decrypt key with given password)
`)
}

// https://github.com/ethereum/go-ethereum/issues/1785
func TestUnlockFlagMultiIndex(t *testing.T) {
<<<<<<< HEAD
	geth := runMinimalGeth(t, "--port", "0", "--ipcdisable", "--datadir", tmpDatadirWithKeystore(t),
		"--unlock", "f466859ead1932d743d622cb74fc058882e8648a", "--unlock", "0,2", "js", "testdata/empty.js")

=======
	defer SetResetPrivateConfig("ignore")()
	datadir := tmpDatadirWithKeystore(t)
	geth := runGethWithRaftConsensus(t,
		"--datadir", datadir, "--nat", "none", "--nodiscover", "--maxpeers", "0", "--port", "0",
		"--unlock", "0,2",
		"js", "testdata/empty.js")
>>>>>>> bc6d4104
	geth.Expect(`
Unlocking account 0 | Attempt 1/3
!! Unsupported terminal, password will be echoed.
Password: {{.InputLine "foobar"}}
Unlocking account 2 | Attempt 1/3
Password: {{.InputLine "foobar"}}
`)
	geth.ExpectExit()

	wantMessages := []string{
		"Unlocked account",
		"=0x7EF5A6135f1FD6a02593eEdC869c6D41D934aef8",
		"=0x289d485D9771714CCe91D3393D764E1311907ACc",
	}
	for _, m := range wantMessages {
		if !strings.Contains(geth.StderrText(), m) {
			t.Errorf("stderr text does not contain %q", m)
		}
	}
}

func TestUnlockFlagPasswordFile(t *testing.T) {
<<<<<<< HEAD
	geth := runMinimalGeth(t, "--port", "0", "--ipcdisable", "--datadir", tmpDatadirWithKeystore(t),
		"--unlock", "f466859ead1932d743d622cb74fc058882e8648a", "--password", "testdata/passwords.txt", "--unlock", "0,2", "js", "testdata/empty.js")

=======
	defer SetResetPrivateConfig("ignore")()
	datadir := tmpDatadirWithKeystore(t)
	geth := runGethWithRaftConsensus(t,
		"--datadir", datadir, "--nat", "none", "--nodiscover", "--maxpeers", "0", "--port", "0",
		"--password", "testdata/passwords.txt", "--unlock", "0,2",
		"js", "testdata/empty.js")
>>>>>>> bc6d4104
	geth.ExpectExit()

	wantMessages := []string{
		"Unlocked account",
		"=0x7EF5A6135f1FD6a02593eEdC869c6D41D934aef8",
		"=0x289d485D9771714CCe91D3393D764E1311907ACc",
	}
	for _, m := range wantMessages {
		if !strings.Contains(geth.StderrText(), m) {
			t.Errorf("stderr text does not contain %q", m)
		}
	}
}

func TestUnlockFlagPasswordFileWrongPassword(t *testing.T) {
<<<<<<< HEAD
	geth := runMinimalGeth(t, "--port", "0", "--ipcdisable", "--datadir", tmpDatadirWithKeystore(t),
		"--unlock", "f466859ead1932d743d622cb74fc058882e8648a", "--password",
		"testdata/wrong-passwords.txt", "--unlock", "0,2")
=======
	defer SetResetPrivateConfig("ignore")()
	datadir := tmpDatadirWithKeystore(t)
	geth := runGeth(t,
		"--datadir", datadir, "--nat", "none", "--nodiscover", "--maxpeers", "0", "--port", "0",
		"--password", "testdata/wrong-passwords.txt", "--unlock", "0,2")
>>>>>>> bc6d4104
	defer geth.ExpectExit()
	geth.Expect(`
Fatal: Failed to unlock account 0 (could not decrypt key with given password)
`)
}

func TestUnlockFlagAmbiguous(t *testing.T) {
	defer SetResetPrivateConfig("ignore")()
	datadir := tmpDatadirWithKeystore(t)
	store := filepath.Join("..", "..", "accounts", "keystore", "testdata", "dupes")
<<<<<<< HEAD
	geth := runMinimalGeth(t, "--port", "0", "--ipcdisable", "--datadir", tmpDatadirWithKeystore(t),
		"--unlock", "f466859ead1932d743d622cb74fc058882e8648a", "--keystore",
		store, "--unlock", "f466859ead1932d743d622cb74fc058882e8648a",
=======
	geth := runGethWithRaftConsensus(t,
		"--datadir", datadir, "--keystore", store, "--nat", "none", "--nodiscover", "--maxpeers", "0", "--port", "0",
		"--unlock", "f466859ead1932d743d622cb74fc058882e8648a",
>>>>>>> bc6d4104
		"js", "testdata/empty.js")
	defer geth.ExpectExit()

	// Helper for the expect template, returns absolute keystore path.
	geth.SetTemplateFunc("keypath", func(file string) string {
		abs, _ := filepath.Abs(filepath.Join(store, file))
		return abs
	})
	geth.Expect(`
Unlocking account f466859ead1932d743d622cb74fc058882e8648a | Attempt 1/3
!! Unsupported terminal, password will be echoed.
Password: {{.InputLine "foobar"}}
Multiple key files exist for address f466859ead1932d743d622cb74fc058882e8648a:
   keystore://{{keypath "1"}}
   keystore://{{keypath "2"}}
Testing your password against all of them...
Your password unlocked keystore://{{keypath "1"}}
In order to avoid this warning, you need to remove the following duplicate key files:
   keystore://{{keypath "2"}}
`)
	geth.ExpectExit()

	wantMessages := []string{
		"Unlocked account",
		"=0xf466859eAD1932D743d622CB74FC058882E8648A",
	}
	for _, m := range wantMessages {
		if !strings.Contains(geth.StderrText(), m) {
			t.Errorf("stderr text does not contain %q", m)
		}
	}
}

func TestUnlockFlagAmbiguousWrongPassword(t *testing.T) {
	defer SetResetPrivateConfig("ignore")()
	store := filepath.Join("..", "..", "accounts", "keystore", "testdata", "dupes")
	geth := runMinimalGeth(t, "--port", "0", "--ipcdisable", "--datadir", tmpDatadirWithKeystore(t),
		"--unlock", "f466859ead1932d743d622cb74fc058882e8648a", "--keystore",
		store, "--unlock", "f466859ead1932d743d622cb74fc058882e8648a")

	defer geth.ExpectExit()

	// Helper for the expect template, returns absolute keystore path.
	geth.SetTemplateFunc("keypath", func(file string) string {
		abs, _ := filepath.Abs(filepath.Join(store, file))
		return abs
	})
	geth.Expect(`
Unlocking account f466859ead1932d743d622cb74fc058882e8648a | Attempt 1/3
!! Unsupported terminal, password will be echoed.
Password: {{.InputLine "wrong"}}
Multiple key files exist for address f466859ead1932d743d622cb74fc058882e8648a:
   keystore://{{keypath "1"}}
   keystore://{{keypath "2"}}
Testing your password against all of them...
Fatal: None of the listed files could be unlocked.
`)
	geth.ExpectExit()
}<|MERGE_RESOLUTION|>--- conflicted
+++ resolved
@@ -189,17 +189,15 @@
 }
 
 func TestUnlockFlag(t *testing.T) {
-<<<<<<< HEAD
+	defer SetResetPrivateConfig("ignore")()
+	datadir := tmpDatadirWithKeystore(t)
 	geth := runMinimalGeth(t, "--port", "0", "--ipcdisable", "--datadir", tmpDatadirWithKeystore(t),
 		"--unlock", "f466859ead1932d743d622cb74fc058882e8648a", "js", "testdata/empty.js")
-=======
-	defer SetResetPrivateConfig("ignore")()
-	datadir := tmpDatadirWithKeystore(t)
+	/* GoQuorum version
 	geth := runGethWithRaftConsensus(t,
 		"--datadir", datadir, "--nat", "none", "--nodiscover", "--maxpeers", "0", "--port", "0",
 		"--unlock", "f466859ead1932d743d622cb74fc058882e8648a",
-		"js", "testdata/empty.js")
->>>>>>> bc6d4104
+		"js", "testdata/empty.js") */
 	geth.Expect(`
 Unlocking account f466859ead1932d743d622cb74fc058882e8648a | Attempt 1/3
 !! Unsupported terminal, password will be echoed.
@@ -242,17 +240,15 @@
 }
 
 func TestUnlockFlagWrongPassword(t *testing.T) {
-<<<<<<< HEAD
+	defer SetResetPrivateConfig("ignore")()
+	datadir := tmpDatadirWithKeystore(t)
 	geth := runMinimalGeth(t, "--port", "0", "--ipcdisable", "--datadir", tmpDatadirWithKeystore(t),
 		"--unlock", "f466859ead1932d743d622cb74fc058882e8648a", "js", "testdata/empty.js")
 
-=======
-	defer SetResetPrivateConfig("ignore")()
-	datadir := tmpDatadirWithKeystore(t)
+	/* GoQuorum version
 	geth := runGeth(t,
 		"--datadir", datadir, "--nat", "none", "--nodiscover", "--maxpeers", "0", "--port", "0",
-		"--unlock", "f466859ead1932d743d622cb74fc058882e8648a")
->>>>>>> bc6d4104
+		"--unlock", "f466859ead1932d743d622cb74fc058882e8648a") */
 	defer geth.ExpectExit()
 	geth.Expect(`
 Unlocking account f466859ead1932d743d622cb74fc058882e8648a | Attempt 1/3
@@ -268,18 +264,16 @@
 
 // https://github.com/ethereum/go-ethereum/issues/1785
 func TestUnlockFlagMultiIndex(t *testing.T) {
-<<<<<<< HEAD
+	defer SetResetPrivateConfig("ignore")()
+	datadir := tmpDatadirWithKeystore(t)
 	geth := runMinimalGeth(t, "--port", "0", "--ipcdisable", "--datadir", tmpDatadirWithKeystore(t),
 		"--unlock", "f466859ead1932d743d622cb74fc058882e8648a", "--unlock", "0,2", "js", "testdata/empty.js")
 
-=======
-	defer SetResetPrivateConfig("ignore")()
-	datadir := tmpDatadirWithKeystore(t)
+	/* GoQuorum version
 	geth := runGethWithRaftConsensus(t,
 		"--datadir", datadir, "--nat", "none", "--nodiscover", "--maxpeers", "0", "--port", "0",
 		"--unlock", "0,2",
-		"js", "testdata/empty.js")
->>>>>>> bc6d4104
+		"js", "testdata/empty.js") */
 	geth.Expect(`
 Unlocking account 0 | Attempt 1/3
 !! Unsupported terminal, password will be echoed.
@@ -302,18 +296,16 @@
 }
 
 func TestUnlockFlagPasswordFile(t *testing.T) {
-<<<<<<< HEAD
+	defer SetResetPrivateConfig("ignore")()
+	datadir := tmpDatadirWithKeystore(t)
 	geth := runMinimalGeth(t, "--port", "0", "--ipcdisable", "--datadir", tmpDatadirWithKeystore(t),
 		"--unlock", "f466859ead1932d743d622cb74fc058882e8648a", "--password", "testdata/passwords.txt", "--unlock", "0,2", "js", "testdata/empty.js")
 
-=======
-	defer SetResetPrivateConfig("ignore")()
-	datadir := tmpDatadirWithKeystore(t)
+	/* GoQuorum version
 	geth := runGethWithRaftConsensus(t,
 		"--datadir", datadir, "--nat", "none", "--nodiscover", "--maxpeers", "0", "--port", "0",
 		"--password", "testdata/passwords.txt", "--unlock", "0,2",
-		"js", "testdata/empty.js")
->>>>>>> bc6d4104
+		"js", "testdata/empty.js") */
 	geth.ExpectExit()
 
 	wantMessages := []string{
@@ -329,17 +321,15 @@
 }
 
 func TestUnlockFlagPasswordFileWrongPassword(t *testing.T) {
-<<<<<<< HEAD
+	defer SetResetPrivateConfig("ignore")()
+	datadir := tmpDatadirWithKeystore(t)
 	geth := runMinimalGeth(t, "--port", "0", "--ipcdisable", "--datadir", tmpDatadirWithKeystore(t),
 		"--unlock", "f466859ead1932d743d622cb74fc058882e8648a", "--password",
 		"testdata/wrong-passwords.txt", "--unlock", "0,2")
-=======
-	defer SetResetPrivateConfig("ignore")()
-	datadir := tmpDatadirWithKeystore(t)
+	/* GoQuorum version
 	geth := runGeth(t,
 		"--datadir", datadir, "--nat", "none", "--nodiscover", "--maxpeers", "0", "--port", "0",
-		"--password", "testdata/wrong-passwords.txt", "--unlock", "0,2")
->>>>>>> bc6d4104
+		"--password", "testdata/wrong-passwords.txt", "--unlock", "0,2") */
 	defer geth.ExpectExit()
 	geth.Expect(`
 Fatal: Failed to unlock account 0 (could not decrypt key with given password)
@@ -350,15 +340,13 @@
 	defer SetResetPrivateConfig("ignore")()
 	datadir := tmpDatadirWithKeystore(t)
 	store := filepath.Join("..", "..", "accounts", "keystore", "testdata", "dupes")
-<<<<<<< HEAD
 	geth := runMinimalGeth(t, "--port", "0", "--ipcdisable", "--datadir", tmpDatadirWithKeystore(t),
 		"--unlock", "f466859ead1932d743d622cb74fc058882e8648a", "--keystore",
 		store, "--unlock", "f466859ead1932d743d622cb74fc058882e8648a",
-=======
-	geth := runGethWithRaftConsensus(t,
-		"--datadir", datadir, "--keystore", store, "--nat", "none", "--nodiscover", "--maxpeers", "0", "--port", "0",
-		"--unlock", "f466859ead1932d743d622cb74fc058882e8648a",
->>>>>>> bc6d4104
+		/* GoQuorum version
+		geth := runGethWithRaftConsensus(t,
+			"--datadir", datadir, "--keystore", store, "--nat", "none", "--nodiscover", "--maxpeers", "0", "--port", "0",
+			"--unlock", "f466859ead1932d743d622cb74fc058882e8648a", */
 		"js", "testdata/empty.js")
 	defer geth.ExpectExit()
 
