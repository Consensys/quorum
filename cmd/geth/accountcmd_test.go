--- conflicted
+++ resolved
@@ -54,13 +54,13 @@
 }
 
 func TestAccountListEmpty(t *testing.T) {
-	geth := runGeth(t, "--nousb", "account", "list")
+	geth := runGeth(t, "account", "list")
 	geth.ExpectExit()
 }
 
 func TestAccountList(t *testing.T) {
 	datadir := tmpDatadirWithKeystore(t)
-	geth := runGeth(t, "--nousb", "account", "list", "--datadir", datadir)
+	geth := runGeth(t, "account", "list", "--datadir", datadir)
 	defer geth.ExpectExit()
 	if runtime.GOOS == "windows" {
 		geth.Expect(`
@@ -150,7 +150,7 @@
 
 func TestAccountUpdate(t *testing.T) {
 	datadir := tmpDatadirWithKeystore(t)
-	geth := runGeth(t, "--nousb", "account", "update",
+	geth := runGeth(t, "account", "update",
 		"--datadir", datadir, "--lightkdf",
 		"f466859ead1932d743d622cb74fc058882e8648a")
 	defer geth.ExpectExit()
@@ -165,7 +165,7 @@
 }
 
 func TestWalletImport(t *testing.T) {
-	geth := runGeth(t, "--nousb", "wallet", "import", "--lightkdf", "testdata/guswallet.json")
+	geth := runGeth(t, "wallet", "import", "--lightkdf", "testdata/guswallet.json")
 	defer geth.ExpectExit()
 	geth.Expect(`
 !! Unsupported terminal, password will be echoed.
@@ -180,7 +180,7 @@
 }
 
 func TestWalletImportBadPassword(t *testing.T) {
-	geth := runGeth(t, "--nousb", "wallet", "import", "--lightkdf", "testdata/guswallet.json")
+	geth := runGeth(t, "wallet", "import", "--lightkdf", "testdata/guswallet.json")
 	defer geth.ExpectExit()
 	geth.Expect(`
 !! Unsupported terminal, password will be echoed.
@@ -190,12 +190,8 @@
 }
 
 func TestUnlockFlag(t *testing.T) {
-<<<<<<< HEAD
-	geth := runMinimalGeth(t, "--port", "0", "--ipcdisable", "--datadir", tmpDatadirWithKeystore(t),
-=======
 	defer SetResetPrivateConfig("ignore")()
 	geth := runMinimalGethWithRaftConsensus(t, "--port", "0", "--ipcdisable", "--datadir", tmpDatadirWithKeystore(t),
->>>>>>> 155bcdb4
 		"--unlock", "f466859ead1932d743d622cb74fc058882e8648a", "js", "testdata/empty.js")
 	geth.Expect(`
 Unlocking account f466859ead1932d743d622cb74fc058882e8648a | Attempt 1/3
@@ -215,40 +211,33 @@
 	}
 }
 
-<<<<<<< HEAD
+func TestGethDoesntStartWithoutConfiguredConsensus(t *testing.T) {
+	defer SetResetPrivateConfig("ignore")()
+
+	datadir := tmpDatadirWithKeystore(t)
+	geth := runGeth(t,
+		"--datadir", datadir, "--nat", "none", "--nodiscover", "--maxpeers", "0", "--port", "0")
+
+	expectedText := "Consensus not specified. Exiting!!"
+
+	// changed to expect regexp because fatalf writes the message to stdout/stderr
+	geth.ExpectRegexp(expectedText)
+}
+
+func TestGethStartsWhenConsensusAndPrivateConfigAreConfigured(t *testing.T) {
+	defer SetResetPrivateConfig("ignore")()
+
+	datadir := tmpDatadirWithKeystore(t)
+	geth := runGeth(t,
+		"--datadir", datadir, "--nat", "none", "--nodiscover", "--maxpeers", "0", "--port", "0", "--raft")
+
+	geth.ExpectExit()
+}
+
 func TestUnlockFlagWrongPassword(t *testing.T) {
+	defer SetResetPrivateConfig("ignore")()
 	geth := runMinimalGeth(t, "--port", "0", "--ipcdisable", "--datadir", tmpDatadirWithKeystore(t),
 		"--unlock", "f466859ead1932d743d622cb74fc058882e8648a", "js", "testdata/empty.js")
-
-=======
-func TestGethDoesntStartWithoutConfiguredConsensus(t *testing.T) {
-	defer SetResetPrivateConfig("ignore")()
-
-	datadir := tmpDatadirWithKeystore(t)
-	geth := runGeth(t,
-		"--datadir", datadir, "--nat", "none", "--nodiscover", "--maxpeers", "0", "--port", "0")
-
-	expectedText := "Consensus not specified. Exiting!!"
-
-	// changed to expect regexp because fatalf writes the message to stdout/stderr
-	geth.ExpectRegexp(expectedText)
-}
-
-func TestGethStartsWhenConsensusAndPrivateConfigAreConfigured(t *testing.T) {
-	defer SetResetPrivateConfig("ignore")()
-
-	datadir := tmpDatadirWithKeystore(t)
-	geth := runGeth(t,
-		"--datadir", datadir, "--nat", "none", "--nodiscover", "--maxpeers", "0", "--port", "0", "--raft")
-
-	geth.ExpectExit()
-}
-
-func TestUnlockFlagWrongPassword(t *testing.T) {
-	defer SetResetPrivateConfig("ignore")()
-	geth := runMinimalGeth(t, "--port", "0", "--ipcdisable", "--datadir", tmpDatadirWithKeystore(t),
-		"--unlock", "f466859ead1932d743d622cb74fc058882e8648a", "js", "testdata/empty.js")
->>>>>>> 155bcdb4
 	defer geth.ExpectExit()
 	geth.Expect(`
 Unlocking account f466859ead1932d743d622cb74fc058882e8648a | Attempt 1/3
@@ -264,15 +253,9 @@
 
 // https://github.com/ethereum/go-ethereum/issues/1785
 func TestUnlockFlagMultiIndex(t *testing.T) {
-<<<<<<< HEAD
-	geth := runMinimalGeth(t, "--port", "0", "--ipcdisable", "--datadir", tmpDatadirWithKeystore(t),
-		"--unlock", "f466859ead1932d743d622cb74fc058882e8648a", "--unlock", "0,2", "js", "testdata/empty.js")
-
-=======
 	defer SetResetPrivateConfig("ignore")()
 	geth := runMinimalGethWithRaftConsensus(t, "--port", "0", "--ipcdisable", "--datadir", tmpDatadirWithKeystore(t),
 		"--unlock", "f466859ead1932d743d622cb74fc058882e8648a", "--unlock", "0,2", "js", "testdata/empty.js")
->>>>>>> 155bcdb4
 	geth.Expect(`
 Unlocking account 0 | Attempt 1/3
 !! Unsupported terminal, password will be echoed.
@@ -295,15 +278,9 @@
 }
 
 func TestUnlockFlagPasswordFile(t *testing.T) {
-<<<<<<< HEAD
-	geth := runMinimalGeth(t, "--port", "0", "--ipcdisable", "--datadir", tmpDatadirWithKeystore(t),
-		"--unlock", "f466859ead1932d743d622cb74fc058882e8648a", "--password", "testdata/passwords.txt", "--unlock", "0,2", "js", "testdata/empty.js")
-
-=======
 	defer SetResetPrivateConfig("ignore")()
 	geth := runMinimalGethWithRaftConsensus(t, "--port", "0", "--ipcdisable", "--datadir", tmpDatadirWithKeystore(t),
 		"--unlock", "f466859ead1932d743d622cb74fc058882e8648a", "--password", "testdata/passwords.txt", "--unlock", "0,2", "js", "testdata/empty.js")
->>>>>>> 155bcdb4
 	geth.ExpectExit()
 
 	wantMessages := []string{
@@ -319,10 +296,7 @@
 }
 
 func TestUnlockFlagPasswordFileWrongPassword(t *testing.T) {
-<<<<<<< HEAD
-=======
-	defer SetResetPrivateConfig("ignore")()
->>>>>>> 155bcdb4
+	defer SetResetPrivateConfig("ignore")()
 	geth := runMinimalGeth(t, "--port", "0", "--ipcdisable", "--datadir", tmpDatadirWithKeystore(t),
 		"--unlock", "f466859ead1932d743d622cb74fc058882e8648a", "--password",
 		"testdata/wrong-passwords.txt", "--unlock", "0,2")
@@ -336,11 +310,7 @@
 	defer SetResetPrivateConfig("ignore")()
 	datadir := tmpDatadirWithKeystore(t)
 	store := filepath.Join("..", "..", "accounts", "keystore", "testdata", "dupes")
-<<<<<<< HEAD
-	geth := runMinimalGeth(t, "--port", "0", "--ipcdisable", "--datadir", tmpDatadirWithKeystore(t),
-=======
 	geth := runMinimalGethWithRaftConsensus(t, "--datadir", datadir, "--port", "0", "--ipcdisable", "--datadir", tmpDatadirWithKeystore(t),
->>>>>>> 155bcdb4
 		"--unlock", "f466859ead1932d743d622cb74fc058882e8648a", "--keystore",
 		store, "--unlock", "f466859ead1932d743d622cb74fc058882e8648a",
 		"js", "testdata/empty.js")
