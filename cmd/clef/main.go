--- conflicted
+++ resolved
@@ -250,16 +250,13 @@
 		stdiouiFlag,
 		testFlag,
 		advancedMode,
-<<<<<<< HEAD
 		acceptFlag,
-=======
 		// <Quorum>
 		utils.PluginSettingsFlag,
 		utils.PluginLocalVerifyFlag,
 		utils.PluginPublicKeyFlag,
 		utils.PluginSkipVerifyFlag,
 		// </Quorum>
->>>>>>> 3a73c89b
 	}
 	app.Action = signer
 	app.Commands = []cli.Command{initCommand,
