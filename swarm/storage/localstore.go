// Copyright 2016 The go-ethereum Authors
// This file is part of the go-ethereum library.
//
// The go-ethereum library is free software: you can redistribute it and/or modify
// it under the terms of the GNU Lesser General Public License as published by
// the Free Software Foundation, either version 3 of the License, or
// (at your option) any later version.
//
// The go-ethereum library is distributed in the hope that it will be useful,
// but WITHOUT ANY WARRANTY; without even the implied warranty of
// MERCHANTABILITY or FITNESS FOR A PARTICULAR PURPOSE. See the
// GNU Lesser General Public License for more details.
//
// You should have received a copy of the GNU Lesser General Public License
// along with the go-ethereum library. If not, see <http://www.gnu.org/licenses/>.

package storage

import (
	"encoding/binary"
<<<<<<< HEAD

	"github.com/ethereum/go-ethereum/metrics"
)

//metrics variables
var (
	dbStorePutCounter = metrics.NewRegisteredCounter("storage.db.dbstore.put.count", nil)
=======
	"fmt"
	"path/filepath"
	"sync"

	"github.com/ethereum/go-ethereum/metrics"
	"github.com/ethereum/go-ethereum/swarm/log"
	"github.com/ethereum/go-ethereum/swarm/storage/mock"
>>>>>>> 37685930
)

type LocalStoreParams struct {
	*StoreParams
	ChunkDbPath string
	Validators  []ChunkValidator `toml:"-"`
}

func NewDefaultLocalStoreParams() *LocalStoreParams {
	return &LocalStoreParams{
		StoreParams: NewDefaultStoreParams(),
	}
}

//this can only finally be set after all config options (file, cmd line, env vars)
//have been evaluated
func (p *LocalStoreParams) Init(path string) {
	if p.ChunkDbPath == "" {
		p.ChunkDbPath = filepath.Join(path, "chunks")
	}
}

// LocalStore is a combination of inmemory db over a disk persisted db
// implements a Get/Put with fallback (caching) logic using any 2 ChunkStores
type LocalStore struct {
	Validators []ChunkValidator
	memStore   *MemStore
	DbStore    *LDBStore
	mu         sync.Mutex
}

// This constructor uses MemStore and DbStore as components
<<<<<<< HEAD
func NewLocalStore(hash SwarmHasher, params *StoreParams) (*LocalStore, error) {
	dbStore, err := NewDbStore(params.ChunkDbPath, hash, params.DbCapacity, params.Radius)
=======
func NewLocalStore(params *LocalStoreParams, mockStore *mock.NodeStore) (*LocalStore, error) {
	ldbparams := NewLDBStoreParams(params.StoreParams, params.ChunkDbPath)
	dbStore, err := NewMockDbStore(ldbparams, mockStore)
>>>>>>> 37685930
	if err != nil {
		return nil, err
	}
	return &LocalStore{
		memStore:   NewMemStore(params.StoreParams, dbStore),
		DbStore:    dbStore,
		Validators: params.Validators,
	}, nil
}

<<<<<<< HEAD
func (self *LocalStore) CacheCounter() uint64 {
	return uint64(self.memStore.(*MemStore).Counter())
}

func (self *LocalStore) DbCounter() uint64 {
	return self.DbStore.(*DbStore).Counter()
}

// LocalStore is itself a chunk store
// unsafe, in that the data is not integrity checked
func (self *LocalStore) Put(chunk *Chunk) {
	chunk.dbStored = make(chan bool)
	self.memStore.Put(chunk)
	if chunk.wg != nil {
		chunk.wg.Add(1)
	}
	go func() {
		dbStorePutCounter.Inc(1)
		self.DbStore.Put(chunk)
		if chunk.wg != nil {
			chunk.wg.Done()
=======
func NewTestLocalStoreForAddr(params *LocalStoreParams) (*LocalStore, error) {
	ldbparams := NewLDBStoreParams(params.StoreParams, params.ChunkDbPath)
	dbStore, err := NewLDBStore(ldbparams)
	if err != nil {
		return nil, err
	}
	localStore := &LocalStore{
		memStore:   NewMemStore(params.StoreParams, dbStore),
		DbStore:    dbStore,
		Validators: params.Validators,
	}
	return localStore, nil
}

// Put is responsible for doing validation and storage of the chunk
// by using configured ChunkValidators, MemStore and LDBStore.
// If the chunk is not valid, its GetErrored function will
// return ErrChunkInvalid.
// This method will check if the chunk is already in the MemStore
// and it will return it if it is. If there is an error from
// the MemStore.Get, it will be returned by calling GetErrored
// on the chunk.
// This method is responsible for closing Chunk.ReqC channel
// when the chunk is stored in memstore.
// After the LDBStore.Put, it is ensured that the MemStore
// contains the chunk with the same data, but nil ReqC channel.
func (ls *LocalStore) Put(chunk *Chunk) {
	if l := len(chunk.SData); l < 9 {
		log.Debug("incomplete chunk data", "addr", chunk.Addr, "length", l)
		chunk.SetErrored(ErrChunkInvalid)
		chunk.markAsStored()
		return
	}
	valid := true
	for _, v := range ls.Validators {
		if valid = v.Validate(chunk.Addr, chunk.SData); valid {
			break
		}
	}
	if !valid {
		log.Trace("invalid content address", "addr", chunk.Addr)
		chunk.SetErrored(ErrChunkInvalid)
		chunk.markAsStored()
		return
	}

	log.Trace("localstore.put", "addr", chunk.Addr)

	ls.mu.Lock()
	defer ls.mu.Unlock()

	chunk.Size = int64(binary.LittleEndian.Uint64(chunk.SData[0:8]))

	memChunk, err := ls.memStore.Get(chunk.Addr)
	switch err {
	case nil:
		if memChunk.ReqC == nil {
			chunk.markAsStored()
			return
>>>>>>> 37685930
		}
	case ErrChunkNotFound:
	default:
		chunk.SetErrored(err)
		return
	}

	ls.DbStore.Put(chunk)

	// chunk is no longer a request, but a chunk with data, so replace it in memStore
	newc := NewChunk(chunk.Addr, nil)
	newc.SData = chunk.SData
	newc.Size = chunk.Size
	newc.dbStoredC = chunk.dbStoredC

	ls.memStore.Put(newc)

	if memChunk != nil && memChunk.ReqC != nil {
		close(memChunk.ReqC)
	}
}

// Get(chunk *Chunk) looks up a chunk in the local stores
// This method is blocking until the chunk is retrieved
// so additional timeout may be needed to wrap this call if
// ChunkStores are remote and can have long latency
func (ls *LocalStore) Get(addr Address) (chunk *Chunk, err error) {
	ls.mu.Lock()
	defer ls.mu.Unlock()

	return ls.get(addr)
}

func (ls *LocalStore) get(addr Address) (chunk *Chunk, err error) {
	chunk, err = ls.memStore.Get(addr)
	if err == nil {
		if chunk.ReqC != nil {
			select {
			case <-chunk.ReqC:
			default:
				metrics.GetOrRegisterCounter("localstore.get.errfetching", nil).Inc(1)
				return chunk, ErrFetching
			}
		}
		metrics.GetOrRegisterCounter("localstore.get.cachehit", nil).Inc(1)
		return
	}
	metrics.GetOrRegisterCounter("localstore.get.cachemiss", nil).Inc(1)
	chunk, err = ls.DbStore.Get(addr)
	if err != nil {
		metrics.GetOrRegisterCounter("localstore.get.error", nil).Inc(1)
		return
	}
	chunk.Size = int64(binary.LittleEndian.Uint64(chunk.SData[0:8]))
	ls.memStore.Put(chunk)
	return
}

<<<<<<< HEAD
// Close local store
func (self *LocalStore) Close() {}
=======
// retrieve logic common for local and network chunk retrieval requests
func (ls *LocalStore) GetOrCreateRequest(addr Address) (chunk *Chunk, created bool) {
	metrics.GetOrRegisterCounter("localstore.getorcreaterequest", nil).Inc(1)

	ls.mu.Lock()
	defer ls.mu.Unlock()

	var err error
	chunk, err = ls.get(addr)
	if err == nil && chunk.GetErrored() == nil {
		metrics.GetOrRegisterCounter("localstore.getorcreaterequest.hit", nil).Inc(1)
		log.Trace(fmt.Sprintf("LocalStore.GetOrRetrieve: %v found locally", addr))
		return chunk, false
	}
	if err == ErrFetching && chunk.GetErrored() == nil {
		metrics.GetOrRegisterCounter("localstore.getorcreaterequest.errfetching", nil).Inc(1)
		log.Trace(fmt.Sprintf("LocalStore.GetOrRetrieve: %v hit on an existing request %v", addr, chunk.ReqC))
		return chunk, false
	}
	// no data and no request status
	metrics.GetOrRegisterCounter("localstore.getorcreaterequest.miss", nil).Inc(1)
	log.Trace(fmt.Sprintf("LocalStore.GetOrRetrieve: %v not found locally. open new request", addr))
	chunk = NewChunk(addr, make(chan bool))
	ls.memStore.Put(chunk)
	return chunk, true
}

// RequestsCacheLen returns the current number of outgoing requests stored in the cache
func (ls *LocalStore) RequestsCacheLen() int {
	return ls.memStore.requests.Len()
}

// Close the local store
func (ls *LocalStore) Close() {
	ls.DbStore.Close()
}
>>>>>>> 37685930
<|MERGE_RESOLUTION|>--- conflicted
+++ resolved
@@ -18,15 +18,6 @@
 
 import (
 	"encoding/binary"
-<<<<<<< HEAD
-
-	"github.com/ethereum/go-ethereum/metrics"
-)
-
-//metrics variables
-var (
-	dbStorePutCounter = metrics.NewRegisteredCounter("storage.db.dbstore.put.count", nil)
-=======
 	"fmt"
 	"path/filepath"
 	"sync"
@@ -34,7 +25,6 @@
 	"github.com/ethereum/go-ethereum/metrics"
 	"github.com/ethereum/go-ethereum/swarm/log"
 	"github.com/ethereum/go-ethereum/swarm/storage/mock"
->>>>>>> 37685930
 )
 
 type LocalStoreParams struct {
@@ -67,14 +57,9 @@
 }
 
 // This constructor uses MemStore and DbStore as components
-<<<<<<< HEAD
-func NewLocalStore(hash SwarmHasher, params *StoreParams) (*LocalStore, error) {
-	dbStore, err := NewDbStore(params.ChunkDbPath, hash, params.DbCapacity, params.Radius)
-=======
 func NewLocalStore(params *LocalStoreParams, mockStore *mock.NodeStore) (*LocalStore, error) {
 	ldbparams := NewLDBStoreParams(params.StoreParams, params.ChunkDbPath)
 	dbStore, err := NewMockDbStore(ldbparams, mockStore)
->>>>>>> 37685930
 	if err != nil {
 		return nil, err
 	}
@@ -85,29 +70,6 @@
 	}, nil
 }
 
-<<<<<<< HEAD
-func (self *LocalStore) CacheCounter() uint64 {
-	return uint64(self.memStore.(*MemStore).Counter())
-}
-
-func (self *LocalStore) DbCounter() uint64 {
-	return self.DbStore.(*DbStore).Counter()
-}
-
-// LocalStore is itself a chunk store
-// unsafe, in that the data is not integrity checked
-func (self *LocalStore) Put(chunk *Chunk) {
-	chunk.dbStored = make(chan bool)
-	self.memStore.Put(chunk)
-	if chunk.wg != nil {
-		chunk.wg.Add(1)
-	}
-	go func() {
-		dbStorePutCounter.Inc(1)
-		self.DbStore.Put(chunk)
-		if chunk.wg != nil {
-			chunk.wg.Done()
-=======
 func NewTestLocalStoreForAddr(params *LocalStoreParams) (*LocalStore, error) {
 	ldbparams := NewLDBStoreParams(params.StoreParams, params.ChunkDbPath)
 	dbStore, err := NewLDBStore(ldbparams)
@@ -167,7 +129,6 @@
 		if memChunk.ReqC == nil {
 			chunk.markAsStored()
 			return
->>>>>>> 37685930
 		}
 	case ErrChunkNotFound:
 	default:
@@ -226,10 +187,6 @@
 	return
 }
 
-<<<<<<< HEAD
-// Close local store
-func (self *LocalStore) Close() {}
-=======
 // retrieve logic common for local and network chunk retrieval requests
 func (ls *LocalStore) GetOrCreateRequest(addr Address) (chunk *Chunk, created bool) {
 	metrics.GetOrRegisterCounter("localstore.getorcreaterequest", nil).Inc(1)
@@ -265,5 +222,4 @@
 // Close the local store
 func (ls *LocalStore) Close() {
 	ls.DbStore.Close()
-}
->>>>>>> 37685930
+}