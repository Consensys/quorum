--- conflicted
+++ resolved
@@ -144,46 +144,6 @@
 type deadlineCloser interface {
 	io.Closer
 	SetWriteDeadline(time.Time) error
-<<<<<<< HEAD
-}
-
-// ConnRemoteAddr wraps the RemoteAddr operation, which returns a description
-// of the peer address of a connection. If a Conn also implements ConnRemoteAddr, this
-// description is used in log messages.
-type ConnRemoteAddr interface {
-	RemoteAddr() string
-}
-
-// connWithRemoteAddr overrides the remote address of a connection.
-type connWithRemoteAddr struct {
-	Conn
-	addr string
-}
-
-func (c connWithRemoteAddr) RemoteAddr() string { return c.addr }
-
-// jsonCodec reads and writes JSON-RPC messages to the underlying connection. It also has
-// support for parsing arguments and serializing (result) objects.
-type jsonCodec struct {
-	remoteAddr string
-	closer     sync.Once                 // close closed channel once
-	closed     chan interface{}          // closed on Close
-	decode     func(v interface{}) error // decoder to allow multiple transports
-	encMu      sync.Mutex                // guards the encoder
-	encode     func(v interface{}) error // encoder to allow multiple transports
-	conn       deadlineCloser
-}
-
-func newCodec(conn deadlineCloser, encode, decode func(v interface{}) error) ServerCodec {
-	codec := &jsonCodec{
-		closed: make(chan interface{}),
-		encode: encode,
-		decode: decode,
-		conn:   conn,
-	}
-	if ra, ok := conn.(ConnRemoteAddr); ok {
-		codec.remoteAddr = ra.RemoteAddr()
-=======
 }
 
 // ConnRemoteAddr wraps the RemoteAddr operation, which returns a description
@@ -217,28 +177,10 @@
 	}
 	if ra, ok := conn.(ConnRemoteAddr); ok {
 		codec.remote = ra.RemoteAddr()
->>>>>>> d62e9b28
 	}
 	return codec
 }
 
-<<<<<<< HEAD
-// NewJSONCodec creates a codec that reads from the given connection. If conn implements
-// ConnRemoteAddr, log messages will use it to include the remote address of the
-// connection.
-func NewJSONCodec(conn Conn) ServerCodec {
-	enc := json.NewEncoder(conn)
-	dec := json.NewDecoder(conn)
-	dec.UseNumber()
-	return newCodec(conn, enc.Encode, dec.Decode)
-}
-
-func (c *jsonCodec) RemoteAddr() string {
-	return c.remoteAddr
-}
-
-func (c *jsonCodec) Read() (msg []*jsonrpcMessage, batch bool, err error) {
-=======
 // NewCodec creates a codec on the given connection. If conn implements ConnRemoteAddr, log
 // messages will use it to include the remote address of the connection.
 func NewCodec(conn Conn) ServerCodec {
@@ -253,7 +195,6 @@
 }
 
 func (c *jsonCodec) readBatch() (msg []*jsonrpcMessage, batch bool, err error) {
->>>>>>> d62e9b28
 	// Decode the next JSON object in the input stream.
 	// This verifies basic syntax, etc.
 	var rawmsg json.RawMessage
@@ -264,12 +205,7 @@
 	return msg, batch, nil
 }
 
-<<<<<<< HEAD
-// Write sends a message to client.
-func (c *jsonCodec) Write(ctx context.Context, v interface{}) error {
-=======
 func (c *jsonCodec) writeJSON(ctx context.Context, v interface{}) error {
->>>>>>> d62e9b28
 	c.encMu.Lock()
 	defer c.encMu.Unlock()
 
@@ -281,28 +217,16 @@
 	return c.encode(v)
 }
 
-<<<<<<< HEAD
-// Close the underlying connection
-func (c *jsonCodec) Close() {
-	c.closer.Do(func() {
-		close(c.closed)
-=======
 func (c *jsonCodec) close() {
 	c.closer.Do(func() {
 		close(c.closeCh)
->>>>>>> d62e9b28
 		c.conn.Close()
 	})
 }
 
 // Closed returns a channel which will be closed when Close is called
-<<<<<<< HEAD
-func (c *jsonCodec) Closed() <-chan interface{} {
-	return c.closed
-=======
 func (c *jsonCodec) closed() <-chan interface{} {
 	return c.closeCh
->>>>>>> d62e9b28
 }
 
 // parseMessage parses raw bytes as a (batch of) JSON-RPC message(s). There are no error
