// Copyright 2015 The go-ethereum Authors
// This file is part of the go-ethereum library.
//
// The go-ethereum library is free software: you can redistribute it and/or modify
// it under the terms of the GNU Lesser General Public License as published by
// the Free Software Foundation, either version 3 of the License, or
// (at your option) any later version.
//
// The go-ethereum library is distributed in the hope that it will be useful,
// but WITHOUT ANY WARRANTY; without even the implied warranty of
// MERCHANTABILITY or FITNESS FOR A PARTICULAR PURPOSE. See the
// GNU Lesser General Public License for more details.
//
// You should have received a copy of the GNU Lesser General Public License
// along with the go-ethereum library. If not, see <http://www.gnu.org/licenses/>.

package rpc

import (
	"bytes"
	"context"
	"encoding/json"
	"errors"
	"fmt"
	"io"
	"reflect"
	"strings"
	"sync"
	"time"
)

const (
	vsn                      = "2.0"
	serviceMethodSeparator   = "_"
	subscribeMethodSuffix    = "_subscribe"
	unsubscribeMethodSuffix  = "_unsubscribe"
	notificationMethodSuffix = "_subscription"

	defaultWriteTimeout = 10 * time.Second // used if context has no deadline
)

var null = json.RawMessage("null")

type subscriptionResult struct {
	ID     string          `json:"subscription"`
	Result json.RawMessage `json:"result,omitempty"`
}

// A value of this type can a JSON-RPC request, notification, successful response or
// error response. Which one it is depends on the fields.
type jsonrpcMessage struct {
	Version string          `json:"jsonrpc,omitempty"`
	ID      json.RawMessage `json:"id,omitempty"`
	Method  string          `json:"method,omitempty"`
	Params  json.RawMessage `json:"params,omitempty"`
	Error   *jsonError      `json:"error,omitempty"`
	Result  json.RawMessage `json:"result,omitempty"`
}

func (msg *jsonrpcMessage) isNotification() bool {
	return msg.ID == nil && msg.Method != ""
}

func (msg *jsonrpcMessage) isCall() bool {
	return msg.hasValidID() && msg.Method != ""
}

func (msg *jsonrpcMessage) isResponse() bool {
	return msg.hasValidID() && msg.Method == "" && msg.Params == nil && (msg.Result != nil || msg.Error != nil)
}

func (msg *jsonrpcMessage) hasValidID() bool {
	return len(msg.ID) > 0 && msg.ID[0] != '{' && msg.ID[0] != '['
}

func (msg *jsonrpcMessage) isSubscribe() bool {
	return strings.HasSuffix(msg.Method, subscribeMethodSuffix)
}

func (msg *jsonrpcMessage) isUnsubscribe() bool {
	return strings.HasSuffix(msg.Method, unsubscribeMethodSuffix)
}

func (msg *jsonrpcMessage) namespace() string {
	elem := strings.SplitN(msg.Method, serviceMethodSeparator, 2)
	return elem[0]
}

func (msg *jsonrpcMessage) String() string {
	b, _ := json.Marshal(msg)
	return string(b)
}

func (msg *jsonrpcMessage) errorResponse(err error) *jsonrpcMessage {
	resp := errorMessage(err)
	resp.ID = msg.ID
	return resp
}

func (msg *jsonrpcMessage) response(result interface{}) *jsonrpcMessage {
	enc, err := json.Marshal(result)
	if err != nil {
		// TODO: wrap with 'internal server error'
		return msg.errorResponse(err)
	}
	return &jsonrpcMessage{Version: vsn, ID: msg.ID, Result: enc}
}

func errorMessage(err error) *jsonrpcMessage {
	msg := &jsonrpcMessage{Version: vsn, ID: null, Error: &jsonError{
		Code:    defaultErrorCode,
		Message: err.Error(),
	}}
	ec, ok := err.(Error)
	if ok {
		msg.Error.Code = ec.ErrorCode()
	}
	return msg
}

type jsonError struct {
	Code    int         `json:"code"`
	Message string      `json:"message"`
	Data    interface{} `json:"data,omitempty"`
}

func (err *jsonError) Error() string {
	if err.Message == "" {
		return fmt.Sprintf("json-rpc error %d", err.Code)
	}
	return err.Message
}

func (err *jsonError) ErrorCode() int {
	return err.Code
}

// Conn is a subset of the methods of net.Conn which are sufficient for ServerCodec.
type Conn interface {
	io.ReadWriteCloser
	SetWriteDeadline(time.Time) error
}

type deadlineCloser interface {
	io.Closer
	SetWriteDeadline(time.Time) error
}

// ConnRemoteAddr wraps the RemoteAddr operation, which returns a description
// of the peer address of a connection. If a Conn also implements ConnRemoteAddr, this
// description is used in log messages.
type ConnRemoteAddr interface {
	RemoteAddr() string
}

// jsonCodec reads and writes JSON-RPC messages to the underlying connection. It also has
// support for parsing arguments and serializing (result) objects.
type jsonCodec struct {
<<<<<<< HEAD
	remote  string
	closer  sync.Once                 // close closed channel once
	closeCh chan interface{}          // closed on Close
	decode  func(v interface{}) error // decoder to allow multiple transports
	encMu   sync.Mutex                // guards the encoder
	encode  func(v interface{}) error // encoder to allow multiple transports
	conn    deadlineCloser
}

// NewFuncCodec creates a codec which uses the given functions to read and write. If conn
// implements ConnRemoteAddr, log messages will use it to include the remote address of
// the connection.
func NewFuncCodec(conn deadlineCloser, encode, decode func(v interface{}) error) ServerCodec {
	codec := &jsonCodec{
		closeCh: make(chan interface{}),
		encode:  encode,
		decode:  decode,
		conn:    conn,
=======
	remoteAddr string
	closer     sync.Once                 // close closed channel once
	closed     chan interface{}          // closed on Close
	decode     func(v interface{}) error // decoder to allow multiple transports
	encMu      sync.Mutex                // guards the encoder
	encode     func(v interface{}) error // encoder to allow multiple transports
	conn       deadlineCloser

	// Quorum
	// holding the security context for underlying connection
	secCtx securityContext
}

func newCodec(conn deadlineCloser, encode, decode func(v interface{}) error) ServerCodec {
	codec := &jsonCodec{
		closed: make(chan interface{}),
		encode: encode,
		decode: decode,
		conn:   conn,
		secCtx: context.Background(),
>>>>>>> c8f07379
	}
	if ra, ok := conn.(ConnRemoteAddr); ok {
		codec.remote = ra.RemoteAddr()
	}
	return codec
}

// NewCodec creates a codec on the given connection. If conn implements ConnRemoteAddr, log
// messages will use it to include the remote address of the connection.
func NewCodec(conn Conn) ServerCodec {
	enc := json.NewEncoder(conn)
	dec := json.NewDecoder(conn)
	dec.UseNumber()
	return NewFuncCodec(conn, enc.Encode, dec.Decode)
}

func (c *jsonCodec) remoteAddr() string {
	return c.remote
}

func (c *jsonCodec) readBatch() (msg []*jsonrpcMessage, batch bool, err error) {
	// Decode the next JSON object in the input stream.
	// This verifies basic syntax, etc.
	var rawmsg json.RawMessage
	if err := c.decode(&rawmsg); err != nil {
		return nil, false, err
	}
	msg, batch = parseMessage(rawmsg)
	return msg, batch, nil
}

func (c *jsonCodec) writeJSON(ctx context.Context, v interface{}) error {
	c.encMu.Lock()
	defer c.encMu.Unlock()

	deadline, ok := ctx.Deadline()
	if !ok {
		deadline = time.Now().Add(defaultWriteTimeout)
	}
	c.conn.SetWriteDeadline(deadline)
	return c.encode(v)
}

func (c *jsonCodec) close() {
	c.closer.Do(func() {
		close(c.closeCh)
		c.conn.Close()
	})
}

// Closed returns a channel which will be closed when Close is called
func (c *jsonCodec) closed() <-chan interface{} {
	return c.closeCh
}

func (c *jsonCodec) Configure(secCtx securityContext) {
	c.secCtx = secCtx
}

func (c *jsonCodec) Resolve() securityContext {
	return c.secCtx
}

// parseMessage parses raw bytes as a (batch of) JSON-RPC message(s). There are no error
// checks in this function because the raw message has already been syntax-checked when it
// is called. Any non-JSON-RPC messages in the input return the zero value of
// jsonrpcMessage.
func parseMessage(raw json.RawMessage) ([]*jsonrpcMessage, bool) {
	if !isBatch(raw) {
		msgs := []*jsonrpcMessage{{}}
		json.Unmarshal(raw, &msgs[0])
		return msgs, false
	}
	dec := json.NewDecoder(bytes.NewReader(raw))
	dec.Token() // skip '['
	var msgs []*jsonrpcMessage
	for dec.More() {
		msgs = append(msgs, new(jsonrpcMessage))
		dec.Decode(&msgs[len(msgs)-1])
	}
	return msgs, true
}

// isBatch returns true when the first non-whitespace characters is '['
func isBatch(raw json.RawMessage) bool {
	for _, c := range raw {
		// skip insignificant whitespace (http://www.ietf.org/rfc/rfc4627.txt)
		if c == 0x20 || c == 0x09 || c == 0x0a || c == 0x0d {
			continue
		}
		return c == '['
	}
	return false
}

// parsePositionalArguments tries to parse the given args to an array of values with the
// given types. It returns the parsed values or an error when the args could not be
// parsed. Missing optional arguments are returned as reflect.Zero values.
func parsePositionalArguments(rawArgs json.RawMessage, types []reflect.Type) ([]reflect.Value, error) {
	dec := json.NewDecoder(bytes.NewReader(rawArgs))
	var args []reflect.Value
	tok, err := dec.Token()
	switch {
	case err == io.EOF || tok == nil && err == nil:
		// "params" is optional and may be empty. Also allow "params":null even though it's
		// not in the spec because our own client used to send it.
	case err != nil:
		return nil, err
	case tok == json.Delim('['):
		// Read argument array.
		if args, err = parseArgumentArray(dec, types); err != nil {
			return nil, err
		}
	default:
		return nil, errors.New("non-array args")
	}
	// Set any missing args to nil.
	for i := len(args); i < len(types); i++ {
		if types[i].Kind() != reflect.Ptr {
			return nil, fmt.Errorf("missing value for required argument %d", i)
		}
		args = append(args, reflect.Zero(types[i]))
	}
	return args, nil
}

func parseArgumentArray(dec *json.Decoder, types []reflect.Type) ([]reflect.Value, error) {
	args := make([]reflect.Value, 0, len(types))
	for i := 0; dec.More(); i++ {
		if i >= len(types) {
			return args, fmt.Errorf("too many arguments, want at most %d", len(types))
		}
		argval := reflect.New(types[i])
		if err := dec.Decode(argval.Interface()); err != nil {
			return args, fmt.Errorf("invalid argument %d: %v", i, err)
		}
		if argval.IsNil() && types[i].Kind() != reflect.Ptr {
			return args, fmt.Errorf("missing value for required argument %d", i)
		}
		args = append(args, argval.Elem())
	}
	// Read end of args array.
	_, err := dec.Token()
	return args, err
}

// parseSubscriptionName extracts the subscription name from an encoded argument array.
func parseSubscriptionName(rawArgs json.RawMessage) (string, error) {
	dec := json.NewDecoder(bytes.NewReader(rawArgs))
	if tok, _ := dec.Token(); tok != json.Delim('[') {
		return "", errors.New("non-array args")
	}
	v, _ := dec.Token()
	method, ok := v.(string)
	if !ok {
		return "", errors.New("expected subscription name as first argument")
	}
	return method, nil
}<|MERGE_RESOLUTION|>--- conflicted
+++ resolved
@@ -156,7 +156,6 @@
 // jsonCodec reads and writes JSON-RPC messages to the underlying connection. It also has
 // support for parsing arguments and serializing (result) objects.
 type jsonCodec struct {
-<<<<<<< HEAD
 	remote  string
 	closer  sync.Once                 // close closed channel once
 	closeCh chan interface{}          // closed on Close
@@ -164,6 +163,10 @@
 	encMu   sync.Mutex                // guards the encoder
 	encode  func(v interface{}) error // encoder to allow multiple transports
 	conn    deadlineCloser
+
+	// Quorum
+	// holding the security context for underlying connection
+	secCtx securityContext
 }
 
 // NewFuncCodec creates a codec which uses the given functions to read and write. If conn
@@ -175,28 +178,7 @@
 		encode:  encode,
 		decode:  decode,
 		conn:    conn,
-=======
-	remoteAddr string
-	closer     sync.Once                 // close closed channel once
-	closed     chan interface{}          // closed on Close
-	decode     func(v interface{}) error // decoder to allow multiple transports
-	encMu      sync.Mutex                // guards the encoder
-	encode     func(v interface{}) error // encoder to allow multiple transports
-	conn       deadlineCloser
-
-	// Quorum
-	// holding the security context for underlying connection
-	secCtx securityContext
-}
-
-func newCodec(conn deadlineCloser, encode, decode func(v interface{}) error) ServerCodec {
-	codec := &jsonCodec{
-		closed: make(chan interface{}),
-		encode: encode,
-		decode: decode,
-		conn:   conn,
 		secCtx: context.Background(),
->>>>>>> c8f07379
 	}
 	if ra, ok := conn.(ConnRemoteAddr); ok {
 		codec.remote = ra.RemoteAddr()
