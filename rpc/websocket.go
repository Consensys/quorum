// Copyright 2015 The go-ethereum Authors
// This file is part of the go-ethereum library.
//
// The go-ethereum library is free software: you can redistribute it and/or modify
// it under the terms of the GNU Lesser General Public License as published by
// the Free Software Foundation, either version 3 of the License, or
// (at your option) any later version.
//
// The go-ethereum library is distributed in the hope that it will be useful,
// but WITHOUT ANY WARRANTY; without even the implied warranty of
// MERCHANTABILITY or FITNESS FOR A PARTICULAR PURPOSE. See the
// GNU Lesser General Public License for more details.
//
// You should have received a copy of the GNU Lesser General Public License
// along with the go-ethereum library. If not, see <http://www.gnu.org/licenses/>.

package rpc

import (
	"context"
	"crypto/tls"
	"encoding/base64"
	"fmt"
	"net/http"
	"net/url"
	"os"
	"strings"
	"sync"
	"time"

	mapset "github.com/deckarep/golang-set"
	"github.com/ethereum/go-ethereum/log"
	"github.com/gorilla/websocket"
)

const (
	wsReadBuffer       = 1024
	wsWriteBuffer      = 1024
	wsPingInterval     = 60 * time.Second
	wsPingWriteTimeout = 5 * time.Second
	wsMessageSizeLimit = 15 * 1024 * 1024
)

var wsBufferPool = new(sync.Pool)

// WebsocketHandler returns a handler that serves JSON-RPC to WebSocket connections.
//
// allowedOrigins should be a comma-separated list of allowed origin URLs.
// To allow connections with any origin, pass "*".
func (s *Server) WebsocketHandler(allowedOrigins []string) http.Handler {
	var upgrader = websocket.Upgrader{
		ReadBufferSize:  wsReadBuffer,
		WriteBufferSize: wsWriteBuffer,
		WriteBufferPool: wsBufferPool,
		CheckOrigin:     wsHandshakeValidator(allowedOrigins),
	}
	return http.HandlerFunc(func(w http.ResponseWriter, r *http.Request) {
		conn, err := upgrader.Upgrade(w, r, nil)
		if err != nil {
			log.Debug("WebSocket upgrade failed", "err", err)
			return
		}
		codec := newWebsocketCodec(conn)
		s.authenticateHttpRequest(r, codec)
		s.ServeCodec(codec, 0)
	})
}

// wsHandshakeValidator returns a handler that verifies the origin during the
// websocket upgrade process. When a '*' is specified as an allowed origins all
// connections are accepted.
func wsHandshakeValidator(allowedOrigins []string) func(*http.Request) bool {
	origins := mapset.NewSet()
	allowAllOrigins := false

	for _, origin := range allowedOrigins {
		if origin == "*" {
			allowAllOrigins = true
		}
		if origin != "" {
			origins.Add(origin)
		}
	}
	// allow localhost if no allowedOrigins are specified.
	if len(origins.ToSlice()) == 0 {
		origins.Add("http://localhost")
		origins.Add("https://localhost")
		if hostname, err := os.Hostname(); err == nil {
			origins.Add("http://" + hostname)
<<<<<<< HEAD
=======
			origins.Add("https://" + hostname)
>>>>>>> 155bcdb4
		}
	}
	log.Debug(fmt.Sprintf("Allowed origin(s) for WS RPC interface %v", origins.ToSlice()))

	f := func(req *http.Request) bool {
		// Skip origin verification if no Origin header is present. The origin check
		// is supposed to protect against browser based attacks. Browsers always set
		// Origin. Non-browser software can put anything in origin and checking it doesn't
		// provide additional security.
		if _, ok := req.Header["Origin"]; !ok {
			return true
		}
		// Verify origin against whitelist.
		origin := strings.ToLower(req.Header.Get("Origin"))
		if allowAllOrigins || originIsAllowed(origins, origin) {
			return true
		}
		log.Warn("Rejected WebSocket connection", "origin", origin)
		return false
	}

	return f
}

type wsHandshakeError struct {
	err    error
	status string
}

func (e wsHandshakeError) Error() string {
	s := e.err.Error()
	if e.status != "" {
		s += " (HTTP status " + e.status + ")"
	}
	return s
}

func originIsAllowed(allowedOrigins mapset.Set, browserOrigin string) bool {
	it := allowedOrigins.Iterator()
	for origin := range it.C {
		if ruleAllowsOrigin(origin.(string), browserOrigin) {
			return true
		}
	}
	return false
}

func ruleAllowsOrigin(allowedOrigin string, browserOrigin string) bool {
	var (
		allowedScheme, allowedHostname, allowedPort string
		browserScheme, browserHostname, browserPort string
		err                                         error
	)
	allowedScheme, allowedHostname, allowedPort, err = parseOriginURL(allowedOrigin)
	if err != nil {
		log.Warn("Error parsing allowed origin specification", "spec", allowedOrigin, "error", err)
		return false
	}
	browserScheme, browserHostname, browserPort, err = parseOriginURL(browserOrigin)
	if err != nil {
		log.Warn("Error parsing browser 'Origin' field", "Origin", browserOrigin, "error", err)
		return false
	}
	if allowedScheme != "" && allowedScheme != browserScheme {
		return false
	}
	if allowedHostname != "" && allowedHostname != browserHostname {
		return false
	}
	if allowedPort != "" && allowedPort != browserPort {
		return false
	}
	return true
}

func parseOriginURL(origin string) (string, string, string, error) {
	parsedURL, err := url.Parse(strings.ToLower(origin))
	if err != nil {
		return "", "", "", err
	}
	var scheme, hostname, port string
	if strings.Contains(origin, "://") {
		scheme = parsedURL.Scheme
		hostname = parsedURL.Hostname()
		port = parsedURL.Port()
	} else {
		scheme = ""
		hostname = parsedURL.Scheme
		port = parsedURL.Opaque
		if hostname == "" {
			hostname = origin
		}
	}
	return scheme, hostname, port, nil
}

// DialWebsocketWithDialer creates a new RPC client that communicates with a JSON-RPC server
// that is listening on the given endpoint using the provided dialer.
//
// The context is used for the initial connection establishment. It does not
// affect subsequent interactions with the client.
func DialWebsocketWithDialer(ctx context.Context, endpoint, origin string, dialer websocket.Dialer) (*Client, error) {
	return DialWebsocketWithCustomTLS(ctx, endpoint, origin, nil)
}

// Quorum
//
// DialWebsocketWithCustomTLS creates a new RPC client that communicates with a JSON-RPC server
// that is listening on the given endpoint.
// At the same time, allowing to customize TLSClientConfig of the dialer
//
// The context is used for the initial connection establishment. It does not
// affect subsequent interactions with the client.
func DialWebsocketWithCustomTLS(ctx context.Context, endpoint, origin string, tlsConfig *tls.Config) (*Client, error) {
	dialer := websocket.Dialer{
		ReadBufferSize:  wsReadBuffer,
		WriteBufferSize: wsWriteBuffer,
		WriteBufferPool: wsBufferPool,
	}

	endpoint, header, err := wsClientHeaders(endpoint, origin)
	if err != nil {
		return nil, err
	}
	if tlsConfig != nil {
		dialer.TLSClientConfig = tlsConfig
	}
	ctx = resolvePSIProvider(ctx, endpoint)

	credProviderFunc := CredentialsProviderFromContext(ctx)
	psiProviderFunc := PSIProviderFromContext(ctx)
	return newClient(ctx, func(ctx context.Context) (ServerCodec, error) {
		if credProviderFunc != nil {
			token, err := credProviderFunc(ctx)
			if err != nil {
				log.Warn("unable to obtain credentials from provider", "err", err)
			} else {
				header.Set(HttpAuthorizationHeader, token)
			}
		}
		if psiProviderFunc != nil {
			psi, err := psiProviderFunc(ctx)
			if err != nil {
				log.Warn("unable to obtain PSI from provider", "err", err)
			} else {
				header.Set(HttpPrivateStateIdentifierHeader, psi.String())
			}
		}
		conn, resp, err := dialer.DialContext(ctx, endpoint, header)
		if err != nil {
			hErr := wsHandshakeError{err: err}
			if resp != nil {
				hErr.status = resp.Status
			}
			return nil, hErr
		}
		return newWebsocketCodec(conn), nil
	})
}

// DialWebsocket creates a new RPC client that communicates with a JSON-RPC server
// that is listening on the given endpoint.
//
// The context is used for the initial connection establishment. It does not
// affect subsequent interactions with the client.
func DialWebsocket(ctx context.Context, endpoint, origin string) (*Client, error) {
	dialer := websocket.Dialer{
		ReadBufferSize:  wsReadBuffer,
		WriteBufferSize: wsWriteBuffer,
		WriteBufferPool: wsBufferPool,
	}
	return DialWebsocketWithDialer(ctx, endpoint, origin, dialer)
}

func wsClientHeaders(endpoint, origin string) (string, http.Header, error) {
	endpointURL, err := url.Parse(endpoint)
	if err != nil {
		return endpoint, nil, err
	}
	header := make(http.Header)
	if origin != "" {
		header.Add("origin", origin)
	}
	if endpointURL.User != nil {
		b64auth := base64.StdEncoding.EncodeToString([]byte(endpointURL.User.String()))
		header.Add(HttpAuthorizationHeader, "Basic "+b64auth)
		endpointURL.User = nil
	}
	return endpointURL.String(), header, nil
}

type websocketCodec struct {
	*jsonCodec
	conn *websocket.Conn

	wg        sync.WaitGroup
	pingReset chan struct{}
}

func newWebsocketCodec(conn *websocket.Conn) ServerCodec {
	conn.SetReadLimit(wsMessageSizeLimit)
	wc := &websocketCodec{
		jsonCodec: NewFuncCodec(conn, conn.WriteJSON, conn.ReadJSON).(*jsonCodec),
		conn:      conn,
		pingReset: make(chan struct{}, 1),
	}
	wc.wg.Add(1)
	go wc.pingLoop()
	return wc
}

func (wc *websocketCodec) close() {
	wc.jsonCodec.close()
	wc.wg.Wait()
}

func (wc *websocketCodec) writeJSON(ctx context.Context, v interface{}) error {
	err := wc.jsonCodec.writeJSON(ctx, v)
	if err == nil {
		// Notify pingLoop to delay the next idle ping.
		select {
		case wc.pingReset <- struct{}{}:
		default:
		}
	}
	return err
}

// pingLoop sends periodic ping frames when the connection is idle.
func (wc *websocketCodec) pingLoop() {
	var timer = time.NewTimer(wsPingInterval)
	defer wc.wg.Done()
	defer timer.Stop()

	for {
		select {
		case <-wc.closed():
			return
		case <-wc.pingReset:
			if !timer.Stop() {
				<-timer.C
			}
			timer.Reset(wsPingInterval)
		case <-timer.C:
			wc.jsonCodec.encMu.Lock()
			wc.conn.SetWriteDeadline(time.Now().Add(wsPingWriteTimeout))
			wc.conn.WriteMessage(websocket.PingMessage, nil)
			wc.jsonCodec.encMu.Unlock()
			timer.Reset(wsPingInterval)
		}
	}
}<|MERGE_RESOLUTION|>--- conflicted
+++ resolved
@@ -87,10 +87,7 @@
 		origins.Add("https://localhost")
 		if hostname, err := os.Hostname(); err == nil {
 			origins.Add("http://" + hostname)
-<<<<<<< HEAD
-=======
 			origins.Add("https://" + hostname)
->>>>>>> 155bcdb4
 		}
 	}
 	log.Debug(fmt.Sprintf("Allowed origin(s) for WS RPC interface %v", origins.ToSlice()))
