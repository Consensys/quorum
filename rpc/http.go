// Copyright 2015 The go-ethereum Authors
// This file is part of the go-ethereum library.
//
// The go-ethereum library is free software: you can redistribute it and/or modify
// it under the terms of the GNU Lesser General Public License as published by
// the Free Software Foundation, either version 3 of the License, or
// (at your option) any later version.
//
// The go-ethereum library is distributed in the hope that it will be useful,
// but WITHOUT ANY WARRANTY; without even the implied warranty of
// MERCHANTABILITY or FITNESS FOR A PARTICULAR PURPOSE. See the
// GNU Lesser General Public License for more details.
//
// You should have received a copy of the GNU Lesser General Public License
// along with the go-ethereum library. If not, see <http://www.gnu.org/licenses/>.

package rpc

import (
	"bytes"
	"context"
	"encoding/json"
	"errors"
	"fmt"
	"io"
	"io/ioutil"
	"mime"
	"net/http"
	"net/url"
	"sync"
	"time"

	"github.com/ethereum/go-ethereum/log"
)

const (
	maxRequestContentLength = 1024 * 1024 * 5
	contentType             = "application/json"
)

// https://www.jsonrpc.org/historical/json-rpc-over-http.html#id13
var acceptedContentTypes = []string{contentType, "application/json-rpc", "application/jsonrequest"}

type httpConn struct {
	client    *http.Client
	url       string
	closeOnce sync.Once
	closeCh   chan interface{}
	mu        sync.Mutex // protects headers
	headers   http.Header

	// Quorum
	// To return value being populated in Authorization request header
	credentialsProvider HttpCredentialsProviderFunc
	// psiProvider returns a value being populated in HttpPrivateStateIdentifierHeader
	psiProvider PSIProviderFunc
}

// httpConn is treated specially by Client.
func (hc *httpConn) writeJSON(context.Context, interface{}) error {
	panic("writeJSON called on httpConn")
}

func (hc *httpConn) remoteAddr() string {
	return hc.url
}

func (hc *httpConn) readBatch() ([]*jsonrpcMessage, bool, error) {
	<-hc.closeCh
	return nil, false, io.EOF
}

func (hc *httpConn) close() {
	hc.closeOnce.Do(func() { close(hc.closeCh) })
}

func (hc *httpConn) closed() <-chan interface{} {
	return hc.closeCh
}

func (hc *httpConn) Configure(_ SecurityContext) {
	// Client doesn't need to implement this
}

func (hc *httpConn) Resolve() SecurityContext {
	// Client doesn't need to implement this
	return context.Background()
}

// HTTPTimeouts represents the configuration params for the HTTP RPC server.
type HTTPTimeouts struct {
	// ReadTimeout is the maximum duration for reading the entire
	// request, including the body.
	//
	// Because ReadTimeout does not let Handlers make per-request
	// decisions on each request body's acceptable deadline or
	// upload rate, most users will prefer to use
	// ReadHeaderTimeout. It is valid to use them both.
	ReadTimeout time.Duration

	// WriteTimeout is the maximum duration before timing out
	// writes of the response. It is reset whenever a new
	// request's header is read. Like ReadTimeout, it does not
	// let Handlers make decisions on a per-request basis.
	WriteTimeout time.Duration

	// IdleTimeout is the maximum amount of time to wait for the
	// next request when keep-alives are enabled. If IdleTimeout
	// is zero, the value of ReadTimeout is used. If both are
	// zero, ReadHeaderTimeout is used.
	IdleTimeout time.Duration
}

// DefaultHTTPTimeouts represents the default timeout values used if further
// configuration is not provided.
var DefaultHTTPTimeouts = HTTPTimeouts{
	ReadTimeout:  30 * time.Second,
	WriteTimeout: 30 * time.Second,
	IdleTimeout:  120 * time.Second,
}

// DialHTTPWithClient creates a new RPC client that connects to an RPC server over HTTP
// using the provided HTTP Client.
func DialHTTPWithClient(endpoint string, client *http.Client) (*Client, error) {
	// Sanity check URL so we don't end up with a client that will fail every request.
	_, err := url.Parse(endpoint)
	if err != nil {
		return nil, err
	}

<<<<<<< HEAD
=======
	initctx := resolvePSIProvider(context.Background(), endpoint)
>>>>>>> 8d2b8b5e
	headers := make(http.Header, 2)
	headers.Set("accept", contentType)
	headers.Set("content-type", contentType)
	initctx := resolvePSIProvider(context.Background(), endpoint)

	return newClient(initctx, func(context.Context) (ServerCodec, error) {
		hc := &httpConn{
			client:  client,
			headers: headers,
			url:     endpoint,
			closeCh: make(chan interface{}),
		}
		return hc, nil
	})
}

// DialHTTP creates a new RPC client that connects to an RPC server over HTTP.
func DialHTTP(endpoint string) (*Client, error) {
	return DialHTTPWithClient(endpoint, new(http.Client))
}

func (c *Client) sendHTTP(ctx context.Context, op *requestOp, msg interface{}) error {
	hc := c.writeConn.(*httpConn)
	respBody, err := hc.doRequest(ctx, msg)
	if err != nil {
		return err
	}
	defer respBody.Close()

	var respmsg jsonrpcMessage
	if err := json.NewDecoder(respBody).Decode(&respmsg); err != nil {
		return err
	}
	op.resp <- &respmsg
	return nil
}

func (c *Client) sendBatchHTTP(ctx context.Context, op *requestOp, msgs []*jsonrpcMessage) error {
	hc := c.writeConn.(*httpConn)
	respBody, err := hc.doRequest(ctx, msgs)
	if err != nil {
		return err
	}
	defer respBody.Close()
	var respmsgs []jsonrpcMessage
	if err := json.NewDecoder(respBody).Decode(&respmsgs); err != nil {
		return err
	}
	for i := 0; i < len(respmsgs); i++ {
		op.resp <- &respmsgs[i]
	}
	return nil
}

// Quorum
//
// Populate Authorization request header with value from credentials provider
// Ignore if provider is unable to return the value
func (hc *httpConn) doRequest(ctx context.Context, msg interface{}) (io.ReadCloser, error) {
	body, err := json.Marshal(msg)
	if err != nil {
		return nil, err
	}
	req, err := http.NewRequestWithContext(ctx, "POST", hc.url, ioutil.NopCloser(bytes.NewReader(body)))
	if err != nil {
		return nil, err
	}
	req.ContentLength = int64(len(body))

	// set headers
	hc.mu.Lock()
	req.Header = hc.headers.Clone()
<<<<<<< HEAD
=======

	// Quorum
	if hc.credentialsProvider != nil {
		if token, err := hc.credentialsProvider(ctx); err != nil {
			log.Warn("unable to obtain http credentials from provider", "err", err)
		} else {
			req.Header.Set(HttpAuthorizationHeader, token)
		}
	}
	if hc.psiProvider != nil {
		if psi, err := hc.psiProvider(ctx); err != nil {
			log.Warn("unable to obtain PSI from provider", "err", err)
		} else {
			req.Header.Set(HttpPrivateStateIdentifierHeader, psi.String())
		}
	}
	// End Quorum

	hc.mu.Unlock()
>>>>>>> 8d2b8b5e

	// Quorum
	// do request
	if hc.credentialsProvider != nil {
		if token, err := hc.credentialsProvider(ctx); err != nil {
			log.Warn("unable to obtain http credentials from provider", "err", err)
		} else {
			req.Header.Set(HttpAuthorizationHeader, token)
		}
	}
	if hc.psiProvider != nil {
		if psi, err := hc.psiProvider(ctx); err != nil {
			log.Warn("unable to obtain PSI from provider", "err", err)
		} else {
			req.Header.Set(HttpPrivateStateIdentifierHeader, psi.String())
		}
	}
	// End Quorum

	hc.mu.Unlock()

	resp, err := hc.client.Do(req)
	if err != nil {
		return nil, err
	}
	if resp.StatusCode < 200 || resp.StatusCode >= 300 {
		var buf bytes.Buffer
		var body []byte
		if _, err := buf.ReadFrom(resp.Body); err == nil {
			body = buf.Bytes()
		}

		return nil, HTTPError{
			Status:     resp.Status,
			StatusCode: resp.StatusCode,
			Body:       body,
		}
	}
	return resp.Body, nil
}

// httpServerConn turns a HTTP connection into a Conn.
type httpServerConn struct {
	io.Reader
	io.Writer
	r *http.Request
}

func newHTTPServerConn(r *http.Request, w http.ResponseWriter) ServerCodec {
	body := io.LimitReader(r.Body, maxRequestContentLength)
	conn := &httpServerConn{Reader: body, Writer: w, r: r}
	return NewCodec(conn)
}

// Close does nothing and always returns nil.
func (t *httpServerConn) Close() error { return nil }

// RemoteAddr returns the peer address of the underlying connection.
func (t *httpServerConn) RemoteAddr() string {
	return t.r.RemoteAddr
}

// SetWriteDeadline does nothing and always returns nil.
func (t *httpServerConn) SetWriteDeadline(time.Time) error { return nil }

// ServeHTTP serves JSON-RPC requests over HTTP.
func (s *Server) ServeHTTP(w http.ResponseWriter, r *http.Request) {
	// Permit dumb empty requests for remote health-checks (AWS)
	if r.Method == http.MethodGet && r.ContentLength == 0 && r.URL.RawQuery == "" {
		w.WriteHeader(http.StatusOK)
		return
	}
	if code, err := validateRequest(r); err != nil {
		http.Error(w, err.Error(), code)
		return
	}
	// All checks passed, create a codec that reads directly from the request body
	// until EOF, writes the response to w, and orders the server to process a
	// single request.
	ctx := r.Context()
	ctx = context.WithValue(ctx, "remote", r.RemoteAddr)
	ctx = context.WithValue(ctx, "scheme", r.Proto)
	ctx = context.WithValue(ctx, "local", r.Host)
	if ua := r.Header.Get("User-Agent"); ua != "" {
		ctx = context.WithValue(ctx, "User-Agent", ua)
	}
	if origin := r.Header.Get("Origin"); origin != "" {
		ctx = context.WithValue(ctx, "Origin", origin)
	}
	w.Header().Set("content-type", contentType)
	codec := newHTTPServerConn(r, w)
	defer codec.close()
	s.authenticateHttpRequest(r, codec)
	s.serveSingleRequest(ctx, codec)
}

// validateRequest returns a non-zero response code and error message if the
// request is invalid.
func validateRequest(r *http.Request) (int, error) {
	if r.Method == http.MethodPut || r.Method == http.MethodDelete {
		return http.StatusMethodNotAllowed, errors.New("method not allowed")
	}
	if r.ContentLength > maxRequestContentLength {
		err := fmt.Errorf("content length too large (%d>%d)", r.ContentLength, maxRequestContentLength)
		return http.StatusRequestEntityTooLarge, err
	}
	// Allow OPTIONS (regardless of content-type)
	if r.Method == http.MethodOptions {
		return 0, nil
	}
	// Check content-type
	if mt, _, err := mime.ParseMediaType(r.Header.Get("content-type")); err == nil {
		for _, accepted := range acceptedContentTypes {
			if accepted == mt {
				return 0, nil
			}
		}
	}
	// Invalid content-type
	err := fmt.Errorf("invalid content type, only %s is supported", contentType)
	return http.StatusUnsupportedMediaType, err
}<|MERGE_RESOLUTION|>--- conflicted
+++ resolved
@@ -128,10 +128,7 @@
 		return nil, err
 	}
 
-<<<<<<< HEAD
-=======
 	initctx := resolvePSIProvider(context.Background(), endpoint)
->>>>>>> 8d2b8b5e
 	headers := make(http.Header, 2)
 	headers.Set("accept", contentType)
 	headers.Set("content-type", contentType)
@@ -204,8 +201,6 @@
 	// set headers
 	hc.mu.Lock()
 	req.Header = hc.headers.Clone()
-<<<<<<< HEAD
-=======
 
 	// Quorum
 	if hc.credentialsProvider != nil {
@@ -225,7 +220,6 @@
 	// End Quorum
 
 	hc.mu.Unlock()
->>>>>>> 8d2b8b5e
 
 	// Quorum
 	// do request
