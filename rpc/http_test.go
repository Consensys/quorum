// Copyright 2017 The go-ethereum Authors
// This file is part of the go-ethereum library.
//
// The go-ethereum library is free software: you can redistribute it and/or modify
// it under the terms of the GNU Lesser General Public License as published by
// the Free Software Foundation, either version 3 of the License, or
// (at your option) any later version.
//
// The go-ethereum library is distributed in the hope that it will be useful,
// but WITHOUT ANY WARRANTY; without even the implied warranty of
// MERCHANTABILITY or FITNESS FOR A PARTICULAR PURPOSE. See the
// GNU Lesser General Public License for more details.
//
// You should have received a copy of the GNU Lesser General Public License
// along with the go-ethereum library. If not, see <http://www.gnu.org/licenses/>.

package rpc

import (
	"net/http"
	"net/http/httptest"
	"strings"
	"testing"
)

func confirmStatusCode(t *testing.T, got, want int) {
	t.Helper()
	if got == want {
		return
	}
	if gotName := http.StatusText(got); len(gotName) > 0 {
		if wantName := http.StatusText(want); len(wantName) > 0 {
			t.Fatalf("response status code: got %d (%s), want %d (%s)", got, gotName, want, wantName)
		}
	}
	t.Fatalf("response status code: got %d, want %d", got, want)
}

func confirmRequestValidationCode(t *testing.T, method, contentType, body string, expectedStatusCode int) {
	t.Helper()
	request := httptest.NewRequest(method, "http://url.com", strings.NewReader(body))
	if len(contentType) > 0 {
		request.Header.Set("Content-Type", contentType)
	}
	code, err := validateRequest(request)
	if code == 0 {
		if err != nil {
			t.Errorf("validation: got error %v, expected nil", err)
		}
	} else if err == nil {
		t.Errorf("validation: code %d: got nil, expected error", code)
	}
	confirmStatusCode(t, code, expectedStatusCode)
}

func TestHTTPErrorResponseWithDelete(t *testing.T) {
	confirmRequestValidationCode(t, http.MethodDelete, contentType, "", http.StatusMethodNotAllowed)
}

func TestHTTPErrorResponseWithPut(t *testing.T) {
	confirmRequestValidationCode(t, http.MethodPut, contentType, "", http.StatusMethodNotAllowed)
}

func TestHTTPErrorResponseWithMaxContentLength(t *testing.T) {
	body := make([]rune, maxRequestContentLength+1)
	confirmRequestValidationCode(t,
		http.MethodPost, contentType, string(body), http.StatusRequestEntityTooLarge)
}

func TestHTTPErrorResponseWithEmptyContentType(t *testing.T) {
	confirmRequestValidationCode(t, http.MethodPost, "", "", http.StatusUnsupportedMediaType)
}

func TestHTTPErrorResponseWithValidRequest(t *testing.T) {
	confirmRequestValidationCode(t, http.MethodPost, contentType, "", 0)
}

func confirmHTTPRequestYieldsStatusCode(t *testing.T, method, contentType, body string, expectedStatusCode int) {
	t.Helper()
	s := Server{}
	ts := httptest.NewServer(&s)
	defer ts.Close()

	request, err := http.NewRequest(method, ts.URL, strings.NewReader(body))
	if err != nil {
		t.Fatalf("failed to create a valid HTTP request: %v", err)
	}
	if len(contentType) > 0 {
		request.Header.Set("Content-Type", contentType)
	}
	resp, err := http.DefaultClient.Do(request)
	if err != nil {
		t.Fatalf("request failed: %v", err)
	}
	confirmStatusCode(t, resp.StatusCode, expectedStatusCode)
}

func TestHTTPResponseWithEmptyGet(t *testing.T) {
	confirmHTTPRequestYieldsStatusCode(t, http.MethodGet, "", "", http.StatusOK)
}

// This checks that maxRequestContentLength is not applied to the response of a request.
func TestHTTPRespBodyUnlimited(t *testing.T) {
	const respLength = maxRequestContentLength * 3

	s := NewServer()
	defer s.Stop()
	s.RegisterName("test", largeRespService{respLength})
	ts := httptest.NewServer(s)
	defer ts.Close()

	c, err := DialHTTP(ts.URL)
	if err != nil {
		t.Fatal(err)
	}
	defer c.Close()

	var r string
	if err := c.Call(&r, "test_largeResp"); err != nil {
		t.Fatal(err)
	}
	if len(r) != respLength {
		t.Fatalf("response has wrong length %d, want %d", len(r), respLength)
	}
<<<<<<< HEAD
=======
}

// Tests that an HTTP error results in an HTTPError instance
// being returned with the expected attributes.
func TestHTTPErrorResponse(t *testing.T) {
	ts := httptest.NewServer(http.HandlerFunc(func(w http.ResponseWriter, r *http.Request) {
		http.Error(w, "error has occurred!", http.StatusTeapot)
	}))
	defer ts.Close()

	c, err := DialHTTP(ts.URL)
	if err != nil {
		t.Fatal(err)
	}

	var r string
	err = c.Call(&r, "test_method")
	if err == nil {
		t.Fatal("error was expected")
	}

	httpErr, ok := err.(HTTPError)
	if !ok {
		t.Fatalf("unexpected error type %T", err)
	}

	if httpErr.StatusCode != http.StatusTeapot {
		t.Error("unexpected status code", httpErr.StatusCode)
	}
	if httpErr.Status != "418 I'm a teapot" {
		t.Error("unexpected status text", httpErr.Status)
	}
	if body := string(httpErr.Body); body != "error has occurred!\n" {
		t.Error("unexpected body", body)
	}

	if errMsg := httpErr.Error(); errMsg != "418 I'm a teapot: error has occurred!\n" {
		t.Error("unexpected error message", errMsg)
	}
>>>>>>> 991384a7
}<|MERGE_RESOLUTION|>--- conflicted
+++ resolved
@@ -122,8 +122,6 @@
 	if len(r) != respLength {
 		t.Fatalf("response has wrong length %d, want %d", len(r), respLength)
 	}
-<<<<<<< HEAD
-=======
 }
 
 // Tests that an HTTP error results in an HTTPError instance
@@ -163,5 +161,4 @@
 	if errMsg := httpErr.Error(); errMsg != "418 I'm a teapot: error has occurred!\n" {
 		t.Error("unexpected error message", errMsg)
 	}
->>>>>>> 991384a7
 }