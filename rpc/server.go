// Copyright 2015 The go-ethereum Authors
// This file is part of the go-ethereum library.
//
// The go-ethereum library is free software: you can redistribute it and/or modify
// it under the terms of the GNU Lesser General Public License as published by
// the Free Software Foundation, either version 3 of the License, or
// (at your option) any later version.
//
// The go-ethereum library is distributed in the hope that it will be useful,
// but WITHOUT ANY WARRANTY; without even the implied warranty of
// MERCHANTABILITY or FITNESS FOR A PARTICULAR PURPOSE. See the
// GNU Lesser General Public License for more details.
//
// You should have received a copy of the GNU Lesser General Public License
// along with the go-ethereum library. If not, see <http://www.gnu.org/licenses/>.

package rpc

import (
	"context"
	"io"
	"sync/atomic"

	mapset "github.com/deckarep/golang-set"
	"github.com/ethereum/go-ethereum/log"
)

const MetadataApi = "rpc"

// CodecOption specifies which type of messages a codec supports.
//
// Deprecated: this option is no longer honored by Server.
type CodecOption int

const (
	// OptionMethodInvocation is an indication that the codec supports RPC method calls
	OptionMethodInvocation CodecOption = 1 << iota

	// OptionSubscriptions is an indication that the codec suports RPC notifications
	OptionSubscriptions = 1 << iota // support pub sub
)

// Server is an RPC server.
type Server struct {
	services serviceRegistry
	idgen    func() ID
	run      int32
	codecs   mapset.Set
}

// NewServer creates a new server instance with no registered handlers.
func NewServer() *Server {
	server := &Server{idgen: randomIDGenerator(), codecs: mapset.NewSet(), run: 1}
	// Register the default service providing meta information about the RPC service such
	// as the services and methods it offers.
	rpcService := &RPCService{server}
	server.RegisterName(MetadataApi, rpcService)
	return server
}

// RegisterName creates a service for the given receiver type under the given name. When no
// methods on the given receiver match the criteria to be either a RPC method or a
// subscription an error is returned. Otherwise a new service is created and added to the
// service collection this server provides to clients.
func (s *Server) RegisterName(name string, receiver interface{}) error {
	return s.services.registerName(name, receiver)
}

// ServeCodec reads incoming requests from codec, calls the appropriate callback and writes
// the response back using the given codec. It will block until the codec is closed or the
// server is stopped. In either case the codec is closed.
//
// Note that codec options are no longer supported.
func (s *Server) ServeCodec(codec ServerCodec, options CodecOption) {
	defer codec.Close()

	// Don't serve if server is stopped.
	if atomic.LoadInt32(&s.run) == 0 {
		return
	}

	// Add the codec to the set so it can be closed by Stop.
	s.codecs.Add(codec)
	defer s.codecs.Remove(codec)

	c := initClient(codec, s.idgen, &s.services)
	<-codec.Closed()
	c.Close()
}

// serveSingleRequest reads and processes a single RPC request from the given codec. This
// is used to serve HTTP connections. Subscriptions and reverse calls are not allowed in
// this mode.
func (s *Server) serveSingleRequest(ctx context.Context, codec ServerCodec) {
	// Don't serve if server is stopped.
	if atomic.LoadInt32(&s.run) == 0 {
		return
	}

	h := newHandler(ctx, codec, s.idgen, &s.services)
	h.allowSubscribe = false
	defer h.close(io.EOF, nil)

	reqs, batch, err := codec.Read()
	if err != nil {
		if err != io.EOF {
			codec.Write(ctx, errorMessage(&invalidMessageError{"parse error"}))
		}
		return
	}
	if batch {
		h.handleBatch(reqs)
	} else {
		h.handleMsg(reqs[0])
	}
}

// Stop stops reading new requests, waits for stopPendingRequestTimeout to allow pending
// requests to finish, then closes all codecs which will cancel pending requests and
// subscriptions.
func (s *Server) Stop() {
	if atomic.CompareAndSwapInt32(&s.run, 1, 0) {
		log.Debug("RPC server shutting down")
		s.codecs.Each(func(c interface{}) bool {
			c.(ServerCodec).Close()
			return true
		})
	}
}

<<<<<<< HEAD
// createSubscription will call the subscription callback and returns the subscription id or error.
func (s *Server) createSubscription(ctx context.Context, c ServerCodec, req *serverRequest) (ID, error) {
	// subscription have as first argument the context following optional arguments
	args := []reflect.Value{req.callb.rcvr, reflect.ValueOf(ctx)}
	args = append(args, req.args...)
	reply := req.callb.method.Func.Call(args)

	if !reply[1].IsNil() { // subscription creation failed
		return "", reply[1].Interface().(error)
	}

	return reply[0].Interface().(*Subscription).ID, nil
}

// handle executes a request and returns the response from the callback.
func (s *Server) handle(ctx context.Context, codec ServerCodec, req *serverRequest) (interface{}, func()) {
	if req.err != nil {
		return codec.CreateErrorResponse(&req.id, req.err), nil
	}

	if req.isUnsubscribe { // cancel subscription, first param must be the subscription id
		if len(req.args) >= 1 && req.args[0].Kind() == reflect.String {
			notifier, supported := NotifierFromContext(ctx)
			if !supported { // interface doesn't support subscriptions (e.g. http)
				return codec.CreateErrorResponse(&req.id, &callbackError{ErrNotificationsUnsupported.Error()}), nil
			}

			subid := ID(req.args[0].String())
			if err := notifier.unsubscribe(subid); err != nil {
				return codec.CreateErrorResponse(&req.id, &callbackError{err.Error()}), nil
			}

			return codec.CreateResponse(req.id, true), nil
		}
		return codec.CreateErrorResponse(&req.id, &invalidParamsError{"Expected subscription id as first argument"}), nil
	}

	if req.callb.isSubscribe {
		subid, err := s.createSubscription(ctx, codec, req)
		if err != nil {
			return codec.CreateErrorResponse(&req.id, &callbackError{err.Error()}), nil
		}

		// active the subscription after the sub id was successfully sent to the client
		activateSub := func() {
			notifier, _ := NotifierFromContext(ctx)
			notifier.activate(subid, req.svcname)
		}

		return codec.CreateResponse(req.id, subid), activateSub
	}

	// regular RPC call, prepare arguments
	if len(req.args) != len(req.callb.argTypes) {
		rpcErr := &invalidParamsError{fmt.Sprintf("%s%s%s expects %d parameters, got %d",
			req.svcname, serviceMethodSeparator, req.callb.method.Name,
			len(req.callb.argTypes), len(req.args))}
		return codec.CreateErrorResponse(&req.id, rpcErr), nil
	}

	//Quorum
	//Pass the request ID to the method as part of the context, in case the method needs it later
	contextWithId := context.WithValue(ctx, "id", req.id)
	//End-Quorum
	arguments := []reflect.Value{req.callb.rcvr}
	if req.callb.hasCtx {
		arguments = append(arguments, reflect.ValueOf(contextWithId))
	}
	if len(req.args) > 0 {
		arguments = append(arguments, req.args...)
	}

	// execute RPC method and return result
	reply := req.callb.method.Func.Call(arguments)
	if len(reply) == 0 {
		return codec.CreateResponse(req.id, nil), nil
	}
	if req.callb.errPos >= 0 { // test if method returned an error
		if !reply[req.callb.errPos].IsNil() {
			e := reply[req.callb.errPos].Interface().(error)
			res := codec.CreateErrorResponse(&req.id, &callbackError{e.Error()})
			return res, nil
		}
	}
	return codec.CreateResponse(req.id, reply[0].Interface()), nil
}

// exec executes the given request and writes the result back using the codec.
func (s *Server) exec(ctx context.Context, codec ServerCodec, req *serverRequest) {
	var response interface{}
	var callback func()
	if req.err != nil {
		response = codec.CreateErrorResponse(&req.id, req.err)
	} else {
		response, callback = s.handle(ctx, codec, req)
	}

	if err := codec.Write(response); err != nil {
		log.Error(fmt.Sprintf("%v\n", err))
		codec.Close()
	}

	// when request was a subscribe request this allows these subscriptions to be actived
	if callback != nil {
		callback()
	}
}

// execBatch executes the given requests and writes the result back using the codec.
// It will only write the response back when the last request is processed.
func (s *Server) execBatch(ctx context.Context, codec ServerCodec, requests []*serverRequest) {
	responses := make([]interface{}, len(requests))
	var callbacks []func()
	for i, req := range requests {
		if req.err != nil {
			responses[i] = codec.CreateErrorResponse(&req.id, req.err)
		} else {
			var callback func()
			if responses[i], callback = s.handle(ctx, codec, req); callback != nil {
				callbacks = append(callbacks, callback)
			}
		}
	}

	if err := codec.Write(responses); err != nil {
		log.Error(fmt.Sprintf("%v\n", err))
		codec.Close()
	}

	// when request holds one of more subscribe requests this allows these subscriptions to be activated
	for _, c := range callbacks {
		c()
	}
=======
// RPCService gives meta information about the server.
// e.g. gives information about the loaded modules.
type RPCService struct {
	server *Server
>>>>>>> 52f24617
}

// Modules returns the list of RPC services with their version number
func (s *RPCService) Modules() map[string]string {
	s.server.services.mu.Lock()
	defer s.server.services.mu.Unlock()

	modules := make(map[string]string)
	for name := range s.server.services.services {
		modules[name] = "1.0"
	}
	return modules
}<|MERGE_RESOLUTION|>--- conflicted
+++ resolved
@@ -128,146 +128,10 @@
 	}
 }
 
-<<<<<<< HEAD
-// createSubscription will call the subscription callback and returns the subscription id or error.
-func (s *Server) createSubscription(ctx context.Context, c ServerCodec, req *serverRequest) (ID, error) {
-	// subscription have as first argument the context following optional arguments
-	args := []reflect.Value{req.callb.rcvr, reflect.ValueOf(ctx)}
-	args = append(args, req.args...)
-	reply := req.callb.method.Func.Call(args)
-
-	if !reply[1].IsNil() { // subscription creation failed
-		return "", reply[1].Interface().(error)
-	}
-
-	return reply[0].Interface().(*Subscription).ID, nil
-}
-
-// handle executes a request and returns the response from the callback.
-func (s *Server) handle(ctx context.Context, codec ServerCodec, req *serverRequest) (interface{}, func()) {
-	if req.err != nil {
-		return codec.CreateErrorResponse(&req.id, req.err), nil
-	}
-
-	if req.isUnsubscribe { // cancel subscription, first param must be the subscription id
-		if len(req.args) >= 1 && req.args[0].Kind() == reflect.String {
-			notifier, supported := NotifierFromContext(ctx)
-			if !supported { // interface doesn't support subscriptions (e.g. http)
-				return codec.CreateErrorResponse(&req.id, &callbackError{ErrNotificationsUnsupported.Error()}), nil
-			}
-
-			subid := ID(req.args[0].String())
-			if err := notifier.unsubscribe(subid); err != nil {
-				return codec.CreateErrorResponse(&req.id, &callbackError{err.Error()}), nil
-			}
-
-			return codec.CreateResponse(req.id, true), nil
-		}
-		return codec.CreateErrorResponse(&req.id, &invalidParamsError{"Expected subscription id as first argument"}), nil
-	}
-
-	if req.callb.isSubscribe {
-		subid, err := s.createSubscription(ctx, codec, req)
-		if err != nil {
-			return codec.CreateErrorResponse(&req.id, &callbackError{err.Error()}), nil
-		}
-
-		// active the subscription after the sub id was successfully sent to the client
-		activateSub := func() {
-			notifier, _ := NotifierFromContext(ctx)
-			notifier.activate(subid, req.svcname)
-		}
-
-		return codec.CreateResponse(req.id, subid), activateSub
-	}
-
-	// regular RPC call, prepare arguments
-	if len(req.args) != len(req.callb.argTypes) {
-		rpcErr := &invalidParamsError{fmt.Sprintf("%s%s%s expects %d parameters, got %d",
-			req.svcname, serviceMethodSeparator, req.callb.method.Name,
-			len(req.callb.argTypes), len(req.args))}
-		return codec.CreateErrorResponse(&req.id, rpcErr), nil
-	}
-
-	//Quorum
-	//Pass the request ID to the method as part of the context, in case the method needs it later
-	contextWithId := context.WithValue(ctx, "id", req.id)
-	//End-Quorum
-	arguments := []reflect.Value{req.callb.rcvr}
-	if req.callb.hasCtx {
-		arguments = append(arguments, reflect.ValueOf(contextWithId))
-	}
-	if len(req.args) > 0 {
-		arguments = append(arguments, req.args...)
-	}
-
-	// execute RPC method and return result
-	reply := req.callb.method.Func.Call(arguments)
-	if len(reply) == 0 {
-		return codec.CreateResponse(req.id, nil), nil
-	}
-	if req.callb.errPos >= 0 { // test if method returned an error
-		if !reply[req.callb.errPos].IsNil() {
-			e := reply[req.callb.errPos].Interface().(error)
-			res := codec.CreateErrorResponse(&req.id, &callbackError{e.Error()})
-			return res, nil
-		}
-	}
-	return codec.CreateResponse(req.id, reply[0].Interface()), nil
-}
-
-// exec executes the given request and writes the result back using the codec.
-func (s *Server) exec(ctx context.Context, codec ServerCodec, req *serverRequest) {
-	var response interface{}
-	var callback func()
-	if req.err != nil {
-		response = codec.CreateErrorResponse(&req.id, req.err)
-	} else {
-		response, callback = s.handle(ctx, codec, req)
-	}
-
-	if err := codec.Write(response); err != nil {
-		log.Error(fmt.Sprintf("%v\n", err))
-		codec.Close()
-	}
-
-	// when request was a subscribe request this allows these subscriptions to be actived
-	if callback != nil {
-		callback()
-	}
-}
-
-// execBatch executes the given requests and writes the result back using the codec.
-// It will only write the response back when the last request is processed.
-func (s *Server) execBatch(ctx context.Context, codec ServerCodec, requests []*serverRequest) {
-	responses := make([]interface{}, len(requests))
-	var callbacks []func()
-	for i, req := range requests {
-		if req.err != nil {
-			responses[i] = codec.CreateErrorResponse(&req.id, req.err)
-		} else {
-			var callback func()
-			if responses[i], callback = s.handle(ctx, codec, req); callback != nil {
-				callbacks = append(callbacks, callback)
-			}
-		}
-	}
-
-	if err := codec.Write(responses); err != nil {
-		log.Error(fmt.Sprintf("%v\n", err))
-		codec.Close()
-	}
-
-	// when request holds one of more subscribe requests this allows these subscriptions to be activated
-	for _, c := range callbacks {
-		c()
-	}
-=======
 // RPCService gives meta information about the server.
 // e.g. gives information about the loaded modules.
 type RPCService struct {
 	server *Server
->>>>>>> 52f24617
 }
 
 // Modules returns the list of RPC services with their version number
