--- conflicted
+++ resolved
@@ -20,11 +20,8 @@
 	"context"
 	"encoding/binary"
 	"errors"
-<<<<<<< HEAD
+	"fmt"
 	"strings"
-=======
-	"fmt"
->>>>>>> 155bcdb4
 	"sync"
 	"time"
 
