// Copyright 2015 The go-ethereum Authors
// This file is part of the go-ethereum library.
//
// The go-ethereum library is free software: you can redistribute it and/or modify
// it under the terms of the GNU Lesser General Public License as published by
// the Free Software Foundation, either version 3 of the License, or
// (at your option) any later version.
//
// The go-ethereum library is distributed in the hope that it will be useful,
// but WITHOUT ANY WARRANTY; without even the implied warranty of
// MERCHANTABILITY or FITNESS FOR A PARTICULAR PURPOSE. See the
// GNU Lesser General Public License for more details.
//
// You should have received a copy of the GNU Lesser General Public License
// along with the go-ethereum library. If not, see <http://www.gnu.org/licenses/>.

package node

import (
	"crypto/ecdsa"
	"errors"
	"fmt"
	"net/http"
	"os"
	"path/filepath"
	"reflect"
	"strings"
	"sync"

	"github.com/ethereum/go-ethereum/accounts"
	"github.com/ethereum/go-ethereum/core/rawdb"
	"github.com/ethereum/go-ethereum/core/types"
	"github.com/ethereum/go-ethereum/ethdb"
	"github.com/ethereum/go-ethereum/event"
	"github.com/ethereum/go-ethereum/log"
	"github.com/ethereum/go-ethereum/p2p"
	"github.com/ethereum/go-ethereum/plugin"
	"github.com/ethereum/go-ethereum/plugin/security"
	"github.com/ethereum/go-ethereum/rpc"
	"github.com/prometheus/tsdb/fileutil"
)

// Node is a container on which services can be registered.
type Node struct {
	eventmux      *event.TypeMux
	config        *Config
	accman        *accounts.Manager
	log           log.Logger
	ephemKeystore string            // if non-empty, the key directory that will be removed by Stop
	dirLock       fileutil.Releaser // prevents concurrent use of instance directory
	stop          chan struct{}     // Channel to wait for termination notifications
	server        *p2p.Server       // Currently running P2P networking layer
	qserver       *p2p.Server       // Currently running P2P networking layer for QLight
	startStopLock sync.Mutex        // Start/Stop are protected by an additional lock
	state         int               // Tracks state of node lifecycle

	lock          sync.Mutex
	lifecycles    []Lifecycle // All registered backends, services, and auxiliary services that have a lifecycle
	rpcAPIs       []rpc.API   // List of APIs currently provided by the node
	http          *httpServer //
	ws            *httpServer //
	ipc           *ipcServer  // Stores information about the ipc http server
	inprocHandler *rpc.Server // In-process RPC request handler to process the API requests

	databases map[*closeTrackingDB]struct{} // All open databases

	// Quorum
	pluginManager *plugin.PluginManager // Manage all plugins for this node. If plugin is not enabled, an EmptyPluginManager is set.
	// End Quorum
}

const (
	initializingState = iota
	runningState
	closedState
)

// New creates a new P2P node, ready for protocol registration.
func New(conf *Config) (*Node, error) {
	// Copy config and resolve the datadir so future changes to the current
	// working directory don't affect the node.
	confCopy := *conf
	conf = &confCopy
	if conf.DataDir != "" {
		absdatadir, err := filepath.Abs(conf.DataDir)
		if err != nil {
			return nil, err
		}
		conf.DataDir = absdatadir
	}
	if conf.Logger == nil {
		conf.Logger = log.New()
	}

	// Ensure that the instance name doesn't cause weird conflicts with
	// other files in the data directory.
	if strings.ContainsAny(conf.Name, `/\`) {
		return nil, errors.New(`Config.Name must not contain '/' or '\'`)
	}
	if conf.Name == datadirDefaultKeyStore {
		return nil, errors.New(`Config.Name cannot be "` + datadirDefaultKeyStore + `"`)
	}
	if strings.HasSuffix(conf.Name, ".ipc") {
		return nil, errors.New(`Config.Name cannot end in ".ipc"`)
	}

	node := &Node{
		config:        conf,
		inprocHandler: rpc.NewProtectedServer(nil, conf.EnableMultitenancy),
		eventmux:      new(event.TypeMux),
		log:           conf.Logger,
		stop:          make(chan struct{}),
		server:        &p2p.Server{Config: conf.P2P},
		databases:     make(map[*closeTrackingDB]struct{}),
		pluginManager: plugin.NewEmptyPluginManager(),
	}
	if conf.QP2P != nil {
		node.qserver = &p2p.Server{Config: *conf.QP2P}
	}

	// Register built-in APIs.
	node.rpcAPIs = append(node.rpcAPIs, node.apis()...)

	// Acquire the instance directory lock.
	if err := node.openDataDir(); err != nil {
		return nil, err
	}
	// Ensure that the AccountManager method works before the node has started. We rely on
	// this in cmd/geth.
	am, ephemeralKeystore, err := makeAccountManager(conf)
	if err != nil {
		return nil, err
	}
	node.accman = am
	node.ephemKeystore = ephemeralKeystore

	// Initialize the p2p server. This creates the node key and discovery databases.
	node.server.Config.PrivateKey = node.config.NodeKey()
	node.server.Config.Name = node.config.NodeName()
	node.server.Config.Logger = node.log
	if node.server.Config.StaticNodes == nil {
		node.server.Config.StaticNodes = node.config.StaticNodes()
	}
	if node.server.Config.TrustedNodes == nil {
		node.server.Config.TrustedNodes = node.config.TrustedNodes()
	}
	if node.server.Config.NodeDatabase == "" {
		node.server.Config.NodeDatabase = node.config.NodeDB()
	}
	if node.qserver != nil {
		node.qserver.Config.PrivateKey = node.config.NodeKey()
		node.qserver.Config.Name = "qgeth"
		node.qserver.Config.Logger = node.log
		node.qserver.Config.NodeDatabase = node.config.QNodeDB()
		node.qserver.Config.DataDir = node.config.DataDir
	}

	// Check HTTP/WS prefixes are valid.
	if err := validatePrefix("HTTP", conf.HTTPPathPrefix); err != nil {
		return nil, err
	}
	if err := validatePrefix("WebSocket", conf.WSPathPrefix); err != nil {
		return nil, err
	}

	// Quorum
	node.server.Config.EnableNodePermission = node.config.EnableNodePermission
	node.server.Config.DataDir = node.config.DataDir
	// End Quorum

	// Check HTTP/WS prefixes are valid.
	if err := validatePrefix("HTTP", conf.HTTPPathPrefix); err != nil {
		return nil, err
	}
	if err := validatePrefix("WebSocket", conf.WSPathPrefix); err != nil {
		return nil, err
	}

	// Configure RPC servers.
	node.http = newHTTPServer(node.log, conf.HTTPTimeouts).withMultitenancy(node.config.EnableMultitenancy)
	node.ws = newHTTPServer(node.log, rpc.DefaultHTTPTimeouts).withMultitenancy(node.config.EnableMultitenancy)
	node.ipc = newIPCServer(node.log, conf.IPCEndpoint()).withMultitenancy(node.config.EnableMultitenancy)

	return node, nil
}

// Start starts all registered lifecycles, RPC services and p2p networking.
// Node can only be started once.
func (n *Node) Start() error {
	n.startStopLock.Lock()
	defer n.startStopLock.Unlock()

	n.lock.Lock()
	switch n.state {
	case runningState:
		n.lock.Unlock()
		return ErrNodeRunning
	case closedState:
		n.lock.Unlock()
		return ErrNodeStopped
	}
	n.state = runningState
<<<<<<< HEAD
=======

	// Quorum
	// Start the plugin manager before as might be needed for TLS and Auth manager for networking/rpc.
	if err := n.PluginManager().Start(); err != nil {
		n.doClose(nil)
		return err
	}
	// End Quorum

>>>>>>> 6665a93d
	// open networking and RPC endpoints
	err := n.openEndpoints()
	lifecycles := make([]Lifecycle, len(n.lifecycles))
	copy(lifecycles, n.lifecycles)
	n.lock.Unlock()

	// Check if endpoint startup failed.
	if err != nil {
		n.doClose(nil)
		return err
	}
	// Start all registered lifecycles.
	var started []Lifecycle
	for _, lifecycle := range lifecycles {
		if err = lifecycle.Start(); err != nil {
			break
		}
		started = append(started, lifecycle)
	}
	// Check if any lifecycle failed to start.
	if err != nil {
		n.stopServices(started)
		n.doClose(nil)
	}
	return err
}

// Close stops the Node and releases resources acquired in
// Node constructor New.
func (n *Node) Close() error {
	n.startStopLock.Lock()
	defer n.startStopLock.Unlock()

	n.lock.Lock()
	state := n.state
	n.lock.Unlock()
	switch state {
	case initializingState:
		// The node was never started.
		return n.doClose(nil)
	case runningState:
		// The node was started, release resources acquired by Start().
		var errs []error
		if err := n.stopServices(n.lifecycles); err != nil {
			errs = append(errs, err)
		}
		return n.doClose(errs)
	case closedState:
		return ErrNodeStopped
	default:
		panic(fmt.Sprintf("node is in unknown state %d", state))
	}
}

// doClose releases resources acquired by New(), collecting errors.
func (n *Node) doClose(errs []error) error {
	// Close databases. This needs the lock because it needs to
	// synchronize with OpenDatabase*.
	n.lock.Lock()
	n.state = closedState
	errs = append(errs, n.closeDatabases()...)
	n.lock.Unlock()

	if err := n.accman.Close(); err != nil {
		errs = append(errs, err)
	}
	if n.ephemKeystore != "" {
		if err := os.RemoveAll(n.ephemKeystore); err != nil {
			errs = append(errs, err)
		}
	}

	// Release instance directory lock.
	n.closeDataDir()

	// Unblock n.Wait.
	close(n.stop)

	// Report any errors that might have occurred.
	switch len(errs) {
	case 0:
		return nil
	case 1:
		return errs[0]
	default:
		return fmt.Errorf("%v", errs)
	}
}

// openEndpoints starts all network and RPC endpoints.
func (n *Node) openEndpoints() error {
	// start networking endpoints
	n.log.Info("Starting peer-to-peer node", "instance", n.server.Name)
	if err := n.server.Start(); err != nil {
		return convertFileLockError(err)
	}
<<<<<<< HEAD
=======
	if n.qserver != nil {
		if err := n.qserver.Start(); err != nil {
			return convertFileLockError(err)
		}
	}
>>>>>>> 6665a93d
	// start RPC endpoints
	err := n.startRPC()
	if err != nil {
		n.stopRPC()
		n.server.Stop()
	}
	return err
}

// containsLifecycle checks if 'lfs' contains 'l'.
func containsLifecycle(lfs []Lifecycle, l Lifecycle) bool {
	for _, obj := range lfs {
		if obj == l {
			return true
		}
	}
	return false
}

// stopServices terminates running services, RPC and p2p networking.
// It is the inverse of Start.
func (n *Node) stopServices(running []Lifecycle) error {
	n.stopRPC()

	// Stop running lifecycles in reverse order.
	failure := &StopError{Services: make(map[reflect.Type]error)}
	// Quorum
	if err := n.PluginManager().Stop(); err != nil {
		failure.Services[reflect.TypeOf(n.PluginManager())] = err
	}
	// End Quorum
	for i := len(running) - 1; i >= 0; i-- {
		if err := running[i].Stop(); err != nil {
			failure.Services[reflect.TypeOf(running[i])] = err
		}
	}

	// Stop p2p networking.
	n.server.Stop()
	if n.qserver != nil {
		n.qserver.Stop()
	}

	if len(failure.Services) > 0 {
		return failure
	}
	return nil
}

func (n *Node) openDataDir() error {
	if n.config.DataDir == "" {
		return nil // ephemeral
	}

	instdir := filepath.Join(n.config.DataDir, n.config.name())
	if err := os.MkdirAll(instdir, 0700); err != nil {
		return err
	}
	// Lock the instance directory to prevent concurrent use by another instance as well as
	// accidental use of the instance directory as a database.
	release, _, err := fileutil.Flock(filepath.Join(instdir, "LOCK"))
	if err != nil {
		return convertFileLockError(err)
	}
	n.dirLock = release
	return nil
}

func (n *Node) closeDataDir() {
	// Release instance directory lock.
	if n.dirLock != nil {
		if err := n.dirLock.Release(); err != nil {
			n.log.Error("Can't release datadir lock", "err", err)
		}
		n.dirLock = nil
	}
}

// configureRPC is a helper method to configure all the various RPC endpoints during node
// startup. It's not meant to be called at any time afterwards as it makes certain
// assumptions about the state of the node.
// Quorum
// 1. Inject mutlitenancy flag into rpc server when appropriate
func (n *Node) startRPC() error {
	if err := n.startInProc(); err != nil {
		return err
	}

	// Configure IPC.
	if n.ipc.endpoint != "" {
		if err := n.ipc.start(n.rpcAPIs); err != nil {
			return err
		}
	}

	tls, auth, err := n.GetSecuritySupports()
	if err != nil {
		return err
	}

	// Configure HTTP.
	if n.config.HTTPHost != "" {
		config := httpConfig{
			CorsAllowedOrigins: n.config.HTTPCors,
			Vhosts:             n.config.HTTPVirtualHosts,
			Modules:            n.config.HTTPModules,
			prefix:             n.config.HTTPPathPrefix,
		}
		server := n.http
		if err := server.setListenAddr(n.config.HTTPHost, n.config.HTTPPort); err != nil {
			return err
		}
		if err := server.enableRPC(n.rpcAPIs, config, auth); err != nil {
			return err
		}
	}

	// Configure WebSocket.
	if n.config.WSHost != "" {
		server := n.wsServerForPort(n.config.WSPort)
		config := wsConfig{
			Modules: n.config.WSModules,
			Origins: n.config.WSOrigins,
			prefix:  n.config.WSPathPrefix,
		}
		if err := server.setListenAddr(n.config.WSHost, n.config.WSPort); err != nil {
			return err
		}
		if err := server.enableWS(n.rpcAPIs, config, auth); err != nil {
			return err
		}
	}

	if err := n.http.start(tls); err != nil {
		return err
	}
	return n.ws.start(tls)
}

func (n *Node) wsServerForPort(port int) *httpServer {
	if n.config.HTTPHost == "" || n.http.port == port {
		return n.http
	}
	return n.ws
}

func (n *Node) stopRPC() {
	n.http.stop()
	n.ws.stop()
	n.ipc.stop()
	n.stopInProc()
}

// startInProc registers all RPC APIs on the inproc server.
// Quorum
// 1. Inject mutlitenancy flag into rpc server
func (n *Node) startInProc() error {
	for _, api := range n.rpcAPIs {
		if err := n.inprocHandler.RegisterName(api.Namespace, api.Service); err != nil {
			return err
		}
	}
	return n.eventmux.Post(rpc.InProcServerReadyEvent{})
}

// stopInProc terminates the in-process RPC endpoint.
func (n *Node) stopInProc() {
	n.inprocHandler.Stop()
}

// Wait blocks until the node is closed.
func (n *Node) Wait() {
	<-n.stop
}

// RegisterLifecycle registers the given Lifecycle on the node.
func (n *Node) RegisterLifecycle(lifecycle Lifecycle) {
	n.lock.Lock()
	defer n.lock.Unlock()

	if n.state != initializingState {
		panic("can't register lifecycle on running/stopped node")
	}
	if containsLifecycle(n.lifecycles, lifecycle) {
		panic(fmt.Sprintf("attempt to register lifecycle %T more than once", lifecycle))
	}
	n.lifecycles = append(n.lifecycles, lifecycle)
}

// RegisterProtocols adds backend's protocols to the node's p2p server.
func (n *Node) RegisterProtocols(protocols []p2p.Protocol) {
	n.lock.Lock()
	defer n.lock.Unlock()

	if n.state != initializingState {
		panic("can't register protocols on running/stopped node")
	}
	n.server.Protocols = append(n.server.Protocols, protocols...)
}

func (n *Node) RegisterQProtocols(protocols []p2p.Protocol) {
	n.lock.Lock()
	defer n.lock.Unlock()

	if n.state != initializingState {
		panic("can't register protocols on running/stopped node")
	}
	n.qserver.Protocols = append(n.qserver.Protocols, protocols...)
}

// RegisterAPIs registers the APIs a service provides on the node.
func (n *Node) RegisterAPIs(apis []rpc.API) {
	n.lock.Lock()
	defer n.lock.Unlock()

	if n.state != initializingState {
		panic("can't register APIs on running/stopped node")
	}
	n.rpcAPIs = append(n.rpcAPIs, apis...)
}

// RegisterHandler mounts a handler on the given path on the canonical HTTP server.
//
// The name of the handler is shown in a log message when the HTTP server starts
// and should be a descriptive term for the service provided by the handler.
func (n *Node) RegisterHandler(name, path string, handler http.Handler) {
	n.lock.Lock()
	defer n.lock.Unlock()

	if n.state != initializingState {
		panic("can't register HTTP handler on running/stopped node")
	}

	n.http.mux.Handle(path, handler)
	n.http.handlerNames[path] = name
}

// Attach creates an RPC client attached to an in-process API handler.
func (n *Node) Attach() (*rpc.Client, error) {
	return rpc.DialInProc(n.inprocHandler), nil
}

// AttachWithPSI creates a PSI-specific RPC client attached to an in-process API handler.
func (n *Node) AttachWithPSI(psi types.PrivateStateIdentifier) (*rpc.Client, error) {
	client, err := n.Attach()
	if err != nil {
		return nil, err
	}
	return client.WithPSI(psi), nil
}

// RPCHandler returns the in-process RPC request handler.
func (n *Node) RPCHandler() (*rpc.Server, error) {
	n.lock.Lock()
	defer n.lock.Unlock()

	if n.state == closedState {
		return nil, ErrNodeStopped
	}
	return n.inprocHandler, nil
}

// Config returns the configuration of node.
func (n *Node) Config() *Config {
	return n.config
}

// Server retrieves the currently running P2P network layer. This method is meant
// only to inspect fields of the currently running server. Callers should not
// start or stop the returned server.
func (n *Node) Server() *p2p.Server {
	n.lock.Lock()
	defer n.lock.Unlock()

	return n.server
}

func (n *Node) QServer() *p2p.Server {
	n.lock.Lock()
	defer n.lock.Unlock()

	return n.qserver
}

// DataDir retrieves the current datadir used by the protocol stack.
// Deprecated: No files should be stored in this directory, use InstanceDir instead.
func (n *Node) DataDir() string {
	return n.config.DataDir
}

// InstanceDir retrieves the instance directory used by the protocol stack.
func (n *Node) InstanceDir() string {
	return n.config.instanceDir()
}

// AccountManager retrieves the account manager used by the protocol stack.
func (n *Node) AccountManager() *accounts.Manager {
	return n.accman
}

// IPCEndpoint retrieves the current IPC endpoint used by the protocol stack.
func (n *Node) IPCEndpoint() string {
	return n.ipc.endpoint
}

// HTTPEndpoint returns the URL of the HTTP server. Note that this URL does not
// contain the JSON-RPC path prefix set by HTTPPathPrefix.
func (n *Node) HTTPEndpoint() string {
	return "http://" + n.http.listenAddr()
}

// WSEndpoint returns the current JSON-RPC over WebSocket endpoint.
func (n *Node) WSEndpoint() string {
	if n.http.wsAllowed() {
		return "ws://" + n.http.listenAddr() + n.http.wsConfig.prefix
	}
	return "ws://" + n.ws.listenAddr() + n.ws.wsConfig.prefix
}

// EventMux retrieves the event multiplexer used by all the network services in
// the current protocol stack.
func (n *Node) EventMux() *event.TypeMux {
	return n.eventmux
}

// OpenDatabase opens an existing database with the given name (or creates one if no
// previous can be found) from within the node's instance directory. If the node is
// ephemeral, a memory database is returned.
func (n *Node) OpenDatabase(name string, cache, handles int, namespace string) (ethdb.Database, error) {
	n.lock.Lock()
	defer n.lock.Unlock()
	if n.state == closedState {
		return nil, ErrNodeStopped
	}

	var db ethdb.Database
	var err error
	if n.config.DataDir == "" {
		db = rawdb.NewMemoryDatabase()
	} else {
		db, err = rawdb.NewLevelDBDatabase(n.ResolvePath(name), cache, handles, namespace)
	}

	if err == nil {
		db = n.wrapDatabase(db)
	}
	return db, err
}

// OpenDatabaseWithFreezer opens an existing database with the given name (or
// creates one if no previous can be found) from within the node's data directory,
// also attaching a chain freezer to it that moves ancient chain data from the
// database to immutable append-only files. If the node is an ephemeral one, a
// memory database is returned.
func (n *Node) OpenDatabaseWithFreezer(name string, cache, handles int, freezer, namespace string) (ethdb.Database, error) {
	n.lock.Lock()
	defer n.lock.Unlock()
	if n.state == closedState {
		return nil, ErrNodeStopped
	}

	var db ethdb.Database
	var err error
	if n.config.DataDir == "" {
		db = rawdb.NewMemoryDatabase()
	} else {
		root := n.ResolvePath(name)
		switch {
		case freezer == "":
			freezer = filepath.Join(root, "ancient")
		case !filepath.IsAbs(freezer):
			freezer = n.ResolvePath(freezer)
		}
		db, err = rawdb.NewLevelDBDatabaseWithFreezer(root, cache, handles, freezer, namespace)
	}

	if err == nil {
		db = n.wrapDatabase(db)
	}
	return db, err
}

// ResolvePath returns the absolute path of a resource in the instance directory.
func (n *Node) ResolvePath(x string) string {
	return n.config.ResolvePath(x)
}

// closeTrackingDB wraps the Close method of a database. When the database is closed by the
// service, the wrapper removes it from the node's database map. This ensures that Node
// won't auto-close the database if it is closed by the service that opened it.
type closeTrackingDB struct {
	ethdb.Database
	n *Node
}

func (db *closeTrackingDB) Close() error {
	db.n.lock.Lock()
	delete(db.n.databases, db)
	db.n.lock.Unlock()
	return db.Database.Close()
}

// wrapDatabase ensures the database will be auto-closed when Node is closed.
func (n *Node) wrapDatabase(db ethdb.Database) ethdb.Database {
	wrapper := &closeTrackingDB{db, n}
	n.databases[wrapper] = struct{}{}
	return wrapper
}

// closeDatabases closes all open databases.
func (n *Node) closeDatabases() (errors []error) {
	for db := range n.databases {
		delete(n.databases, db)
		if err := db.Database.Close(); err != nil {
			errors = append(errors, err)
		}
	}
	return errors
}

// Quorum
func (n *Node) GetSecuritySupports() (tlsConfigSource security.TLSConfigurationSource, authManager security.AuthenticationManager, err error) {
	if n.pluginManager.IsEnabled(plugin.SecurityPluginInterfaceName) {
		sp := new(plugin.SecurityPluginTemplate)
		if err = n.pluginManager.GetPluginTemplate(plugin.SecurityPluginInterfaceName, sp); err != nil {
			return
		}
		if tlsConfigSource, err = sp.TLSConfigurationSource(); err != nil {
			return
		}
		if authManager, err = sp.AuthenticationManager(); err != nil {
			return
		}
	} else {
		log.Info("Security Plugin is not enabled")
	}
	return
}

// Quorum
//
// delegate call to node.Config
func (n *Node) IsPermissionEnabled() bool {
	return n.config.IsPermissionEnabled()
}

// Quorum
//
// delegate call to node.Config
func (n *Node) GetNodeKey() *ecdsa.PrivateKey {
	return n.config.NodeKey()
}

// Quorum
//
// This can be used to inspect plugins used in the current node
func (n *Node) PluginManager() *plugin.PluginManager {
	return n.pluginManager
}

// Quorum
//
// This can be used to set the plugin manager in the node (replacing the default Empty one)
func (n *Node) SetPluginManager(pm *plugin.PluginManager) {
	n.pluginManager = pm
}

// Quorum
//
// Lifecycle retrieves a currently lifecycle registered of a specific type.
func (n *Node) Lifecycle(lifecycle interface{}) error {
	n.lock.Lock()
	defer n.lock.Unlock()

	// Short circuit if the node's not running
	if n.server == nil {
		return ErrNodeStopped
	}
	// Otherwise try to find the service to return
	element := reflect.ValueOf(lifecycle).Elem()
	for _, runningLifecycle := range n.lifecycles {
		lElem := reflect.TypeOf(runningLifecycle)
		if lElem == element.Type() {
			element.Set(reflect.ValueOf(runningLifecycle))
			return nil
		}
	}

	return ErrServiceUnknown
}<|MERGE_RESOLUTION|>--- conflicted
+++ resolved
@@ -200,8 +200,6 @@
 		return ErrNodeStopped
 	}
 	n.state = runningState
-<<<<<<< HEAD
-=======
 
 	// Quorum
 	// Start the plugin manager before as might be needed for TLS and Auth manager for networking/rpc.
@@ -211,7 +209,6 @@
 	}
 	// End Quorum
 
->>>>>>> 6665a93d
 	// open networking and RPC endpoints
 	err := n.openEndpoints()
 	lifecycles := make([]Lifecycle, len(n.lifecycles))
@@ -308,14 +305,11 @@
 	if err := n.server.Start(); err != nil {
 		return convertFileLockError(err)
 	}
-<<<<<<< HEAD
-=======
 	if n.qserver != nil {
 		if err := n.qserver.Start(); err != nil {
 			return convertFileLockError(err)
 		}
 	}
->>>>>>> 6665a93d
 	// start RPC endpoints
 	err := n.startRPC()
 	if err != nil {
