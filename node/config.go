// Copyright 2014 The go-ethereum Authors
// This file is part of the go-ethereum library.
//
// The go-ethereum library is free software: you can redistribute it and/or modify
// it under the terms of the GNU Lesser General Public License as published by
// the Free Software Foundation, either version 3 of the License, or
// (at your option) any later version.
//
// The go-ethereum library is distributed in the hope that it will be useful,
// but WITHOUT ANY WARRANTY; without even the implied warranty of
// MERCHANTABILITY or FITNESS FOR A PARTICULAR PURPOSE. See the
// GNU Lesser General Public License for more details.
//
// You should have received a copy of the GNU Lesser General Public License
// along with the go-ethereum library. If not, see <http://www.gnu.org/licenses/>.

package node

import (
	"crypto/ecdsa"
	"fmt"
	"io/ioutil"
	"os"
	"path/filepath"
	"runtime"
	"strings"

	"github.com/ethereum/go-ethereum/accounts"
	"github.com/ethereum/go-ethereum/accounts/keystore"
	"github.com/ethereum/go-ethereum/accounts/usbwallet"
	"github.com/ethereum/go-ethereum/common"
	"github.com/ethereum/go-ethereum/crypto"
	"github.com/ethereum/go-ethereum/log"
	"github.com/ethereum/go-ethereum/p2p"
	"github.com/ethereum/go-ethereum/p2p/discover"
)

const (
	datadirPrivateKey      = "nodekey"            // Path within the datadir to the node's private key
	datadirDefaultKeyStore = "keystore"           // Path within the datadir to the keystore
	datadirStaticNodes     = "static-nodes.json"  // Path within the datadir to the static node list
	datadirTrustedNodes    = "trusted-nodes.json" // Path within the datadir to the trusted node list
	datadirNodeDatabase    = "nodes"              // Path within the datadir to store the node infos
)

// Config represents a small collection of configuration values to fine tune the
// P2P network layer of a protocol stack. These values can be further extended by
// all registered services.
type Config struct {
	// Name sets the instance name of the node. It must not contain the / character and is
	// used in the devp2p node identifier. The instance name of geth is "geth". If no
	// value is specified, the basename of the current executable is used.
	Name string `toml:"-"`

	// UserIdent, if set, is used as an additional component in the devp2p node identifier.
	UserIdent string `toml:",omitempty"`

	// Version should be set to the version number of the program. It is used
	// in the devp2p node identifier.
	Version string `toml:"-"`

	// DataDir is the file system folder the node should use for any data storage
	// requirements. The configured data directory will not be directly shared with
	// registered services, instead those can use utility methods to create/access
	// databases or flat files. This enables ephemeral nodes which can fully reside
	// in memory.
	DataDir string

	// Configuration of peer-to-peer networking.
	P2P p2p.Config

	// KeyStoreDir is the file system folder that contains private keys. The directory can
	// be specified as a relative path, in which case it is resolved relative to the
	// current directory.
	//
	// If KeyStoreDir is empty, the default location is the "keystore" subdirectory of
	// DataDir. If DataDir is unspecified and KeyStoreDir is empty, an ephemeral directory
	// is created by New and destroyed when the node is stopped.
	KeyStoreDir string `toml:",omitempty"`

	// UseLightweightKDF lowers the memory and CPU requirements of the key store
	// scrypt KDF at the expense of security.
	UseLightweightKDF bool `toml:",omitempty"`

	// NoUSB disables hardware wallet monitoring and connectivity.
	NoUSB bool `toml:",omitempty"`

	// IPCPath is the requested location to place the IPC endpoint. If the path is
	// a simple file name, it is placed inside the data directory (or on the root
	// pipe path on Windows), whereas if it's a resolvable path name (absolute or
	// relative), then that specific path is enforced. An empty path disables IPC.
	IPCPath string `toml:",omitempty"`

	// HTTPHost is the host interface on which to start the HTTP RPC server. If this
	// field is empty, no HTTP API endpoint will be started.
	HTTPHost string `toml:",omitempty"`

	// HTTPPort is the TCP port number on which to start the HTTP RPC server. The
	// default zero value is/ valid and will pick a port number randomly (useful
	// for ephemeral nodes).
	HTTPPort int `toml:",omitempty"`

	// HTTPCors is the Cross-Origin Resource Sharing header to send to requesting
	// clients. Please be aware that CORS is a browser enforced security, it's fully
	// useless for custom HTTP clients.
	HTTPCors []string `toml:",omitempty"`

	// HTTPModules is a list of API modules to expose via the HTTP RPC interface.
	// If the module list is empty, all RPC API endpoints designated public will be
	// exposed.
	HTTPModules []string `toml:",omitempty"`

	// WSHost is the host interface on which to start the websocket RPC server. If
	// this field is empty, no websocket API endpoint will be started.
	WSHost string `toml:",omitempty"`

	// WSPort is the TCP port number on which to start the websocket RPC server. The
	// default zero value is/ valid and will pick a port number randomly (useful for
	// ephemeral nodes).
	WSPort int `toml:",omitempty"`

	// WSOrigins is the list of domain to accept websocket requests from. Please be
	// aware that the server can only act upon the HTTP request the client sends and
	// cannot verify the validity of the request header.
	WSOrigins []string `toml:",omitempty"`

	// WSModules is a list of API modules to expose via the websocket RPC interface.
	// If the module list is empty, all RPC API endpoints designated public will be
	// exposed.
	WSModules []string `toml:",omitempty"`

<<<<<<< HEAD
	EnableNodePermission bool `toml:",omitempty"`
=======
	// WSExposeAll exposes all API modules via the WebSocket RPC interface rather
	// than just the public ones.
	//
	// *WARNING* Only set this if the node is running in a trusted network, exposing
	// private APIs to untrusted users is a major security risk.
	WSExposeAll bool `toml:",omitempty"`
>>>>>>> 1db4ecdc
}

// IPCEndpoint resolves an IPC endpoint based on a configured value, taking into
// account the set data folders as well as the designated platform we're currently
// running on.
func (c *Config) IPCEndpoint() string {
	// Short circuit if IPC has not been enabled
	if c.IPCPath == "" {
		return ""
	}
	// On windows we can only use plain top-level pipes
	if runtime.GOOS == "windows" {
		if strings.HasPrefix(c.IPCPath, `\\.\pipe\`) {
			return c.IPCPath
		}
		return `\\.\pipe\` + c.IPCPath
	}
	// Resolve names into the data directory full paths otherwise
	if filepath.Base(c.IPCPath) == c.IPCPath {
		if c.DataDir == "" {
			return filepath.Join(os.TempDir(), c.IPCPath)
		}
		return filepath.Join(c.DataDir, c.IPCPath)
	}
	return c.IPCPath
}

// NodeDB returns the path to the discovery node database.
func (c *Config) NodeDB() string {
	if c.DataDir == "" {
		return "" // ephemeral
	}
	return c.resolvePath(datadirNodeDatabase)
}

// DefaultIPCEndpoint returns the IPC path used by default.
func DefaultIPCEndpoint(clientIdentifier string) string {
	if clientIdentifier == "" {
		clientIdentifier = strings.TrimSuffix(filepath.Base(os.Args[0]), ".exe")
		if clientIdentifier == "" {
			panic("empty executable name")
		}
	}
	config := &Config{DataDir: DefaultDataDir(), IPCPath: clientIdentifier + ".ipc"}
	return config.IPCEndpoint()
}

// HTTPEndpoint resolves an HTTP endpoint based on the configured host interface
// and port parameters.
func (c *Config) HTTPEndpoint() string {
	if c.HTTPHost == "" {
		return ""
	}
	return fmt.Sprintf("%s:%d", c.HTTPHost, c.HTTPPort)
}

// DefaultHTTPEndpoint returns the HTTP endpoint used by default.
func DefaultHTTPEndpoint() string {
	config := &Config{HTTPHost: DefaultHTTPHost, HTTPPort: DefaultHTTPPort}
	return config.HTTPEndpoint()
}

// WSEndpoint resolves an websocket endpoint based on the configured host interface
// and port parameters.
func (c *Config) WSEndpoint() string {
	if c.WSHost == "" {
		return ""
	}
	return fmt.Sprintf("%s:%d", c.WSHost, c.WSPort)
}

// DefaultWSEndpoint returns the websocket endpoint used by default.
func DefaultWSEndpoint() string {
	config := &Config{WSHost: DefaultWSHost, WSPort: DefaultWSPort}
	return config.WSEndpoint()
}

// NodeName returns the devp2p node identifier.
func (c *Config) NodeName() string {
	name := c.name()
	// Backwards compatibility: previous versions used title-cased "Geth", keep that.
	if name == "geth" || name == "geth-testnet" {
		name = "Geth"
	}
	if c.UserIdent != "" {
		name += "/" + c.UserIdent
	}
	if c.Version != "" {
		name += "/v" + c.Version
	}
	name += "/" + runtime.GOOS + "-" + runtime.GOARCH
	name += "/" + runtime.Version()
	return name
}

func (c *Config) name() string {
	if c.Name == "" {
		progname := strings.TrimSuffix(filepath.Base(os.Args[0]), ".exe")
		if progname == "" {
			panic("empty executable name, set Config.Name")
		}
		return progname
	}
	return c.Name
}

// These resources are resolved differently for "geth" instances.
var isOldGethResource = map[string]bool{
	"chaindata":          true,
	"nodes":              true,
	"nodekey":            true,
	"static-nodes.json":  true,
	"trusted-nodes.json": true,
}

// resolvePath resolves path in the instance directory.
func (c *Config) resolvePath(path string) string {
	if filepath.IsAbs(path) {
		return path
	}
	if c.DataDir == "" {
		return ""
	}
	// Backwards-compatibility: ensure that data directory files created
	// by geth 1.4 are used if they exist.
	if c.name() == "geth" && isOldGethResource[path] {
		oldpath := ""
		if c.Name == "geth" {
			oldpath = filepath.Join(c.DataDir, path)
		}
		if oldpath != "" && common.FileExist(oldpath) {
			// TODO: print warning
			return oldpath
		}
	}
	return filepath.Join(c.instanceDir(), path)
}

func (c *Config) instanceDir() string {
	if c.DataDir == "" {
		return ""
	}
	return filepath.Join(c.DataDir, c.name())
}

// NodeKey retrieves the currently configured private key of the node, checking
// first any manually set key, falling back to the one found in the configured
// data folder. If no key can be found, a new one is generated.
func (c *Config) NodeKey() *ecdsa.PrivateKey {
	// Use any specifically configured key.
	if c.P2P.PrivateKey != nil {
		return c.P2P.PrivateKey
	}
	// Generate ephemeral key if no datadir is being used.
	if c.DataDir == "" {
		key, err := crypto.GenerateKey()
		if err != nil {
			log.Crit(fmt.Sprintf("Failed to generate ephemeral node key: %v", err))
		}
		return key
	}

	keyfile := c.resolvePath(datadirPrivateKey)
	if key, err := crypto.LoadECDSA(keyfile); err == nil {
		return key
	}
	// No persistent key found, generate and store a new one.
	key, err := crypto.GenerateKey()
	if err != nil {
		log.Crit(fmt.Sprintf("Failed to generate node key: %v", err))
	}
	instanceDir := filepath.Join(c.DataDir, c.name())
	if err := os.MkdirAll(instanceDir, 0700); err != nil {
		log.Error(fmt.Sprintf("Failed to persist node key: %v", err))
		return key
	}
	keyfile = filepath.Join(instanceDir, datadirPrivateKey)
	if err := crypto.SaveECDSA(keyfile, key); err != nil {
		log.Error(fmt.Sprintf("Failed to persist node key: %v", err))
	}
	return key
}

// StaticNodes returns a list of node enode URLs configured as static nodes.
func (c *Config) StaticNodes() []*discover.Node {
	return c.parsePersistentNodes(c.resolvePath(datadirStaticNodes))
}

// TrustedNodes returns a list of node enode URLs configured as trusted nodes.
func (c *Config) TrustedNodes() []*discover.Node {
	return c.parsePersistentNodes(c.resolvePath(datadirTrustedNodes))
}

// parsePersistentNodes parses a list of discovery node URLs loaded from a .json
// file from within the data directory.
func (c *Config) parsePersistentNodes(path string) []*discover.Node {
	// Short circuit if no node config is present
	if c.DataDir == "" {
		return nil
	}
	if _, err := os.Stat(path); err != nil {
		return nil
	}
	// Load the nodes from the config file.
	var nodelist []string
	if err := common.LoadJSON(path, &nodelist); err != nil {
		log.Error(fmt.Sprintf("Can't load node file %s: %v", path, err))
		return nil
	}
	// Interpret the list as a discovery node array
	var nodes []*discover.Node
	for _, url := range nodelist {
		if url == "" {
			continue
		}
		node, err := discover.ParseNode(url)
		if err != nil {
			log.Error(fmt.Sprintf("Node URL %s: %v\n", url, err))
			continue
		}
		nodes = append(nodes, node)
	}
	return nodes
}

func makeAccountManager(conf *Config) (*accounts.Manager, string, error) {
	scryptN := keystore.StandardScryptN
	scryptP := keystore.StandardScryptP
	if conf.UseLightweightKDF {
		scryptN = keystore.LightScryptN
		scryptP = keystore.LightScryptP
	}

	var (
		keydir    string
		ephemeral string
		err       error
	)
	switch {
	case filepath.IsAbs(conf.KeyStoreDir):
		keydir = conf.KeyStoreDir
	case conf.DataDir != "":
		if conf.KeyStoreDir == "" {
			keydir = filepath.Join(conf.DataDir, datadirDefaultKeyStore)
		} else {
			keydir, err = filepath.Abs(conf.KeyStoreDir)
		}
	case conf.KeyStoreDir != "":
		keydir, err = filepath.Abs(conf.KeyStoreDir)
	default:
		// There is no datadir.
		keydir, err = ioutil.TempDir("", "go-ethereum-keystore")
		ephemeral = keydir
	}
	if err != nil {
		return nil, "", err
	}
	if err := os.MkdirAll(keydir, 0700); err != nil {
		return nil, "", err
	}
	// Assemble the account manager and supported backends
	backends := []accounts.Backend{
		keystore.NewKeyStore(keydir, scryptN, scryptP),
	}
	if !conf.NoUSB {
		// Start a USB hub for Ledger hardware wallets
		if ledgerhub, err := usbwallet.NewLedgerHub(); err != nil {
			log.Warn(fmt.Sprintf("Failed to start Ledger hub, disabling: %v", err))
		} else {
			backends = append(backends, ledgerhub)
		}
		// Start a USB hub for Trezor hardware wallets
		if trezorhub, err := usbwallet.NewTrezorHub(); err != nil {
			log.Warn(fmt.Sprintf("Failed to start Trezor hub, disabling: %v", err))
		} else {
			backends = append(backends, trezorhub)
		}
	}
	return accounts.NewManager(backends...), ephemeral, nil
}<|MERGE_RESOLUTION|>--- conflicted
+++ resolved
@@ -129,16 +129,14 @@
 	// exposed.
 	WSModules []string `toml:",omitempty"`
 
-<<<<<<< HEAD
-	EnableNodePermission bool `toml:",omitempty"`
-=======
 	// WSExposeAll exposes all API modules via the WebSocket RPC interface rather
 	// than just the public ones.
 	//
 	// *WARNING* Only set this if the node is running in a trusted network, exposing
 	// private APIs to untrusted users is a major security risk.
 	WSExposeAll bool `toml:",omitempty"`
->>>>>>> 1db4ecdc
+
+	EnableNodePermission bool `toml:",omitempty"`
 }
 
 // IPCEndpoint resolves an IPC endpoint based on a configured value, taking into
