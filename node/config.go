// Copyright 2014 The go-ethereum Authors
// This file is part of the go-ethereum library.
//
// The go-ethereum library is free software: you can redistribute it and/or modify
// it under the terms of the GNU Lesser General Public License as published by
// the Free Software Foundation, either version 3 of the License, or
// (at your option) any later version.
//
// The go-ethereum library is distributed in the hope that it will be useful,
// but WITHOUT ANY WARRANTY; without even the implied warranty of
// MERCHANTABILITY or FITNESS FOR A PARTICULAR PURPOSE. See the
// GNU Lesser General Public License for more details.
//
// You should have received a copy of the GNU Lesser General Public License
// along with the go-ethereum library. If not, see <http://www.gnu.org/licenses/>.

package node

import (
	"crypto/ecdsa"
	"fmt"
	"io/ioutil"
	"os"
	"path/filepath"
	"runtime"
	"strings"
	"sync"

	"github.com/ethereum/go-ethereum/accounts"
	"github.com/ethereum/go-ethereum/accounts/external"
	"github.com/ethereum/go-ethereum/accounts/keystore"
	"github.com/ethereum/go-ethereum/accounts/pluggable"
	"github.com/ethereum/go-ethereum/accounts/scwallet"
	"github.com/ethereum/go-ethereum/accounts/usbwallet"
	"github.com/ethereum/go-ethereum/common"
	"github.com/ethereum/go-ethereum/crypto"
	"github.com/ethereum/go-ethereum/log"
	"github.com/ethereum/go-ethereum/p2p"
	"github.com/ethereum/go-ethereum/p2p/enode"
	"github.com/ethereum/go-ethereum/params"
	"github.com/ethereum/go-ethereum/plugin"
	"github.com/ethereum/go-ethereum/rpc"
)

const (
	datadirPrivateKey      = "nodekey"            // Path within the datadir to the node's private key
	datadirDefaultKeyStore = "keystore"           // Path within the datadir to the keystore
	datadirStaticNodes     = "static-nodes.json"  // Path within the datadir to the static node list
	datadirTrustedNodes    = "trusted-nodes.json" // Path within the datadir to the trusted node list
	datadirNodeDatabase    = "nodes"              // Path within the datadir to store the node infos
)

// Config represents a small collection of configuration values to fine tune the
// P2P network layer of a protocol stack. These values can be further extended by
// all registered services.
type Config struct {
	// Name sets the instance name of the node. It must not contain the / character and is
	// used in the devp2p node identifier. The instance name of geth is "geth". If no
	// value is specified, the basename of the current executable is used.
	Name string `toml:"-"`

	// UserIdent, if set, is used as an additional component in the devp2p node identifier.
	UserIdent string `toml:",omitempty"`

	// Version should be set to the version number of the program. It is used
	// in the devp2p node identifier.
	Version string `toml:"-"`

	// DataDir is the file system folder the node should use for any data storage
	// requirements. The configured data directory will not be directly shared with
	// registered services, instead those can use utility methods to create/access
	// databases or flat files. This enables ephemeral nodes which can fully reside
	// in memory.
	DataDir string

	// RaftLogDir is the file system folder the node use for raft-state, raft-snap and
	// raft-wal folders.
	RaftLogDir string

	// Configuration of peer-to-peer networking.
	P2P p2p.Config

	// Quorum
	QP2P *p2p.Config `toml:",omitempty"`

	// KeyStoreDir is the file system folder that contains private keys. The directory can
	// be specified as a relative path, in which case it is resolved relative to the
	// current directory.
	//
	// If KeyStoreDir is empty, the default location is the "keystore" subdirectory of
	// DataDir. If DataDir is unspecified and KeyStoreDir is empty, an ephemeral directory
	// is created by New and destroyed when the node is stopped.
	KeyStoreDir string `toml:",omitempty"`

	// ExternalSigner specifies an external URI for a clef-type signer
	ExternalSigner string `toml:",omitempty"`

	// UseLightweightKDF lowers the memory and CPU requirements of the key store
	// scrypt KDF at the expense of security.
	UseLightweightKDF bool `toml:",omitempty"`

	// InsecureUnlockAllowed allows user to unlock accounts in unsafe http environment.
	InsecureUnlockAllowed bool `toml:",omitempty"`

	// NoUSB disables hardware wallet monitoring and connectivity.
	NoUSB bool `toml:",omitempty"`

	// USB enables hardware wallet monitoring and connectivity.
	USB bool `toml:",omitempty"`

	// SmartCardDaemonPath is the path to the smartcard daemon's socket
	SmartCardDaemonPath string `toml:",omitempty"`

	// IPCPath is the requested location to place the IPC endpoint. If the path is
	// a simple file name, it is placed inside the data directory (or on the root
	// pipe path on Windows), whereas if it's a resolvable path name (absolute or
	// relative), then that specific path is enforced. An empty path disables IPC.
	IPCPath string

	// HTTPHost is the host interface on which to start the HTTP RPC server. If this
	// field is empty, no HTTP API endpoint will be started.
	HTTPHost string

	// HTTPPort is the TCP port number on which to start the HTTP RPC server. The
	// default zero value is/ valid and will pick a port number randomly (useful
	// for ephemeral nodes).
	HTTPPort int `toml:",omitempty"`

	// HTTPCors is the Cross-Origin Resource Sharing header to send to requesting
	// clients. Please be aware that CORS is a browser enforced security, it's fully
	// useless for custom HTTP clients.
	HTTPCors []string `toml:",omitempty"`

	// HTTPVirtualHosts is the list of virtual hostnames which are allowed on incoming requests.
	// This is by default {'localhost'}. Using this prevents attacks like
	// DNS rebinding, which bypasses SOP by simply masquerading as being within the same
	// origin. These attacks do not utilize CORS, since they are not cross-domain.
	// By explicitly checking the Host-header, the server will not allow requests
	// made against the server with a malicious host domain.
	// Requests using ip address directly are not affected
	HTTPVirtualHosts []string `toml:",omitempty"`

	// HTTPModules is a list of API modules to expose via the HTTP RPC interface.
	// If the module list is empty, all RPC API endpoints designated public will be
	// exposed.
	HTTPModules []string

	// HTTPTimeouts allows for customization of the timeout values used by the HTTP RPC
	// interface.
	HTTPTimeouts rpc.HTTPTimeouts

	// HTTPPathPrefix specifies a path prefix on which http-rpc is to be served.
	HTTPPathPrefix string `toml:",omitempty"`

	// WSHost is the host interface on which to start the websocket RPC server. If
	// this field is empty, no websocket API endpoint will be started.
	WSHost string

	// WSPort is the TCP port number on which to start the websocket RPC server. The
	// default zero value is/ valid and will pick a port number randomly (useful for
	// ephemeral nodes).
	WSPort int `toml:",omitempty"`

	// WSPathPrefix specifies a path prefix on which ws-rpc is to be served.
	WSPathPrefix string `toml:",omitempty"`

	// WSOrigins is the list of domain to accept websocket requests from. Please be
	// aware that the server can only act upon the HTTP request the client sends and
	// cannot verify the validity of the request header.
	WSOrigins []string `toml:",omitempty"`

	// WSModules is a list of API modules to expose via the websocket RPC interface.
	// If the module list is empty, all RPC API endpoints designated public will be
	// exposed.
	WSModules []string

	// WSExposeAll exposes all API modules via the WebSocket RPC interface rather
	// than just the public ones.
	//
	// *WARNING* Only set this if the node is running in a trusted network, exposing
	// private APIs to untrusted users is a major security risk.
	WSExposeAll bool `toml:",omitempty"`

	// GraphQLCors is the Cross-Origin Resource Sharing header to send to requesting
	// clients. Please be aware that CORS is a browser enforced security, it's fully
	// useless for custom HTTP clients.
	GraphQLCors []string `toml:",omitempty"`

	// GraphQLVirtualHosts is the list of virtual hostnames which are allowed on incoming requests.
	// This is by default {'localhost'}. Using this prevents attacks like
	// DNS rebinding, which bypasses SOP by simply masquerading as being within the same
	// origin. These attacks do not utilize CORS, since they are not cross-domain.
	// By explicitly checking the Host-header, the server will not allow requests
	// made against the server with a malicious host domain.
	// Requests using ip address directly are not affected
	GraphQLVirtualHosts []string `toml:",omitempty"`

	// Logger is a custom logger to use with the p2p.Server.
	Logger log.Logger `toml:",omitempty"`

	staticNodesWarning     bool
	trustedNodesWarning    bool
	oldGethResourceWarning bool

	// AllowUnprotectedTxs allows non EIP-155 protected transactions to be send over RPC.
<<<<<<< HEAD
	AllowUnprotectedTxs bool `toml:",omitempty"`
=======
	AllowUnprotectedTxs bool             `toml:",omitempty"`
	Plugins             *plugin.Settings `toml:",omitempty"`
	// Quorum: EnableNodePermission comes from EnableNodePermissionFlag --permissioned.
	EnableNodePermission bool `toml:",omitempty"`
	EnableMultitenancy   bool `toml:",omitempty"` // comes from MultitenancyFlag flag
>>>>>>> 6665a93d
}

// IPCEndpoint resolves an IPC endpoint based on a configured value, taking into
// account the set data folders as well as the designated platform we're currently
// running on.
func (c *Config) IPCEndpoint() string {
	// Short circuit if IPC has not been enabled
	if c.IPCPath == "" {
		return ""
	}
	// On windows we can only use plain top-level pipes
	if runtime.GOOS == "windows" {
		if strings.HasPrefix(c.IPCPath, `\\.\pipe\`) {
			return c.IPCPath
		}
		return `\\.\pipe\` + c.IPCPath
	}
	// Resolve names into the data directory full paths otherwise
	if filepath.Base(c.IPCPath) == c.IPCPath {
		if c.DataDir == "" {
			return filepath.Join(os.TempDir(), c.IPCPath)
		}
		return filepath.Join(c.DataDir, c.IPCPath)
	}
	return c.IPCPath
}

// NodeDB returns the path to the discovery node database.
func (c *Config) NodeDB() string {
	if c.DataDir == "" {
		return "" // ephemeral
	}
	return c.ResolvePath(datadirNodeDatabase)
}

func (c *Config) QNodeDB() string {
	if c.DataDir == "" {
		return "" // ephemeral
	}
	return c.ResolvePath("qnodes")
}

// DefaultIPCEndpoint returns the IPC path used by default.
func DefaultIPCEndpoint(clientIdentifier string) string {
	if clientIdentifier == "" {
		clientIdentifier = strings.TrimSuffix(filepath.Base(os.Args[0]), ".exe")
		if clientIdentifier == "" {
			panic("empty executable name")
		}
	}
	config := &Config{DataDir: DefaultDataDir(), IPCPath: clientIdentifier + ".ipc"}
	return config.IPCEndpoint()
}

// HTTPEndpoint resolves an HTTP endpoint based on the configured host interface
// and port parameters.
func (c *Config) HTTPEndpoint() string {
	if c.HTTPHost == "" {
		return ""
	}
	return fmt.Sprintf("%s:%d", c.HTTPHost, c.HTTPPort)
}

// DefaultHTTPEndpoint returns the HTTP endpoint used by default.
func DefaultHTTPEndpoint() string {
	config := &Config{HTTPHost: DefaultHTTPHost, HTTPPort: DefaultHTTPPort}
	return config.HTTPEndpoint()
}

// WSEndpoint resolves a websocket endpoint based on the configured host interface
// and port parameters.
func (c *Config) WSEndpoint() string {
	if c.WSHost == "" {
		return ""
	}
	return fmt.Sprintf("%s:%d", c.WSHost, c.WSPort)
}

// DefaultWSEndpoint returns the websocket endpoint used by default.
func DefaultWSEndpoint() string {
	config := &Config{WSHost: DefaultWSHost, WSPort: DefaultWSPort}
	return config.WSEndpoint()
}

// ExtRPCEnabled returns the indicator whether node enables the external
// RPC(http, ws or graphql).
func (c *Config) ExtRPCEnabled() bool {
	return c.HTTPHost != "" || c.WSHost != ""
}

// NodeName returns the devp2p node identifier.
func (c *Config) NodeName() string {
	name := c.name()
	// Backwards compatibility: previous versions used title-cased "Geth", keep that.
	if name == "geth" || name == "geth-testnet" {
		name = "Geth"
	}
	if c.UserIdent != "" {
		name += "/" + c.UserIdent
	}
	if c.Version != "" {
		name += "/v" + c.Version
	}
	name += "/" + runtime.GOOS + "-" + runtime.GOARCH
	name += "/" + runtime.Version()
	return name
}

func (c *Config) name() string {
	if c.Name == "" {
		progname := strings.TrimSuffix(filepath.Base(os.Args[0]), ".exe")
		if progname == "" {
			panic("empty executable name, set Config.Name")
		}
		return progname
	}
	return c.Name
}

// These resources are resolved differently for "geth" instances.
var isOldGethResource = map[string]bool{
	"chaindata":          true,
	"nodes":              true,
	"nodekey":            true,
	"static-nodes.json":  false, // no warning for these because they have their
	"trusted-nodes.json": false, // own separate warning.
}

// ResolvePath resolves path in the instance directory.
func (c *Config) ResolvePath(path string) string {
	if filepath.IsAbs(path) {
		return path
	}
	if c.DataDir == "" {
		return ""
	}
	// Backwards-compatibility: ensure that data directory files created
	// by geth 1.4 are used if they exist.
	if warn, isOld := isOldGethResource[path]; isOld {
		oldpath := ""
		if c.name() == "geth" {
			oldpath = filepath.Join(c.DataDir, path)
		}
		if oldpath != "" && common.FileExist(oldpath) {
			if warn {
				c.warnOnce(&c.oldGethResourceWarning, "Using deprecated resource file %s, please move this file to the 'geth' subdirectory of datadir.", oldpath)
			}
			return oldpath
		}
	}
	return filepath.Join(c.instanceDir(), path)
}

func (c *Config) instanceDir() string {
	if c.DataDir == "" {
		return ""
	}
	return filepath.Join(c.DataDir, c.name())
}

// NodeKey retrieves the currently configured private key of the node, checking
// first any manually set key, falling back to the one found in the configured
// data folder. If no key can be found, a new one is generated.
func (c *Config) NodeKey() *ecdsa.PrivateKey {
	// Use any specifically configured key.
	if c.P2P.PrivateKey != nil {
		return c.P2P.PrivateKey
	}
	// Generate ephemeral key if no datadir is being used.
	if c.DataDir == "" {
		key, err := crypto.GenerateKey()
		if err != nil {
			log.Crit(fmt.Sprintf("Failed to generate ephemeral node key: %v", err))
		}
		return key
	}

	keyfile := c.ResolvePath(datadirPrivateKey)
	if key, err := crypto.LoadECDSA(keyfile); err == nil {
		return key
	}
	// No persistent key found, generate and store a new one.
	key, err := crypto.GenerateKey()
	if err != nil {
		log.Crit(fmt.Sprintf("Failed to generate node key: %v", err))
	}
	instanceDir := filepath.Join(c.DataDir, c.name())
	if err := os.MkdirAll(instanceDir, 0700); err != nil {
		log.Error(fmt.Sprintf("Failed to persist node key: %v", err))
		return key
	}
	keyfile = filepath.Join(instanceDir, datadirPrivateKey)
	if err := crypto.SaveECDSA(keyfile, key); err != nil {
		log.Error(fmt.Sprintf("Failed to persist node key: %v", err))
	}
	return key
}

// StaticNodes returns a list of node enode URLs configured as static nodes.
func (c *Config) StaticNodes() []*enode.Node {
	return c.parsePersistentNodes(&c.staticNodesWarning, c.ResolvePath(datadirStaticNodes))
}

// TrustedNodes returns a list of node enode URLs configured as trusted nodes.
func (c *Config) TrustedNodes() []*enode.Node {
	return c.parsePersistentNodes(&c.trustedNodesWarning, c.ResolvePath(datadirTrustedNodes))
}

// parsePersistentNodes parses a list of discovery node URLs loaded from a .json
// file from within the data directory.
func (c *Config) parsePersistentNodes(w *bool, path string) []*enode.Node {
	// Short circuit if no node config is present
	if c.DataDir == "" {
		return nil
	}
	if _, err := os.Stat(path); err != nil {
		return nil
	}
	c.warnOnce(w, "Found deprecated node list file %s, please use the TOML config file instead.", path)

	// Load the nodes from the config file.
	var nodelist []string
	if err := common.LoadJSON(path, &nodelist); err != nil {
		log.Error(fmt.Sprintf("Can't load node list file: %v", err))
		return nil
	}
	// Interpret the list as a discovery node array
	var nodes []*enode.Node
	for _, url := range nodelist {
		if url == "" {
			continue
		}
		node, err := enode.Parse(enode.ValidSchemes, url)
		if err != nil {
			log.Error(fmt.Sprintf("Node URL %s: %v\n", url, err))
			continue
		}
		nodes = append(nodes, node)
	}
	return nodes
}

// AccountConfig determines the settings for scrypt and keydirectory
func (c *Config) AccountConfig() (int, int, string, error) {
	scryptN := keystore.StandardScryptN
	scryptP := keystore.StandardScryptP
	if c.UseLightweightKDF {
		scryptN = keystore.LightScryptN
		scryptP = keystore.LightScryptP
	}

	var (
		keydir string
		err    error
	)
	switch {
	case filepath.IsAbs(c.KeyStoreDir):
		keydir = c.KeyStoreDir
	case c.DataDir != "":
		if c.KeyStoreDir == "" {
			keydir = filepath.Join(c.DataDir, datadirDefaultKeyStore)
		} else {
			keydir, err = filepath.Abs(c.KeyStoreDir)
		}
	case c.KeyStoreDir != "":
		keydir, err = filepath.Abs(c.KeyStoreDir)
	}
	return scryptN, scryptP, keydir, err
}

// Quorum
//
// Make sure plugin base dir exists
func (c *Config) ResolvePluginBaseDir() error {
	if c.Plugins == nil {
		return nil
	}
	baseDir := c.Plugins.BaseDir.String()
	if baseDir == "" {
		baseDir = filepath.Join(c.DataDir, "plugins")
	}
	if !common.FileExist(baseDir) {
		if err := os.MkdirAll(baseDir, 0755); err != nil {
			return err
		}
	}
	absBaseDir, err := filepath.Abs(baseDir)
	if err != nil {
		return err
	}
	c.Plugins.BaseDir = plugin.EnvironmentAwaredValue(absBaseDir)
	return nil
}

// check if smart-contract-based permissioning is enabled by reading `--permissioned` flag and checking permission config file
func (c *Config) IsPermissionEnabled() bool {
	fullPath := filepath.Join(c.DataDir, params.PERMISSION_MODEL_CONFIG)
	if _, err := os.Stat(fullPath); err != nil {
		log.Warn(fmt.Sprintf("%s file is missing. Smart-contract-based permission service will be disabled", params.PERMISSION_MODEL_CONFIG), "error", err)
		return false
	}
	return true
}

func makeAccountManager(conf *Config) (*accounts.Manager, string, error) {
	scryptN, scryptP, keydir, err := conf.AccountConfig()
	var ephemeral string
	if keydir == "" {
		// There is no datadir.
		keydir, err = ioutil.TempDir("", "go-ethereum-keystore")
		ephemeral = keydir
	}

	if err != nil {
		return nil, "", err
	}
	if err := os.MkdirAll(keydir, 0700); err != nil {
		return nil, "", err
	}
	// Assemble the account manager and supported backends
	var backends []accounts.Backend
	if len(conf.ExternalSigner) > 0 {
		log.Info("Using external signer", "url", conf.ExternalSigner)
		if extapi, err := external.NewExternalBackend(conf.ExternalSigner); err == nil {
			backends = append(backends, extapi)
		} else {
			return nil, "", fmt.Errorf("error connecting to external signer: %v", err)
		}
	}
	if len(backends) == 0 {
		// For now, we're using EITHER external signer OR local signers.
		// If/when we implement some form of lockfile for USB and keystore wallets,
		// we can have both, but it's very confusing for the user to see the same
		// accounts in both externally and locally, plus very racey.
		backends = append(backends, keystore.NewKeyStore(keydir, scryptN, scryptP))
		if conf.USB {
			// Start a USB hub for Ledger hardware wallets
			if ledgerhub, err := usbwallet.NewLedgerHub(); err != nil {
				log.Warn(fmt.Sprintf("Failed to start Ledger hub, disabling: %v", err))
			} else {
				backends = append(backends, ledgerhub)
			}
			// Start a USB hub for Trezor hardware wallets (HID version)
			if trezorhub, err := usbwallet.NewTrezorHubWithHID(); err != nil {
				log.Warn(fmt.Sprintf("Failed to start HID Trezor hub, disabling: %v", err))
			} else {
				backends = append(backends, trezorhub)
			}
			// Start a USB hub for Trezor hardware wallets (WebUSB version)
			if trezorhub, err := usbwallet.NewTrezorHubWithWebUSB(); err != nil {
				log.Warn(fmt.Sprintf("Failed to start WebUSB Trezor hub, disabling: %v", err))
			} else {
				backends = append(backends, trezorhub)
			}
		}
		if len(conf.SmartCardDaemonPath) > 0 {
			// Start a smart card hub
			if schub, err := scwallet.NewHub(conf.SmartCardDaemonPath, scwallet.Scheme, keydir); err != nil {
				log.Warn(fmt.Sprintf("Failed to start smart card hub, disabling: %v", err))
			} else {
				backends = append(backends, schub)
			}
		}
		if conf.Plugins != nil {
			if _, ok := conf.Plugins.Providers[plugin.AccountPluginInterfaceName]; ok {
				pluginBackend := pluggable.NewBackend()
				backends = append(backends, pluginBackend)
			}
		}
	}

	return accounts.NewManager(&accounts.Config{InsecureUnlockAllowed: conf.InsecureUnlockAllowed}, backends...), ephemeral, nil
}

var warnLock sync.Mutex

func (c *Config) warnOnce(w *bool, format string, args ...interface{}) {
	warnLock.Lock()
	defer warnLock.Unlock()

	if *w {
		return
	}
	l := c.Logger
	if l == nil {
		l = log.Root()
	}
	l.Warn(fmt.Sprintf(format, args...))
	*w = true
}<|MERGE_RESOLUTION|>--- conflicted
+++ resolved
@@ -203,15 +203,12 @@
 	oldGethResourceWarning bool
 
 	// AllowUnprotectedTxs allows non EIP-155 protected transactions to be send over RPC.
-<<<<<<< HEAD
 	AllowUnprotectedTxs bool `toml:",omitempty"`
-=======
-	AllowUnprotectedTxs bool             `toml:",omitempty"`
-	Plugins             *plugin.Settings `toml:",omitempty"`
-	// Quorum: EnableNodePermission comes from EnableNodePermissionFlag --permissioned.
-	EnableNodePermission bool `toml:",omitempty"`
-	EnableMultitenancy   bool `toml:",omitempty"` // comes from MultitenancyFlag flag
->>>>>>> 6665a93d
+
+	// Quorum
+	Plugins              *plugin.Settings `toml:",omitempty"`
+	EnableNodePermission bool             `toml:",omitempty"` // comes from EnableNodePermissionFlag --permissioned.
+	EnableMultitenancy   bool             `toml:",omitempty"` // comes from MultitenancyFlag flag
 }
 
 // IPCEndpoint resolves an IPC endpoint based on a configured value, taking into
