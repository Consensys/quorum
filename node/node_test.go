--- conflicted
+++ resolved
@@ -493,7 +493,6 @@
 	wantWS     []string
 	wantNoWS   []string
 }
-<<<<<<< HEAD
 
 func TestNodeRPCPrefix(t *testing.T) {
 	t.Parallel()
@@ -589,103 +588,6 @@
 			t.Errorf("Error: %s: WebSocket connection succeeded for path in wantNoWS", path)
 		}
 
-=======
-
-func TestNodeRPCPrefix(t *testing.T) {
-	t.Parallel()
-
-	tests := []rpcPrefixTest{
-		// both off
-		{
-			httpPrefix: "", wsPrefix: "",
-			wantHTTP:   []string{"/", "/?p=1"},
-			wantNoHTTP: []string{"/test", "/test?p=1"},
-			wantWS:     []string{"/", "/?p=1"},
-			wantNoWS:   []string{"/test", "/test?p=1"},
-		},
-		// only http prefix
-		{
-			httpPrefix: "/testprefix", wsPrefix: "",
-			wantHTTP:   []string{"/testprefix", "/testprefix?p=1", "/testprefix/x", "/testprefix/x?p=1"},
-			wantNoHTTP: []string{"/", "/?p=1", "/test", "/test?p=1"},
-			wantWS:     []string{"/", "/?p=1"},
-			wantNoWS:   []string{"/testprefix", "/testprefix?p=1", "/test", "/test?p=1"},
-		},
-		// only ws prefix
-		{
-			httpPrefix: "", wsPrefix: "/testprefix",
-			wantHTTP:   []string{"/", "/?p=1"},
-			wantNoHTTP: []string{"/testprefix", "/testprefix?p=1", "/test", "/test?p=1"},
-			wantWS:     []string{"/testprefix", "/testprefix?p=1", "/testprefix/x", "/testprefix/x?p=1"},
-			wantNoWS:   []string{"/", "/?p=1", "/test", "/test?p=1"},
-		},
-		// both set
-		{
-			httpPrefix: "/testprefix", wsPrefix: "/testprefix",
-			wantHTTP:   []string{"/testprefix", "/testprefix?p=1", "/testprefix/x", "/testprefix/x?p=1"},
-			wantNoHTTP: []string{"/", "/?p=1", "/test", "/test?p=1"},
-			wantWS:     []string{"/testprefix", "/testprefix?p=1", "/testprefix/x", "/testprefix/x?p=1"},
-			wantNoWS:   []string{"/", "/?p=1", "/test", "/test?p=1"},
-		},
-	}
-
-	for _, test := range tests {
-		test := test
-		name := fmt.Sprintf("http=%s ws=%s", test.httpPrefix, test.wsPrefix)
-		t.Run(name, func(t *testing.T) {
-			cfg := &Config{
-				HTTPHost:       "127.0.0.1",
-				HTTPPathPrefix: test.httpPrefix,
-				WSHost:         "127.0.0.1",
-				WSPathPrefix:   test.wsPrefix,
-			}
-			node, err := New(cfg)
-			if err != nil {
-				t.Fatal("can't create node:", err)
-			}
-			defer node.Close()
-			if err := node.Start(); err != nil {
-				t.Fatal("can't start node:", err)
-			}
-			test.check(t, node)
-		})
-	}
-}
-
-func (test rpcPrefixTest) check(t *testing.T, node *Node) {
-	t.Helper()
-	httpBase := "http://" + node.http.listenAddr()
-	wsBase := "ws://" + node.http.listenAddr()
-
-	if node.WSEndpoint() != wsBase+test.wsPrefix {
-		t.Errorf("Error: node has wrong WSEndpoint %q", node.WSEndpoint())
-	}
-
-	for _, path := range test.wantHTTP {
-		resp := rpcRequest(t, httpBase+path)
-		if resp.StatusCode != 200 {
-			t.Errorf("Error: %s: bad status code %d, want 200", path, resp.StatusCode)
-		}
-	}
-	for _, path := range test.wantNoHTTP {
-		resp := rpcRequest(t, httpBase+path)
-		if resp.StatusCode != 404 {
-			t.Errorf("Error: %s: bad status code %d, want 404", path, resp.StatusCode)
-		}
-	}
-	for _, path := range test.wantWS {
-		err := wsRequest(t, wsBase+path, "")
-		if err != nil {
-			t.Errorf("Error: %s: WebSocket connection failed: %v", path, err)
-		}
-	}
-	for _, path := range test.wantNoWS {
-		err := wsRequest(t, wsBase+path, "")
-		if err == nil {
-			t.Errorf("Error: %s: WebSocket connection succeeded for path in wantNoWS", path)
-		}
-
->>>>>>> 6665a93d
 	}
 }
 
