// Copyright 2015 The go-ethereum Authors
// This file is part of the go-ethereum library.
//
// The go-ethereum library is free software: you can redistribute it and/or modify
// it under the terms of the GNU Lesser General Public License as published by
// the Free Software Foundation, either version 3 of the License, or
// (at your option) any later version.
//
// The go-ethereum library is distributed in the hope that it will be useful,
// but WITHOUT ANY WARRANTY; without even the implied warranty of
// MERCHANTABILITY or FITNESS FOR A PARTICULAR PURPOSE. See the
// GNU Lesser General Public License for more details.
//
// You should have received a copy of the GNU Lesser General Public License
// along with the go-ethereum library. If not, see <http://www.gnu.org/licenses/>.

package node

import (
<<<<<<< HEAD
	"crypto/ecdsa"
=======
	"path/filepath"
>>>>>>> 52f24617
	"reflect"

	"github.com/ethereum/go-ethereum/accounts"
	"github.com/ethereum/go-ethereum/core/rawdb"
	"github.com/ethereum/go-ethereum/ethdb"
	"github.com/ethereum/go-ethereum/event"
	"github.com/ethereum/go-ethereum/p2p"
	"github.com/ethereum/go-ethereum/rpc"
)

// ServiceContext is a collection of service independent options inherited from
// the protocol stack, that is passed to all constructors to be optionally used;
// as well as utility methods to operate on the service environment.
type ServiceContext struct {
	config         *Config
	services       map[reflect.Type]Service // Index of the already constructed services
	EventMux       *event.TypeMux           // Event multiplexer used for decoupled notifications
	AccountManager *accounts.Manager        // Account manager created by the node.
}

// OpenDatabase opens an existing database with the given name (or creates one
// if no previous can be found) from within the node's data directory. If the
// node is an ephemeral one, a memory database is returned.
func (ctx *ServiceContext) OpenDatabase(name string, cache int, handles int, namespace string) (ethdb.Database, error) {
	if ctx.config.DataDir == "" {
		return rawdb.NewMemoryDatabase(), nil
	}
	return rawdb.NewLevelDBDatabase(ctx.config.ResolvePath(name), cache, handles, namespace)
}

// OpenDatabaseWithFreezer opens an existing database with the given name (or
// creates one if no previous can be found) from within the node's data directory,
// also attaching a chain freezer to it that moves ancient chain data from the
// database to immutable append-only files. If the node is an ephemeral one, a
// memory database is returned.
func (ctx *ServiceContext) OpenDatabaseWithFreezer(name string, cache int, handles int, freezer string, namespace string) (ethdb.Database, error) {
	if ctx.config.DataDir == "" {
		return rawdb.NewMemoryDatabase(), nil
	}
	root := ctx.config.ResolvePath(name)

	switch {
	case freezer == "":
		freezer = filepath.Join(root, "ancient")
	case !filepath.IsAbs(freezer):
		freezer = ctx.config.ResolvePath(freezer)
	}
	return rawdb.NewLevelDBDatabaseWithFreezer(root, cache, handles, freezer, namespace)
}

// ResolvePath resolves a user path into the data directory if that was relative
// and if the user actually uses persistent storage. It will return an empty string
// for emphemeral storage and the user's own input for absolute paths.
func (ctx *ServiceContext) ResolvePath(path string) string {
	return ctx.config.ResolvePath(path)
}

// Service retrieves a currently running service registered of a specific type.
func (ctx *ServiceContext) Service(service interface{}) error {
	element := reflect.ValueOf(service).Elem()
	if running, ok := ctx.services[element.Type()]; ok {
		element.Set(reflect.ValueOf(running))
		return nil
	}
	return ErrServiceUnknown
}

<<<<<<< HEAD
// NodeKey returns node key from config
func (ctx *ServiceContext) NodeKey() *ecdsa.PrivateKey {
	return ctx.config.NodeKey()
=======
// ExtRPCEnabled returns the indicator whether node enables the external
// RPC(http, ws or graphql).
func (ctx *ServiceContext) ExtRPCEnabled() bool {
	return ctx.config.ExtRPCEnabled()
>>>>>>> 52f24617
}

// ServiceConstructor is the function signature of the constructors needed to be
// registered for service instantiation.
type ServiceConstructor func(ctx *ServiceContext) (Service, error)

// Service is an individual protocol that can be registered into a node.
//
// Notes:
//
// • Service life-cycle management is delegated to the node. The service is allowed to
// initialize itself upon creation, but no goroutines should be spun up outside of the
// Start method.
//
// • Restart logic is not required as the node will create a fresh instance
// every time a service is started.
type Service interface {
	// Protocols retrieves the P2P protocols the service wishes to start.
	Protocols() []p2p.Protocol

	// APIs retrieves the list of RPC descriptors the service provides
	APIs() []rpc.API

	// Start is called after all services have been constructed and the networking
	// layer was also initialized to spawn any goroutines required by the service.
	Start(server *p2p.Server) error

	// Stop terminates all goroutines belonging to the service, blocking until they
	// are all terminated.
	Stop() error
}<|MERGE_RESOLUTION|>--- conflicted
+++ resolved
@@ -17,11 +17,8 @@
 package node
 
 import (
-<<<<<<< HEAD
+	"path/filepath"
 	"crypto/ecdsa"
-=======
-	"path/filepath"
->>>>>>> 52f24617
 	"reflect"
 
 	"github.com/ethereum/go-ethereum/accounts"
@@ -89,16 +86,15 @@
 	return ErrServiceUnknown
 }
 
-<<<<<<< HEAD
 // NodeKey returns node key from config
 func (ctx *ServiceContext) NodeKey() *ecdsa.PrivateKey {
 	return ctx.config.NodeKey()
-=======
+}
+
 // ExtRPCEnabled returns the indicator whether node enables the external
 // RPC(http, ws or graphql).
 func (ctx *ServiceContext) ExtRPCEnabled() bool {
 	return ctx.config.ExtRPCEnabled()
->>>>>>> 52f24617
 }
 
 // ServiceConstructor is the function signature of the constructors needed to be
