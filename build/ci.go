--- conflicted
+++ resolved
@@ -210,11 +210,7 @@
 	flag.CommandLine.Parse(cmdline)
 
 	// Configure the toolchain.
-<<<<<<< HEAD
-	tc := build.GoToolchain{GOARCH: *arch, CC: *cc}
-=======
 	tc := &build.GoToolchain{GOARCH: *arch, CC: *cc}
->>>>>>> 5ef5771c
 	if *dlgo {
 		csdb := build.MustLoadChecksums("build/checksums.txt")
 		tc.Root = build.DownloadGo(csdb, dlgoVersion)
@@ -313,13 +309,10 @@
 	if len(flag.CommandLine.Args()) > 0 {
 		packages = flag.CommandLine.Args()
 	}
-<<<<<<< HEAD
 	// Quorum
 	// Ignore not Quorum related packages to accelerate build
 	packages = build.ExpandPackagesNoVendor(packages)
 	packages = build.IgnorePackages(packages)
-=======
->>>>>>> 5ef5771c
 	gotest.Args = append(gotest.Args, packages...)
 	build.MustRun(gotest)
 }
