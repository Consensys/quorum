// Copyright 2016 The go-ethereum Authors
// This file is part of the go-ethereum library.
//
// The go-ethereum library is free software: you can redistribute it and/or modify
// it under the terms of the GNU Lesser General Public License as published by
// the Free Software Foundation, either version 3 of the License, or
// (at your option) any later version.
//
// The go-ethereum library is distributed in the hope that it will be useful,
// but WITHOUT ANY WARRANTY; without even the implied warranty of
// MERCHANTABILITY or FITNESS FOR A PARTICULAR PURPOSE. See the
// GNU Lesser General Public License for more details.
//
// You should have received a copy of the GNU Lesser General Public License
// along with the go-ethereum library. If not, see <http://www.gnu.org/licenses/>.

// +build none

/*
The ci command is called from Continuous Integration scripts.

Usage: go run build/ci.go <command> <command flags/arguments>

Available commands are:

   install    [ -arch architecture ] [ -cc compiler ] [ packages... ]                          -- builds packages and executables
   test       [ -coverage ] [ packages... ]                                                    -- runs the tests
   lint                                                                                        -- runs certain pre-selected linters
   archive    [ -arch architecture ] [ -type zip|tar ] [ -signer key-envvar ] [ -signify key-envvar ] [ -upload dest ] -- archives build artifacts
   importkeys                                                                                  -- imports signing keys from env
   debsrc     [ -signer key-id ] [ -upload dest ]                                              -- creates a debian source package
   nsis                                                                                        -- creates a Windows NSIS installer
   aar        [ -local ] [ -sign key-id ] [-deploy repo] [ -upload dest ]                      -- creates an Android archive
   xcode      [ -local ] [ -sign key-id ] [-deploy repo] [ -upload dest ]                      -- creates an iOS XCode framework
   xgo        [ -alltools ] [ options ]                                                        -- cross builds according to options
   purge      [ -store blobstore ] [ -days threshold ]                                         -- purges old archives from the blobstore

For all commands, -n prevents execution of external programs (dry run mode).

*/
package main

import (
	"bufio"
	"bytes"
	"encoding/base64"
	"flag"
	"fmt"
	"io/ioutil"
	"log"
	"os"
	"os/exec"
	"path"
	"path/filepath"
	"regexp"
	"runtime"
	"strings"
	"time"

	"github.com/cespare/cp"
	"github.com/ethereum/go-ethereum/crypto/signify"
	"github.com/ethereum/go-ethereum/internal/build"
	"github.com/ethereum/go-ethereum/params"
)

var (
	// Files that end up in the geth*.zip archive.
	gethArchiveFiles = []string{
		"COPYING",
		executablePath("geth"),
	}

	// Files that end up in the geth-alltools*.zip archive.
	allToolsArchiveFiles = []string{
		"COPYING",
		executablePath("abigen"),
		executablePath("bootnode"),
		executablePath("evm"),
		executablePath("geth"),
		executablePath("puppeth"),
		executablePath("rlpdump"),
		executablePath("clef"),
	}

	// A debian package is created for all executables listed here.
	debExecutables = []debExecutable{
		{
			BinaryName:  "abigen",
			Description: "Source code generator to convert Ethereum contract definitions into easy to use, compile-time type-safe Go packages.",
		},
		{
			BinaryName:  "bootnode",
			Description: "Ethereum bootnode.",
		},
		{
			BinaryName:  "evm",
			Description: "Developer utility version of the EVM (Ethereum Virtual Machine) that is capable of running bytecode snippets within a configurable environment and execution mode.",
		},
		{
			BinaryName:  "geth",
			Description: "Ethereum CLI client.",
		},
		{
			BinaryName:  "puppeth",
			Description: "Ethereum private network manager.",
		},
		{
			BinaryName:  "rlpdump",
			Description: "Developer utility tool that prints RLP structures.",
		},
		{
			BinaryName:  "clef",
			Description: "Ethereum account management tool.",
		},
	}

	// A debian package is created for all executables listed here.
	debEthereum = debPackage{
		Name:        "ethereum",
		Version:     params.Version,
		Executables: debExecutables,
	}

	// Debian meta packages to build and push to Ubuntu PPA
	debPackages = []debPackage{
		debEthereum,
	}

	// Distros for which packages are created.
	// Note: vivid is unsupported because there is no golang-1.6 package for it.
	// Note: wily is unsupported because it was officially deprecated on Launchpad.
	// Note: yakkety is unsupported because it was officially deprecated on Launchpad.
	// Note: zesty is unsupported because it was officially deprecated on Launchpad.
	// Note: artful is unsupported because it was officially deprecated on Launchpad.
	// Note: cosmic is unsupported because it was officially deprecated on Launchpad.
	// Note: disco is unsupported because it was officially deprecated on Launchpad.
	// Note: eoan is unsupported because it was officially deprecated on Launchpad.
	debDistroGoBoots = map[string]string{
		"trusty":  "golang-1.11",
		"xenial":  "golang-go",
		"bionic":  "golang-go",
		"focal":   "golang-go",
		"groovy":  "golang-go",
		"hirsute": "golang-go",
	}

	debGoBootPaths = map[string]string{
		"golang-1.11": "/usr/lib/go-1.11",
		"golang-go":   "/usr/lib/go",
	}

	// This is the version of go that will be downloaded by
	//
	//     go run ci.go install -dlgo
<<<<<<< HEAD
	dlgoVersion = "1.16"
=======
	dlgoVersion = "1.16.3"
>>>>>>> 991384a7
)

var GOBIN, _ = filepath.Abs(filepath.Join("build", "bin"))

func executablePath(name string) string {
	if runtime.GOOS == "windows" {
		name += ".exe"
	}
	return filepath.Join(GOBIN, name)
}

func main() {
	log.SetFlags(log.Lshortfile)

	if _, err := os.Stat(filepath.Join("build", "ci.go")); os.IsNotExist(err) {
		log.Fatal("this script must be run from the root of the repository")
	}
	if len(os.Args) < 2 {
		log.Fatal("need subcommand as first argument")
	}
	switch os.Args[1] {
	case "install":
		doInstall(os.Args[2:])
	case "test":
		doTest(os.Args[2:])
	case "lint":
		doLint(os.Args[2:])
	case "archive":
		doArchive(os.Args[2:])
	case "debsrc":
		doDebianSource(os.Args[2:])
	case "nsis":
		doWindowsInstaller(os.Args[2:])
	case "aar":
		doAndroidArchive(os.Args[2:])
	case "xcode":
		doXCodeFramework(os.Args[2:])
	case "xgo":
		doXgo(os.Args[2:])
	case "purge":
		doPurge(os.Args[2:])
	default:
		log.Fatal("unknown command ", os.Args[1])
	}
}

// Compiling

func doInstall(cmdline []string) {
	var (
		dlgo = flag.Bool("dlgo", false, "Download Go and build with it")
		arch = flag.String("arch", "", "Architecture to cross build for")
		cc   = flag.String("cc", "", "C compiler to cross build with")
	)
	flag.CommandLine.Parse(cmdline)

	// Configure the toolchain.
	tc := build.GoToolchain{GOARCH: *arch, CC: *cc}
	if *dlgo {
		csdb := build.MustLoadChecksums("build/checksums.txt")
		tc.Root = build.DownloadGo(csdb, dlgoVersion)
	}

	// Configure the build.
	env := build.Env()
	gobuild := tc.Go("build", buildFlags(env)...)

	// arm64 CI builders are memory-constrained and can't handle concurrent builds,
	// better disable it. This check isn't the best, it should probably
	// check for something in env instead.
	if env.CI && runtime.GOARCH == "arm64" {
		gobuild.Args = append(gobuild.Args, "-p", "1")
	}

	// We use -trimpath to avoid leaking local paths into the built executables.
	gobuild.Args = append(gobuild.Args, "-trimpath")

	// Show packages during build.
	gobuild.Args = append(gobuild.Args, "-v")

	// Now we choose what we're even building.
	// Default: collect all 'main' packages in cmd/ and build those.
	packages := flag.Args()
	if len(packages) == 0 {
		packages = build.FindMainPackages("./cmd")
	}

	// Do the build!
	for _, pkg := range packages {
		args := make([]string, len(gobuild.Args))
		copy(args, gobuild.Args)
		args = append(args, "-o", executablePath(path.Base(pkg)))
		args = append(args, pkg)
		build.MustRun(&exec.Cmd{Path: gobuild.Path, Args: args, Env: gobuild.Env})
	}
}

// buildFlags returns the go tool flags for building.
func buildFlags(env build.Environment) (flags []string) {
	var ld []string
	if env.Commit != "" {
		ld = append(ld, "-X", "main.gitCommit="+env.Commit)
		ld = append(ld, "-X", "main.gitDate="+env.Date)
	}
	// Strip DWARF on darwin. This used to be required for certain things,
	// and there is no downside to this, so we just keep doing it.
	if runtime.GOOS == "darwin" {
		ld = append(ld, "-s")
	}
	if len(ld) > 0 {
		flags = append(flags, "-ldflags", strings.Join(ld, " "))
	}
	return flags
}

// Running The Tests
//
// "tests" also includes static analysis tools such as vet.

func doTest(cmdline []string) {
	var (
		dlgo     = flag.Bool("dlgo", false, "Download Go and build with it")
		arch     = flag.String("arch", "", "Run tests for given architecture")
		cc       = flag.String("cc", "", "Sets C compiler binary")
		coverage = flag.Bool("coverage", false, "Whether to record code coverage")
		verbose  = flag.Bool("v", false, "Whether to log verbosely")
	)
	flag.CommandLine.Parse(cmdline)

	// Configure the toolchain.
	tc := build.GoToolchain{GOARCH: *arch, CC: *cc}
	if *dlgo {
		csdb := build.MustLoadChecksums("build/checksums.txt")
		tc.Root = build.DownloadGo(csdb, dlgoVersion)
	}
<<<<<<< HEAD
	// Quorum
	// Ignore not Quorum related packages to accelerate build
	packages = build.ExpandPackagesNoVendor(packages)
	packages = build.IgnorePackages(packages)
=======
	gotest := tc.Go("test")
>>>>>>> 991384a7

	// Test a single package at a time. CI builders are slow
	// and some tests run into timeouts under load.
<<<<<<< HEAD
	gotest := goTool("test", buildFlags(env)...)
	gotest.Args = append(gotest.Args, "-p", "1", "--short")
=======
	gotest.Args = append(gotest.Args, "-p", "1")
>>>>>>> 991384a7
	if *coverage {
		gotest.Args = append(gotest.Args, "-covermode=atomic", "-cover")
	}
	if *verbose {
		gotest.Args = append(gotest.Args, "-v")
	}

	packages := []string{"./..."}
	if len(flag.CommandLine.Args()) > 0 {
		packages = flag.CommandLine.Args()
	}
	gotest.Args = append(gotest.Args, packages...)
	build.MustRun(gotest)
}

// doLint runs golangci-lint on requested packages.
func doLint(cmdline []string) {
	var (
		cachedir = flag.String("cachedir", "./build/cache", "directory for caching golangci-lint binary.")
	)
	flag.CommandLine.Parse(cmdline)
	packages := []string{"./..."}
	if len(flag.CommandLine.Args()) > 0 {
		packages = flag.CommandLine.Args()
	}

	linter := downloadLinter(*cachedir)
	lflags := []string{"run", "--config", ".golangci.yml"}
	build.MustRunCommand(linter, append(lflags, packages...)...)
	fmt.Println("You have achieved perfection.")
}

// downloadLinter downloads and unpacks golangci-lint.
func downloadLinter(cachedir string) string {
	const version = "1.39.0"

	csdb := build.MustLoadChecksums("build/checksums.txt")
	base := fmt.Sprintf("golangci-lint-%s-%s-%s", version, runtime.GOOS, runtime.GOARCH)
	url := fmt.Sprintf("https://github.com/golangci/golangci-lint/releases/download/v%s/%s.tar.gz", version, base)
	archivePath := filepath.Join(cachedir, base+".tar.gz")
	if err := csdb.DownloadFile(url, archivePath); err != nil {
		log.Fatal(err)
	}
	if err := build.ExtractArchive(archivePath, cachedir); err != nil {
		log.Fatal(err)
	}
	return filepath.Join(cachedir, base, "golangci-lint")
}

// Release Packaging
func doArchive(cmdline []string) {
	var (
		arch    = flag.String("arch", runtime.GOARCH, "Architecture cross packaging")
		atype   = flag.String("type", "zip", "Type of archive to write (zip|tar)")
		signer  = flag.String("signer", "", `Environment variable holding the signing key (e.g. LINUX_SIGNING_KEY)`)
		signify = flag.String("signify", "", `Environment variable holding the signify key (e.g. LINUX_SIGNIFY_KEY)`)
		upload  = flag.String("upload", "", `Destination to upload the archives (usually "gethstore/builds")`)
		ext     string
	)
	flag.CommandLine.Parse(cmdline)
	switch *atype {
	case "zip":
		ext = ".zip"
	case "tar":
		ext = ".tar.gz"
	default:
		log.Fatal("unknown archive type: ", atype)
	}

	var (
		env      = build.Env()
		basegeth = archiveBasename(*arch, params.ArchiveVersion(env.Commit))
		geth     = "geth-" + basegeth + ext
		alltools = "geth-alltools-" + basegeth + ext
	)
	maybeSkipArchive(env)
	if err := build.WriteArchive(geth, gethArchiveFiles); err != nil {
		log.Fatal(err)
	}
	if err := build.WriteArchive(alltools, allToolsArchiveFiles); err != nil {
		log.Fatal(err)
	}
	for _, archive := range []string{geth, alltools} {
		if err := archiveUpload(archive, *upload, *signer, *signify); err != nil {
			log.Fatal(err)
		}
	}
}

func archiveBasename(arch string, archiveVersion string) string {
	platform := runtime.GOOS + "-" + arch
	if arch == "arm" {
		platform += os.Getenv("GOARM")
	}
	if arch == "android" {
		platform = "android-all"
	}
	if arch == "ios" {
		platform = "ios-all"
	}
	return platform + "-" + archiveVersion
}

func archiveUpload(archive string, blobstore string, signer string, signifyVar string) error {
	// If signing was requested, generate the signature files
	if signer != "" {
		key := getenvBase64(signer)
		if err := build.PGPSignFile(archive, archive+".asc", string(key)); err != nil {
			return err
		}
	}
	if signifyVar != "" {
		key := os.Getenv(signifyVar)
		untrustedComment := "verify with geth-release.pub"
		trustedComment := fmt.Sprintf("%s (%s)", archive, time.Now().UTC().Format(time.RFC1123))
		if err := signify.SignFile(archive, archive+".sig", key, untrustedComment, trustedComment); err != nil {
			return err
		}
	}
	// If uploading to Azure was requested, push the archive possibly with its signature
	if blobstore != "" {
		auth := build.AzureBlobstoreConfig{
			Account:   strings.Split(blobstore, "/")[0],
			Token:     os.Getenv("AZURE_BLOBSTORE_TOKEN"),
			Container: strings.SplitN(blobstore, "/", 2)[1],
		}
		if err := build.AzureBlobstoreUpload(archive, filepath.Base(archive), auth); err != nil {
			return err
		}
		if signer != "" {
			if err := build.AzureBlobstoreUpload(archive+".asc", filepath.Base(archive+".asc"), auth); err != nil {
				return err
			}
		}
		if signifyVar != "" {
			if err := build.AzureBlobstoreUpload(archive+".sig", filepath.Base(archive+".sig"), auth); err != nil {
				return err
			}
		}
	}
	return nil
}

// skips archiving for some build configurations.
func maybeSkipArchive(env build.Environment) {
	if env.IsPullRequest {
		log.Printf("skipping archive creation because this is a PR build")
		os.Exit(0)
	}
	if env.IsCronJob {
		log.Printf("skipping archive creation because this is a cron job")
		os.Exit(0)
	}
	if env.Branch != "master" && !strings.HasPrefix(env.Tag, "v1.") {
		log.Printf("skipping archive creation because branch %q, tag %q is not on the whitelist", env.Branch, env.Tag)
		os.Exit(0)
	}
}

// Debian Packaging
func doDebianSource(cmdline []string) {
	var (
		cachedir = flag.String("cachedir", "./build/cache", `Filesystem path to cache the downloaded Go bundles at`)
		signer   = flag.String("signer", "", `Signing key name, also used as package author`)
		upload   = flag.String("upload", "", `Where to upload the source package (usually "ethereum/ethereum")`)
		sshUser  = flag.String("sftp-user", "", `Username for SFTP upload (usually "geth-ci")`)
		workdir  = flag.String("workdir", "", `Output directory for packages (uses temp dir if unset)`)
		now      = time.Now()
	)
	flag.CommandLine.Parse(cmdline)
	*workdir = makeWorkdir(*workdir)
	env := build.Env()
	tc := new(build.GoToolchain)
	maybeSkipArchive(env)

	// Import the signing key.
	if key := getenvBase64("PPA_SIGNING_KEY"); len(key) > 0 {
		gpg := exec.Command("gpg", "--import")
		gpg.Stdin = bytes.NewReader(key)
		build.MustRun(gpg)
	}

	// Download and verify the Go source package.
	gobundle := downloadGoSources(*cachedir)

	// Download all the dependencies needed to build the sources and run the ci script
	srcdepfetch := tc.Go("mod", "download")
	srcdepfetch.Env = append(srcdepfetch.Env, "GOPATH="+filepath.Join(*workdir, "modgopath"))
	build.MustRun(srcdepfetch)

	cidepfetch := tc.Go("run", "./build/ci.go")
	cidepfetch.Env = append(cidepfetch.Env, "GOPATH="+filepath.Join(*workdir, "modgopath"))
	cidepfetch.Run() // Command fails, don't care, we only need the deps to start it

	// Create Debian packages and upload them.
	for _, pkg := range debPackages {
		for distro, goboot := range debDistroGoBoots {
			// Prepare the debian package with the go-ethereum sources.
			meta := newDebMetadata(distro, goboot, *signer, env, now, pkg.Name, pkg.Version, pkg.Executables)
			pkgdir := stageDebianSource(*workdir, meta)

			// Add Go source code
			if err := build.ExtractArchive(gobundle, pkgdir); err != nil {
				log.Fatalf("Failed to extract Go sources: %v", err)
			}
			if err := os.Rename(filepath.Join(pkgdir, "go"), filepath.Join(pkgdir, ".go")); err != nil {
				log.Fatalf("Failed to rename Go source folder: %v", err)
			}
			// Add all dependency modules in compressed form
			os.MkdirAll(filepath.Join(pkgdir, ".mod", "cache"), 0755)
			if err := cp.CopyAll(filepath.Join(pkgdir, ".mod", "cache", "download"), filepath.Join(*workdir, "modgopath", "pkg", "mod", "cache", "download")); err != nil {
				log.Fatalf("Failed to copy Go module dependencies: %v", err)
			}
			// Run the packaging and upload to the PPA
			debuild := exec.Command("debuild", "-S", "-sa", "-us", "-uc", "-d", "-Zxz", "-nc")
			debuild.Dir = pkgdir
			build.MustRun(debuild)

			var (
				basename  = fmt.Sprintf("%s_%s", meta.Name(), meta.VersionString())
				source    = filepath.Join(*workdir, basename+".tar.xz")
				dsc       = filepath.Join(*workdir, basename+".dsc")
				changes   = filepath.Join(*workdir, basename+"_source.changes")
				buildinfo = filepath.Join(*workdir, basename+"_source.buildinfo")
			)
			if *signer != "" {
				build.MustRunCommand("debsign", changes)
			}
			if *upload != "" {
				ppaUpload(*workdir, *upload, *sshUser, []string{source, dsc, changes, buildinfo})
			}
		}
	}
}

// downloadGoSources downloads the Go source tarball.
func downloadGoSources(cachedir string) string {
	csdb := build.MustLoadChecksums("build/checksums.txt")
	file := fmt.Sprintf("go%s.src.tar.gz", dlgoVersion)
	url := "https://dl.google.com/go/" + file
	dst := filepath.Join(cachedir, file)
	if err := csdb.DownloadFile(url, dst); err != nil {
		log.Fatal(err)
	}
	return dst
}

func ppaUpload(workdir, ppa, sshUser string, files []string) {
	p := strings.Split(ppa, "/")
	if len(p) != 2 {
		log.Fatal("-upload PPA name must contain single /")
	}
	if sshUser == "" {
		sshUser = p[0]
	}
	incomingDir := fmt.Sprintf("~%s/ubuntu/%s", p[0], p[1])
	// Create the SSH identity file if it doesn't exist.
	var idfile string
	if sshkey := getenvBase64("PPA_SSH_KEY"); len(sshkey) > 0 {
		idfile = filepath.Join(workdir, "sshkey")
		if _, err := os.Stat(idfile); os.IsNotExist(err) {
			ioutil.WriteFile(idfile, sshkey, 0600)
		}
	}
	// Upload
	dest := sshUser + "@ppa.launchpad.net"
	if err := build.UploadSFTP(idfile, dest, incomingDir, files); err != nil {
		log.Fatal(err)
	}
}

func getenvBase64(variable string) []byte {
	dec, err := base64.StdEncoding.DecodeString(os.Getenv(variable))
	if err != nil {
		log.Fatal("invalid base64 " + variable)
	}
	return []byte(dec)
}

func makeWorkdir(wdflag string) string {
	var err error
	if wdflag != "" {
		err = os.MkdirAll(wdflag, 0744)
	} else {
		wdflag, err = ioutil.TempDir("", "geth-build-")
	}
	if err != nil {
		log.Fatal(err)
	}
	return wdflag
}

func isUnstableBuild(env build.Environment) bool {
	if env.Tag != "" {
		return false
	}
	return true
}

type debPackage struct {
	Name        string          // the name of the Debian package to produce, e.g. "ethereum"
	Version     string          // the clean version of the debPackage, e.g. 1.8.12, without any metadata
	Executables []debExecutable // executables to be included in the package
}

type debMetadata struct {
	Env           build.Environment
	GoBootPackage string
	GoBootPath    string

	PackageName string

	// go-ethereum version being built. Note that this
	// is not the debian package version. The package version
	// is constructed by VersionString.
	Version string

	Author       string // "name <email>", also selects signing key
	Distro, Time string
	Executables  []debExecutable
}

type debExecutable struct {
	PackageName string
	BinaryName  string
	Description string
}

// Package returns the name of the package if present, or
// fallbacks to BinaryName
func (d debExecutable) Package() string {
	if d.PackageName != "" {
		return d.PackageName
	}
	return d.BinaryName
}

func newDebMetadata(distro, goboot, author string, env build.Environment, t time.Time, name string, version string, exes []debExecutable) debMetadata {
	if author == "" {
		// No signing key, use default author.
		author = "Ethereum Builds <fjl@ethereum.org>"
	}
	return debMetadata{
		GoBootPackage: goboot,
		GoBootPath:    debGoBootPaths[goboot],
		PackageName:   name,
		Env:           env,
		Author:        author,
		Distro:        distro,
		Version:       version,
		Time:          t.Format(time.RFC1123Z),
		Executables:   exes,
	}
}

// Name returns the name of the metapackage that depends
// on all executable packages.
func (meta debMetadata) Name() string {
	if isUnstableBuild(meta.Env) {
		return meta.PackageName + "-unstable"
	}
	return meta.PackageName
}

// VersionString returns the debian version of the packages.
func (meta debMetadata) VersionString() string {
	vsn := meta.Version
	if meta.Env.Buildnum != "" {
		vsn += "+build" + meta.Env.Buildnum
	}
	if meta.Distro != "" {
		vsn += "+" + meta.Distro
	}
	return vsn
}

// ExeList returns the list of all executable packages.
func (meta debMetadata) ExeList() string {
	names := make([]string, len(meta.Executables))
	for i, e := range meta.Executables {
		names[i] = meta.ExeName(e)
	}
	return strings.Join(names, ", ")
}

// ExeName returns the package name of an executable package.
func (meta debMetadata) ExeName(exe debExecutable) string {
	if isUnstableBuild(meta.Env) {
		return exe.Package() + "-unstable"
	}
	return exe.Package()
}

// ExeConflicts returns the content of the Conflicts field
// for executable packages.
func (meta debMetadata) ExeConflicts(exe debExecutable) string {
	if isUnstableBuild(meta.Env) {
		// Set up the conflicts list so that the *-unstable packages
		// cannot be installed alongside the regular version.
		//
		// https://www.debian.org/doc/debian-policy/ch-relationships.html
		// is very explicit about Conflicts: and says that Breaks: should
		// be preferred and the conflicting files should be handled via
		// alternates. We might do this eventually but using a conflict is
		// easier now.
		return "ethereum, " + exe.Package()
	}
	return ""
}

func stageDebianSource(tmpdir string, meta debMetadata) (pkgdir string) {
	pkg := meta.Name() + "-" + meta.VersionString()
	pkgdir = filepath.Join(tmpdir, pkg)
	if err := os.Mkdir(pkgdir, 0755); err != nil {
		log.Fatal(err)
	}
	// Copy the source code.
	build.MustRunCommand("git", "checkout-index", "-a", "--prefix", pkgdir+string(filepath.Separator))

	// Put the debian build files in place.
	debian := filepath.Join(pkgdir, "debian")
	build.Render("build/deb/"+meta.PackageName+"/deb.rules", filepath.Join(debian, "rules"), 0755, meta)
	build.Render("build/deb/"+meta.PackageName+"/deb.changelog", filepath.Join(debian, "changelog"), 0644, meta)
	build.Render("build/deb/"+meta.PackageName+"/deb.control", filepath.Join(debian, "control"), 0644, meta)
	build.Render("build/deb/"+meta.PackageName+"/deb.copyright", filepath.Join(debian, "copyright"), 0644, meta)
	build.RenderString("8\n", filepath.Join(debian, "compat"), 0644, meta)
	build.RenderString("3.0 (native)\n", filepath.Join(debian, "source/format"), 0644, meta)
	for _, exe := range meta.Executables {
		install := filepath.Join(debian, meta.ExeName(exe)+".install")
		docs := filepath.Join(debian, meta.ExeName(exe)+".docs")
		build.Render("build/deb/"+meta.PackageName+"/deb.install", install, 0644, exe)
		build.Render("build/deb/"+meta.PackageName+"/deb.docs", docs, 0644, exe)
	}
	return pkgdir
}

// Windows installer
func doWindowsInstaller(cmdline []string) {
	// Parse the flags and make skip installer generation on PRs
	var (
		arch    = flag.String("arch", runtime.GOARCH, "Architecture for cross build packaging")
		signer  = flag.String("signer", "", `Environment variable holding the signing key (e.g. WINDOWS_SIGNING_KEY)`)
		signify = flag.String("signify key", "", `Environment variable holding the signify signing key (e.g. WINDOWS_SIGNIFY_KEY)`)
		upload  = flag.String("upload", "", `Destination to upload the archives (usually "gethstore/builds")`)
		workdir = flag.String("workdir", "", `Output directory for packages (uses temp dir if unset)`)
	)
	flag.CommandLine.Parse(cmdline)
	*workdir = makeWorkdir(*workdir)
	env := build.Env()
	maybeSkipArchive(env)

	// Aggregate binaries that are included in the installer
	var (
		devTools []string
		allTools []string
		gethTool string
	)
	for _, file := range allToolsArchiveFiles {
		if file == "COPYING" { // license, copied later
			continue
		}
		allTools = append(allTools, filepath.Base(file))
		if filepath.Base(file) == "geth.exe" {
			gethTool = file
		} else {
			devTools = append(devTools, file)
		}
	}

	// Render NSIS scripts: Installer NSIS contains two installer sections,
	// first section contains the geth binary, second section holds the dev tools.
	templateData := map[string]interface{}{
		"License":  "COPYING",
		"Geth":     gethTool,
		"DevTools": devTools,
	}
	build.Render("build/nsis.geth.nsi", filepath.Join(*workdir, "geth.nsi"), 0644, nil)
	build.Render("build/nsis.install.nsh", filepath.Join(*workdir, "install.nsh"), 0644, templateData)
	build.Render("build/nsis.uninstall.nsh", filepath.Join(*workdir, "uninstall.nsh"), 0644, allTools)
	build.Render("build/nsis.pathupdate.nsh", filepath.Join(*workdir, "PathUpdate.nsh"), 0644, nil)
	build.Render("build/nsis.envvarupdate.nsh", filepath.Join(*workdir, "EnvVarUpdate.nsh"), 0644, nil)
	if err := cp.CopyFile(filepath.Join(*workdir, "SimpleFC.dll"), "build/nsis.simplefc.dll"); err != nil {
		log.Fatal("Failed to copy SimpleFC.dll: %v", err)
	}
	if err := cp.CopyFile(filepath.Join(*workdir, "COPYING"), "COPYING"); err != nil {
		log.Fatal("Failed to copy copyright note: %v", err)
	}
	// Build the installer. This assumes that all the needed files have been previously
	// built (don't mix building and packaging to keep cross compilation complexity to a
	// minimum).
	version := strings.Split(params.Version, ".")
	if env.Commit != "" {
		version[2] += "-" + env.Commit[:8]
	}
	installer, _ := filepath.Abs("geth-" + archiveBasename(*arch, params.ArchiveVersion(env.Commit)) + ".exe")
	build.MustRunCommand("makensis.exe",
		"/DOUTPUTFILE="+installer,
		"/DMAJORVERSION="+version[0],
		"/DMINORVERSION="+version[1],
		"/DBUILDVERSION="+version[2],
		"/DARCH="+*arch,
		filepath.Join(*workdir, "geth.nsi"),
	)
	// Sign and publish installer.
	if err := archiveUpload(installer, *upload, *signer, *signify); err != nil {
		log.Fatal(err)
	}
}

// Android archives

func doAndroidArchive(cmdline []string) {
	var (
		local   = flag.Bool("local", false, `Flag whether we're only doing a local build (skip Maven artifacts)`)
		signer  = flag.String("signer", "", `Environment variable holding the signing key (e.g. ANDROID_SIGNING_KEY)`)
		signify = flag.String("signify", "", `Environment variable holding the signify signing key (e.g. ANDROID_SIGNIFY_KEY)`)
		deploy  = flag.String("deploy", "", `Destination to deploy the archive (usually "https://oss.sonatype.org")`)
		upload  = flag.String("upload", "", `Destination to upload the archive (usually "gethstore/builds")`)
	)
	flag.CommandLine.Parse(cmdline)
	env := build.Env()
	tc := new(build.GoToolchain)

	// Sanity check that the SDK and NDK are installed and set
	if os.Getenv("ANDROID_HOME") == "" {
		log.Fatal("Please ensure ANDROID_HOME points to your Android SDK")
	}

	// Build gomobile.
	install := tc.Install(GOBIN, "golang.org/x/mobile/cmd/gomobile@latest", "golang.org/x/mobile/cmd/gobind@latest")
	install.Env = append(install.Env)
	build.MustRun(install)

	// Ensure all dependencies are available. This is required to make
	// gomobile bind work because it expects go.sum to contain all checksums.
	build.MustRun(tc.Go("mod", "download"))

	// Build the Android archive and Maven resources
	build.MustRun(gomobileTool("bind", "-ldflags", "-s -w", "--target", "android", "--javapkg", "org.ethereum", "-v", "github.com/ethereum/go-ethereum/mobile"))

	if *local {
		// If we're building locally, copy bundle to build dir and skip Maven
		os.Rename("geth.aar", filepath.Join(GOBIN, "geth.aar"))
		os.Rename("geth-sources.jar", filepath.Join(GOBIN, "geth-sources.jar"))
		return
	}
	meta := newMavenMetadata(env)
	build.Render("build/mvn.pom", meta.Package+".pom", 0755, meta)

	// Skip Maven deploy and Azure upload for PR builds
	maybeSkipArchive(env)

	// Sign and upload the archive to Azure
	archive := "geth-" + archiveBasename("android", params.ArchiveVersion(env.Commit)) + ".aar"
	os.Rename("geth.aar", archive)

	if err := archiveUpload(archive, *upload, *signer, *signify); err != nil {
		log.Fatal(err)
	}
	// Sign and upload all the artifacts to Maven Central
	os.Rename(archive, meta.Package+".aar")
	if *signer != "" && *deploy != "" {
		// Import the signing key into the local GPG instance
		key := getenvBase64(*signer)
		gpg := exec.Command("gpg", "--import")
		gpg.Stdin = bytes.NewReader(key)
		build.MustRun(gpg)
		keyID, err := build.PGPKeyID(string(key))
		if err != nil {
			log.Fatal(err)
		}
		// Upload the artifacts to Sonatype and/or Maven Central
		repo := *deploy + "/service/local/staging/deploy/maven2"
		if meta.Develop {
			repo = *deploy + "/content/repositories/snapshots"
		}
		build.MustRunCommand("mvn", "gpg:sign-and-deploy-file", "-e", "-X",
			"-settings=build/mvn.settings", "-Durl="+repo, "-DrepositoryId=ossrh",
			"-Dgpg.keyname="+keyID,
			"-DpomFile="+meta.Package+".pom", "-Dfile="+meta.Package+".aar")
	}
}

func gomobileTool(subcmd string, args ...string) *exec.Cmd {
	cmd := exec.Command(filepath.Join(GOBIN, "gomobile"), subcmd)
	cmd.Args = append(cmd.Args, args...)
	cmd.Env = []string{
		"PATH=" + GOBIN + string(os.PathListSeparator) + os.Getenv("PATH"),
	}
	for _, e := range os.Environ() {
		if strings.HasPrefix(e, "GOPATH=") || strings.HasPrefix(e, "PATH=") || strings.HasPrefix(e, "GOBIN=") {
			continue
		}
		cmd.Env = append(cmd.Env, e)
	}
	cmd.Env = append(cmd.Env, "GOBIN="+GOBIN)
	return cmd
}

type mavenMetadata struct {
	Version      string
	Package      string
	Develop      bool
	Contributors []mavenContributor
}

type mavenContributor struct {
	Name  string
	Email string
}

func newMavenMetadata(env build.Environment) mavenMetadata {
	// Collect the list of authors from the repo root
	contribs := []mavenContributor{}
	if authors, err := os.Open("AUTHORS"); err == nil {
		defer authors.Close()

		scanner := bufio.NewScanner(authors)
		for scanner.Scan() {
			// Skip any whitespace from the authors list
			line := strings.TrimSpace(scanner.Text())
			if line == "" || line[0] == '#' {
				continue
			}
			// Split the author and insert as a contributor
			re := regexp.MustCompile("([^<]+) <(.+)>")
			parts := re.FindStringSubmatch(line)
			if len(parts) == 3 {
				contribs = append(contribs, mavenContributor{Name: parts[1], Email: parts[2]})
			}
		}
	}
	// Render the version and package strings
	version := params.Version
	if isUnstableBuild(env) {
		version += "-SNAPSHOT"
	}
	return mavenMetadata{
		Version:      version,
		Package:      "geth-" + version,
		Develop:      isUnstableBuild(env),
		Contributors: contribs,
	}
}

// XCode frameworks

func doXCodeFramework(cmdline []string) {
	var (
		local   = flag.Bool("local", false, `Flag whether we're only doing a local build (skip Maven artifacts)`)
		signer  = flag.String("signer", "", `Environment variable holding the signing key (e.g. IOS_SIGNING_KEY)`)
		signify = flag.String("signify", "", `Environment variable holding the signify signing key (e.g. IOS_SIGNIFY_KEY)`)
		deploy  = flag.String("deploy", "", `Destination to deploy the archive (usually "trunk")`)
		upload  = flag.String("upload", "", `Destination to upload the archives (usually "gethstore/builds")`)
	)
	flag.CommandLine.Parse(cmdline)
	env := build.Env()
	tc := new(build.GoToolchain)

	// Build gomobile.
	build.MustRun(tc.Install(GOBIN, "golang.org/x/mobile/cmd/gomobile@latest", "golang.org/x/mobile/cmd/gobind@latest"))

	// Ensure all dependencies are available. This is required to make
	// gomobile bind work because it expects go.sum to contain all checksums.
	build.MustRun(tc.Go("mod", "download"))

	// Build the iOS XCode framework
	bind := gomobileTool("bind", "-ldflags", "-s -w", "--target", "ios", "-v", "github.com/ethereum/go-ethereum/mobile")

	if *local {
		// If we're building locally, use the build folder and stop afterwards
		bind.Dir = GOBIN
		build.MustRun(bind)
		return
	}

	// Create the archive.
	maybeSkipArchive(env)
	archive := "geth-" + archiveBasename("ios", params.ArchiveVersion(env.Commit))
	if err := os.MkdirAll(archive, 0755); err != nil {
		log.Fatal(err)
	}
	bind.Dir, _ = filepath.Abs(archive)
	build.MustRun(bind)
	build.MustRunCommand("tar", "-zcvf", archive+".tar.gz", archive)

	// Sign and upload the framework to Azure
	if err := archiveUpload(archive+".tar.gz", *upload, *signer, *signify); err != nil {
		log.Fatal(err)
	}
	// Prepare and upload a PodSpec to CocoaPods
	if *deploy != "" {
		meta := newPodMetadata(env, archive)
		build.Render("build/pod.podspec", "Geth.podspec", 0755, meta)
		build.MustRunCommand("pod", *deploy, "push", "Geth.podspec", "--allow-warnings")
	}
}

type podMetadata struct {
	Version      string
	Commit       string
	Archive      string
	Contributors []podContributor
}

type podContributor struct {
	Name  string
	Email string
}

func newPodMetadata(env build.Environment, archive string) podMetadata {
	// Collect the list of authors from the repo root
	contribs := []podContributor{}
	if authors, err := os.Open("AUTHORS"); err == nil {
		defer authors.Close()

		scanner := bufio.NewScanner(authors)
		for scanner.Scan() {
			// Skip any whitespace from the authors list
			line := strings.TrimSpace(scanner.Text())
			if line == "" || line[0] == '#' {
				continue
			}
			// Split the author and insert as a contributor
			re := regexp.MustCompile("([^<]+) <(.+)>")
			parts := re.FindStringSubmatch(line)
			if len(parts) == 3 {
				contribs = append(contribs, podContributor{Name: parts[1], Email: parts[2]})
			}
		}
	}
	version := params.Version
	if isUnstableBuild(env) {
		version += "-unstable." + env.Buildnum
	}
	return podMetadata{
		Archive:      archive,
		Version:      version,
		Commit:       env.Commit,
		Contributors: contribs,
	}
}

// Cross compilation

func doXgo(cmdline []string) {
	var (
		alltools = flag.Bool("alltools", false, `Flag whether we're building all known tools, or only on in particular`)
	)
	flag.CommandLine.Parse(cmdline)
	env := build.Env()
	var tc build.GoToolchain

	// Make sure xgo is available for cross compilation
	build.MustRun(tc.Install(GOBIN, "github.com/karalabe/xgo@latest"))

	// If all tools building is requested, build everything the builder wants
	args := append(buildFlags(env), flag.Args()...)

	if *alltools {
		args = append(args, []string{"--dest", GOBIN}...)
		for _, res := range allToolsArchiveFiles {
			if strings.HasPrefix(res, GOBIN) {
				// Binary tool found, cross build it explicitly
				args = append(args, "./"+filepath.Join("cmd", filepath.Base(res)))
				build.MustRun(xgoTool(args))
				args = args[:len(args)-1]
			}
		}
		return
	}

	// Otherwise execute the explicit cross compilation
	path := args[len(args)-1]
	args = append(args[:len(args)-1], []string{"--dest", GOBIN, path}...)
	build.MustRun(xgoTool(args))
}

func xgoTool(args []string) *exec.Cmd {
	cmd := exec.Command(filepath.Join(GOBIN, "xgo"), args...)
	cmd.Env = os.Environ()
	cmd.Env = append(cmd.Env, []string{"GOBIN=" + GOBIN}...)
	return cmd
}

// Binary distribution cleanups

func doPurge(cmdline []string) {
	var (
		store = flag.String("store", "", `Destination from where to purge archives (usually "gethstore/builds")`)
		limit = flag.Int("days", 30, `Age threshold above which to delete unstable archives`)
	)
	flag.CommandLine.Parse(cmdline)

	if env := build.Env(); !env.IsCronJob {
		log.Printf("skipping because not a cron job")
		os.Exit(0)
	}
	// Create the azure authentication and list the current archives
	auth := build.AzureBlobstoreConfig{
		Account:   strings.Split(*store, "/")[0],
		Token:     os.Getenv("AZURE_BLOBSTORE_TOKEN"),
		Container: strings.SplitN(*store, "/", 2)[1],
	}
	blobs, err := build.AzureBlobstoreList(auth)
	if err != nil {
		log.Fatal(err)
	}
	fmt.Printf("Found %d blobs\n", len(blobs))

	// Iterate over the blobs, collect and sort all unstable builds
	for i := 0; i < len(blobs); i++ {
		if !strings.Contains(blobs[i].Name, "unstable") {
			blobs = append(blobs[:i], blobs[i+1:]...)
			i--
		}
	}
	for i := 0; i < len(blobs); i++ {
		for j := i + 1; j < len(blobs); j++ {
			if blobs[i].Properties.LastModified.After(blobs[j].Properties.LastModified) {
				blobs[i], blobs[j] = blobs[j], blobs[i]
			}
		}
	}
	// Filter out all archives more recent that the given threshold
	for i, blob := range blobs {
		if time.Since(blob.Properties.LastModified) < time.Duration(*limit)*24*time.Hour {
			blobs = blobs[:i]
			break
		}
	}
	fmt.Printf("Deleting %d blobs\n", len(blobs))
	// Delete all marked as such and return
	if err := build.AzureBlobstoreDelete(auth, blobs); err != nil {
		log.Fatal(err)
	}
}<|MERGE_RESOLUTION|>--- conflicted
+++ resolved
@@ -152,11 +152,7 @@
 	// This is the version of go that will be downloaded by
 	//
 	//     go run ci.go install -dlgo
-<<<<<<< HEAD
-	dlgoVersion = "1.16"
-=======
 	dlgoVersion = "1.16.3"
->>>>>>> 991384a7
 )
 
 var GOBIN, _ = filepath.Abs(filepath.Join("build", "bin"))
@@ -292,23 +288,15 @@
 		csdb := build.MustLoadChecksums("build/checksums.txt")
 		tc.Root = build.DownloadGo(csdb, dlgoVersion)
 	}
-<<<<<<< HEAD
 	// Quorum
 	// Ignore not Quorum related packages to accelerate build
 	packages = build.ExpandPackagesNoVendor(packages)
 	packages = build.IgnorePackages(packages)
-=======
-	gotest := tc.Go("test")
->>>>>>> 991384a7
 
 	// Test a single package at a time. CI builders are slow
 	// and some tests run into timeouts under load.
-<<<<<<< HEAD
 	gotest := goTool("test", buildFlags(env)...)
 	gotest.Args = append(gotest.Args, "-p", "1", "--short")
-=======
-	gotest.Args = append(gotest.Args, "-p", "1")
->>>>>>> 991384a7
 	if *coverage {
 		gotest.Args = append(gotest.Args, "-covermode=atomic", "-cover")
 	}
