--- conflicted
+++ resolved
@@ -310,11 +310,7 @@
 	if len(flag.CommandLine.Args()) > 0 {
 		packages = flag.CommandLine.Args()
 	}
-<<<<<<< HEAD
-	packages = build.ExpandPackagesNoVendor(packages)
 	packages = build.IgnorePackages(packages)
-=======
->>>>>>> bd059680
 
 	// Run the actual tests.
 	// Test a single package at a time. CI builders are slow
