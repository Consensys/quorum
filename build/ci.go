--- conflicted
+++ resolved
@@ -152,11 +152,7 @@
 	// This is the version of go that will be downloaded by
 	//
 	//     go run ci.go install -dlgo
-<<<<<<< HEAD
 	dlgoVersion = "1.16"
-=======
-	dlgoVersion = "1.15.6"
->>>>>>> 155bcdb4
 )
 
 var GOBIN, _ = filepath.Abs(filepath.Join("build", "bin"))
