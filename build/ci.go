// Copyright 2016 The go-ethereum Authors
// This file is part of the go-ethereum library.
//
// The go-ethereum library is free software: you can redistribute it and/or modify
// it under the terms of the GNU Lesser General Public License as published by
// the Free Software Foundation, either version 3 of the License, or
// (at your option) any later version.
//
// The go-ethereum library is distributed in the hope that it will be useful,
// but WITHOUT ANY WARRANTY; without even the implied warranty of
// MERCHANTABILITY or FITNESS FOR A PARTICULAR PURPOSE. See the
// GNU Lesser General Public License for more details.
//
// You should have received a copy of the GNU Lesser General Public License
// along with the go-ethereum library. If not, see <http://www.gnu.org/licenses/>.

// +build none

/*
The ci command is called from Continuous Integration scripts.

Usage: go run build/ci.go <command> <command flags/arguments>

Available commands are:

   install    [ -arch architecture ] [ -cc compiler ] [ packages... ]                          -- builds packages and executables
   test       [ -coverage ] [ packages... ]                                                    -- runs the tests
   lint                                                                                        -- runs certain pre-selected linters
   archive    [ -arch architecture ] [ -type zip|tar ] [ -signer key-envvar ] [ -upload dest ] -- archives build artifacts
   importkeys                                                                                  -- imports signing keys from env
   debsrc     [ -signer key-id ] [ -upload dest ]                                              -- creates a debian source package
   nsis                                                                                        -- creates a Windows NSIS installer
   aar        [ -local ] [ -sign key-id ] [-deploy repo] [ -upload dest ]                      -- creates an Android archive
   xcode      [ -local ] [ -sign key-id ] [-deploy repo] [ -upload dest ]                      -- creates an iOS XCode framework
   xgo        [ -alltools ] [ options ]                                                        -- cross builds according to options
   purge      [ -store blobstore ] [ -days threshold ]                                         -- purges old archives from the blobstore

For all commands, -n prevents execution of external programs (dry run mode).

*/
package main

import (
	"bufio"
	"bytes"
	"encoding/base64"
	"flag"
	"fmt"
	"go/parser"
	"go/token"
	"io/ioutil"
	"log"
	"os"
	"os/exec"
	"path/filepath"
	"regexp"
	"runtime"
	"strings"
	"time"

	"github.com/cespare/cp"
	"github.com/ethereum/go-ethereum/internal/build"
	"github.com/ethereum/go-ethereum/params"
)

var (
	// Files that end up in the geth*.zip archive.
	gethArchiveFiles = []string{
		"COPYING",
		executablePath("geth"),
	}

	// Files that end up in the geth-alltools*.zip archive.
	allToolsArchiveFiles = []string{
		"COPYING",
		executablePath("abigen"),
		executablePath("bootnode"),
		executablePath("evm"),
		executablePath("geth"),
		executablePath("puppeth"),
		executablePath("rlpdump"),
		executablePath("wnode"),
		executablePath("clef"),
	}

	// A debian package is created for all executables listed here.
	debExecutables = []debExecutable{
		{
			BinaryName:  "abigen",
			Description: "Source code generator to convert Ethereum contract definitions into easy to use, compile-time type-safe Go packages.",
		},
		{
			BinaryName:  "bootnode",
			Description: "Ethereum bootnode.",
		},
		{
			BinaryName:  "evm",
			Description: "Developer utility version of the EVM (Ethereum Virtual Machine) that is capable of running bytecode snippets within a configurable environment and execution mode.",
		},
		{
			BinaryName:  "geth",
			Description: "Ethereum CLI client.",
		},
		{
			BinaryName:  "puppeth",
			Description: "Ethereum private network manager.",
		},
		{
			BinaryName:  "rlpdump",
			Description: "Developer utility tool that prints RLP structures.",
		},
		{
			BinaryName:  "wnode",
			Description: "Ethereum Whisper diagnostic tool",
		},
		{
			BinaryName:  "clef",
			Description: "Ethereum account management tool.",
		},
	}

	// A debian package is created for all executables listed here.

	debEthereum = debPackage{
		Name:        "ethereum",
		Version:     params.Version,
		Executables: debExecutables,
	}

	// Debian meta packages to build and push to Ubuntu PPA
	debPackages = []debPackage{
		debEthereum,
	}

	// Distros for which packages are created.
	// Note: vivid is unsupported because there is no golang-1.6 package for it.
	// Note: wily is unsupported because it was officially deprecated on Launchpad.
	// Note: yakkety is unsupported because it was officially deprecated on Launchpad.
	// Note: zesty is unsupported because it was officially deprecated on Launchpad.
	// Note: artful is unsupported because it was officially deprecated on Launchpad.
	// Note: cosmic is unsupported because it was officially deprecated on Launchpad.
	debDistroGoBoots = map[string]string{
		"trusty": "golang-1.11",
		"xenial": "golang-go",
		"bionic": "golang-go",
		"disco":  "golang-go",
		"eoan":   "golang-go",
		"focal":  "golang-go",
	}

	debGoBootPaths = map[string]string{
		"golang-1.11": "/usr/lib/go-1.11",
		"golang-go":   "/usr/lib/go",
	}
)

var GOBIN, _ = filepath.Abs(filepath.Join("build", "bin"))

func executablePath(name string) string {
	if runtime.GOOS == "windows" {
		name += ".exe"
	}
	return filepath.Join(GOBIN, name)
}

func main() {
	log.SetFlags(log.Lshortfile)

	if _, err := os.Stat(filepath.Join("build", "ci.go")); os.IsNotExist(err) {
		log.Fatal("this script must be run from the root of the repository")
	}
	if len(os.Args) < 2 {
		log.Fatal("need subcommand as first argument")
	}
	switch os.Args[1] {
	case "install":
		doInstall(os.Args[2:])
	case "test":
		doTest(os.Args[2:])
	case "lint":
		doLint(os.Args[2:])
	case "archive":
		doArchive(os.Args[2:])
	case "debsrc":
		doDebianSource(os.Args[2:])
	case "nsis":
		doWindowsInstaller(os.Args[2:])
	case "aar":
		doAndroidArchive(os.Args[2:])
	case "xcode":
		doXCodeFramework(os.Args[2:])
	case "xgo":
		doXgo(os.Args[2:])
	case "purge":
		doPurge(os.Args[2:])
	default:
		log.Fatal("unknown command ", os.Args[1])
	}
}

// Compiling

func doInstall(cmdline []string) {
	var (
		arch = flag.String("arch", "", "Architecture to cross build for")
		cc   = flag.String("cc", "", "C compiler to cross build with")
	)
	flag.CommandLine.Parse(cmdline)
	env := build.Env()

	// Check Go version. People regularly open issues about compilation
	// failure with outdated Go. This should save them the trouble.
	if !strings.Contains(runtime.Version(), "devel") {
		// Figure out the minor version number since we can't textually compare (1.10 < 1.9)
		var minor int
		fmt.Sscanf(strings.TrimPrefix(runtime.Version(), "go1."), "%d", &minor)

		if minor < 11 {
			log.Println("You have Go version", runtime.Version())
			log.Println("go-ethereum requires at least Go version 1.11 and cannot")
			log.Println("be compiled with an earlier version. Please upgrade your Go installation.")
			os.Exit(1)
		}
	}
	// Compile packages given as arguments, or everything if there are no arguments.
	packages := []string{"./..."}
	if flag.NArg() > 0 {
		packages = flag.Args()
	}

	if *arch == "" || *arch == runtime.GOARCH {
		goinstall := goTool("install", buildFlags(env)...)
		if runtime.GOARCH == "arm64" {
			goinstall.Args = append(goinstall.Args, "-p", "1")
		}
		goinstall.Args = append(goinstall.Args, "-v")
		goinstall.Args = append(goinstall.Args, packages...)
		build.MustRun(goinstall)
		return
	}

	// Seems we are cross compiling, work around forbidden GOBIN
	goinstall := goToolArch(*arch, *cc, "install", buildFlags(env)...)
	goinstall.Args = append(goinstall.Args, "-v")
	goinstall.Args = append(goinstall.Args, []string{"-buildmode", "archive"}...)
	goinstall.Args = append(goinstall.Args, packages...)
	build.MustRun(goinstall)

	if cmds, err := ioutil.ReadDir("cmd"); err == nil {
		for _, cmd := range cmds {
			pkgs, err := parser.ParseDir(token.NewFileSet(), filepath.Join(".", "cmd", cmd.Name()), nil, parser.PackageClauseOnly)
			if err != nil {
				log.Fatal(err)
			}
			for name := range pkgs {
				if name == "main" {
					gobuild := goToolArch(*arch, *cc, "build", buildFlags(env)...)
					gobuild.Args = append(gobuild.Args, "-v")
					gobuild.Args = append(gobuild.Args, []string{"-o", executablePath(cmd.Name())}...)
					gobuild.Args = append(gobuild.Args, "."+string(filepath.Separator)+filepath.Join("cmd", cmd.Name()))
					build.MustRun(gobuild)
					break
				}
			}
		}
	}
}

func buildFlags(env build.Environment) (flags []string) {
	var ld []string
	if env.Commit != "" {
		ld = append(ld, "-X", "main.gitCommit="+env.Commit)
		ld = append(ld, "-X", "main.gitDate="+env.Date)
	}
	if runtime.GOOS == "darwin" {
		ld = append(ld, "-s")
	}

	if len(ld) > 0 {
		flags = append(flags, "-ldflags", strings.Join(ld, " "))
	}
	return flags
}

func goTool(subcmd string, args ...string) *exec.Cmd {
	return goToolArch(runtime.GOARCH, os.Getenv("CC"), subcmd, args...)
}

func goToolArch(arch string, cc string, subcmd string, args ...string) *exec.Cmd {
	cmd := build.GoTool(subcmd, args...)
	if arch == "" || arch == runtime.GOARCH {
		cmd.Env = append(cmd.Env, "GOBIN="+GOBIN)
	} else {
		cmd.Env = append(cmd.Env, "CGO_ENABLED=1")
		cmd.Env = append(cmd.Env, "GOARCH="+arch)
	}
	if cc != "" {
		cmd.Env = append(cmd.Env, "CC="+cc)
	}
	for _, e := range os.Environ() {
		if strings.HasPrefix(e, "GOBIN=") {
			continue
		}
		cmd.Env = append(cmd.Env, e)
	}
	return cmd
}

// Running The Tests
//
// "tests" also includes static analysis tools such as vet.

func doTest(cmdline []string) {
	coverage := flag.Bool("coverage", false, "Whether to record code coverage")
	verbose := flag.Bool("v", false, "Whether to log verbosely")
	flag.CommandLine.Parse(cmdline)
	env := build.Env()

	packages := []string{"./..."}
	if len(flag.CommandLine.Args()) > 0 {
		packages = flag.CommandLine.Args()
	}
	// Quorum
	// Ignore not Quorum related packages to accelerate build
	packages = build.ExpandPackagesNoVendor(packages)
	packages = build.IgnorePackages(packages)

	// Run the actual tests.
	// Test a single package at a time. CI builders are slow
	// and some tests run into timeouts under load.
	gotest := goTool("test", buildFlags(env)...)
<<<<<<< HEAD
	gotest.Args = append(gotest.Args, "-p", "1")
=======
	gotest.Args = append(gotest.Args, "-p", "1", "-timeout", "5m", "--short")
>>>>>>> 695ed71a
	if *coverage {
		gotest.Args = append(gotest.Args, "-covermode=atomic", "-cover")
	}
	if *verbose {
		gotest.Args = append(gotest.Args, "-v")
	}

	gotest.Args = append(gotest.Args, packages...)
	build.MustRun(gotest)
}

// doLint runs golangci-lint on requested packages.
func doLint(cmdline []string) {
	var (
		cachedir = flag.String("cachedir", "./build/cache", "directory for caching golangci-lint binary.")
	)
	flag.CommandLine.Parse(cmdline)
	packages := []string{"./..."}
	if len(flag.CommandLine.Args()) > 0 {
		packages = flag.CommandLine.Args()
	}

	linter := downloadLinter(*cachedir)
	lflags := []string{"run", "--config", ".golangci.yml"}
	build.MustRunCommand(linter, append(lflags, packages...)...)
	fmt.Println("You have achieved perfection.")
}

// downloadLinter downloads and unpacks golangci-lint.
func downloadLinter(cachedir string) string {
	const version = "1.27.0"

	csdb := build.MustLoadChecksums("build/checksums.txt")
	base := fmt.Sprintf("golangci-lint-%s-%s-%s", version, runtime.GOOS, runtime.GOARCH)
	url := fmt.Sprintf("https://github.com/golangci/golangci-lint/releases/download/v%s/%s.tar.gz", version, base)
	archivePath := filepath.Join(cachedir, base+".tar.gz")
	if err := csdb.DownloadFile(url, archivePath); err != nil {
		log.Fatal(err)
	}
	if err := build.ExtractTarballArchive(archivePath, cachedir); err != nil {
		log.Fatal(err)
	}
	return filepath.Join(cachedir, base, "golangci-lint")
}

// Release Packaging
func doArchive(cmdline []string) {
	var (
		arch   = flag.String("arch", runtime.GOARCH, "Architecture cross packaging")
		atype  = flag.String("type", "zip", "Type of archive to write (zip|tar)")
		signer = flag.String("signer", "", `Environment variable holding the signing key (e.g. LINUX_SIGNING_KEY)`)
		upload = flag.String("upload", "", `Destination to upload the archives (usually "gethstore/builds")`)
		ext    string
	)
	flag.CommandLine.Parse(cmdline)
	switch *atype {
	case "zip":
		ext = ".zip"
	case "tar":
		ext = ".tar.gz"
	default:
		log.Fatal("unknown archive type: ", atype)
	}

	var (
		env = build.Env()

		basegeth = archiveBasename(*arch, params.ArchiveVersion(env.Commit))
		geth     = "geth-" + basegeth + ext
		alltools = "geth-alltools-" + basegeth + ext
	)
	maybeSkipArchive(env)
	if err := build.WriteArchive(geth, gethArchiveFiles); err != nil {
		log.Fatal(err)
	}
	if err := build.WriteArchive(alltools, allToolsArchiveFiles); err != nil {
		log.Fatal(err)
	}
	for _, archive := range []string{geth, alltools} {
		if err := archiveUpload(archive, *upload, *signer); err != nil {
			log.Fatal(err)
		}
	}
}

func archiveBasename(arch string, archiveVersion string) string {
	platform := runtime.GOOS + "-" + arch
	if arch == "arm" {
		platform += os.Getenv("GOARM")
	}
	if arch == "android" {
		platform = "android-all"
	}
	if arch == "ios" {
		platform = "ios-all"
	}
	return platform + "-" + archiveVersion
}

func archiveUpload(archive string, blobstore string, signer string) error {
	// If signing was requested, generate the signature files
	if signer != "" {
		key := getenvBase64(signer)
		if err := build.PGPSignFile(archive, archive+".asc", string(key)); err != nil {
			return err
		}
	}
	// If uploading to Azure was requested, push the archive possibly with its signature
	if blobstore != "" {
		auth := build.AzureBlobstoreConfig{
			Account:   strings.Split(blobstore, "/")[0],
			Token:     os.Getenv("AZURE_BLOBSTORE_TOKEN"),
			Container: strings.SplitN(blobstore, "/", 2)[1],
		}
		if err := build.AzureBlobstoreUpload(archive, filepath.Base(archive), auth); err != nil {
			return err
		}
		if signer != "" {
			if err := build.AzureBlobstoreUpload(archive+".asc", filepath.Base(archive+".asc"), auth); err != nil {
				return err
			}
		}
	}
	return nil
}

// skips archiving for some build configurations.
func maybeSkipArchive(env build.Environment) {
	if env.IsPullRequest {
		log.Printf("skipping because this is a PR build")
		os.Exit(0)
	}
	if env.IsCronJob {
		log.Printf("skipping because this is a cron job")
		os.Exit(0)
	}
	if env.Branch != "master" && !strings.HasPrefix(env.Tag, "v1.") {
		log.Printf("skipping because branch %q, tag %q is not on the whitelist", env.Branch, env.Tag)
		os.Exit(0)
	}
}

// Debian Packaging
func doDebianSource(cmdline []string) {
	var (
		goversion = flag.String("goversion", "", `Go version to build with (will be included in the source package)`)
		cachedir  = flag.String("cachedir", "./build/cache", `Filesystem path to cache the downloaded Go bundles at`)
		signer    = flag.String("signer", "", `Signing key name, also used as package author`)
		upload    = flag.String("upload", "", `Where to upload the source package (usually "ethereum/ethereum")`)
		sshUser   = flag.String("sftp-user", "", `Username for SFTP upload (usually "geth-ci")`)
		workdir   = flag.String("workdir", "", `Output directory for packages (uses temp dir if unset)`)
		now       = time.Now()
	)
	flag.CommandLine.Parse(cmdline)
	*workdir = makeWorkdir(*workdir)
	env := build.Env()
	maybeSkipArchive(env)

	// Import the signing key.
	if key := getenvBase64("PPA_SIGNING_KEY"); len(key) > 0 {
		gpg := exec.Command("gpg", "--import")
		gpg.Stdin = bytes.NewReader(key)
		build.MustRun(gpg)
	}

	// Download and verify the Go source package.
	gobundle := downloadGoSources(*goversion, *cachedir)

	// Download all the dependencies needed to build the sources and run the ci script
	srcdepfetch := goTool("install", "-n", "./...")
	srcdepfetch.Env = append(os.Environ(), "GOPATH="+filepath.Join(*workdir, "modgopath"))
	build.MustRun(srcdepfetch)

	cidepfetch := goTool("run", "./build/ci.go")
	cidepfetch.Env = append(os.Environ(), "GOPATH="+filepath.Join(*workdir, "modgopath"))
	cidepfetch.Run() // Command fails, don't care, we only need the deps to start it

	// Create Debian packages and upload them.
	for _, pkg := range debPackages {
		for distro, goboot := range debDistroGoBoots {
			// Prepare the debian package with the go-ethereum sources.
			meta := newDebMetadata(distro, goboot, *signer, env, now, pkg.Name, pkg.Version, pkg.Executables)
			pkgdir := stageDebianSource(*workdir, meta)

			// Add Go source code
			if err := build.ExtractTarballArchive(gobundle, pkgdir); err != nil {
				log.Fatalf("Failed to extract Go sources: %v", err)
			}
			if err := os.Rename(filepath.Join(pkgdir, "go"), filepath.Join(pkgdir, ".go")); err != nil {
				log.Fatalf("Failed to rename Go source folder: %v", err)
			}
			// Add all dependency modules in compressed form
			os.MkdirAll(filepath.Join(pkgdir, ".mod", "cache"), 0755)
			if err := cp.CopyAll(filepath.Join(pkgdir, ".mod", "cache", "download"), filepath.Join(*workdir, "modgopath", "pkg", "mod", "cache", "download")); err != nil {
				log.Fatalf("Failed to copy Go module dependencies: %v", err)
			}
			// Run the packaging and upload to the PPA
			debuild := exec.Command("debuild", "-S", "-sa", "-us", "-uc", "-d", "-Zxz", "-nc")
			debuild.Dir = pkgdir
			build.MustRun(debuild)

			var (
				basename = fmt.Sprintf("%s_%s", meta.Name(), meta.VersionString())
				source   = filepath.Join(*workdir, basename+".tar.xz")
				dsc      = filepath.Join(*workdir, basename+".dsc")
				changes  = filepath.Join(*workdir, basename+"_source.changes")
			)
			if *signer != "" {
				build.MustRunCommand("debsign", changes)
			}
			if *upload != "" {
				ppaUpload(*workdir, *upload, *sshUser, []string{source, dsc, changes})
			}
		}
	}
}

func downloadGoSources(version string, cachedir string) string {
	csdb := build.MustLoadChecksums("build/checksums.txt")
	file := fmt.Sprintf("go%s.src.tar.gz", version)
	url := "https://dl.google.com/go/" + file
	dst := filepath.Join(cachedir, file)
	if err := csdb.DownloadFile(url, dst); err != nil {
		log.Fatal(err)
	}
	return dst
}

func ppaUpload(workdir, ppa, sshUser string, files []string) {
	p := strings.Split(ppa, "/")
	if len(p) != 2 {
		log.Fatal("-upload PPA name must contain single /")
	}
	if sshUser == "" {
		sshUser = p[0]
	}
	incomingDir := fmt.Sprintf("~%s/ubuntu/%s", p[0], p[1])
	// Create the SSH identity file if it doesn't exist.
	var idfile string
	if sshkey := getenvBase64("PPA_SSH_KEY"); len(sshkey) > 0 {
		idfile = filepath.Join(workdir, "sshkey")
		if _, err := os.Stat(idfile); os.IsNotExist(err) {
			ioutil.WriteFile(idfile, sshkey, 0600)
		}
	}
	// Upload
	dest := sshUser + "@ppa.launchpad.net"
	if err := build.UploadSFTP(idfile, dest, incomingDir, files); err != nil {
		log.Fatal(err)
	}
}

func getenvBase64(variable string) []byte {
	dec, err := base64.StdEncoding.DecodeString(os.Getenv(variable))
	if err != nil {
		log.Fatal("invalid base64 " + variable)
	}
	return []byte(dec)
}

func makeWorkdir(wdflag string) string {
	var err error
	if wdflag != "" {
		err = os.MkdirAll(wdflag, 0744)
	} else {
		wdflag, err = ioutil.TempDir("", "geth-build-")
	}
	if err != nil {
		log.Fatal(err)
	}
	return wdflag
}

func isUnstableBuild(env build.Environment) bool {
	if env.Tag != "" {
		return false
	}
	return true
}

type debPackage struct {
	Name        string          // the name of the Debian package to produce, e.g. "ethereum"
	Version     string          // the clean version of the debPackage, e.g. 1.8.12, without any metadata
	Executables []debExecutable // executables to be included in the package
}

type debMetadata struct {
	Env           build.Environment
	GoBootPackage string
	GoBootPath    string

	PackageName string

	// go-ethereum version being built. Note that this
	// is not the debian package version. The package version
	// is constructed by VersionString.
	Version string

	Author       string // "name <email>", also selects signing key
	Distro, Time string
	Executables  []debExecutable
}

type debExecutable struct {
	PackageName string
	BinaryName  string
	Description string
}

// Package returns the name of the package if present, or
// fallbacks to BinaryName
func (d debExecutable) Package() string {
	if d.PackageName != "" {
		return d.PackageName
	}
	return d.BinaryName
}

func newDebMetadata(distro, goboot, author string, env build.Environment, t time.Time, name string, version string, exes []debExecutable) debMetadata {
	if author == "" {
		// No signing key, use default author.
		author = "Ethereum Builds <fjl@ethereum.org>"
	}
	return debMetadata{
		GoBootPackage: goboot,
		GoBootPath:    debGoBootPaths[goboot],
		PackageName:   name,
		Env:           env,
		Author:        author,
		Distro:        distro,
		Version:       version,
		Time:          t.Format(time.RFC1123Z),
		Executables:   exes,
	}
}

// Name returns the name of the metapackage that depends
// on all executable packages.
func (meta debMetadata) Name() string {
	if isUnstableBuild(meta.Env) {
		return meta.PackageName + "-unstable"
	}
	return meta.PackageName
}

// VersionString returns the debian version of the packages.
func (meta debMetadata) VersionString() string {
	vsn := meta.Version
	if meta.Env.Buildnum != "" {
		vsn += "+build" + meta.Env.Buildnum
	}
	if meta.Distro != "" {
		vsn += "+" + meta.Distro
	}
	return vsn
}

// ExeList returns the list of all executable packages.
func (meta debMetadata) ExeList() string {
	names := make([]string, len(meta.Executables))
	for i, e := range meta.Executables {
		names[i] = meta.ExeName(e)
	}
	return strings.Join(names, ", ")
}

// ExeName returns the package name of an executable package.
func (meta debMetadata) ExeName(exe debExecutable) string {
	if isUnstableBuild(meta.Env) {
		return exe.Package() + "-unstable"
	}
	return exe.Package()
}

// ExeConflicts returns the content of the Conflicts field
// for executable packages.
func (meta debMetadata) ExeConflicts(exe debExecutable) string {
	if isUnstableBuild(meta.Env) {
		// Set up the conflicts list so that the *-unstable packages
		// cannot be installed alongside the regular version.
		//
		// https://www.debian.org/doc/debian-policy/ch-relationships.html
		// is very explicit about Conflicts: and says that Breaks: should
		// be preferred and the conflicting files should be handled via
		// alternates. We might do this eventually but using a conflict is
		// easier now.
		return "ethereum, " + exe.Package()
	}
	return ""
}

func stageDebianSource(tmpdir string, meta debMetadata) (pkgdir string) {
	pkg := meta.Name() + "-" + meta.VersionString()
	pkgdir = filepath.Join(tmpdir, pkg)
	if err := os.Mkdir(pkgdir, 0755); err != nil {
		log.Fatal(err)
	}
	// Copy the source code.
	build.MustRunCommand("git", "checkout-index", "-a", "--prefix", pkgdir+string(filepath.Separator))

	// Put the debian build files in place.
	debian := filepath.Join(pkgdir, "debian")
	build.Render("build/deb/"+meta.PackageName+"/deb.rules", filepath.Join(debian, "rules"), 0755, meta)
	build.Render("build/deb/"+meta.PackageName+"/deb.changelog", filepath.Join(debian, "changelog"), 0644, meta)
	build.Render("build/deb/"+meta.PackageName+"/deb.control", filepath.Join(debian, "control"), 0644, meta)
	build.Render("build/deb/"+meta.PackageName+"/deb.copyright", filepath.Join(debian, "copyright"), 0644, meta)
	build.RenderString("8\n", filepath.Join(debian, "compat"), 0644, meta)
	build.RenderString("3.0 (native)\n", filepath.Join(debian, "source/format"), 0644, meta)
	for _, exe := range meta.Executables {
		install := filepath.Join(debian, meta.ExeName(exe)+".install")
		docs := filepath.Join(debian, meta.ExeName(exe)+".docs")
		build.Render("build/deb/"+meta.PackageName+"/deb.install", install, 0644, exe)
		build.Render("build/deb/"+meta.PackageName+"/deb.docs", docs, 0644, exe)
	}
	return pkgdir
}

// Windows installer
func doWindowsInstaller(cmdline []string) {
	// Parse the flags and make skip installer generation on PRs
	var (
		arch    = flag.String("arch", runtime.GOARCH, "Architecture for cross build packaging")
		signer  = flag.String("signer", "", `Environment variable holding the signing key (e.g. WINDOWS_SIGNING_KEY)`)
		upload  = flag.String("upload", "", `Destination to upload the archives (usually "gethstore/builds")`)
		workdir = flag.String("workdir", "", `Output directory for packages (uses temp dir if unset)`)
	)
	flag.CommandLine.Parse(cmdline)
	*workdir = makeWorkdir(*workdir)
	env := build.Env()
	maybeSkipArchive(env)

	// Aggregate binaries that are included in the installer
	var (
		devTools []string
		allTools []string
		gethTool string
	)
	for _, file := range allToolsArchiveFiles {
		if file == "COPYING" { // license, copied later
			continue
		}
		allTools = append(allTools, filepath.Base(file))
		if filepath.Base(file) == "geth.exe" {
			gethTool = file
		} else {
			devTools = append(devTools, file)
		}
	}

	// Render NSIS scripts: Installer NSIS contains two installer sections,
	// first section contains the geth binary, second section holds the dev tools.
	templateData := map[string]interface{}{
		"License":  "COPYING",
		"Geth":     gethTool,
		"DevTools": devTools,
	}
	build.Render("build/nsis.geth.nsi", filepath.Join(*workdir, "geth.nsi"), 0644, nil)
	build.Render("build/nsis.install.nsh", filepath.Join(*workdir, "install.nsh"), 0644, templateData)
	build.Render("build/nsis.uninstall.nsh", filepath.Join(*workdir, "uninstall.nsh"), 0644, allTools)
	build.Render("build/nsis.pathupdate.nsh", filepath.Join(*workdir, "PathUpdate.nsh"), 0644, nil)
	build.Render("build/nsis.envvarupdate.nsh", filepath.Join(*workdir, "EnvVarUpdate.nsh"), 0644, nil)
	if err := cp.CopyFile(filepath.Join(*workdir, "SimpleFC.dll"), "build/nsis.simplefc.dll"); err != nil {
		log.Fatal("Failed to copy SimpleFC.dll: %v", err)
	}
	if err := cp.CopyFile(filepath.Join(*workdir, "COPYING"), "COPYING"); err != nil {
		log.Fatal("Failed to copy copyright note: %v", err)
	}
	// Build the installer. This assumes that all the needed files have been previously
	// built (don't mix building and packaging to keep cross compilation complexity to a
	// minimum).
	version := strings.Split(params.Version, ".")
	if env.Commit != "" {
		version[2] += "-" + env.Commit[:8]
	}
	installer, _ := filepath.Abs("geth-" + archiveBasename(*arch, params.ArchiveVersion(env.Commit)) + ".exe")
	build.MustRunCommand("makensis.exe",
		"/DOUTPUTFILE="+installer,
		"/DMAJORVERSION="+version[0],
		"/DMINORVERSION="+version[1],
		"/DBUILDVERSION="+version[2],
		"/DARCH="+*arch,
		filepath.Join(*workdir, "geth.nsi"),
	)
	// Sign and publish installer.
	if err := archiveUpload(installer, *upload, *signer); err != nil {
		log.Fatal(err)
	}
}

// Android archives

func doAndroidArchive(cmdline []string) {
	var (
		local  = flag.Bool("local", false, `Flag whether we're only doing a local build (skip Maven artifacts)`)
		signer = flag.String("signer", "", `Environment variable holding the signing key (e.g. ANDROID_SIGNING_KEY)`)
		deploy = flag.String("deploy", "", `Destination to deploy the archive (usually "https://oss.sonatype.org")`)
		upload = flag.String("upload", "", `Destination to upload the archive (usually "gethstore/builds")`)
	)
	flag.CommandLine.Parse(cmdline)
	env := build.Env()

	// Sanity check that the SDK and NDK are installed and set
	if os.Getenv("ANDROID_HOME") == "" {
		log.Fatal("Please ensure ANDROID_HOME points to your Android SDK")
	}
	// Build the Android archive and Maven resources
	build.MustRun(goTool("get", "golang.org/x/mobile/cmd/gomobile", "golang.org/x/mobile/cmd/gobind"))
	build.MustRun(gomobileTool("bind", "-ldflags", "-s -w", "--target", "android", "--javapkg", "org.ethereum", "-v", "github.com/ethereum/go-ethereum/mobile"))

	if *local {
		// If we're building locally, copy bundle to build dir and skip Maven
		os.Rename("geth.aar", filepath.Join(GOBIN, "geth.aar"))
		return
	}
	meta := newMavenMetadata(env)
	build.Render("build/mvn.pom", meta.Package+".pom", 0755, meta)

	// Skip Maven deploy and Azure upload for PR builds
	maybeSkipArchive(env)

	// Sign and upload the archive to Azure
	archive := "geth-" + archiveBasename("android", params.ArchiveVersion(env.Commit)) + ".aar"
	os.Rename("geth.aar", archive)

	if err := archiveUpload(archive, *upload, *signer); err != nil {
		log.Fatal(err)
	}
	// Sign and upload all the artifacts to Maven Central
	os.Rename(archive, meta.Package+".aar")
	if *signer != "" && *deploy != "" {
		// Import the signing key into the local GPG instance
		key := getenvBase64(*signer)
		gpg := exec.Command("gpg", "--import")
		gpg.Stdin = bytes.NewReader(key)
		build.MustRun(gpg)
		keyID, err := build.PGPKeyID(string(key))
		if err != nil {
			log.Fatal(err)
		}
		// Upload the artifacts to Sonatype and/or Maven Central
		repo := *deploy + "/service/local/staging/deploy/maven2"
		if meta.Develop {
			repo = *deploy + "/content/repositories/snapshots"
		}
		build.MustRunCommand("mvn", "gpg:sign-and-deploy-file", "-e", "-X",
			"-settings=build/mvn.settings", "-Durl="+repo, "-DrepositoryId=ossrh",
			"-Dgpg.keyname="+keyID,
			"-DpomFile="+meta.Package+".pom", "-Dfile="+meta.Package+".aar")
	}
}

func gomobileTool(subcmd string, args ...string) *exec.Cmd {
	cmd := exec.Command(filepath.Join(GOBIN, "gomobile"), subcmd)
	cmd.Args = append(cmd.Args, args...)
	cmd.Env = []string{
		"PATH=" + GOBIN + string(os.PathListSeparator) + os.Getenv("PATH"),
	}
	for _, e := range os.Environ() {
		if strings.HasPrefix(e, "GOPATH=") || strings.HasPrefix(e, "PATH=") {
			continue
		}
		cmd.Env = append(cmd.Env, e)
	}
	return cmd
}

type mavenMetadata struct {
	Version      string
	Package      string
	Develop      bool
	Contributors []mavenContributor
}

type mavenContributor struct {
	Name  string
	Email string
}

func newMavenMetadata(env build.Environment) mavenMetadata {
	// Collect the list of authors from the repo root
	contribs := []mavenContributor{}
	if authors, err := os.Open("AUTHORS"); err == nil {
		defer authors.Close()

		scanner := bufio.NewScanner(authors)
		for scanner.Scan() {
			// Skip any whitespace from the authors list
			line := strings.TrimSpace(scanner.Text())
			if line == "" || line[0] == '#' {
				continue
			}
			// Split the author and insert as a contributor
			re := regexp.MustCompile("([^<]+) <(.+)>")
			parts := re.FindStringSubmatch(line)
			if len(parts) == 3 {
				contribs = append(contribs, mavenContributor{Name: parts[1], Email: parts[2]})
			}
		}
	}
	// Render the version and package strings
	version := params.Version
	if isUnstableBuild(env) {
		version += "-SNAPSHOT"
	}
	return mavenMetadata{
		Version:      version,
		Package:      "geth-" + version,
		Develop:      isUnstableBuild(env),
		Contributors: contribs,
	}
}

// XCode frameworks

func doXCodeFramework(cmdline []string) {
	var (
		local  = flag.Bool("local", false, `Flag whether we're only doing a local build (skip Maven artifacts)`)
		signer = flag.String("signer", "", `Environment variable holding the signing key (e.g. IOS_SIGNING_KEY)`)
		deploy = flag.String("deploy", "", `Destination to deploy the archive (usually "trunk")`)
		upload = flag.String("upload", "", `Destination to upload the archives (usually "gethstore/builds")`)
	)
	flag.CommandLine.Parse(cmdline)
	env := build.Env()

	// Build the iOS XCode framework
	build.MustRun(goTool("get", "golang.org/x/mobile/cmd/gomobile", "golang.org/x/mobile/cmd/gobind"))
	build.MustRun(gomobileTool("init"))
	bind := gomobileTool("bind", "-ldflags", "-s -w", "--target", "ios", "-v", "github.com/ethereum/go-ethereum/mobile")

	if *local {
		// If we're building locally, use the build folder and stop afterwards
		bind.Dir, _ = filepath.Abs(GOBIN)
		build.MustRun(bind)
		return
	}
	archive := "geth-" + archiveBasename("ios", params.ArchiveVersion(env.Commit))
	if err := os.Mkdir(archive, os.ModePerm); err != nil {
		log.Fatal(err)
	}
	bind.Dir, _ = filepath.Abs(archive)
	build.MustRun(bind)
	build.MustRunCommand("tar", "-zcvf", archive+".tar.gz", archive)

	// Skip CocoaPods deploy and Azure upload for PR builds
	maybeSkipArchive(env)

	// Sign and upload the framework to Azure
	if err := archiveUpload(archive+".tar.gz", *upload, *signer); err != nil {
		log.Fatal(err)
	}
	// Prepare and upload a PodSpec to CocoaPods
	if *deploy != "" {
		meta := newPodMetadata(env, archive)
		build.Render("build/pod.podspec", "Geth.podspec", 0755, meta)
		build.MustRunCommand("pod", *deploy, "push", "Geth.podspec", "--allow-warnings", "--verbose")
	}
}

type podMetadata struct {
	Version      string
	Commit       string
	Archive      string
	Contributors []podContributor
}

type podContributor struct {
	Name  string
	Email string
}

func newPodMetadata(env build.Environment, archive string) podMetadata {
	// Collect the list of authors from the repo root
	contribs := []podContributor{}
	if authors, err := os.Open("AUTHORS"); err == nil {
		defer authors.Close()

		scanner := bufio.NewScanner(authors)
		for scanner.Scan() {
			// Skip any whitespace from the authors list
			line := strings.TrimSpace(scanner.Text())
			if line == "" || line[0] == '#' {
				continue
			}
			// Split the author and insert as a contributor
			re := regexp.MustCompile("([^<]+) <(.+)>")
			parts := re.FindStringSubmatch(line)
			if len(parts) == 3 {
				contribs = append(contribs, podContributor{Name: parts[1], Email: parts[2]})
			}
		}
	}
	version := params.Version
	if isUnstableBuild(env) {
		version += "-unstable." + env.Buildnum
	}
	return podMetadata{
		Archive:      archive,
		Version:      version,
		Commit:       env.Commit,
		Contributors: contribs,
	}
}

// Cross compilation

func doXgo(cmdline []string) {
	var (
		alltools = flag.Bool("alltools", false, `Flag whether we're building all known tools, or only on in particular`)
	)
	flag.CommandLine.Parse(cmdline)
	env := build.Env()

	// Make sure xgo is available for cross compilation
	gogetxgo := goTool("get", "github.com/karalabe/xgo")
	build.MustRun(gogetxgo)

	// If all tools building is requested, build everything the builder wants
	args := append(buildFlags(env), flag.Args()...)

	if *alltools {
		args = append(args, []string{"--dest", GOBIN}...)
		for _, res := range allToolsArchiveFiles {
			if strings.HasPrefix(res, GOBIN) {
				// Binary tool found, cross build it explicitly
				args = append(args, "./"+filepath.Join("cmd", filepath.Base(res)))
				xgo := xgoTool(args)
				build.MustRun(xgo)
				args = args[:len(args)-1]
			}
		}
		return
	}
	// Otherwise xxecute the explicit cross compilation
	path := args[len(args)-1]
	args = append(args[:len(args)-1], []string{"--dest", GOBIN, path}...)

	xgo := xgoTool(args)
	build.MustRun(xgo)
}

func xgoTool(args []string) *exec.Cmd {
	cmd := exec.Command(filepath.Join(GOBIN, "xgo"), args...)
	cmd.Env = os.Environ()
	cmd.Env = append(cmd.Env, []string{
		"GOBIN=" + GOBIN,
	}...)
	return cmd
}

// Binary distribution cleanups

func doPurge(cmdline []string) {
	var (
		store = flag.String("store", "", `Destination from where to purge archives (usually "gethstore/builds")`)
		limit = flag.Int("days", 30, `Age threshold above which to delete unstable archives`)
	)
	flag.CommandLine.Parse(cmdline)

	if env := build.Env(); !env.IsCronJob {
		log.Printf("skipping because not a cron job")
		os.Exit(0)
	}
	// Create the azure authentication and list the current archives
	auth := build.AzureBlobstoreConfig{
		Account:   strings.Split(*store, "/")[0],
		Token:     os.Getenv("AZURE_BLOBSTORE_TOKEN"),
		Container: strings.SplitN(*store, "/", 2)[1],
	}
	blobs, err := build.AzureBlobstoreList(auth)
	if err != nil {
		log.Fatal(err)
	}
	// Iterate over the blobs, collect and sort all unstable builds
	for i := 0; i < len(blobs); i++ {
		if !strings.Contains(blobs[i].Name, "unstable") {
			blobs = append(blobs[:i], blobs[i+1:]...)
			i--
		}
	}
	for i := 0; i < len(blobs); i++ {
		for j := i + 1; j < len(blobs); j++ {
			if blobs[i].Properties.LastModified.After(blobs[j].Properties.LastModified) {
				blobs[i], blobs[j] = blobs[j], blobs[i]
			}
		}
	}
	// Filter out all archives more recent that the given threshold
	for i, blob := range blobs {
		if time.Since(blob.Properties.LastModified) < time.Duration(*limit)*24*time.Hour {
			blobs = blobs[:i]
			break
		}
	}
	// Delete all marked as such and return
	if err := build.AzureBlobstoreDelete(auth, blobs); err != nil {
		log.Fatal(err)
	}
}<|MERGE_RESOLUTION|>--- conflicted
+++ resolved
@@ -329,11 +329,7 @@
 	// Test a single package at a time. CI builders are slow
 	// and some tests run into timeouts under load.
 	gotest := goTool("test", buildFlags(env)...)
-<<<<<<< HEAD
-	gotest.Args = append(gotest.Args, "-p", "1")
-=======
-	gotest.Args = append(gotest.Args, "-p", "1", "-timeout", "5m", "--short")
->>>>>>> 695ed71a
+	gotest.Args = append(gotest.Args, "-p", "1", "--short")
 	if *coverage {
 		gotest.Args = append(gotest.Args, "-covermode=atomic", "-cover")
 	}
