--- conflicted
+++ resolved
@@ -201,7 +201,7 @@
 				default:
 				}
 
-				// Notify of new transaction events, but drop if too frequent
+			// Notify of new transaction events, but drop if too frequent
 			case <-txEventCh:
 				if time.Duration(mclock.Now()-lastTx) < time.Second {
 					continue
@@ -512,28 +512,13 @@
 
 // blockStats is the information to report about individual blocks.
 type blockStats struct {
-<<<<<<< HEAD
-	Number     *big.Int        `json:"number"`
-	Hash       common.Hash     `json:"hash"`
-	ParentHash common.Hash     `json:"parentHash"`
-	Timestamp  *big.Int        `json:"timestamp"`
-	Miner      common.Address  `json:"miner"`
-	Validator  *common.Address `json:"validator"`
-	Proposer   *common.Address `json:"proposer"`
-	GasUsed    *big.Int        `json:"gasUsed"`
-	GasLimit   *big.Int        `json:"gasLimit"`
-	Diff       string          `json:"difficulty"`
-	TotalDiff  string          `json:"totalDifficulty"`
-	Txs        []txStats       `json:"transactions"`
-	TxHash     common.Hash     `json:"transactionsRoot"`
-	Root       common.Hash     `json:"stateRoot"`
-	Uncles     uncleStats      `json:"uncles"`
-=======
 	Number     *big.Int       `json:"number"`
 	Hash       common.Hash    `json:"hash"`
 	ParentHash common.Hash    `json:"parentHash"`
 	Timestamp  *big.Int       `json:"timestamp"`
 	Miner      common.Address `json:"miner"`
+	Validator  *common.Address `json:"validator"`
+	Proposer   *common.Address `json:"proposer"`
 	GasUsed    uint64         `json:"gasUsed"`
 	GasLimit   uint64         `json:"gasLimit"`
 	Diff       string         `json:"difficulty"`
@@ -542,7 +527,6 @@
 	TxHash     common.Hash    `json:"transactionsRoot"`
 	Root       common.Hash    `json:"stateRoot"`
 	Uncles     uncleStats     `json:"uncles"`
->>>>>>> 8c4aea54
 }
 
 // txStats is the information to report about individual transactions.
@@ -657,15 +641,10 @@
 		ParentHash: header.ParentHash,
 		Timestamp:  header.Time,
 		Miner:      author,
-<<<<<<< HEAD
 		Validator:  validator,
 		Proposer:   proposer,
-		GasUsed:    new(big.Int).Set(header.GasUsed),
-		GasLimit:   new(big.Int).Set(header.GasLimit),
-=======
 		GasUsed:    header.GasUsed,
 		GasLimit:   header.GasLimit,
->>>>>>> 8c4aea54
 		Diff:       header.Difficulty.String(),
 		TotalDiff:  td.String(),
 		Txs:        txs,
