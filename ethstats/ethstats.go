--- conflicted
+++ resolved
@@ -449,13 +449,9 @@
 		protocols = append(protocols, fmt.Sprintf("%s/%d", proto.Name, proto.Version))
 	}
 	var network string
-<<<<<<< HEAD
-	if info := infos.Protocols["eth"]; info != nil {
-=======
 	//must pass engine protocol name for quorum
 	p := s.engine.Protocol()
 	if info := infos.Protocols[p.Name]; info != nil {
->>>>>>> 6665a93d
 		network = fmt.Sprintf("%d", info.(*ethproto.NodeInfo).Network)
 	} else {
 		network = fmt.Sprintf("%d", infos.Protocols["les"].(*les.NodeInfo).Network)
