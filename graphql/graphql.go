// Copyright 2019 The go-ethereum Authors
// This file is part of the go-ethereum library.
//
// The go-ethereum library is free software: you can redistribute it and/or modify
// it under the terms of the GNU Lesser General Public License as published by
// the Free Software Foundation, either version 3 of the License, or
// (at your option) any later version.
//
// The go-ethereum library is distributed in the hope that it will be useful,
// but WITHOUT ANY WARRANTY; without even the implied warranty of
// MERCHANTABILITY or FITNESS FOR A PARTICULAR PURPOSE. See the
// GNU Lesser General Public License for more details.
//
// You should have received a copy of the GNU Lesser General Public License
// along with the go-ethereum library. If not, see <http://www.gnu.org/licenses/>.

// Package graphql provides a GraphQL interface to Ethereum node data.
package graphql

import (
	"context"
	"errors"
	"fmt"
	"strconv"
<<<<<<< HEAD
	"time"
=======
>>>>>>> 6665a93d

	"github.com/ethereum/go-ethereum"
	"github.com/ethereum/go-ethereum/common"
	"github.com/ethereum/go-ethereum/common/hexutil"
	"github.com/ethereum/go-ethereum/core/rawdb"
	"github.com/ethereum/go-ethereum/core/types"
	"github.com/ethereum/go-ethereum/core/vm"
	"github.com/ethereum/go-ethereum/eth/filters"
	"github.com/ethereum/go-ethereum/internal/ethapi"
<<<<<<< HEAD
=======
	"github.com/ethereum/go-ethereum/private"
>>>>>>> 6665a93d
	"github.com/ethereum/go-ethereum/rpc"
)

var (
	errBlockInvariant = errors.New("block objects must be instantiated with at least one of num or hash")
)

type Long int64

// ImplementsGraphQLType returns true if Long implements the provided GraphQL type.
func (b Long) ImplementsGraphQLType(name string) bool { return name == "Long" }

// UnmarshalGraphQL unmarshals the provided GraphQL query data.
func (b *Long) UnmarshalGraphQL(input interface{}) error {
	var err error
	switch input := input.(type) {
	case string:
		// uncomment to support hex values
		//if strings.HasPrefix(input, "0x") {
		//	// apply leniency and support hex representations of longs.
		//	value, err := hexutil.DecodeUint64(input)
		//	*b = Long(value)
		//	return err
		//} else {
		value, err := strconv.ParseInt(input, 10, 64)
		*b = Long(value)
		return err
		//}
	case int32:
		*b = Long(input)
	case int64:
		*b = Long(input)
	default:
		err = fmt.Errorf("unexpected type %T for Long", input)
	}
	return err
}

// Account represents an Ethereum account at a particular block.
type Account struct {
	backend       ethapi.Backend
	address       common.Address
	blockNrOrHash rpc.BlockNumberOrHash
}

// getState fetches the StateDB object for an account.
func (a *Account) getState(ctx context.Context) (vm.MinimalApiState, error) {
	stat, _, err := a.backend.StateAndHeaderByNumberOrHash(ctx, a.blockNrOrHash)
	return stat, err
}

func (a *Account) Address(ctx context.Context) (common.Address, error) {
	return a.address, nil
}

func (a *Account) Balance(ctx context.Context) (hexutil.Big, error) {
	state, err := a.getState(ctx)
	if err != nil {
		return hexutil.Big{}, err
	}
	return hexutil.Big(*state.GetBalance(a.address)), nil
}

func (a *Account) TransactionCount(ctx context.Context) (hexutil.Uint64, error) {
	state, err := a.getState(ctx)
	if err != nil {
		return 0, err
	}
	return hexutil.Uint64(state.GetNonce(a.address)), nil
}

func (a *Account) Code(ctx context.Context) (hexutil.Bytes, error) {
	state, err := a.getState(ctx)
	if err != nil {
		return hexutil.Bytes{}, err
	}
	return state.GetCode(a.address), nil
}

func (a *Account) Storage(ctx context.Context, args struct{ Slot common.Hash }) (common.Hash, error) {
	state, err := a.getState(ctx)
	if err != nil {
		return common.Hash{}, err
	}
	return state.GetState(a.address, args.Slot), nil
}

// Log represents an individual log message. All arguments are mandatory.
type Log struct {
	backend     ethapi.Backend
	transaction *Transaction
	log         *types.Log
}

func (l *Log) Transaction(ctx context.Context) *Transaction {
	return l.transaction
}

func (l *Log) Account(ctx context.Context, args BlockNumberArgs) *Account {
	return &Account{
		backend:       l.backend,
		address:       l.log.Address,
		blockNrOrHash: args.NumberOrLatest(),
	}
}

func (l *Log) Index(ctx context.Context) int32 {
	return int32(l.log.Index)
}

func (l *Log) Topics(ctx context.Context) []common.Hash {
	return l.log.Topics
}

func (l *Log) Data(ctx context.Context) hexutil.Bytes {
	return l.log.Data
}

// Transaction represents an Ethereum transaction.
// backend and hash are mandatory; all others will be fetched when required.
type Transaction struct {
	backend       ethapi.Backend
	hash          common.Hash
	tx            *types.Transaction
	block         *Block
	index         uint64
	receiptGetter receiptGetter
}

// resolve returns the internal transaction object, fetching it if needed.
func (t *Transaction) resolve(ctx context.Context) (*types.Transaction, error) {
	if t.tx == nil {
		tx, blockHash, _, index := rawdb.ReadTransaction(t.backend.ChainDb(), t.hash)
		if tx != nil {
			t.tx = tx
			blockNrOrHash := rpc.BlockNumberOrHashWithHash(blockHash, false)
			t.block = &Block{
				backend:      t.backend,
				numberOrHash: &blockNrOrHash,
			}
			t.index = index
		} else {
			t.tx = t.backend.GetPoolTransaction(t.hash)
		}
	}
	return t.tx, nil
}

func (t *Transaction) Hash(ctx context.Context) common.Hash {
	return t.hash
}

func (t *Transaction) InputData(ctx context.Context) (hexutil.Bytes, error) {
	tx, err := t.resolve(ctx)
	if err != nil || tx == nil {
		return hexutil.Bytes{}, err
	}
	return tx.Data(), nil
}

func (t *Transaction) Gas(ctx context.Context) (hexutil.Uint64, error) {
	tx, err := t.resolve(ctx)
	if err != nil || tx == nil {
		return 0, err
	}
	return hexutil.Uint64(tx.Gas()), nil
}

func (t *Transaction) GasPrice(ctx context.Context) (hexutil.Big, error) {
	tx, err := t.resolve(ctx)
	if err != nil || tx == nil {
		return hexutil.Big{}, err
	}
	return hexutil.Big(*tx.GasPrice()), nil
}

func (t *Transaction) Value(ctx context.Context) (hexutil.Big, error) {
	tx, err := t.resolve(ctx)
	if err != nil || tx == nil {
		return hexutil.Big{}, err
	}
	return hexutil.Big(*tx.Value()), nil
}

func (t *Transaction) Nonce(ctx context.Context) (hexutil.Uint64, error) {
	tx, err := t.resolve(ctx)
	if err != nil || tx == nil {
		return 0, err
	}
	return hexutil.Uint64(tx.Nonce()), nil
}

func (t *Transaction) To(ctx context.Context, args BlockNumberArgs) (*Account, error) {
	tx, err := t.resolve(ctx)
	if err != nil || tx == nil {
		return nil, err
	}
	to := tx.To()
	if to == nil {
		return nil, nil
	}
	return &Account{
		backend:       t.backend,
		address:       *to,
		blockNrOrHash: args.NumberOrLatest(),
	}, nil
}

func (t *Transaction) From(ctx context.Context, args BlockNumberArgs) (*Account, error) {
	tx, err := t.resolve(ctx)
	if err != nil || tx == nil {
		return nil, err
	}
	signer := types.LatestSigner(t.backend.ChainConfig())
	from, _ := types.Sender(signer, tx)
	return &Account{
		backend:       t.backend,
		address:       from,
		blockNrOrHash: args.NumberOrLatest(),
	}, nil
}

func (t *Transaction) Block(ctx context.Context) (*Block, error) {
	if _, err := t.resolve(ctx); err != nil {
		return nil, err
	}
	return t.block, nil
}

func (t *Transaction) Index(ctx context.Context) (*int32, error) {
	if _, err := t.resolve(ctx); err != nil {
		return nil, err
	}
	if t.block == nil {
		return nil, nil
	}
	index := int32(t.index)
	return &index, nil
}

// (Quorum) receiptGetter allows Transaction to have different behaviours for getting transaction receipts
// (e.g. getting standard receipts or privacy precompile receipts from the db)
type receiptGetter interface {
	get(ctx context.Context) (*types.Receipt, error)
}

// (Quorum) transactionReceiptGetter implements receiptGetter and provides the standard behaviour for getting transaction
// receipts from the db
type transactionReceiptGetter struct {
	tx *Transaction
}

func (g *transactionReceiptGetter) get(ctx context.Context) (*types.Receipt, error) {
	if _, err := g.tx.resolve(ctx); err != nil {
		return nil, err
	}
	if g.tx.block == nil {
		return nil, nil
	}
	receipts, err := g.tx.block.resolveReceipts(ctx)
	if err != nil {
		return nil, err
	}
	return receipts[g.tx.index], nil
}

<<<<<<< HEAD
=======
// (Quorum) privateTransactionReceiptGetter implements receiptGetter and gets privacy precompile transaction receipts
// from the the db
type privateTransactionReceiptGetter struct {
	pmt *Transaction
}

func (g *privateTransactionReceiptGetter) get(ctx context.Context) (*types.Receipt, error) {
	if _, err := g.pmt.resolve(ctx); err != nil {
		return nil, err
	}
	if g.pmt.block == nil {
		return nil, nil
	}
	receipts, err := g.pmt.block.resolveReceipts(ctx)
	if err != nil {
		return nil, err
	}
	receipt := receipts[g.pmt.index]

	psm, err := g.pmt.backend.PSMR().ResolveForUserContext(ctx)
	if err != nil {
		return nil, err
	}

	privateReceipt := receipt.PSReceipts[psm.ID]
	if privateReceipt == nil {
		return nil, errors.New("could not find receipt for private transaction")
	}

	return privateReceipt, nil
}

// getReceipt returns the receipt associated with this transaction, if any.
func (t *Transaction) getReceipt(ctx context.Context) (*types.Receipt, error) {
	// default to standard receipt getter if one is not set
	if t.receiptGetter == nil {
		t.receiptGetter = &transactionReceiptGetter{tx: t}
	}
	return t.receiptGetter.get(ctx)
}

>>>>>>> 6665a93d
func (t *Transaction) Status(ctx context.Context) (*Long, error) {
	receipt, err := t.getReceipt(ctx)
	if err != nil || receipt == nil {
		return nil, err
	}
	ret := Long(receipt.Status)
	return &ret, nil
}

func (t *Transaction) GasUsed(ctx context.Context) (*Long, error) {
	receipt, err := t.getReceipt(ctx)
	if err != nil || receipt == nil {
		return nil, err
	}
	ret := Long(receipt.GasUsed)
	return &ret, nil
}

func (t *Transaction) CumulativeGasUsed(ctx context.Context) (*Long, error) {
	receipt, err := t.getReceipt(ctx)
	if err != nil || receipt == nil {
		return nil, err
	}
	ret := Long(receipt.CumulativeGasUsed)
	return &ret, nil
}

func (t *Transaction) CreatedContract(ctx context.Context, args BlockNumberArgs) (*Account, error) {
	receipt, err := t.getReceipt(ctx)
	if err != nil || receipt == nil || receipt.ContractAddress == (common.Address{}) {
		return nil, err
	}
	return &Account{
		backend:       t.backend,
		address:       receipt.ContractAddress,
		blockNrOrHash: args.NumberOrLatest(),
	}, nil
}

func (t *Transaction) Logs(ctx context.Context) (*[]*Log, error) {
	receipt, err := t.getReceipt(ctx)
	if err != nil || receipt == nil {
		return nil, err
	}
	ret := make([]*Log, 0, len(receipt.Logs))
	for _, log := range receipt.Logs {
		ret = append(ret, &Log{
			backend:     t.backend,
			transaction: t,
			log:         log,
		})
	}
	return &ret, nil
}

// Quorum

// (Quorum) PrivateTransaction returns the internal private transaction for privacy marker transactions
func (t *Transaction) PrivateTransaction(ctx context.Context) (*Transaction, error) {
	tx, err := t.resolve(ctx)
	if err != nil || tx == nil {
		return nil, err
	}

	if !tx.IsPrivacyMarker() {
		// tx will not have a private tx so return early - no error to keep in line with other graphql behaviour (see PrivateInputData)
		return nil, nil
	}

	pvtTx, _, _, err := private.FetchPrivateTransaction(tx.Data())
	if err != nil {
		return nil, err
	}

	if pvtTx == nil {
		return nil, nil
	}

	return &Transaction{
		backend:       t.backend,
		hash:          t.hash,
		tx:            pvtTx,
		block:         t.block,
		index:         t.index,
		receiptGetter: &privateTransactionReceiptGetter{pmt: t},
	}, nil
}

func (t *Transaction) IsPrivate(ctx context.Context) (*bool, error) {
	ret := false
	tx, err := t.resolve(ctx)
	if err != nil || tx == nil {
		return &ret, err
	}
	ret = tx.IsPrivate()
	return &ret, nil
}

func (t *Transaction) PrivateInputData(ctx context.Context) (*hexutil.Bytes, error) {
	tx, err := t.resolve(ctx)
	if err != nil || tx == nil {
		return &hexutil.Bytes{}, err
	}
	if tx.IsPrivate() {
		psm, err := t.backend.PSMR().ResolveForUserContext(ctx)
		if err != nil {
			return &hexutil.Bytes{}, err
		}
		_, managedParties, privateInputData, _, err := private.P.Receive(common.BytesToEncryptedPayloadHash(tx.Data()))
		if err != nil || tx == nil {
			return &hexutil.Bytes{}, err
		}
		if t.backend.PSMR().NotIncludeAny(psm, managedParties...) {
			return &hexutil.Bytes{}, nil
		}
		ret := hexutil.Bytes(privateInputData)
		return &ret, nil
	}
	return &hexutil.Bytes{}, nil
}

// END QUORUM

func (t *Transaction) R(ctx context.Context) (hexutil.Big, error) {
	tx, err := t.resolve(ctx)
	if err != nil || tx == nil {
		return hexutil.Big{}, err
	}
	_, r, _ := tx.RawSignatureValues()
	return hexutil.Big(*r), nil
}

func (t *Transaction) S(ctx context.Context) (hexutil.Big, error) {
	tx, err := t.resolve(ctx)
	if err != nil || tx == nil {
		return hexutil.Big{}, err
	}
	_, _, s := tx.RawSignatureValues()
	return hexutil.Big(*s), nil
}

func (t *Transaction) V(ctx context.Context) (hexutil.Big, error) {
	tx, err := t.resolve(ctx)
	if err != nil || tx == nil {
		return hexutil.Big{}, err
	}
	v, _, _ := tx.RawSignatureValues()
	return hexutil.Big(*v), nil
}

type BlockType int

// Block represents an Ethereum block.
// backend, and numberOrHash are mandatory. All other fields are lazily fetched
// when required.
type Block struct {
	backend      ethapi.Backend
	numberOrHash *rpc.BlockNumberOrHash
	hash         common.Hash
	header       *types.Header
	block        *types.Block
	receipts     []*types.Receipt
}

// resolve returns the internal Block object representing this block, fetching
// it if necessary.
func (b *Block) resolve(ctx context.Context) (*types.Block, error) {
	if b.block != nil {
		return b.block, nil
	}
	if b.numberOrHash == nil {
		latest := rpc.BlockNumberOrHashWithNumber(rpc.LatestBlockNumber)
		b.numberOrHash = &latest
	}
	var err error
	b.block, err = b.backend.BlockByNumberOrHash(ctx, *b.numberOrHash)
	if b.block != nil && b.header == nil {
		b.header = b.block.Header()
		if hash, ok := b.numberOrHash.Hash(); ok {
			b.hash = hash
		}
	}
	return b.block, err
}

// resolveHeader returns the internal Header object for this block, fetching it
// if necessary. Call this function instead of `resolve` unless you need the
// additional data (transactions and uncles).
func (b *Block) resolveHeader(ctx context.Context) (*types.Header, error) {
	if b.numberOrHash == nil && b.hash == (common.Hash{}) {
		return nil, errBlockInvariant
	}
	var err error
	if b.header == nil {
		if b.hash != (common.Hash{}) {
			b.header, err = b.backend.HeaderByHash(ctx, b.hash)
		} else {
			b.header, err = b.backend.HeaderByNumberOrHash(ctx, *b.numberOrHash)
		}
	}
	return b.header, err
}

// resolveReceipts returns the list of receipts for this block, fetching them
// if necessary.
func (b *Block) resolveReceipts(ctx context.Context) ([]*types.Receipt, error) {
	if b.receipts == nil {
		hash := b.hash
		if hash == (common.Hash{}) {
			header, err := b.resolveHeader(ctx)
			if err != nil {
				return nil, err
			}
			hash = header.Hash()
		}
		receipts, err := b.backend.GetReceipts(ctx, hash)
		if err != nil {
			return nil, err
		}
		b.receipts = receipts
	}
	return b.receipts, nil
}

func (b *Block) Number(ctx context.Context) (Long, error) {
	header, err := b.resolveHeader(ctx)
	if err != nil {
		return 0, err
	}

	return Long(header.Number.Uint64()), nil
}

func (b *Block) Hash(ctx context.Context) (common.Hash, error) {
	if b.hash == (common.Hash{}) {
		header, err := b.resolveHeader(ctx)
		if err != nil {
			return common.Hash{}, err
		}
		b.hash = header.Hash()
	}
	return b.hash, nil
}

func (b *Block) GasLimit(ctx context.Context) (Long, error) {
	header, err := b.resolveHeader(ctx)
	if err != nil {
		return 0, err
	}
	return Long(header.GasLimit), nil
}

func (b *Block) GasUsed(ctx context.Context) (Long, error) {
	header, err := b.resolveHeader(ctx)
	if err != nil {
		return 0, err
	}
	return Long(header.GasUsed), nil
}

func (b *Block) Parent(ctx context.Context) (*Block, error) {
	// If the block header hasn't been fetched, and we'll need it, fetch it.
	if b.numberOrHash == nil && b.header == nil {
		if _, err := b.resolveHeader(ctx); err != nil {
			return nil, err
		}
	}
	if b.header != nil && b.header.Number.Uint64() > 0 {
		num := rpc.BlockNumberOrHashWithNumber(rpc.BlockNumber(b.header.Number.Uint64() - 1))
		return &Block{
			backend:      b.backend,
			numberOrHash: &num,
			hash:         b.header.ParentHash,
		}, nil
	}
	return nil, nil
}

func (b *Block) Difficulty(ctx context.Context) (hexutil.Big, error) {
	header, err := b.resolveHeader(ctx)
	if err != nil {
		return hexutil.Big{}, err
	}
	return hexutil.Big(*header.Difficulty), nil
}

func (b *Block) Timestamp(ctx context.Context) (hexutil.Uint64, error) {
	header, err := b.resolveHeader(ctx)
	if err != nil {
		return 0, err
	}
	return hexutil.Uint64(header.Time), nil
}

func (b *Block) Nonce(ctx context.Context) (hexutil.Bytes, error) {
	header, err := b.resolveHeader(ctx)
	if err != nil {
		return hexutil.Bytes{}, err
	}
	return header.Nonce[:], nil
}

func (b *Block) MixHash(ctx context.Context) (common.Hash, error) {
	header, err := b.resolveHeader(ctx)
	if err != nil {
		return common.Hash{}, err
	}
	return header.MixDigest, nil
}

func (b *Block) TransactionsRoot(ctx context.Context) (common.Hash, error) {
	header, err := b.resolveHeader(ctx)
	if err != nil {
		return common.Hash{}, err
	}
	return header.TxHash, nil
}

func (b *Block) StateRoot(ctx context.Context) (common.Hash, error) {
	header, err := b.resolveHeader(ctx)
	if err != nil {
		return common.Hash{}, err
	}
	return header.Root, nil
}

func (b *Block) ReceiptsRoot(ctx context.Context) (common.Hash, error) {
	header, err := b.resolveHeader(ctx)
	if err != nil {
		return common.Hash{}, err
	}
	return header.ReceiptHash, nil
}

func (b *Block) OmmerHash(ctx context.Context) (common.Hash, error) {
	header, err := b.resolveHeader(ctx)
	if err != nil {
		return common.Hash{}, err
	}
	return header.UncleHash, nil
}

func (b *Block) OmmerCount(ctx context.Context) (*int32, error) {
	block, err := b.resolve(ctx)
	if err != nil || block == nil {
		return nil, err
	}
	count := int32(len(block.Uncles()))
	return &count, err
}

func (b *Block) Ommers(ctx context.Context) (*[]*Block, error) {
	block, err := b.resolve(ctx)
	if err != nil || block == nil {
		return nil, err
	}
	ret := make([]*Block, 0, len(block.Uncles()))
	for _, uncle := range block.Uncles() {
		blockNumberOrHash := rpc.BlockNumberOrHashWithHash(uncle.Hash(), false)
		ret = append(ret, &Block{
			backend:      b.backend,
			numberOrHash: &blockNumberOrHash,
			header:       uncle,
		})
	}
	return &ret, nil
}

func (b *Block) ExtraData(ctx context.Context) (hexutil.Bytes, error) {
	header, err := b.resolveHeader(ctx)
	if err != nil {
		return hexutil.Bytes{}, err
	}
	return header.Extra, nil
}

func (b *Block) LogsBloom(ctx context.Context) (hexutil.Bytes, error) {
	header, err := b.resolveHeader(ctx)
	if err != nil {
		return hexutil.Bytes{}, err
	}
	return header.Bloom.Bytes(), nil
}

func (b *Block) TotalDifficulty(ctx context.Context) (hexutil.Big, error) {
	h := b.hash
	if h == (common.Hash{}) {
		header, err := b.resolveHeader(ctx)
		if err != nil {
			return hexutil.Big{}, err
		}
		h = header.Hash()
	}
	return hexutil.Big(*b.backend.GetTd(ctx, h)), nil
}

// BlockNumberArgs encapsulates arguments to accessors that specify a block number.
type BlockNumberArgs struct {
	// TODO: Ideally we could use input unions to allow the query to specify the
	// block parameter by hash, block number, or tag but input unions aren't part of the
	// standard GraphQL schema SDL yet, see: https://github.com/graphql/graphql-spec/issues/488
	Block *hexutil.Uint64
}

// NumberOr returns the provided block number argument, or the "current" block number or hash if none
// was provided.
func (a BlockNumberArgs) NumberOr(current rpc.BlockNumberOrHash) rpc.BlockNumberOrHash {
	if a.Block != nil {
		blockNr := rpc.BlockNumber(*a.Block)
		return rpc.BlockNumberOrHashWithNumber(blockNr)
	}
	return current
}

// NumberOrLatest returns the provided block number argument, or the "latest" block number if none
// was provided.
func (a BlockNumberArgs) NumberOrLatest() rpc.BlockNumberOrHash {
	return a.NumberOr(rpc.BlockNumberOrHashWithNumber(rpc.LatestBlockNumber))
}

func (b *Block) Miner(ctx context.Context, args BlockNumberArgs) (*Account, error) {
	header, err := b.resolveHeader(ctx)
	if err != nil {
		return nil, err
	}
	return &Account{
		backend:       b.backend,
		address:       header.Coinbase,
		blockNrOrHash: args.NumberOrLatest(),
	}, nil
}

func (b *Block) TransactionCount(ctx context.Context) (*int32, error) {
	block, err := b.resolve(ctx)
	if err != nil || block == nil {
		return nil, err
	}
	count := int32(len(block.Transactions()))
	return &count, err
}

func (b *Block) Transactions(ctx context.Context) (*[]*Transaction, error) {
	block, err := b.resolve(ctx)
	if err != nil || block == nil {
		return nil, err
	}
	ret := make([]*Transaction, 0, len(block.Transactions()))
	for i, tx := range block.Transactions() {
		ret = append(ret, &Transaction{
			backend: b.backend,
			hash:    tx.Hash(),
			tx:      tx,
			block:   b,
			index:   uint64(i),
		})
	}
	return &ret, nil
}

func (b *Block) TransactionAt(ctx context.Context, args struct{ Index int32 }) (*Transaction, error) {
	block, err := b.resolve(ctx)
	if err != nil || block == nil {
		return nil, err
	}
	txs := block.Transactions()
	if args.Index < 0 || int(args.Index) >= len(txs) {
		return nil, nil
	}
	tx := txs[args.Index]
	return &Transaction{
		backend: b.backend,
		hash:    tx.Hash(),
		tx:      tx,
		block:   b,
		index:   uint64(args.Index),
	}, nil
}

func (b *Block) OmmerAt(ctx context.Context, args struct{ Index int32 }) (*Block, error) {
	block, err := b.resolve(ctx)
	if err != nil || block == nil {
		return nil, err
	}
	uncles := block.Uncles()
	if args.Index < 0 || int(args.Index) >= len(uncles) {
		return nil, nil
	}
	uncle := uncles[args.Index]
	blockNumberOrHash := rpc.BlockNumberOrHashWithHash(uncle.Hash(), false)
	return &Block{
		backend:      b.backend,
		numberOrHash: &blockNumberOrHash,
		header:       uncle,
	}, nil
}

// BlockFilterCriteria encapsulates criteria passed to a `logs` accessor inside
// a block.
type BlockFilterCriteria struct {
	Addresses *[]common.Address // restricts matches to events created by specific contracts

	// The Topic list restricts matches to particular event topics. Each event has a list
	// of topics. Topics matches a prefix of that list. An empty element slice matches any
	// topic. Non-empty elements represent an alternative that matches any of the
	// contained topics.
	//
	// Examples:
	// {} or nil          matches any topic list
	// {{A}}              matches topic A in first position
	// {{}, {B}}          matches any topic in first position, B in second position
	// {{A}, {B}}         matches topic A in first position, B in second position
	// {{A, B}}, {C, D}}  matches topic (A OR B) in first position, (C OR D) in second position
	Topics *[][]common.Hash
}

// runFilter accepts a filter and executes it, returning all its results as
// `Log` objects.
func runFilter(ctx context.Context, be ethapi.Backend, filter *filters.Filter) ([]*Log, error) {
	logs, err := filter.Logs(ctx)
	if err != nil || logs == nil {
		return nil, err
	}
	ret := make([]*Log, 0, len(logs))
	for _, log := range logs {
		ret = append(ret, &Log{
			backend:     be,
			transaction: &Transaction{backend: be, hash: log.TxHash},
			log:         log,
		})
	}
	return ret, nil
}

func (b *Block) Logs(ctx context.Context, args struct{ Filter BlockFilterCriteria }) ([]*Log, error) {
	var addresses []common.Address
	if args.Filter.Addresses != nil {
		addresses = *args.Filter.Addresses
	}
	var topics [][]common.Hash
	if args.Filter.Topics != nil {
		topics = *args.Filter.Topics
	}
	hash := b.hash
	if hash == (common.Hash{}) {
		header, err := b.resolveHeader(ctx)
		if err != nil {
			return nil, err
		}
		hash = header.Hash()
	}
	// Construct the range filter
	psm, err := b.backend.PSMR().ResolveForUserContext(ctx)
	if err != nil {
		return nil, err
	}
	filter := filters.NewBlockFilter(b.backend, hash, addresses, topics, psm.ID)

	// Run the filter and return all the logs
	return runFilter(ctx, b.backend, filter)
}

func (b *Block) Account(ctx context.Context, args struct {
	Address common.Address
}) (*Account, error) {
	if b.numberOrHash == nil {
		_, err := b.resolveHeader(ctx)
		if err != nil {
			return nil, err
		}
	}
	return &Account{
		backend:       b.backend,
		address:       args.Address,
		blockNrOrHash: *b.numberOrHash,
	}, nil
}

// CallData encapsulates arguments to `call` or `estimateGas`.
// All arguments are optional.
type CallData struct {
	From     *common.Address // The Ethereum address the call is from.
	To       *common.Address // The Ethereum address the call is to.
	Gas      *hexutil.Uint64 // The amount of gas provided for the call.
	GasPrice *hexutil.Big    // The price of each unit of gas, in wei.
	Value    *hexutil.Big    // The value sent along with the call.
	Data     *hexutil.Bytes  // Any data sent with the call.
}

// CallResult encapsulates the result of an invocation of the `call` accessor.
type CallResult struct {
	data    hexutil.Bytes // The return data from the call
	gasUsed Long          // The amount of gas used
	status  Long          // The return status of the call - 0 for failure or 1 for success.
}

func (c *CallResult) Data() hexutil.Bytes {
	return c.data
}

func (c *CallResult) GasUsed() Long {
	return c.gasUsed
}

func (c *CallResult) Status() Long {
	return c.status
}

func (b *Block) Call(ctx context.Context, args struct {
	Data ethapi.CallArgs
}) (*CallResult, error) {
	if b.numberOrHash == nil {
		_, err := b.resolve(ctx)
		if err != nil {
			return nil, err
		}
	}

	// Quorum - replaced the default 5s time out with the value passed in vm.calltimeout
	result, err := ethapi.DoCall(ctx, b.backend, args.Data, *b.numberOrHash, nil, vm.Config{}, b.backend.CallTimeOut(), b.backend.RPCGasCap())
	if err != nil {
		return nil, err
	}
	status := Long(1)
	if result.Failed() {
		status = 0
	}

	return &CallResult{
		data:    result.ReturnData,
		gasUsed: Long(result.UsedGas),
		status:  status,
	}, nil
}

func (b *Block) EstimateGas(ctx context.Context, args struct {
	Data ethapi.CallArgs
}) (Long, error) {
	if b.numberOrHash == nil {
		_, err := b.resolveHeader(ctx)
		if err != nil {
			return 0, err
		}
	}
	gas, err := ethapi.DoEstimateGas(ctx, b.backend, args.Data, *b.numberOrHash, b.backend.RPCGasCap())
	return Long(gas), err
}

type Pending struct {
	backend ethapi.Backend
}

func (p *Pending) TransactionCount(ctx context.Context) (int32, error) {
	txs, err := p.backend.GetPoolTransactions()
	return int32(len(txs)), err
}

func (p *Pending) Transactions(ctx context.Context) (*[]*Transaction, error) {
	txs, err := p.backend.GetPoolTransactions()
	if err != nil {
		return nil, err
	}
	ret := make([]*Transaction, 0, len(txs))
	for i, tx := range txs {
		ret = append(ret, &Transaction{
			backend: p.backend,
			hash:    tx.Hash(),
			tx:      tx,
			index:   uint64(i),
		})
	}
	return &ret, nil
}

func (p *Pending) Account(ctx context.Context, args struct {
	Address common.Address
}) *Account {
	pendingBlockNr := rpc.BlockNumberOrHashWithNumber(rpc.PendingBlockNumber)
	return &Account{
		backend:       p.backend,
		address:       args.Address,
		blockNrOrHash: pendingBlockNr,
	}
}

func (p *Pending) Call(ctx context.Context, args struct {
	Data ethapi.CallArgs
}) (*CallResult, error) {
	pendingBlockNr := rpc.BlockNumberOrHashWithNumber(rpc.PendingBlockNumber)

	// Quorum - replaced the default 5s time out with the value passed in vm.calltimeout
	result, err := ethapi.DoCall(ctx, p.backend, args.Data, pendingBlockNr, nil, vm.Config{}, p.backend.CallTimeOut(), p.backend.RPCGasCap())
	if err != nil {
		return nil, err
	}
	status := Long(1)
	if result.Failed() {
		status = 0
	}

	return &CallResult{
		data:    result.ReturnData,
		gasUsed: Long(result.UsedGas),
		status:  status,
	}, nil
}

func (p *Pending) EstimateGas(ctx context.Context, args struct {
	Data ethapi.CallArgs
}) (Long, error) {
	pendingBlockNr := rpc.BlockNumberOrHashWithNumber(rpc.PendingBlockNumber)
	gas, err := ethapi.DoEstimateGas(ctx, p.backend, args.Data, pendingBlockNr, p.backend.RPCGasCap())
	return Long(gas), err
}

// Resolver is the top-level object in the GraphQL hierarchy.
type Resolver struct {
	backend ethapi.Backend
}

func (r *Resolver) Block(ctx context.Context, args struct {
	Number *Long
	Hash   *common.Hash
}) (*Block, error) {
	var block *Block
	if args.Number != nil {
		if *args.Number < 0 {
			return nil, nil
		}
		number := rpc.BlockNumber(*args.Number)
		numberOrHash := rpc.BlockNumberOrHashWithNumber(number)
		block = &Block{
			backend:      r.backend,
			numberOrHash: &numberOrHash,
		}
	} else if args.Hash != nil {
		numberOrHash := rpc.BlockNumberOrHashWithHash(*args.Hash, false)
		block = &Block{
			backend:      r.backend,
			numberOrHash: &numberOrHash,
		}
	} else {
		numberOrHash := rpc.BlockNumberOrHashWithNumber(rpc.LatestBlockNumber)
		block = &Block{
			backend:      r.backend,
			numberOrHash: &numberOrHash,
		}
	}
	// Resolve the header, return nil if it doesn't exist.
	// Note we don't resolve block directly here since it will require an
	// additional network request for light client.
	h, err := block.resolveHeader(ctx)
	if err != nil {
		return nil, err
	} else if h == nil {
		return nil, nil
	}
	return block, nil
}

func (r *Resolver) Blocks(ctx context.Context, args struct {
	From *Long
	To   *Long
}) ([]*Block, error) {
	from := rpc.BlockNumber(*args.From)

	var to rpc.BlockNumber
	if args.To != nil {
		to = rpc.BlockNumber(*args.To)
	} else {
		to = rpc.BlockNumber(r.backend.CurrentBlock().Number().Int64())
	}
	if to < from {
		return []*Block{}, nil
	}
	ret := make([]*Block, 0, to-from+1)
	for i := from; i <= to; i++ {
		numberOrHash := rpc.BlockNumberOrHashWithNumber(i)
		ret = append(ret, &Block{
			backend:      r.backend,
			numberOrHash: &numberOrHash,
		})
	}
	return ret, nil
}

func (r *Resolver) Pending(ctx context.Context) *Pending {
	return &Pending{r.backend}
}

func (r *Resolver) Transaction(ctx context.Context, args struct{ Hash common.Hash }) (*Transaction, error) {
	tx := &Transaction{
		backend: r.backend,
		hash:    args.Hash,
	}
	// Resolve the transaction; if it doesn't exist, return nil.
	t, err := tx.resolve(ctx)
	if err != nil {
		return nil, err
	} else if t == nil {
		return nil, nil
	}
	return tx, nil
}

func (r *Resolver) SendRawTransaction(ctx context.Context, args struct{ Data hexutil.Bytes }) (common.Hash, error) {
	tx := new(types.Transaction)
	if err := tx.UnmarshalBinary(args.Data); err != nil {
		return common.Hash{}, err
	}
	hash, err := ethapi.SubmitTransaction(ctx, r.backend, tx, "", true)
	return hash, err
}

// FilterCriteria encapsulates the arguments to `logs` on the root resolver object.
type FilterCriteria struct {
	FromBlock *hexutil.Uint64   // beginning of the queried range, nil means genesis block
	ToBlock   *hexutil.Uint64   // end of the range, nil means latest block
	Addresses *[]common.Address // restricts matches to events created by specific contracts

	// The Topic list restricts matches to particular event topics. Each event has a list
	// of topics. Topics matches a prefix of that list. An empty element slice matches any
	// topic. Non-empty elements represent an alternative that matches any of the
	// contained topics.
	//
	// Examples:
	// {} or nil          matches any topic list
	// {{A}}              matches topic A in first position
	// {{}, {B}}          matches any topic in first position, B in second position
	// {{A}, {B}}         matches topic A in first position, B in second position
	// {{A, B}}, {C, D}}  matches topic (A OR B) in first position, (C OR D) in second position
	Topics *[][]common.Hash
}

func (r *Resolver) Logs(ctx context.Context, args struct{ Filter FilterCriteria }) ([]*Log, error) {
	// Convert the RPC block numbers into internal representations
	begin := rpc.LatestBlockNumber.Int64()
	if args.Filter.FromBlock != nil {
		begin = int64(*args.Filter.FromBlock)
	}
	end := rpc.LatestBlockNumber.Int64()
	if args.Filter.ToBlock != nil {
		end = int64(*args.Filter.ToBlock)
	}
	var addresses []common.Address
	if args.Filter.Addresses != nil {
		addresses = *args.Filter.Addresses
	}
	var topics [][]common.Hash
	if args.Filter.Topics != nil {
		topics = *args.Filter.Topics
	}
	// Construct the range filter
	psm, err := r.backend.PSMR().ResolveForUserContext(ctx)
	if err != nil {
		return nil, err
	}
	filter := filters.NewRangeFilter(filters.Backend(r.backend), begin, end, addresses, topics, psm.ID)
	return runFilter(ctx, r.backend, filter)
}

func (r *Resolver) GasPrice(ctx context.Context) (hexutil.Big, error) {
	price, err := r.backend.SuggestPrice(ctx)
	return hexutil.Big(*price), err
}

func (r *Resolver) ChainID(ctx context.Context) (hexutil.Big, error) {
	return hexutil.Big(*r.backend.ChainConfig().ChainID), nil
}

// SyncState represents the synchronisation status returned from the `syncing` accessor.
type SyncState struct {
	progress ethereum.SyncProgress
}

func (s *SyncState) StartingBlock() hexutil.Uint64 {
	return hexutil.Uint64(s.progress.StartingBlock)
}

func (s *SyncState) CurrentBlock() hexutil.Uint64 {
	return hexutil.Uint64(s.progress.CurrentBlock)
}

func (s *SyncState) HighestBlock() hexutil.Uint64 {
	return hexutil.Uint64(s.progress.HighestBlock)
}

func (s *SyncState) PulledStates() *hexutil.Uint64 {
	ret := hexutil.Uint64(s.progress.PulledStates)
	return &ret
}

func (s *SyncState) KnownStates() *hexutil.Uint64 {
	ret := hexutil.Uint64(s.progress.KnownStates)
	return &ret
}

// Syncing returns false in case the node is currently not syncing with the network. It can be up to date or has not
// yet received the latest block headers from its pears. In case it is synchronizing:
// - startingBlock: block number this node started to synchronise from
// - currentBlock:  block number this node is currently importing
// - highestBlock:  block number of the highest block header this node has received from peers
// - pulledStates:  number of state entries processed until now
// - knownStates:   number of known state entries that still need to be pulled
func (r *Resolver) Syncing() (*SyncState, error) {
	progress := r.backend.Downloader().Progress()

	// Return not syncing if the synchronisation already completed
	if progress.CurrentBlock >= progress.HighestBlock {
		return nil, nil
	}
	// Otherwise gather the block sync stats
	return &SyncState{progress}, nil
}<|MERGE_RESOLUTION|>--- conflicted
+++ resolved
@@ -22,10 +22,6 @@
 	"errors"
 	"fmt"
 	"strconv"
-<<<<<<< HEAD
-	"time"
-=======
->>>>>>> 6665a93d
 
 	"github.com/ethereum/go-ethereum"
 	"github.com/ethereum/go-ethereum/common"
@@ -35,10 +31,7 @@
 	"github.com/ethereum/go-ethereum/core/vm"
 	"github.com/ethereum/go-ethereum/eth/filters"
 	"github.com/ethereum/go-ethereum/internal/ethapi"
-<<<<<<< HEAD
-=======
 	"github.com/ethereum/go-ethereum/private"
->>>>>>> 6665a93d
 	"github.com/ethereum/go-ethereum/rpc"
 )
 
@@ -305,8 +298,6 @@
 	return receipts[g.tx.index], nil
 }
 
-<<<<<<< HEAD
-=======
 // (Quorum) privateTransactionReceiptGetter implements receiptGetter and gets privacy precompile transaction receipts
 // from the the db
 type privateTransactionReceiptGetter struct {
@@ -348,7 +339,6 @@
 	return t.receiptGetter.get(ctx)
 }
 
->>>>>>> 6665a93d
 func (t *Transaction) Status(ctx context.Context) (*Long, error) {
 	receipt, err := t.getReceipt(ctx)
 	if err != nil || receipt == nil {
