// Copyright 2019 The go-ethereum Authors
// This file is part of the go-ethereum library.
//
// The go-ethereum library is free software: you can redistribute it and/or modify
// it under the terms of the GNU Lesser General Public License as published by
// the Free Software Foundation, either version 3 of the License, or
// (at your option) any later version.
//
// The go-ethereum library is distributed in the hope that it will be useful,
// but WITHOUT ANY WARRANTY; without even the implied warranty of
// MERCHANTABILITY or FITNESS FOR A PARTICULAR PURPOSE. See the
// GNU Lesser General Public License for more details.
//
// You should have received a copy of the GNU Lesser General Public License
// along with the go-ethereum library. If not, see <http://www.gnu.org/licenses/>.

package graphql

import (
	"context"
	"encoding/json"
	"fmt"
	"io/ioutil"
	"math/big"
	"net/http"
	"strings"
	"testing"
	"time"

<<<<<<< HEAD
	"github.com/ethereum/go-ethereum/consensus/ethash"
	"github.com/ethereum/go-ethereum/core"
	"github.com/ethereum/go-ethereum/eth"
	"github.com/ethereum/go-ethereum/eth/ethconfig"
	"github.com/ethereum/go-ethereum/node"
	"github.com/ethereum/go-ethereum/params"

=======
	"github.com/ethereum/go-ethereum/accounts"
	"github.com/ethereum/go-ethereum/common"
	"github.com/ethereum/go-ethereum/consensus"
	"github.com/ethereum/go-ethereum/consensus/ethash"
	"github.com/ethereum/go-ethereum/core"
	"github.com/ethereum/go-ethereum/core/bloombits"
	"github.com/ethereum/go-ethereum/core/mps"
	"github.com/ethereum/go-ethereum/core/types"
	"github.com/ethereum/go-ethereum/core/vm"
	"github.com/ethereum/go-ethereum/eth"
	"github.com/ethereum/go-ethereum/eth/downloader"
	"github.com/ethereum/go-ethereum/eth/ethconfig"
	"github.com/ethereum/go-ethereum/ethdb"
	"github.com/ethereum/go-ethereum/event"
	"github.com/ethereum/go-ethereum/multitenancy"
	"github.com/ethereum/go-ethereum/node"
	"github.com/ethereum/go-ethereum/params"
	"github.com/ethereum/go-ethereum/private"
	"github.com/ethereum/go-ethereum/private/engine"
	"github.com/ethereum/go-ethereum/private/engine/notinuse"
	"github.com/ethereum/go-ethereum/rpc"
	"github.com/jpmorganchase/quorum-security-plugin-sdk-go/proto"
>>>>>>> 6665a93d
	"github.com/stretchr/testify/assert"
	"golang.org/x/crypto/sha3"
)

func TestBuildSchema(t *testing.T) {
	ddir, err := ioutil.TempDir("", "graphql-buildschema")
	if err != nil {
		t.Fatalf("failed to create temporary datadir: %v", err)
	}
	// Copy config
	conf := node.DefaultConfig
	conf.DataDir = ddir
	stack, err := node.New(&conf)
	if err != nil {
		t.Fatalf("could not create new node: %v", err)
	}
	// Make sure the schema can be parsed and matched up to the object model.
	if err := newHandler(stack, nil, []string{}, []string{}); err != nil {
		t.Errorf("Could not construct GraphQL handler: %v", err)
	}
}

// Tests that a graphQL request is successfully handled when graphql is enabled on the specified endpoint
func TestGraphQLBlockSerialization(t *testing.T) {
	stack := createNode(t, true)
	defer stack.Close()
	// start node
	if err := stack.Start(); err != nil {
		t.Fatalf("could not start node: %v", err)
	}

	for i, tt := range []struct {
		body string
		want string
		code int
	}{
		{ // Should return latest block
			body: `{"query": "{block{number}}","variables": null}`,
			want: `{"data":{"block":{"number":10}}}`,
			code: 200,
		},
		{ // Should return info about latest block
			body: `{"query": "{block{number,gasUsed,gasLimit}}","variables": null}`,
			want: `{"data":{"block":{"number":10,"gasUsed":0,"gasLimit":11500000}}}`,
			code: 200,
		},
		{
			body: `{"query": "{block(number:0){number,gasUsed,gasLimit}}","variables": null}`,
			want: `{"data":{"block":{"number":0,"gasUsed":0,"gasLimit":11500000}}}`,
			code: 200,
		},
		{
			body: `{"query": "{block(number:-1){number,gasUsed,gasLimit}}","variables": null}`,
			want: `{"data":{"block":null}}`,
			code: 200,
		},
		{
			body: `{"query": "{block(number:-500){number,gasUsed,gasLimit}}","variables": null}`,
			want: `{"data":{"block":null}}`,
			code: 200,
		},
		{
			body: `{"query": "{block(number:\"0\"){number,gasUsed,gasLimit}}","variables": null}`,
			want: `{"data":{"block":{"number":0,"gasUsed":0,"gasLimit":11500000}}}`,
			code: 200,
		},
		{
			body: `{"query": "{block(number:\"-33\"){number,gasUsed,gasLimit}}","variables": null}`,
			want: `{"data":{"block":null}}`,
			code: 200,
		},
		{
			body: `{"query": "{block(number:\"1337\"){number,gasUsed,gasLimit}}","variables": null}`,
			want: `{"data":{"block":null}}`,
			code: 200,
		},
		{
			body: `{"query": "{block(number:\"0xbad\"){number,gasUsed,gasLimit}}","variables": null}`,
			want: `{"errors":[{"message":"strconv.ParseInt: parsing \"0xbad\": invalid syntax"}],"data":{}}`,
			code: 400,
		},
		{ // hex strings are currently not supported. If that's added to the spec, this test will need to change
			body: `{"query": "{block(number:\"0x0\"){number,gasUsed,gasLimit}}","variables": null}`,
			want: `{"errors":[{"message":"strconv.ParseInt: parsing \"0x0\": invalid syntax"}],"data":{}}`,
			code: 400,
		},
		{
			body: `{"query": "{block(number:\"a\"){number,gasUsed,gasLimit}}","variables": null}`,
			want: `{"errors":[{"message":"strconv.ParseInt: parsing \"a\": invalid syntax"}],"data":{}}`,
			code: 400,
		},
		{
			body: `{"query": "{bleh{number}}","variables": null}"`,
			want: `{"errors":[{"message":"Cannot query field \"bleh\" on type \"Query\".","locations":[{"line":1,"column":2}]}]}`,
			code: 400,
		},
		// should return `estimateGas` as decimal
		{
			body: `{"query": "{block{ estimateGas(data:{}) }}"}`,
			want: `{"data":{"block":{"estimateGas":53000}}}`,
			code: 200,
		},
		// should return `status` as decimal
		{
			body: `{"query": "{block {number call (data : {from : \"0xa94f5374fce5edbc8e2a8697c15331677e6ebf0b\", to: \"0x6295ee1b4f6dd65047762f924ecd367c17eabf8f\", data :\"0x12a7b914\"}){data status}}}"}`,
			want: `{"data":{"block":{"number":10,"call":{"data":"0x","status":1}}}}`,
			code: 200,
		},
	} {
		resp, err := http.Post(fmt.Sprintf("%s/graphql", stack.HTTPEndpoint()), "application/json", strings.NewReader(tt.body))
		if err != nil {
			t.Fatalf("could not post: %v", err)
		}
		bodyBytes, err := ioutil.ReadAll(resp.Body)
		if err != nil {
			t.Fatalf("could not read from response body: %v", err)
		}
		if have := string(bodyBytes); have != tt.want {
			t.Errorf("testcase %d %s,\nhave:\n%v\nwant:\n%v", i, tt.body, have, tt.want)
		}
		if tt.code != resp.StatusCode {
			t.Errorf("testcase %d %s,\nwrong statuscode, have: %v, want: %v", i, tt.body, resp.StatusCode, tt.code)
		}
	}
}

// Tests that a graphQL request is not handled successfully when graphql is not enabled on the specified endpoint
func TestGraphQLHTTPOnSamePort_GQLRequest_Unsuccessful(t *testing.T) {
	stack := createNode(t, false)
	defer stack.Close()
	if err := stack.Start(); err != nil {
		t.Fatalf("could not start node: %v", err)
	}
	body := strings.NewReader(`{"query": "{block{number}}","variables": null}`)
	resp, err := http.Post(fmt.Sprintf("%s/graphql", stack.HTTPEndpoint()), "application/json", body)
<<<<<<< HEAD
=======
	if err != nil {
		t.Fatalf("could not post: %v", err)
	}
	// make sure the request is not handled successfully
	assert.Equal(t, http.StatusNotFound, resp.StatusCode)
}

// Tests that 400 is returned when an invalid RPC request is made.
func TestGraphQL_BadRequest(t *testing.T) {
	stack := createNode(t, true)
	defer stack.Close()
	// start node
	if err := stack.Start(); err != nil {
		t.Fatalf("could not start node: %v", err)
	}
	// create http request
	body := strings.NewReader("{\"query\": \"{bleh{number}}\",\"variables\": null}")
	gqlReq, err := http.NewRequest(http.MethodGet, fmt.Sprintf("%s/graphql", stack.HTTPEndpoint()), body)
>>>>>>> 6665a93d
	if err != nil {
		t.Fatalf("could not post: %v", err)
	}
<<<<<<< HEAD
	// make sure the request is not handled successfully
	assert.Equal(t, http.StatusNotFound, resp.StatusCode)
=======
	expected := "{\"errors\":[{\"message\":\"Cannot query field \\\"bleh\\\" on type \\\"Query\\\".\",\"locations\":[{\"line\":1,\"column\":2}]}]}"
	assert.Equal(t, expected, string(bodyBytes))
	assert.Equal(t, 400, resp.StatusCode)
>>>>>>> 6665a93d
}

func createNode(t *testing.T, gqlEnabled bool) *node.Node {
	stack, err := node.New(&node.Config{
		HTTPHost: "127.0.0.1",
		HTTPPort: 0,
		WSHost:   "127.0.0.1",
		WSPort:   0,
	})
	if err != nil {
		t.Fatalf("could not create node: %v", err)
	}
	if !gqlEnabled {
		return stack
	}
	createGQLService(t, stack)
	return stack
}

func createGQLService(t *testing.T, stack *node.Node) {
	// create backend
	ethConf := &ethconfig.Config{
		Genesis: &core.Genesis{
			Config:     params.AllEthashProtocolChanges,
			GasLimit:   11500000,
			Difficulty: big.NewInt(1048576),
		},
		Ethash: ethash.Config{
			PowMode: ethash.ModeFake,
		},
		NetworkId:               1337,
		TrieCleanCache:          5,
		TrieCleanCacheJournal:   "triecache",
		TrieCleanCacheRejournal: 60 * time.Minute,
		TrieDirtyCache:          5,
		TrieTimeout:             60 * time.Minute,
		SnapshotCache:           5,
	}
	ethBackend, err := eth.New(stack, ethConf)
	if err != nil {
		t.Fatalf("could not create eth backend: %v", err)
	}
	// Create some blocks and import them
	chain, _ := core.GenerateChain(params.AllEthashProtocolChanges, ethBackend.BlockChain().Genesis(),
		ethash.NewFaker(), ethBackend.ChainDb(), 10, func(i int, gen *core.BlockGen) {})
	_, err = ethBackend.BlockChain().InsertChain(chain)
	if err != nil {
		t.Fatalf("could not create import blocks: %v", err)
	}
	// create gql service
	err = New(stack, ethBackend.APIBackend, []string{}, []string{})
	if err != nil {
		t.Fatalf("could not create graphql service: %v", err)
	}
<<<<<<< HEAD
=======
}

func doHTTPRequest(t *testing.T, req *http.Request) *http.Response {
	client := &http.Client{}
	resp, err := client.Do(req)
	if err != nil {
		t.Fatal("could not issue a GET request to the given endpoint", err)

	}
	return resp
}

func TestQuorumSchema_PublicTransaction(t *testing.T) {
	saved := private.P
	defer func() {
		private.P = saved
	}()
	private.P = &stubPrivateTransactionManager{}

	publicTx := types.NewTransaction(0, common.Address{}, big.NewInt(0), 0, big.NewInt(0), []byte("some random public payload"))
	publicTxQuery := &Transaction{tx: publicTx, backend: &StubBackend{}}
	isPrivate, err := publicTxQuery.IsPrivate(context.Background())
	if err != nil {
		t.Fatalf("Expect no error: %v", err)
	}
	if *isPrivate {
		t.Fatalf("Expect isPrivate to be false for public TX")
	}
	privateInputData, err := publicTxQuery.PrivateInputData(context.Background())
	if err != nil {
		t.Fatalf("Expect no error: %v", err)
	}
	if privateInputData.String() != "0x" {
		t.Fatalf("Expect privateInputData to be: \"0x\" for public TX, actual: %v", privateInputData.String())
	}
	internalPrivateTxQuery, err := publicTxQuery.PrivateTransaction(context.Background())
	if err != nil {
		t.Fatalf("Expect no error: %v", err)
	}
	if internalPrivateTxQuery != nil {
		t.Fatalf("Expect PrivateTransaction to be nil for non privacy precompile public tx, actual: %v", *internalPrivateTxQuery)
	}
}

func TestQuorumSchema_PrivateTransaction(t *testing.T) {
	saved := private.P
	defer func() {
		private.P = saved
	}()

	payloadHashByt := sha3.Sum512([]byte("arbitrary key"))
	arbitraryPayloadHash := common.BytesToEncryptedPayloadHash(payloadHashByt[:])
	private.P = &stubPrivateTransactionManager{
		responses: map[common.EncryptedPayloadHash]ptmResponse{
			arbitraryPayloadHash: {
				body: []byte("private payload"), // equals to 0x70726976617465207061796c6f6164 after converting to bytes
				err:  nil,
			},
		},
	}

	privateTx := types.NewTransaction(0, common.Address{}, big.NewInt(0), 0, big.NewInt(0), arbitraryPayloadHash.Bytes())
	privateTx.SetPrivate()
	privateTxQuery := &Transaction{tx: privateTx, backend: &StubBackend{}}
	isPrivate, err := privateTxQuery.IsPrivate(context.Background())
	if err != nil {
		t.Fatalf("Expect no error: %v", err)
	}
	if !*isPrivate {
		t.Fatalf("Expect isPrivate to be true for private TX")
	}
	privateInputData, err := privateTxQuery.PrivateInputData(context.Background())
	if err != nil {
		t.Fatalf("Expect no error: %v", err)
	}
	if privateInputData.String() != "0x70726976617465207061796c6f6164" {
		t.Fatalf("Expect privateInputData to be: \"0x70726976617465207061796c6f6164\" for private TX, actual: %v", privateInputData.String())
	}
	internalPrivateTxQuery, err := privateTxQuery.PrivateTransaction(context.Background())
	if err != nil {
		t.Fatalf("Expect no error: %v", err)
	}
	if internalPrivateTxQuery != nil {
		t.Fatalf("Expect PrivateTransaction to be nil for non privacy precompile private tx, actual: %v", *internalPrivateTxQuery)
	}
}

func TestQuorumSchema_PrivacyMarkerTransaction(t *testing.T) {
	saved := private.P
	defer func() {
		private.P = saved
	}()

	encryptedPayloadHashByt := sha3.Sum512([]byte("encrypted payload hash"))
	encryptedPayloadHash := common.BytesToEncryptedPayloadHash(encryptedPayloadHashByt[:])

	privateTx := types.NewTransaction(1, common.Address{}, big.NewInt(0), 0, big.NewInt(0), encryptedPayloadHash.Bytes())
	privateTx.SetPrivate()
	// json decoding later in the test requires the private tx to have signature values, so set to some arbitrary values here
	_, r, s := privateTx.RawSignatureValues()
	r.SetUint64(10)
	s.SetUint64(10)

	privateTxByt, _ := json.Marshal(privateTx)

	encryptedPrivateTxHashByt := sha3.Sum512([]byte("encrypted pvt tx hash"))
	encryptedPrivateTxHash := common.BytesToEncryptedPayloadHash(encryptedPrivateTxHashByt[:])

	private.P = &stubPrivateTransactionManager{
		responses: map[common.EncryptedPayloadHash]ptmResponse{
			encryptedPayloadHash: {
				body: []byte("private payload"), // equals to 0x70726976617465207061796c6f6164 after converting to bytes
				err:  nil,
			},
			encryptedPrivateTxHash: {
				body: privateTxByt,
				err:  nil},
		},
	}

	privacyMarkerTx := types.NewTransaction(0, common.QuorumPrivacyPrecompileContractAddress(), big.NewInt(0), 0, big.NewInt(0), encryptedPrivateTxHash.Bytes())

	pmtQuery := &Transaction{tx: privacyMarkerTx, backend: &StubBackend{}}
	isPrivate, err := pmtQuery.IsPrivate(context.Background())
	if err != nil {
		t.Fatalf("Expect no error: %v", err)
	}
	if *isPrivate {
		t.Fatalf("Expect isPrivate to be false for public PMT")
	}
	privateInputData, err := pmtQuery.PrivateInputData(context.Background())
	if err != nil {
		t.Fatalf("Expect no error: %v", err)
	}
	if privateInputData.String() != "0x" {
		t.Fatalf("Expect privateInputData to be: \"0x\" for public PMT, actual: %v", privateInputData.String())
	}

	internalPrivateTxQuery, err := pmtQuery.PrivateTransaction(context.Background())
	if err != nil {
		t.Fatalf("Expect no error: %v", err)
	}
	if internalPrivateTxQuery == nil {
		t.Fatal("Expect PrivateTransaction to be non-nil for privacy precompile PMT, actual is nil")
	}
	isPrivate, err = internalPrivateTxQuery.IsPrivate(context.Background())
	if err != nil {
		t.Fatalf("Expect no error: %v", err)
	}
	if !*isPrivate {
		t.Fatalf("Expect isPrivate to be true for internal private TX")
	}
	privateInputData, err = internalPrivateTxQuery.PrivateInputData(context.Background())
	if err != nil {
		t.Fatalf("Expect no error: %v", err)
	}
	if privateInputData.String() != "0x70726976617465207061796c6f6164" {
		t.Fatalf("Expect privateInputData to be: \"0x70726976617465207061796c6f6164\" for internal private TX, actual: %v", privateInputData.String())
	}
	nestedInternalPrivateTxQuery, err := internalPrivateTxQuery.PrivateTransaction(context.Background())
	if err != nil {
		t.Fatalf("Expect no error: %v", err)
	}
	if nestedInternalPrivateTxQuery != nil {
		t.Fatalf("Expect PrivateTransaction to be nil for internal private tx, actual: %v", *nestedInternalPrivateTxQuery)
	}
	_, ok := internalPrivateTxQuery.receiptGetter.(*privateTransactionReceiptGetter)
	if !ok {
		t.Fatalf("Expect internal private txs receiptGetter to be of type *graphql.privateTransactionReceiptGetter, actual: %T", internalPrivateTxQuery.receiptGetter)
	}
}

func TestQuorumTransaction_getReceipt_defaultReceiptGetter(t *testing.T) {
	graphqlTx := &Transaction{tx: &types.Transaction{}, backend: &StubBackend{}}

	if graphqlTx.receiptGetter != nil {
		t.Fatalf("Expect nil receiptGetter: actual %v", graphqlTx.receiptGetter)
	}

	_, _ = graphqlTx.getReceipt(context.Background())

	if graphqlTx.receiptGetter == nil {
		t.Fatalf("Expect default receiptGetter to have been set: actual nil")
	}

	if _, ok := graphqlTx.receiptGetter.(*transactionReceiptGetter); !ok {
		t.Fatalf("Expect default receiptGetter to be of type *graphql.transactionReceiptGetter: actual %T", graphqlTx.receiptGetter)
	}
}

type ptmResponse struct {
	body []byte
	err  error
}

type stubPrivateTransactionManager struct {
	notinuse.PrivateTransactionManager
	responses map[common.EncryptedPayloadHash]ptmResponse
}

func (spm *stubPrivateTransactionManager) HasFeature(f engine.PrivateTransactionManagerFeature) bool {
	return true
}

func (spm *stubPrivateTransactionManager) Receive(txHash common.EncryptedPayloadHash) (string, []string, []byte, *engine.ExtraMetadata, error) {
	res, ok := spm.responses[txHash]
	if !ok {
		return "", nil, nil, nil, nil
	}
	if res.err != nil {
		return "", nil, nil, nil, res.err
	}
	meta := &engine.ExtraMetadata{PrivacyFlag: engine.PrivacyFlagStandardPrivate}
	return "", nil, res.body, meta, nil
}

func (spm *stubPrivateTransactionManager) ReceiveRaw(hash common.EncryptedPayloadHash) ([]byte, string, *engine.ExtraMetadata, error) {
	_, sender, data, metadata, err := spm.Receive(hash)
	return data, sender[0], metadata, err
}

type StubBackend struct{}

func (sb *StubBackend) CurrentHeader() *types.Header {
	panic("implement me")
}

func (sb *StubBackend) Engine() consensus.Engine {
	panic("implement me")
}

func (sb *StubBackend) SupportsMultitenancy(rpcCtx context.Context) (*proto.PreAuthenticatedAuthenticationToken, bool) {
	panic("implement me")
}

func (sb *StubBackend) AccountExtraDataStateGetterByNumber(context.Context, rpc.BlockNumber) (vm.AccountExtraDataStateGetter, error) {
	panic("implement me")
}

func (sb *StubBackend) IsAuthorized(authToken *proto.PreAuthenticatedAuthenticationToken, attributes ...*multitenancy.PrivateStateSecurityAttribute) (bool, error) {
	panic("implement me")
}

func (sb *StubBackend) GetEVM(ctx context.Context, msg core.Message, state vm.MinimalApiState, header *types.Header) (*vm.EVM, func() error, error) {
	panic("implement me")
}

func (sb *StubBackend) CurrentBlock() *types.Block {
	panic("implement me")
}

func (sb *StubBackend) Downloader() *downloader.Downloader {
	panic("implement me")
}

func (sb *StubBackend) ProtocolVersion() int {
	panic("implement me")
}

func (sb *StubBackend) SuggestPrice(ctx context.Context) (*big.Int, error) {
	panic("implement me")
}

func (sb *StubBackend) ChainDb() ethdb.Database {
	panic("implement me")
}

func (sb *StubBackend) EventMux() *event.TypeMux {
	panic("implement me")
}

func (sb *StubBackend) AccountManager() *accounts.Manager {
	panic("implement me")
}

func (sb *StubBackend) ExtRPCEnabled() bool {
	panic("implement me")
}

func (sb *StubBackend) CallTimeOut() time.Duration {
	panic("implement me")
}

func (sb *StubBackend) RPCTxFeeCap() float64 {
	panic("implement me")
}

func (sb *StubBackend) RPCGasCap() uint64 {
	panic("implement me")
}

func (sb *StubBackend) SetHead(number uint64) {
	panic("implement me")
}

func (sb *StubBackend) HeaderByNumber(ctx context.Context, blockNr rpc.BlockNumber) (*types.Header, error) {
	panic("implement me")
}

func (sb *StubBackend) HeaderByHash(ctx context.Context, hash common.Hash) (*types.Header, error) {
	panic("implement me")
}

func (sb *StubBackend) HeaderByNumberOrHash(ctx context.Context, blockNrOrHash rpc.BlockNumberOrHash) (*types.Header, error) {
	panic("implement me")
}

func (sb *StubBackend) BlockByNumber(ctx context.Context, blockNr rpc.BlockNumber) (*types.Block, error) {
	panic("implement me")
}

func (sb *StubBackend) BlockByHash(ctx context.Context, hash common.Hash) (*types.Block, error) {
	panic("implement me")
}

func (sb *StubBackend) BlockByNumberOrHash(ctx context.Context, blockNrOrHash rpc.BlockNumberOrHash) (*types.Block, error) {
	panic("implement me")
}

func (sb *StubBackend) StateAndHeaderByNumber(ctx context.Context, blockNr rpc.BlockNumber) (vm.MinimalApiState, *types.Header, error) {
	panic("implement me")
}

func (sb *StubBackend) StateAndHeaderByNumberOrHash(ctx context.Context, blockNrOrHash rpc.BlockNumberOrHash) (vm.MinimalApiState, *types.Header, error) {
	panic("implement me")
}

func (sb *StubBackend) GetReceipts(ctx context.Context, blockHash common.Hash) (types.Receipts, error) {
	panic("implement me")
}

func (sb *StubBackend) GetTd(ctx context.Context, hash common.Hash) *big.Int {
	panic("implement me")
}

func (sb *StubBackend) SubscribeChainEvent(ch chan<- core.ChainEvent) event.Subscription {
	panic("implement me")
}

func (sb *StubBackend) SubscribeChainHeadEvent(ch chan<- core.ChainHeadEvent) event.Subscription {
	panic("implement me")
}

func (sb *StubBackend) SubscribeChainSideEvent(ch chan<- core.ChainSideEvent) event.Subscription {
	panic("implement me")
}

func (sb *StubBackend) SendTx(ctx context.Context, signedTx *types.Transaction) error {
	panic("implement me")
}

func (sb *StubBackend) GetTransaction(ctx context.Context, txHash common.Hash) (*types.Transaction, common.Hash, uint64, uint64, error) {
	panic("implement me")
}

func (sb *StubBackend) GetPoolTransactions() (types.Transactions, error) {
	panic("implement me")
}

func (sb *StubBackend) GetPoolTransaction(txHash common.Hash) *types.Transaction {
	panic("implement me")
}

func (sb *StubBackend) GetPoolNonce(ctx context.Context, addr common.Address) (uint64, error) {
	panic("implement me")
}

func (sb *StubBackend) Stats() (pending int, queued int) {
	panic("implement me")
}

func (sb *StubBackend) TxPoolContent() (map[common.Address]types.Transactions, map[common.Address]types.Transactions) {
	panic("implement me")
}

func (sb *StubBackend) SubscribeNewTxsEvent(chan<- core.NewTxsEvent) event.Subscription {
	panic("implement me")
}

func (sb *StubBackend) BloomStatus() (uint64, uint64) {
	panic("implement me")
}

func (sb *StubBackend) GetLogs(ctx context.Context, blockHash common.Hash) ([][]*types.Log, error) {
	panic("implement me")
}

func (sb *StubBackend) ServiceFilter(ctx context.Context, session *bloombits.MatcherSession) {
	panic("implement me")
}

func (sb *StubBackend) SubscribeLogsEvent(ch chan<- []*types.Log) event.Subscription {
	panic("implement me")
}

func (sb *StubBackend) SubscribeRemovedLogsEvent(ch chan<- core.RemovedLogsEvent) event.Subscription {
	panic("implement me")
}

func (sb *StubBackend) ChainConfig() *params.ChainConfig {
	panic("implement me")
}

func (sb *StubBackend) SubscribePendingLogsEvent(ch chan<- []*types.Log) event.Subscription {
	panic("implement me")
}

func (sb *StubBackend) PSMR() mps.PrivateStateMetadataResolver {
	return &StubPSMR{}
}

func (sb *StubBackend) IsPrivacyMarkerTransactionCreationEnabled() bool {
	panic("implement me")
}

func (sb *StubBackend) UnprotectedAllowed() bool {
	panic("implement me")
}

type StubPSMR struct {
}

func (psmr *StubPSMR) ResolveForManagedParty(managedParty string) (*mps.PrivateStateMetadata, error) {
	panic("implement me")
}
func (psmr *StubPSMR) ResolveForUserContext(ctx context.Context) (*mps.PrivateStateMetadata, error) {
	return mps.DefaultPrivateStateMetadata, nil
}
func (psmr *StubPSMR) PSIs() []types.PrivateStateIdentifier {
	panic("implement me")
}
func (psmr *StubPSMR) NotIncludeAny(psm *mps.PrivateStateMetadata, managedParties ...string) bool {
	return false
>>>>>>> 6665a93d
}<|MERGE_RESOLUTION|>--- conflicted
+++ resolved
@@ -27,15 +27,6 @@
 	"testing"
 	"time"
 
-<<<<<<< HEAD
-	"github.com/ethereum/go-ethereum/consensus/ethash"
-	"github.com/ethereum/go-ethereum/core"
-	"github.com/ethereum/go-ethereum/eth"
-	"github.com/ethereum/go-ethereum/eth/ethconfig"
-	"github.com/ethereum/go-ethereum/node"
-	"github.com/ethereum/go-ethereum/params"
-
-=======
 	"github.com/ethereum/go-ethereum/accounts"
 	"github.com/ethereum/go-ethereum/common"
 	"github.com/ethereum/go-ethereum/consensus"
@@ -58,7 +49,6 @@
 	"github.com/ethereum/go-ethereum/private/engine/notinuse"
 	"github.com/ethereum/go-ethereum/rpc"
 	"github.com/jpmorganchase/quorum-security-plugin-sdk-go/proto"
->>>>>>> 6665a93d
 	"github.com/stretchr/testify/assert"
 	"golang.org/x/crypto/sha3"
 )
@@ -194,8 +184,6 @@
 	}
 	body := strings.NewReader(`{"query": "{block{number}}","variables": null}`)
 	resp, err := http.Post(fmt.Sprintf("%s/graphql", stack.HTTPEndpoint()), "application/json", body)
-<<<<<<< HEAD
-=======
 	if err != nil {
 		t.Fatalf("could not post: %v", err)
 	}
@@ -214,18 +202,18 @@
 	// create http request
 	body := strings.NewReader("{\"query\": \"{bleh{number}}\",\"variables\": null}")
 	gqlReq, err := http.NewRequest(http.MethodGet, fmt.Sprintf("%s/graphql", stack.HTTPEndpoint()), body)
->>>>>>> 6665a93d
 	if err != nil {
 		t.Fatalf("could not post: %v", err)
 	}
-<<<<<<< HEAD
-	// make sure the request is not handled successfully
-	assert.Equal(t, http.StatusNotFound, resp.StatusCode)
-=======
+	// read from response
+	resp := doHTTPRequest(t, gqlReq)
+	bodyBytes, err := ioutil.ReadAll(resp.Body)
+	if err != nil {
+		t.Fatalf("could not read from response body: %v", err)
+	}
 	expected := "{\"errors\":[{\"message\":\"Cannot query field \\\"bleh\\\" on type \\\"Query\\\".\",\"locations\":[{\"line\":1,\"column\":2}]}]}"
 	assert.Equal(t, expected, string(bodyBytes))
 	assert.Equal(t, 400, resp.StatusCode)
->>>>>>> 6665a93d
 }
 
 func createNode(t *testing.T, gqlEnabled bool) *node.Node {
@@ -280,8 +268,6 @@
 	if err != nil {
 		t.Fatalf("could not create graphql service: %v", err)
 	}
-<<<<<<< HEAD
-=======
 }
 
 func doHTTPRequest(t *testing.T, req *http.Request) *http.Response {
@@ -715,5 +701,4 @@
 }
 func (psmr *StubPSMR) NotIncludeAny(psm *mps.PrivateStateMetadata, managedParties ...string) bool {
 	return false
->>>>>>> 6665a93d
 }