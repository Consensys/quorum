--- conflicted
+++ resolved
@@ -27,7 +27,6 @@
 	"testing"
 	"time"
 
-<<<<<<< HEAD
 	"github.com/ethereum/go-ethereum/accounts"
 	"github.com/ethereum/go-ethereum/common"
 	"github.com/ethereum/go-ethereum/consensus"
@@ -35,16 +34,10 @@
 	"github.com/ethereum/go-ethereum/core"
 	"github.com/ethereum/go-ethereum/core/bloombits"
 	"github.com/ethereum/go-ethereum/core/mps"
-=======
-	"github.com/ethereum/go-ethereum/common"
-	"github.com/ethereum/go-ethereum/consensus/ethash"
-	"github.com/ethereum/go-ethereum/core"
->>>>>>> 991384a7
 	"github.com/ethereum/go-ethereum/core/types"
 	"github.com/ethereum/go-ethereum/core/vm"
 	"github.com/ethereum/go-ethereum/crypto"
 	"github.com/ethereum/go-ethereum/eth"
-<<<<<<< HEAD
 	"github.com/ethereum/go-ethereum/eth/downloader"
 	"github.com/ethereum/go-ethereum/eth/ethconfig"
 	"github.com/ethereum/go-ethereum/ethdb"
@@ -58,12 +51,6 @@
 	"github.com/ethereum/go-ethereum/private/engine/notinuse"
 	"github.com/ethereum/go-ethereum/rpc"
 	"github.com/jpmorganchase/quorum-security-plugin-sdk-go/proto"
-=======
-	"github.com/ethereum/go-ethereum/eth/ethconfig"
-	"github.com/ethereum/go-ethereum/node"
-	"github.com/ethereum/go-ethereum/params"
-
->>>>>>> 991384a7
 	"github.com/stretchr/testify/assert"
 	"golang.org/x/crypto/sha3"
 )
@@ -264,7 +251,6 @@
 }
 
 func createGQLService(t *testing.T, stack *node.Node) {
-<<<<<<< HEAD
 	// create backend
 	ethConf := &ethconfig.Config{
 		Genesis: &core.Genesis{
@@ -308,15 +294,11 @@
 	funds := big.NewInt(1000000000)
 	dad := common.HexToAddress("0x0000000000000000000000000000000000000dad")
 
-=======
-	// create backend
->>>>>>> 991384a7
 	ethConf := &ethconfig.Config{
 		Genesis: &core.Genesis{
 			Config:     params.AllEthashProtocolChanges,
 			GasLimit:   11500000,
 			Difficulty: big.NewInt(1048576),
-<<<<<<< HEAD
 			Alloc: core.GenesisAlloc{
 				address: {Balance: funds},
 				// The address 0xdad sloads 0x00 and 0x01
@@ -331,8 +313,6 @@
 					Balance: big.NewInt(0),
 				},
 			},
-=======
->>>>>>> 991384a7
 		},
 		Ethash: ethash.Config{
 			PowMode: ethash.ModeFake,
@@ -345,15 +325,10 @@
 		TrieTimeout:             60 * time.Minute,
 		SnapshotCache:           5,
 	}
-<<<<<<< HEAD
-
-=======
->>>>>>> 991384a7
 	ethBackend, err := eth.New(stack, ethConf)
 	if err != nil {
 		t.Fatalf("could not create eth backend: %v", err)
 	}
-<<<<<<< HEAD
 	signer := types.LatestSigner(ethConf.Genesis.Config)
 
 	legacyTx, _ := types.SignNewTx(key, signer, &types.LegacyTx{
@@ -384,11 +359,6 @@
 			b.AddTx(envelopTx)
 		})
 
-=======
-	// Create some blocks and import them
-	chain, _ := core.GenerateChain(params.AllEthashProtocolChanges, ethBackend.BlockChain().Genesis(),
-		ethash.NewFaker(), ethBackend.ChainDb(), 10, func(i int, gen *core.BlockGen) {})
->>>>>>> 991384a7
 	_, err = ethBackend.BlockChain().InsertChain(chain)
 	if err != nil {
 		t.Fatalf("could not create import blocks: %v", err)
@@ -400,7 +370,6 @@
 	}
 }
 
-<<<<<<< HEAD
 // Quorum
 
 // Tests that 400 is returned when an invalid RPC request is made.
@@ -436,430 +405,7 @@
 	return resp
 }
 
-func TestQuorumSchema_PublicTransaction(t *testing.T) {
-	saved := private.P
-	defer func() {
-		private.P = saved
-	}()
-	private.P = &stubPrivateTransactionManager{}
-
-	publicTx := types.NewTransaction(0, common.Address{}, big.NewInt(0), 0, big.NewInt(0), []byte("some random public payload"))
-	publicTxQuery := &Transaction{tx: publicTx, backend: &StubBackend{}}
-	isPrivate, err := publicTxQuery.IsPrivate(context.Background())
-	if err != nil {
-		t.Fatalf("Expect no error: %v", err)
-	}
-	if *isPrivate {
-		t.Fatalf("Expect isPrivate to be false for public TX")
-	}
-	privateInputData, err := publicTxQuery.PrivateInputData(context.Background())
-	if err != nil {
-		t.Fatalf("Expect no error: %v", err)
-	}
-	if privateInputData.String() != "0x" {
-		t.Fatalf("Expect privateInputData to be: \"0x\" for public TX, actual: %v", privateInputData.String())
-	}
-	internalPrivateTxQuery, err := publicTxQuery.PrivateTransaction(context.Background())
-	if err != nil {
-		t.Fatalf("Expect no error: %v", err)
-	}
-	if internalPrivateTxQuery != nil {
-		t.Fatalf("Expect PrivateTransaction to be nil for non privacy precompile public tx, actual: %v", *internalPrivateTxQuery)
-	}
-}
-
-func TestQuorumSchema_PrivateTransaction(t *testing.T) {
-	saved := private.P
-	defer func() {
-		private.P = saved
-	}()
-
-	payloadHashByt := sha3.Sum512([]byte("arbitrary key"))
-	arbitraryPayloadHash := common.BytesToEncryptedPayloadHash(payloadHashByt[:])
-	private.P = &stubPrivateTransactionManager{
-		responses: map[common.EncryptedPayloadHash]ptmResponse{
-			arbitraryPayloadHash: {
-				body: []byte("private payload"), // equals to 0x70726976617465207061796c6f6164 after converting to bytes
-				err:  nil,
-			},
-		},
-	}
-
-	privateTx := types.NewTransaction(0, common.Address{}, big.NewInt(0), 0, big.NewInt(0), arbitraryPayloadHash.Bytes())
-	privateTx.SetPrivate()
-	privateTxQuery := &Transaction{tx: privateTx, backend: &StubBackend{}}
-	isPrivate, err := privateTxQuery.IsPrivate(context.Background())
-	if err != nil {
-		t.Fatalf("Expect no error: %v", err)
-	}
-	if !*isPrivate {
-		t.Fatalf("Expect isPrivate to be true for private TX")
-	}
-	privateInputData, err := privateTxQuery.PrivateInputData(context.Background())
-	if err != nil {
-		t.Fatalf("Expect no error: %v", err)
-	}
-	if privateInputData.String() != "0x70726976617465207061796c6f6164" {
-		t.Fatalf("Expect privateInputData to be: \"0x70726976617465207061796c6f6164\" for private TX, actual: %v", privateInputData.String())
-	}
-	internalPrivateTxQuery, err := privateTxQuery.PrivateTransaction(context.Background())
-	if err != nil {
-		t.Fatalf("Expect no error: %v", err)
-	}
-	if internalPrivateTxQuery != nil {
-		t.Fatalf("Expect PrivateTransaction to be nil for non privacy precompile private tx, actual: %v", *internalPrivateTxQuery)
-	}
-}
-
-func TestQuorumSchema_PrivacyMarkerTransaction(t *testing.T) {
-	saved := private.P
-	defer func() {
-		private.P = saved
-	}()
-
-	encryptedPayloadHashByt := sha3.Sum512([]byte("encrypted payload hash"))
-	encryptedPayloadHash := common.BytesToEncryptedPayloadHash(encryptedPayloadHashByt[:])
-
-	privateTx := types.NewTransaction(1, common.Address{}, big.NewInt(0), 0, big.NewInt(0), encryptedPayloadHash.Bytes())
-	privateTx.SetPrivate()
-	// json decoding later in the test requires the private tx to have signature values, so set to some arbitrary values here
-	_, r, s := privateTx.RawSignatureValues()
-	r.SetUint64(10)
-	s.SetUint64(10)
-
-	privateTxByt, _ := json.Marshal(privateTx)
-
-	encryptedPrivateTxHashByt := sha3.Sum512([]byte("encrypted pvt tx hash"))
-	encryptedPrivateTxHash := common.BytesToEncryptedPayloadHash(encryptedPrivateTxHashByt[:])
-
-	private.P = &stubPrivateTransactionManager{
-		responses: map[common.EncryptedPayloadHash]ptmResponse{
-			encryptedPayloadHash: {
-				body: []byte("private payload"), // equals to 0x70726976617465207061796c6f6164 after converting to bytes
-				err:  nil,
-			},
-			encryptedPrivateTxHash: {
-				body: privateTxByt,
-				err:  nil},
-		},
-	}
-
-	privacyMarkerTx := types.NewTransaction(0, common.QuorumPrivacyPrecompileContractAddress(), big.NewInt(0), 0, big.NewInt(0), encryptedPrivateTxHash.Bytes())
-
-	pmtQuery := &Transaction{tx: privacyMarkerTx, backend: &StubBackend{}}
-	isPrivate, err := pmtQuery.IsPrivate(context.Background())
-	if err != nil {
-		t.Fatalf("Expect no error: %v", err)
-	}
-	if *isPrivate {
-		t.Fatalf("Expect isPrivate to be false for public PMT")
-	}
-	privateInputData, err := pmtQuery.PrivateInputData(context.Background())
-	if err != nil {
-		t.Fatalf("Expect no error: %v", err)
-	}
-	if privateInputData.String() != "0x" {
-		t.Fatalf("Expect privateInputData to be: \"0x\" for public PMT, actual: %v", privateInputData.String())
-	}
-
-	internalPrivateTxQuery, err := pmtQuery.PrivateTransaction(context.Background())
-	if err != nil {
-		t.Fatalf("Expect no error: %v", err)
-	}
-	if internalPrivateTxQuery == nil {
-		t.Fatal("Expect PrivateTransaction to be non-nil for privacy precompile PMT, actual is nil")
-	}
-	isPrivate, err = internalPrivateTxQuery.IsPrivate(context.Background())
-	if err != nil {
-		t.Fatalf("Expect no error: %v", err)
-	}
-	if !*isPrivate {
-		t.Fatalf("Expect isPrivate to be true for internal private TX")
-	}
-	privateInputData, err = internalPrivateTxQuery.PrivateInputData(context.Background())
-	if err != nil {
-		t.Fatalf("Expect no error: %v", err)
-	}
-	if privateInputData.String() != "0x70726976617465207061796c6f6164" {
-		t.Fatalf("Expect privateInputData to be: \"0x70726976617465207061796c6f6164\" for internal private TX, actual: %v", privateInputData.String())
-	}
-	nestedInternalPrivateTxQuery, err := internalPrivateTxQuery.PrivateTransaction(context.Background())
-	if err != nil {
-		t.Fatalf("Expect no error: %v", err)
-	}
-	if nestedInternalPrivateTxQuery != nil {
-		t.Fatalf("Expect PrivateTransaction to be nil for internal private tx, actual: %v", *nestedInternalPrivateTxQuery)
-	}
-	_, ok := internalPrivateTxQuery.receiptGetter.(*privateTransactionReceiptGetter)
-	if !ok {
-		t.Fatalf("Expect internal private txs receiptGetter to be of type *graphql.privateTransactionReceiptGetter, actual: %T", internalPrivateTxQuery.receiptGetter)
-	}
-}
-
-func TestQuorumTransaction_getReceipt_defaultReceiptGetter(t *testing.T) {
-	graphqlTx := &Transaction{tx: &types.Transaction{}, backend: &StubBackend{}}
-
-	if graphqlTx.receiptGetter != nil {
-		t.Fatalf("Expect nil receiptGetter: actual %v", graphqlTx.receiptGetter)
-	}
-
-	_, _ = graphqlTx.getReceipt(context.Background())
-
-	if graphqlTx.receiptGetter == nil {
-		t.Fatalf("Expect default receiptGetter to have been set: actual nil")
-	}
-
-	if _, ok := graphqlTx.receiptGetter.(*transactionReceiptGetter); !ok {
-		t.Fatalf("Expect default receiptGetter to be of type *graphql.transactionReceiptGetter: actual %T", graphqlTx.receiptGetter)
-	}
-}
-
-type ptmResponse struct {
-	body []byte
-	err  error
-}
-
-type stubPrivateTransactionManager struct {
-	notinuse.PrivateTransactionManager
-	responses map[common.EncryptedPayloadHash]ptmResponse
-}
-
-func (spm *stubPrivateTransactionManager) HasFeature(f engine.PrivateTransactionManagerFeature) bool {
-	return true
-}
-
-func (spm *stubPrivateTransactionManager) Receive(txHash common.EncryptedPayloadHash) (string, []string, []byte, *engine.ExtraMetadata, error) {
-	res, ok := spm.responses[txHash]
-	if !ok {
-		return "", nil, nil, nil, nil
-	}
-	if res.err != nil {
-		return "", nil, nil, nil, res.err
-	}
-	meta := &engine.ExtraMetadata{PrivacyFlag: engine.PrivacyFlagStandardPrivate}
-	return "", nil, res.body, meta, nil
-}
-
-func (spm *stubPrivateTransactionManager) ReceiveRaw(hash common.EncryptedPayloadHash) ([]byte, string, *engine.ExtraMetadata, error) {
-	_, sender, data, metadata, err := spm.Receive(hash)
-	return data, sender[0], metadata, err
-}
-
-type StubBackend struct{}
-
-var _ ethapi.Backend = &StubBackend{}
-
-func (sb *StubBackend) CurrentHeader() *types.Header {
-	panic("implement me")
-}
-
-func (sb *StubBackend) Engine() consensus.Engine {
-	panic("implement me")
-}
-
-func (sb *StubBackend) SupportsMultitenancy(rpcCtx context.Context) (*proto.PreAuthenticatedAuthenticationToken, bool) {
-	panic("implement me")
-}
-
-func (sb *StubBackend) AccountExtraDataStateGetterByNumber(context.Context, rpc.BlockNumber) (vm.AccountExtraDataStateGetter, error) {
-	panic("implement me")
-}
-
-func (sb *StubBackend) IsAuthorized(authToken *proto.PreAuthenticatedAuthenticationToken, attributes ...*multitenancy.PrivateStateSecurityAttribute) (bool, error) {
-	panic("implement me")
-}
-
-func (sb *StubBackend) GetEVM(ctx context.Context, msg core.Message, state vm.MinimalApiState, header *types.Header, vmconfig *vm.Config) (*vm.EVM, func() error, error) {
-	panic("implement me")
-}
-
-func (sb *StubBackend) CurrentBlock() *types.Block {
-	panic("implement me")
-}
-
-func (sb *StubBackend) Downloader() *downloader.Downloader {
-	panic("implement me")
-}
-
-func (sb *StubBackend) ProtocolVersion() int {
-	panic("implement me")
-}
-
-func (sb *StubBackend) SuggestPrice(ctx context.Context) (*big.Int, error) {
-	panic("implement me")
-}
-
-func (sb *StubBackend) ChainDb() ethdb.Database {
-	panic("implement me")
-}
-
-func (sb *StubBackend) EventMux() *event.TypeMux {
-	panic("implement me")
-}
-
-func (sb *StubBackend) AccountManager() *accounts.Manager {
-	panic("implement me")
-}
-
-func (sb *StubBackend) ExtRPCEnabled() bool {
-	panic("implement me")
-}
-
-func (sb *StubBackend) CallTimeOut() time.Duration {
-	panic("implement me")
-}
-
-func (sb *StubBackend) RPCTxFeeCap() float64 {
-	panic("implement me")
-}
-
-func (sb *StubBackend) RPCGasCap() uint64 {
-	panic("implement me")
-}
-
-func (sb *StubBackend) SetHead(number uint64) {
-	panic("implement me")
-}
-
-func (sb *StubBackend) HeaderByNumber(ctx context.Context, blockNr rpc.BlockNumber) (*types.Header, error) {
-	panic("implement me")
-}
-
-func (sb *StubBackend) HeaderByHash(ctx context.Context, hash common.Hash) (*types.Header, error) {
-	panic("implement me")
-}
-
-func (sb *StubBackend) HeaderByNumberOrHash(ctx context.Context, blockNrOrHash rpc.BlockNumberOrHash) (*types.Header, error) {
-	panic("implement me")
-}
-
-func (sb *StubBackend) BlockByNumber(ctx context.Context, blockNr rpc.BlockNumber) (*types.Block, error) {
-	panic("implement me")
-}
-
-func (sb *StubBackend) BlockByHash(ctx context.Context, hash common.Hash) (*types.Block, error) {
-	panic("implement me")
-}
-
-func (sb *StubBackend) BlockByNumberOrHash(ctx context.Context, blockNrOrHash rpc.BlockNumberOrHash) (*types.Block, error) {
-	panic("implement me")
-}
-
-func (sb *StubBackend) StateAndHeaderByNumber(ctx context.Context, blockNr rpc.BlockNumber) (vm.MinimalApiState, *types.Header, error) {
-	panic("implement me")
-}
-
-func (sb *StubBackend) StateAndHeaderByNumberOrHash(ctx context.Context, blockNrOrHash rpc.BlockNumberOrHash) (vm.MinimalApiState, *types.Header, error) {
-	panic("implement me")
-}
-
-func (sb *StubBackend) GetReceipts(ctx context.Context, blockHash common.Hash) (types.Receipts, error) {
-	panic("implement me")
-}
-
-func (sb *StubBackend) GetTd(ctx context.Context, hash common.Hash) *big.Int {
-	panic("implement me")
-}
-
-func (sb *StubBackend) SubscribeChainEvent(ch chan<- core.ChainEvent) event.Subscription {
-	panic("implement me")
-}
-
-func (sb *StubBackend) SubscribeChainHeadEvent(ch chan<- core.ChainHeadEvent) event.Subscription {
-	panic("implement me")
-}
-
-func (sb *StubBackend) SubscribeChainSideEvent(ch chan<- core.ChainSideEvent) event.Subscription {
-	panic("implement me")
-}
-
-func (sb *StubBackend) SendTx(ctx context.Context, signedTx *types.Transaction) error {
-	panic("implement me")
-}
-
-func (sb *StubBackend) GetTransaction(ctx context.Context, txHash common.Hash) (*types.Transaction, common.Hash, uint64, uint64, error) {
-	panic("implement me")
-}
-
-func (sb *StubBackend) GetPoolTransactions() (types.Transactions, error) {
-	panic("implement me")
-}
-
-func (sb *StubBackend) GetPoolTransaction(txHash common.Hash) *types.Transaction {
-	panic("implement me")
-}
-
-func (sb *StubBackend) GetPoolNonce(ctx context.Context, addr common.Address) (uint64, error) {
-	panic("implement me")
-}
-
-func (sb *StubBackend) Stats() (pending int, queued int) {
-	panic("implement me")
-}
-
-func (sb *StubBackend) TxPoolContent() (map[common.Address]types.Transactions, map[common.Address]types.Transactions) {
-	panic("implement me")
-}
-
-func (sb *StubBackend) SubscribeNewTxsEvent(chan<- core.NewTxsEvent) event.Subscription {
-	panic("implement me")
-}
-
-func (sb *StubBackend) BloomStatus() (uint64, uint64) {
-	panic("implement me")
-}
-
-func (sb *StubBackend) GetLogs(ctx context.Context, blockHash common.Hash) ([][]*types.Log, error) {
-	panic("implement me")
-}
-
-func (sb *StubBackend) ServiceFilter(ctx context.Context, session *bloombits.MatcherSession) {
-	panic("implement me")
-}
-
-func (sb *StubBackend) SubscribeLogsEvent(ch chan<- []*types.Log) event.Subscription {
-	panic("implement me")
-}
-
-func (sb *StubBackend) SubscribeRemovedLogsEvent(ch chan<- core.RemovedLogsEvent) event.Subscription {
-	panic("implement me")
-}
-
-func (sb *StubBackend) ChainConfig() *params.ChainConfig {
-	panic("implement me")
-}
-
-func (sb *StubBackend) SubscribePendingLogsEvent(ch chan<- []*types.Log) event.Subscription {
-	panic("implement me")
-}
-
-func (sb *StubBackend) PSMR() mps.PrivateStateMetadataResolver {
-	return &StubPSMR{}
-}
-
-func (sb *StubBackend) IsPrivacyMarkerTransactionCreationEnabled() bool {
-	panic("implement me")
-}
-
-func (sb *StubBackend) UnprotectedAllowed() bool {
-	panic("implement me")
-}
-
-type StubPSMR struct {
-}
-
-func (psmr *StubPSMR) ResolveForManagedParty(managedParty string) (*mps.PrivateStateMetadata, error) {
-	panic("implement me")
-}
-func (psmr *StubPSMR) ResolveForUserContext(ctx context.Context) (*mps.PrivateStateMetadata, error) {
-	return mps.DefaultPrivateStateMetadata, nil
-}
-func (psmr *StubPSMR) PSIs() []types.PrivateStateIdentifier {
-	panic("implement me")
-}
-func (psmr *StubPSMR) NotIncludeAny(psm *mps.PrivateStateMetadata, managedParties ...string) bool {
-	return false
-=======
+/*
 func createGQLServiceWithTransactions(t *testing.T, stack *node.Node) {
 	// create backend
 	key, _ := crypto.HexToECDSA("b71c71a67e1177ad4e901695e1b4b9ee17ae16c6668d313eac2f96dbcda3f291")
@@ -942,5 +488,429 @@
 	if err != nil {
 		t.Fatalf("could not create graphql service: %v", err)
 	}
->>>>>>> 991384a7
+}*/
+
+func TestQuorumSchema_PublicTransaction(t *testing.T) {
+	saved := private.P
+	defer func() {
+		private.P = saved
+	}()
+	private.P = &stubPrivateTransactionManager{}
+
+	publicTx := types.NewTransaction(0, common.Address{}, big.NewInt(0), 0, big.NewInt(0), []byte("some random public payload"))
+	publicTxQuery := &Transaction{tx: publicTx, backend: &StubBackend{}}
+	isPrivate, err := publicTxQuery.IsPrivate(context.Background())
+	if err != nil {
+		t.Fatalf("Expect no error: %v", err)
+	}
+	if *isPrivate {
+		t.Fatalf("Expect isPrivate to be false for public TX")
+	}
+	privateInputData, err := publicTxQuery.PrivateInputData(context.Background())
+	if err != nil {
+		t.Fatalf("Expect no error: %v", err)
+	}
+	if privateInputData.String() != "0x" {
+		t.Fatalf("Expect privateInputData to be: \"0x\" for public TX, actual: %v", privateInputData.String())
+	}
+	internalPrivateTxQuery, err := publicTxQuery.PrivateTransaction(context.Background())
+	if err != nil {
+		t.Fatalf("Expect no error: %v", err)
+	}
+	if internalPrivateTxQuery != nil {
+		t.Fatalf("Expect PrivateTransaction to be nil for non privacy precompile public tx, actual: %v", *internalPrivateTxQuery)
+	}
+}
+
+func TestQuorumSchema_PrivateTransaction(t *testing.T) {
+	saved := private.P
+	defer func() {
+		private.P = saved
+	}()
+
+	payloadHashByt := sha3.Sum512([]byte("arbitrary key"))
+	arbitraryPayloadHash := common.BytesToEncryptedPayloadHash(payloadHashByt[:])
+	private.P = &stubPrivateTransactionManager{
+		responses: map[common.EncryptedPayloadHash]ptmResponse{
+			arbitraryPayloadHash: {
+				body: []byte("private payload"), // equals to 0x70726976617465207061796c6f6164 after converting to bytes
+				err:  nil,
+			},
+		},
+	}
+
+	privateTx := types.NewTransaction(0, common.Address{}, big.NewInt(0), 0, big.NewInt(0), arbitraryPayloadHash.Bytes())
+	privateTx.SetPrivate()
+	privateTxQuery := &Transaction{tx: privateTx, backend: &StubBackend{}}
+	isPrivate, err := privateTxQuery.IsPrivate(context.Background())
+	if err != nil {
+		t.Fatalf("Expect no error: %v", err)
+	}
+	if !*isPrivate {
+		t.Fatalf("Expect isPrivate to be true for private TX")
+	}
+	privateInputData, err := privateTxQuery.PrivateInputData(context.Background())
+	if err != nil {
+		t.Fatalf("Expect no error: %v", err)
+	}
+	if privateInputData.String() != "0x70726976617465207061796c6f6164" {
+		t.Fatalf("Expect privateInputData to be: \"0x70726976617465207061796c6f6164\" for private TX, actual: %v", privateInputData.String())
+	}
+	internalPrivateTxQuery, err := privateTxQuery.PrivateTransaction(context.Background())
+	if err != nil {
+		t.Fatalf("Expect no error: %v", err)
+	}
+	if internalPrivateTxQuery != nil {
+		t.Fatalf("Expect PrivateTransaction to be nil for non privacy precompile private tx, actual: %v", *internalPrivateTxQuery)
+	}
+}
+
+func TestQuorumSchema_PrivacyMarkerTransaction(t *testing.T) {
+	saved := private.P
+	defer func() {
+		private.P = saved
+	}()
+
+	encryptedPayloadHashByt := sha3.Sum512([]byte("encrypted payload hash"))
+	encryptedPayloadHash := common.BytesToEncryptedPayloadHash(encryptedPayloadHashByt[:])
+
+	privateTx := types.NewTransaction(1, common.Address{}, big.NewInt(0), 0, big.NewInt(0), encryptedPayloadHash.Bytes())
+	privateTx.SetPrivate()
+	// json decoding later in the test requires the private tx to have signature values, so set to some arbitrary values here
+	_, r, s := privateTx.RawSignatureValues()
+	r.SetUint64(10)
+	s.SetUint64(10)
+
+	privateTxByt, _ := json.Marshal(privateTx)
+
+	encryptedPrivateTxHashByt := sha3.Sum512([]byte("encrypted pvt tx hash"))
+	encryptedPrivateTxHash := common.BytesToEncryptedPayloadHash(encryptedPrivateTxHashByt[:])
+
+	private.P = &stubPrivateTransactionManager{
+		responses: map[common.EncryptedPayloadHash]ptmResponse{
+			encryptedPayloadHash: {
+				body: []byte("private payload"), // equals to 0x70726976617465207061796c6f6164 after converting to bytes
+				err:  nil,
+			},
+			encryptedPrivateTxHash: {
+				body: privateTxByt,
+				err:  nil},
+		},
+	}
+
+	privacyMarkerTx := types.NewTransaction(0, common.QuorumPrivacyPrecompileContractAddress(), big.NewInt(0), 0, big.NewInt(0), encryptedPrivateTxHash.Bytes())
+
+	pmtQuery := &Transaction{tx: privacyMarkerTx, backend: &StubBackend{}}
+	isPrivate, err := pmtQuery.IsPrivate(context.Background())
+	if err != nil {
+		t.Fatalf("Expect no error: %v", err)
+	}
+	if *isPrivate {
+		t.Fatalf("Expect isPrivate to be false for public PMT")
+	}
+	privateInputData, err := pmtQuery.PrivateInputData(context.Background())
+	if err != nil {
+		t.Fatalf("Expect no error: %v", err)
+	}
+	if privateInputData.String() != "0x" {
+		t.Fatalf("Expect privateInputData to be: \"0x\" for public PMT, actual: %v", privateInputData.String())
+	}
+
+	internalPrivateTxQuery, err := pmtQuery.PrivateTransaction(context.Background())
+	if err != nil {
+		t.Fatalf("Expect no error: %v", err)
+	}
+	if internalPrivateTxQuery == nil {
+		t.Fatal("Expect PrivateTransaction to be non-nil for privacy precompile PMT, actual is nil")
+	}
+	isPrivate, err = internalPrivateTxQuery.IsPrivate(context.Background())
+	if err != nil {
+		t.Fatalf("Expect no error: %v", err)
+	}
+	if !*isPrivate {
+		t.Fatalf("Expect isPrivate to be true for internal private TX")
+	}
+	privateInputData, err = internalPrivateTxQuery.PrivateInputData(context.Background())
+	if err != nil {
+		t.Fatalf("Expect no error: %v", err)
+	}
+	if privateInputData.String() != "0x70726976617465207061796c6f6164" {
+		t.Fatalf("Expect privateInputData to be: \"0x70726976617465207061796c6f6164\" for internal private TX, actual: %v", privateInputData.String())
+	}
+	nestedInternalPrivateTxQuery, err := internalPrivateTxQuery.PrivateTransaction(context.Background())
+	if err != nil {
+		t.Fatalf("Expect no error: %v", err)
+	}
+	if nestedInternalPrivateTxQuery != nil {
+		t.Fatalf("Expect PrivateTransaction to be nil for internal private tx, actual: %v", *nestedInternalPrivateTxQuery)
+	}
+	_, ok := internalPrivateTxQuery.receiptGetter.(*privateTransactionReceiptGetter)
+	if !ok {
+		t.Fatalf("Expect internal private txs receiptGetter to be of type *graphql.privateTransactionReceiptGetter, actual: %T", internalPrivateTxQuery.receiptGetter)
+	}
+}
+
+func TestQuorumTransaction_getReceipt_defaultReceiptGetter(t *testing.T) {
+	graphqlTx := &Transaction{tx: &types.Transaction{}, backend: &StubBackend{}}
+
+	if graphqlTx.receiptGetter != nil {
+		t.Fatalf("Expect nil receiptGetter: actual %v", graphqlTx.receiptGetter)
+	}
+
+	_, _ = graphqlTx.getReceipt(context.Background())
+
+	if graphqlTx.receiptGetter == nil {
+		t.Fatalf("Expect default receiptGetter to have been set: actual nil")
+	}
+
+	if _, ok := graphqlTx.receiptGetter.(*transactionReceiptGetter); !ok {
+		t.Fatalf("Expect default receiptGetter to be of type *graphql.transactionReceiptGetter: actual %T", graphqlTx.receiptGetter)
+	}
+}
+
+type ptmResponse struct {
+	body []byte
+	err  error
+}
+
+type stubPrivateTransactionManager struct {
+	notinuse.PrivateTransactionManager
+	responses map[common.EncryptedPayloadHash]ptmResponse
+}
+
+func (spm *stubPrivateTransactionManager) HasFeature(f engine.PrivateTransactionManagerFeature) bool {
+	return true
+}
+
+func (spm *stubPrivateTransactionManager) Receive(txHash common.EncryptedPayloadHash) (string, []string, []byte, *engine.ExtraMetadata, error) {
+	res, ok := spm.responses[txHash]
+	if !ok {
+		return "", nil, nil, nil, nil
+	}
+	if res.err != nil {
+		return "", nil, nil, nil, res.err
+	}
+	meta := &engine.ExtraMetadata{PrivacyFlag: engine.PrivacyFlagStandardPrivate}
+	return "", nil, res.body, meta, nil
+}
+
+func (spm *stubPrivateTransactionManager) ReceiveRaw(hash common.EncryptedPayloadHash) ([]byte, string, *engine.ExtraMetadata, error) {
+	_, sender, data, metadata, err := spm.Receive(hash)
+	return data, sender[0], metadata, err
+}
+
+type StubBackend struct{}
+
+var _ ethapi.Backend = &StubBackend{}
+
+func (sb *StubBackend) CurrentHeader() *types.Header {
+	panic("implement me")
+}
+
+func (sb *StubBackend) Engine() consensus.Engine {
+	panic("implement me")
+}
+
+func (sb *StubBackend) SupportsMultitenancy(rpcCtx context.Context) (*proto.PreAuthenticatedAuthenticationToken, bool) {
+	panic("implement me")
+}
+
+func (sb *StubBackend) AccountExtraDataStateGetterByNumber(context.Context, rpc.BlockNumber) (vm.AccountExtraDataStateGetter, error) {
+	panic("implement me")
+}
+
+func (sb *StubBackend) IsAuthorized(authToken *proto.PreAuthenticatedAuthenticationToken, attributes ...*multitenancy.PrivateStateSecurityAttribute) (bool, error) {
+	panic("implement me")
+}
+
+func (sb *StubBackend) GetEVM(ctx context.Context, msg core.Message, state vm.MinimalApiState, header *types.Header, vmconfig *vm.Config) (*vm.EVM, func() error, error) {
+	panic("implement me")
+}
+
+func (sb *StubBackend) CurrentBlock() *types.Block {
+	panic("implement me")
+}
+
+func (sb *StubBackend) Downloader() *downloader.Downloader {
+	panic("implement me")
+}
+
+func (sb *StubBackend) ProtocolVersion() int {
+	panic("implement me")
+}
+
+func (sb *StubBackend) SuggestPrice(ctx context.Context) (*big.Int, error) {
+	panic("implement me")
+}
+
+func (sb *StubBackend) ChainDb() ethdb.Database {
+	panic("implement me")
+}
+
+func (sb *StubBackend) EventMux() *event.TypeMux {
+	panic("implement me")
+}
+
+func (sb *StubBackend) AccountManager() *accounts.Manager {
+	panic("implement me")
+}
+
+func (sb *StubBackend) ExtRPCEnabled() bool {
+	panic("implement me")
+}
+
+func (sb *StubBackend) CallTimeOut() time.Duration {
+	panic("implement me")
+}
+
+func (sb *StubBackend) RPCTxFeeCap() float64 {
+	panic("implement me")
+}
+
+func (sb *StubBackend) RPCGasCap() uint64 {
+	panic("implement me")
+}
+
+func (sb *StubBackend) SetHead(number uint64) {
+	panic("implement me")
+}
+
+func (sb *StubBackend) HeaderByNumber(ctx context.Context, blockNr rpc.BlockNumber) (*types.Header, error) {
+	panic("implement me")
+}
+
+func (sb *StubBackend) HeaderByHash(ctx context.Context, hash common.Hash) (*types.Header, error) {
+	panic("implement me")
+}
+
+func (sb *StubBackend) HeaderByNumberOrHash(ctx context.Context, blockNrOrHash rpc.BlockNumberOrHash) (*types.Header, error) {
+	panic("implement me")
+}
+
+func (sb *StubBackend) BlockByNumber(ctx context.Context, blockNr rpc.BlockNumber) (*types.Block, error) {
+	panic("implement me")
+}
+
+func (sb *StubBackend) BlockByHash(ctx context.Context, hash common.Hash) (*types.Block, error) {
+	panic("implement me")
+}
+
+func (sb *StubBackend) BlockByNumberOrHash(ctx context.Context, blockNrOrHash rpc.BlockNumberOrHash) (*types.Block, error) {
+	panic("implement me")
+}
+
+func (sb *StubBackend) StateAndHeaderByNumber(ctx context.Context, blockNr rpc.BlockNumber) (vm.MinimalApiState, *types.Header, error) {
+	panic("implement me")
+}
+
+func (sb *StubBackend) StateAndHeaderByNumberOrHash(ctx context.Context, blockNrOrHash rpc.BlockNumberOrHash) (vm.MinimalApiState, *types.Header, error) {
+	panic("implement me")
+}
+
+func (sb *StubBackend) GetReceipts(ctx context.Context, blockHash common.Hash) (types.Receipts, error) {
+	panic("implement me")
+}
+
+func (sb *StubBackend) GetTd(ctx context.Context, hash common.Hash) *big.Int {
+	panic("implement me")
+}
+
+func (sb *StubBackend) SubscribeChainEvent(ch chan<- core.ChainEvent) event.Subscription {
+	panic("implement me")
+}
+
+func (sb *StubBackend) SubscribeChainHeadEvent(ch chan<- core.ChainHeadEvent) event.Subscription {
+	panic("implement me")
+}
+
+func (sb *StubBackend) SubscribeChainSideEvent(ch chan<- core.ChainSideEvent) event.Subscription {
+	panic("implement me")
+}
+
+func (sb *StubBackend) SendTx(ctx context.Context, signedTx *types.Transaction) error {
+	panic("implement me")
+}
+
+func (sb *StubBackend) GetTransaction(ctx context.Context, txHash common.Hash) (*types.Transaction, common.Hash, uint64, uint64, error) {
+	panic("implement me")
+}
+
+func (sb *StubBackend) GetPoolTransactions() (types.Transactions, error) {
+	panic("implement me")
+}
+
+func (sb *StubBackend) GetPoolTransaction(txHash common.Hash) *types.Transaction {
+	panic("implement me")
+}
+
+func (sb *StubBackend) GetPoolNonce(ctx context.Context, addr common.Address) (uint64, error) {
+	panic("implement me")
+}
+
+func (sb *StubBackend) Stats() (pending int, queued int) {
+	panic("implement me")
+}
+
+func (sb *StubBackend) TxPoolContent() (map[common.Address]types.Transactions, map[common.Address]types.Transactions) {
+	panic("implement me")
+}
+
+func (sb *StubBackend) SubscribeNewTxsEvent(chan<- core.NewTxsEvent) event.Subscription {
+	panic("implement me")
+}
+
+func (sb *StubBackend) BloomStatus() (uint64, uint64) {
+	panic("implement me")
+}
+
+func (sb *StubBackend) GetLogs(ctx context.Context, blockHash common.Hash) ([][]*types.Log, error) {
+	panic("implement me")
+}
+
+func (sb *StubBackend) ServiceFilter(ctx context.Context, session *bloombits.MatcherSession) {
+	panic("implement me")
+}
+
+func (sb *StubBackend) SubscribeLogsEvent(ch chan<- []*types.Log) event.Subscription {
+	panic("implement me")
+}
+
+func (sb *StubBackend) SubscribeRemovedLogsEvent(ch chan<- core.RemovedLogsEvent) event.Subscription {
+	panic("implement me")
+}
+
+func (sb *StubBackend) ChainConfig() *params.ChainConfig {
+	panic("implement me")
+}
+
+func (sb *StubBackend) SubscribePendingLogsEvent(ch chan<- []*types.Log) event.Subscription {
+	panic("implement me")
+}
+
+func (sb *StubBackend) PSMR() mps.PrivateStateMetadataResolver {
+	return &StubPSMR{}
+}
+
+func (sb *StubBackend) IsPrivacyMarkerTransactionCreationEnabled() bool {
+	panic("implement me")
+}
+
+func (sb *StubBackend) UnprotectedAllowed() bool {
+	panic("implement me")
+}
+
+type StubPSMR struct {
+}
+
+func (psmr *StubPSMR) ResolveForManagedParty(managedParty string) (*mps.PrivateStateMetadata, error) {
+	panic("implement me")
+}
+func (psmr *StubPSMR) ResolveForUserContext(ctx context.Context) (*mps.PrivateStateMetadata, error) {
+	return mps.DefaultPrivateStateMetadata, nil
+}
+func (psmr *StubPSMR) PSIs() []types.PrivateStateIdentifier {
+	panic("implement me")
+}
+func (psmr *StubPSMR) NotIncludeAny(psm *mps.PrivateStateMetadata, managedParties ...string) bool {
+	return false
 }