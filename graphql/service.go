// Copyright 2019 The go-ethereum Authors
// This file is part of the go-ethereum library.
//
// The go-ethereum library is free software: you can redistribute it and/or modify
// it under the terms of the GNU Lesser General Public License as published by
// the Free Software Foundation, either version 3 of the License, or
// (at your option) any later version.
//
// The go-ethereum library is distributed in the hope that it will be useful,
// but WITHOUT ANY WARRANTY; without even the implied warranty of
// MERCHANTABILITY or FITNESS FOR A PARTICULAR PURPOSE. See the
// GNU Lesser General Public License for more details.
//
// You should have received a copy of the GNU Lesser General Public License
// along with the go-ethereum library. If not, see <http://www.gnu.org/licenses/>.

package graphql

import (
<<<<<<< HEAD
	"encoding/json"
	"net/http"

=======
	"net/http"

	"github.com/ethereum/go-ethereum/eth"
>>>>>>> bc6d4104
	"github.com/ethereum/go-ethereum/internal/ethapi"
	"github.com/ethereum/go-ethereum/log"
	"github.com/ethereum/go-ethereum/node"
	"github.com/ethereum/go-ethereum/plugin/security"
	"github.com/ethereum/go-ethereum/rpc"
	"github.com/graph-gophers/graphql-go"
)

type handler struct {
	Schema *graphql.Schema
}

func (h handler) ServeHTTP(w http.ResponseWriter, r *http.Request) {
	var params struct {
		Query         string                 `json:"query"`
		OperationName string                 `json:"operationName"`
		Variables     map[string]interface{} `json:"variables"`
	}
	if err := json.NewDecoder(r.Body).Decode(&params); err != nil {
		http.Error(w, err.Error(), http.StatusBadRequest)
		return
	}

	response := h.Schema.Exec(r.Context(), params.Query, params.OperationName, params.Variables)
	responseJSON, err := json.Marshal(response)
	if err != nil {
		http.Error(w, err.Error(), http.StatusInternalServerError)
		return
	}
	if len(response.Errors) > 0 {
		w.WriteHeader(http.StatusBadRequest)
	}

	w.Header().Set("Content-Type", "application/json")
	w.Write(responseJSON)

}

// New constructs a new GraphQL service instance.
func New(stack *node.Node, backend ethapi.Backend, cors, vhosts []string) error {
	if backend == nil {
		panic("missing backend")
	}
	// check if http server with given endpoint exists and enable graphQL on it
	return newHandler(stack, backend, cors, vhosts)
}

// newHandler returns a new `http.Handler` that will answer GraphQL queries.
// It additionally exports an interactive query browser on the / endpoint.
func newHandler(stack *node.Node, backend ethapi.Backend, cors, vhosts []string) error {
	q := Resolver{backend}

	s, err := graphql.ParseSchema(schema, &q)
	if err != nil {
		return err
	}
<<<<<<< HEAD
	h := handler{Schema: s}
	handler := node.NewHTTPHandlerStack(h, cors, vhosts)

	stack.RegisterHandler("GraphQL UI", "/graphql/ui", GraphiQL{})
=======
	h := &relay.Handler{Schema: s}
	// Quorum
	// we wrap the handler with security logic to support
	// auth/authz and multiple private states handling
	// as GraphQL handler is created before services start
	// so we need to defer the authManagerFunc creation in the later call.
	authManagerFunc := func() (security.AuthenticationManager, error) {
		// Obtain the authentication manager for the handler to deal with rpc security
		_, auth, err := stack.GetSecuritySupports()
		if err != nil {
			return nil, err
		}
		if auth == nil {
			return security.NewDisabledAuthenticationManager(), nil
		}
		return auth, err
	}
	handler := &secureHandler{
		authManagerFunc: authManagerFunc,
		isMultitenant:   stack.Config().EnableMultitenancy,
		protectedMethod: "graphql_*", // this follows JSON RPC convention using namespace graphql
		delegate:        node.NewHTTPHandlerStack(h, cors, vhosts),
	}
	// need to obtain eth service in order to know if MPS is enabled
	isMPS := false
	var ethereum *eth.Ethereum
	if err := stack.Lifecycle(&ethereum); err != nil {
		log.Warn("Eth service is not ready yet", "error", err)
	} else {
		isMPS = ethereum.BlockChain().Config().IsMPS
	}
	stack.RegisterHandler("GraphQL UI", "/graphql/ui", GraphiQL{
		authManagerFunc: authManagerFunc,
		isMPS:           isMPS,
	})
>>>>>>> bc6d4104
	stack.RegisterHandler("GraphQL", "/graphql", handler)
	stack.RegisterHandler("GraphQL", "/graphql/", handler)

	return nil
}

// Quorum
//
// secureHandler wraps around the http handler in order to perform rpc security
// and propagate the PSI into the request context.
type secureHandler struct {
	delegate        http.Handler
	protectedMethod string
	authManagerFunc security.AuthenticationManagerDeferFunc
	isMultitenant   bool
}

func (h *secureHandler) ServeHTTP(w http.ResponseWriter, r *http.Request) {
	authManager, err := h.authManagerFunc()
	if err != nil {
		http.Error(w, err.Error(), http.StatusInternalServerError)
		return
	}
	securityContext := rpc.WithIsMultitenant(r.Context(), h.isMultitenant)
	// authentication check
	securityContext = rpc.AuthenticateHttpRequest(securityContext, r, authManager)
	// authorization check
	securedCtx, err := rpc.SecureCall(&securityContextHolder{ctx: securityContext}, h.protectedMethod)
	if err != nil {
		http.Error(w, err.Error(), http.StatusForbidden)
		return
	}
	h.delegate.ServeHTTP(w, r.WithContext(securedCtx))
}

// Quorum
// securityContextHolder stores a context so it can be retrieved later
// via rpc.SecurityContextResolver interface
type securityContextHolder struct {
	ctx rpc.SecurityContext
}

func (sh *securityContextHolder) Resolve() rpc.SecurityContext {
	return sh.ctx
}<|MERGE_RESOLUTION|>--- conflicted
+++ resolved
@@ -17,15 +17,10 @@
 package graphql
 
 import (
-<<<<<<< HEAD
 	"encoding/json"
 	"net/http"
 
-=======
-	"net/http"
-
 	"github.com/ethereum/go-ethereum/eth"
->>>>>>> bc6d4104
 	"github.com/ethereum/go-ethereum/internal/ethapi"
 	"github.com/ethereum/go-ethereum/log"
 	"github.com/ethereum/go-ethereum/node"
@@ -82,13 +77,7 @@
 	if err != nil {
 		return err
 	}
-<<<<<<< HEAD
 	h := handler{Schema: s}
-	handler := node.NewHTTPHandlerStack(h, cors, vhosts)
-
-	stack.RegisterHandler("GraphQL UI", "/graphql/ui", GraphiQL{})
-=======
-	h := &relay.Handler{Schema: s}
 	// Quorum
 	// we wrap the handler with security logic to support
 	// auth/authz and multiple private states handling
@@ -123,7 +112,6 @@
 		authManagerFunc: authManagerFunc,
 		isMPS:           isMPS,
 	})
->>>>>>> bc6d4104
 	stack.RegisterHandler("GraphQL", "/graphql", handler)
 	stack.RegisterHandler("GraphQL", "/graphql/", handler)
 
