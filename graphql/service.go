--- conflicted
+++ resolved
@@ -20,10 +20,7 @@
 	"encoding/json"
 	"net/http"
 
-<<<<<<< HEAD
-=======
 	"github.com/ethereum/go-ethereum/eth"
->>>>>>> 6665a93d
 	"github.com/ethereum/go-ethereum/internal/ethapi"
 	"github.com/ethereum/go-ethereum/log"
 	"github.com/ethereum/go-ethereum/node"
@@ -81,11 +78,6 @@
 		return err
 	}
 	h := handler{Schema: s}
-<<<<<<< HEAD
-	handler := node.NewHTTPHandlerStack(h, cors, vhosts)
-
-	stack.RegisterHandler("GraphQL UI", "/graphql/ui", GraphiQL{})
-=======
 	// Quorum
 	// we wrap the handler with security logic to support
 	// auth/authz and multiple private states handling
@@ -120,7 +112,6 @@
 		authManagerFunc: authManagerFunc,
 		isMPS:           isMPS,
 	})
->>>>>>> 6665a93d
 	stack.RegisterHandler("GraphQL", "/graphql", handler)
 	stack.RegisterHandler("GraphQL", "/graphql/", handler)
 
